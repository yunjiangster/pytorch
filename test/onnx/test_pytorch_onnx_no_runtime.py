--- conflicted
+++ resolved
@@ -122,7 +122,7 @@
         class ModuleToExport(torch.jit.ScriptModule):
             @torch.jit.script_method
             def forward(self, x):
-                y = x - x  # noqa: F841
+                y = x - x
                 return x + x
 
         mte = ModuleToExport()
@@ -506,13 +506,8 @@
         box_regression = torch.randn([4, 4])
         proposal = [torch.randn(2, 4), torch.randn(2, 4)]
 
-<<<<<<< HEAD
-        with self.assertRaises(RuntimeError):
-            onnx_model = io.BytesIO()
-=======
         with self.assertRaises(RuntimeError) as cm:
             f = io.BytesIO()
->>>>>>> 04bb82f0
             torch.onnx.export(
                 model,
                 (box_regression, proposal),
