# Owner(s): ["oncall: cpu inductor"]
import contextlib
import copy
import itertools
import math
import platform
import sys
import unittest
from typing import Callable
from unittest.mock import patch

import numpy as np
import sympy
import torch
from torch import nn
from torch._C import FileCheck
from torch._dynamo.testing import rand_strided
from torch._dynamo.utils import same
from torch._inductor import codecache, config, metrics
from torch._inductor.codegen.common import OptimizationContext
from torch._inductor.codegen.cpp import (
    CppOverrides,
    CppVecKernelChecker,
    CppVecOverrides,
)
from torch._inductor.compile_fx import (
    compile_fx,
    compile_fx_inner,
    complex_memory_overlap,
)
from torch._inductor.graph import GraphLowering
from torch._inductor.ir import InterpreterShim
from torch._inductor.utils import timed
from torch._inductor.virtualized import V
from torch.fx.experimental.proxy_tensor import make_fx
from torch.nn import functional as F
from torch.testing._internal.common_utils import (
    instantiate_parametrized_tests,
    IS_MACOS,
    parametrize,
    slowTest,
)
from torch.utils._python_dispatch import TorchDispatchMode

try:
    try:
        from . import test_torchinductor
    except ImportError:
        import test_torchinductor
except unittest.SkipTest:
    if __name__ == "__main__":
        sys.exit(0)
    raise


vec_dtypes = test_torchinductor.vec_dtypes
_lowp_fp_dtypes = (
    torch.bfloat16,
    torch.float16,
)
run_and_get_cpp_code = test_torchinductor.run_and_get_cpp_code
TestCase = test_torchinductor.TestCase
aten = torch.ops.aten
check_model = test_torchinductor.check_model

requires_vectorization = unittest.skipUnless(
    codecache.valid_vec_isa_list(), "Does not support vectorization"
)


def check_metrics_vec_kernel_count(num_expected_vec_kernels):
    if codecache.valid_vec_isa_list():
        assert metrics.generated_cpp_vec_kernel_count == num_expected_vec_kernels


@contextlib.contextmanager
def set_num_threads(num_threads):
    orig_num_threads = torch.get_num_threads()
    torch.set_num_threads(num_threads)
    yield
    torch.set_num_threads(orig_num_threads)


class LstmModule(torch.nn.Module):
    def __init__(
        self,
        input_size,
        hidden_size,
        num_layers,
        bias=True,
        bidirectional=False,
        batch_first=False,
    ):
        super().__init__()
        self.lstm = torch.nn.LSTM(
            input_size=input_size,
            hidden_size=hidden_size,
            num_layers=num_layers,
            bias=bias,
            bidirectional=bidirectional,
            batch_first=batch_first,
        )

    def forward(self, x, h=None):
        x, h = self.lstm(x, h)
        return x, h


@instantiate_parametrized_tests
class CPUReproTests(TestCase):
    common = check_model

    def test_conv_stride_constraints(self):
        for fmt in [torch.contiguous_format, torch.channels_last]:
            # TorchDispatch doesn't work in our cuda invocation for some reason
            m = torch.nn.Conv2d(5, 6, [3, 3])

            def fn(inp, weight):
                return (
                    F.conv2d(
                        inp, weight, None, m.stride, m.padding, m.dilation, m.groups
                    ),
                )

            inp = torch.randn([2, 5, 16, 16])
            inps = [inp, m.weight.to(memory_format=fmt)]
            fn_fx = make_fx(fn)(*inps)
            fn_compiled = compile_fx_inner(fn_fx, inps)
            test_self = self
            conv_seen = False

            class RecordFunctions(TorchDispatchMode):
                def __torch_dispatch__(self, func, types, args=(), kwargs=None):
                    kwargs = kwargs if kwargs else {}
                    if func == torch.ops.aten.convolution.default:
                        # For CPU and mkldnn enable, we always using channles last
                        nonlocal fmt
                        if (
                            torch.backends.mkldnn.enabled
                            and torch.backends.mkldnn.is_available()
                        ):
                            fmt = torch.channels_last
                        test_self.assertTrue(args[0].is_contiguous(memory_format=fmt))
                        test_self.assertTrue(args[1].is_contiguous(memory_format=fmt))
                        nonlocal conv_seen
                        conv_seen = True

                    return func(*args, **kwargs)

            with RecordFunctions():
                out = fn_compiled(inps)

            self.assertTrue(conv_seen)

    @patch("torch.cuda.is_available", lambda: False)
    def test_conv2d_bn_mixed_dtype(self):
        class Model(torch.nn.Module):
            def __init__(self):
                super().__init__()
                self.conv = torch.nn.Conv2d(
                    3,
                    16,
                    kernel_size=3,
                    stride=1,
                    padding=1,
                    bias=False,
                    dtype=torch.bfloat16,
                )
                self.bn = torch.nn.BatchNorm2d(
                    16, eps=0.001, momentum=0.1, affine=True, track_running_stats=True
                )

            def forward(self, x):
                x = self.conv(x)
                x = self.bn(x)
                return x

        v = torch.randn(1, 3, 64, 64, dtype=torch.bfloat16)
        mod = Model().eval()
        with torch.no_grad():
            self.common(
                mod,
                (v,),
            )

    @unittest.skipIf(not torch.backends.mkldnn.is_available(), "MKLDNN is not enabled")
    @patch("torch.cuda.is_available", lambda: False)
    def test_conv2d_packed(self):
        options = itertools.product([[3, 56, 56]], [True, False], [0, (0,)])
        for x_shape, mode_train, padding in options:
            mod = torch.nn.Sequential(
                torch.nn.Conv2d(3, 64, 3, 3, padding=padding)
            ).train(mode=mode_train)
            v = torch.randn(x_shape, dtype=torch.float32)

            with torch.no_grad():
                self.common(
                    mod,
                    (v,),
                )

    @patch("torch.cuda.is_available", lambda: False)
    def test_conv2d_autocast(self):
        v = torch.randn(1, 3, 28, 18, dtype=torch.float32)
        mod = torch.nn.Sequential(torch.nn.Conv2d(3, 64, 3, 3)).eval()
        with torch.no_grad(), torch.cpu.amp.autocast():
            self.common(
                mod,
                (v,),
            )

    @unittest.skipIf(not torch.backends.mkldnn.is_available(), "MKLDNN is not enabled")
    @patch("torch.cuda.is_available", lambda: False)
    def test_unsupported_conv_transpose(self):
        class Model(torch.nn.Module):
            def __init__(self):
                super().__init__()
                self.conv_transpose = torch.nn.ConvTranspose2d(
                    3, 6, 3, stride=1, padding=1, output_padding=1
                )

            def forward(self, input_tensor):
                x = self.conv_transpose(input_tensor)
                output = torch.tanh(x)
                return output

        input = torch.randn(1, 3, 28, 28)
        m = Model().eval()

        with torch.no_grad():
            compiled_m = torch.compile(m)
            with self.assertRaisesRegex(
                RuntimeError,
                "output padding must be smaller than either stride or dilation",
            ):
                compiled_m(input)

    @unittest.skipIf(not torch.backends.mkldnn.is_available(), "MKLDNN is not enabled")
    @patch("torch.cuda.is_available", lambda: False)
    def test_conv_used_from_multiple_places(self):
        class M(torch.nn.Module):
            def __init__(self, conv_in_channel, conv_out_channel) -> None:
                super().__init__()
                self.conv = torch.nn.Conv2d(conv_in_channel, conv_out_channel, (3, 3))

            def forward(self, x):
                res = self.conv(x)
                res = F.relu(res)
                res = self.conv(res)
                return res

        with torch.no_grad():
            mod = M(3, 3).eval()
            x = torch.randn(1, 3, 224, 224)
            self.common(
                mod,
                (x,),
            )

    @unittest.skipIf(not torch.backends.mkldnn.is_available(), "MKLDNN is not enabled")
    @patch("torch.cuda.is_available", lambda: False)
    def test_linear_used_from_multiple_places(self):
        class M(torch.nn.Module):
            def __init__(self, in_channel, out_channel) -> None:
                super().__init__()
                self.linear = torch.nn.Linear(in_channel, out_channel)

            def forward(self, x):
                res = self.linear(x)
                res = F.relu(res)
                res = self.linear(res)
                return res

        dtypes = []
        if torch.ops.mkldnn._is_mkldnn_bf16_supported():
            dtypes.append(torch.bfloat16)
        if torch.ops.mkldnn._is_mkldnn_fp16_supported():
            dtypes.append(torch.float16)
        for dtype in dtypes:
            with torch.no_grad():
                m = M(224, 224).to(dtype).eval()
                m_opt = torch.compile(m)
                x = torch.randn(224, 224, dtype=dtype)
                m_opt(x)
                self.assertEqual(m(x), m_opt(x))

    @config.patch(implicit_fallbacks=True)
    def test_multihead_attention_cpu(self):
        def fn(
            q,
            k,
            v,
            embed_dim,
            num_heads,
            qkv_weight,
            qkv_bias,
            proj_weight,
            proj_bias,
            mask,
            need_weights,
        ):
            return torch._native_multi_head_attention(
                q,
                k,
                v,
                embed_dim,
                num_heads,
                qkv_weight,
                qkv_bias,
                proj_weight,
                proj_bias,
                mask,
                need_weights,
            )

        B = 1
        T = 3
        embed_dim = 6
        num_heads = 2
        q = torch.randn([B, T, embed_dim])
        k = torch.randn([B, T, embed_dim])
        v = torch.randn([B, T, embed_dim])
        qkv_weight = torch.randn([3 * embed_dim, embed_dim])
        qkv_bias = torch.randn([3 * embed_dim])
        proj_weight = torch.randn([3 * embed_dim, embed_dim])
        proj_bias = torch.randn([3 * embed_dim])
        mask = None
        need_weights = False

        inps = [
            q,
            k,
            v,
            embed_dim,
            num_heads,
            qkv_weight,
            qkv_bias,
            proj_weight,
            proj_bias,
            mask,
            need_weights,
        ]
        self.common(fn, inps)

    @unittest.skipIf(not torch.backends.mkldnn.is_available(), "MKLDNN is not enabled")
    @patch("torch.cuda.is_available", lambda: False)
    def test_linear_packed(self):
        dtypes = []
        if torch.ops.mkldnn._is_mkldnn_bf16_supported():
            dtypes.append(torch.bfloat16)
        if torch.ops.mkldnn._is_mkldnn_fp16_supported():
            dtypes.append(torch.float16)
        options = itertools.product(
            [[2, 3, 10], [2, 10], [10], [2, 0]], [3, 0], [True, False], dtypes
        )
        for input_shape, out_dim, bias, dtype in options:
            mod = torch.nn.Sequential(
                torch.nn.Linear(input_shape[-1], out_dim, bias=bias)
            ).eval()

            v = torch.randn(input_shape)
            with torch.no_grad():
                self.common(
                    mod.to(dtype),
                    (v.to(dtype),),
                )

    @unittest.skipIf(not torch.backends.mkldnn.is_available(), "MKLDNN is not enabled")
    @patch("torch.cuda.is_available", lambda: False)
    def test_conv_transpose2d_packed_cpu(self):
        options = itertools.product([[1, 3, 28, 28], [3, 28, 28]], [0, (0,)])
        for x_shape, padding in options:
            mod = torch.nn.Sequential(
                torch.nn.ConvTranspose2d(3, 64, 3, 3, padding=padding)
            ).eval()
            v = torch.randn(x_shape, dtype=torch.float32)
            with torch.no_grad():
                self.common(
                    mod,
                    (v,),
                )

    @config.patch(freezing=True)
    @unittest.skipIf(not torch._C._has_mkldnn, "MKLDNN is not enabled")
    @torch._dynamo.config.patch(dynamic_shapes=True)
    @torch._dynamo.config.patch(assume_static_by_default=False)
    def test_conv_in_channel_1_dynamic_shapes(self):
        class M(torch.nn.Module):
            def __init__(self, in_channel, out_channel) -> None:
                super().__init__()
                self.conv = torch.nn.Conv2d(in_channel, out_channel, 3)

            def forward(self, x):
                res = self.conv(x)
                res = F.relu(res)
                return res

        # test the case where the channels dim of the input is 1
        # Reproducer from the maml_omniglot model in Torchbench
        in_channel = 1
        out_channel = 3
<<<<<<< HEAD
        mod = M(in_channel, out_channel).eval()
        v = torch.randn(5, in_channel, 15, 15)
        with torch.no_grad():
            self.common(
                mod,
                (v,),
            )
=======
        amp_enabled_configs = [False]
        if torch.ops.mkldnn._is_mkldnn_bf16_supported():
            # When amp is enabled here, the input to Conv is a FlexibleLayout.
            # While it's disabled, the input is a FixedLayout.
            amp_enabled_configs.append(True)
        for amp_enabled in amp_enabled_configs:
            mod = M(in_channel, out_channel).eval()
            v = torch.randn(5, in_channel, 15, 15)
            with torch.no_grad(), torch.cpu.amp.autocast(enabled=amp_enabled):
                self.common(
                    mod,
                    (v,),
                )
>>>>>>> f34905f6

    @unittest.skipIf(not torch._C._has_mkldnn, "MKLDNN is not enabled")
    @patch("torch.cuda.is_available", lambda: False)
    @torch._dynamo.config.patch(dynamic_shapes=True)
    @torch._dynamo.config.patch(assume_static_by_default=False)
    @torch._dynamo.config.patch(allow_rnn=True)
    @config.patch(freezing=True)
    def _test_lstm_packed(self, params_dict, change_input_sizes=False):
        from torch._dynamo.utils import counters

        for (
            unbatched,
            input_size,
            hidden_size,
            num_layers,
            bidirectional,
            bias,
            empty_state,
            batch_first,
            batch_size,
            seq_len,
        ) in itertools.product(*list(params_dict.values())):
            dtypes = [torch.float]
            if torch.ops.mkldnn._is_mkldnn_bf16_supported():
                dtypes.append(torch.bfloat16)
            if torch.ops.mkldnn._is_mkldnn_fp16_supported():
                dtypes.append(torch.float16)
            for dtype in dtypes:
                counters.clear()
                num_directions = 2 if bidirectional else 1

                seq_len_var = seq_len + 3
                if unbatched:
                    v = torch.randn(seq_len, input_size)
                    v_var = torch.randn(seq_len_var, input_size)
                    h = torch.randn(num_layers * num_directions, hidden_size)
                    c = torch.randn(num_layers * num_directions, hidden_size)
                else:
                    if batch_first:
                        v = torch.randn(batch_size, seq_len, input_size)
                        v_var = torch.randn(batch_size, seq_len_var, input_size)
                    else:
                        v = torch.randn(seq_len, batch_size, input_size)
                        v_var = torch.randn(seq_len_var, batch_size, input_size)
                    h = torch.randn(
                        num_layers * num_directions, batch_size, hidden_size
                    )
                    c = torch.randn(
                        num_layers * num_directions, batch_size, hidden_size
                    )

                mod = LstmModule(
                    input_size,
                    hidden_size,
                    num_layers,
                    bias,
                    bidirectional,
                    batch_first,
                ).eval()
                maybe_autocast = (
                    torch.cpu.amp.autocast()
                    if dtype == torch.bfloat16
                    else contextlib.nullcontext()
                )

                with torch.no_grad(), maybe_autocast:
                    inps = [v]
                    if not empty_state:
                        inps.append((h, c))

                    fn_opt = torch._dynamo.optimize("inductor")(mod)
                    _, code = run_and_get_cpp_code(fn_opt, *inps)

                    # Check that _flat_weights are not functional_tensor, otherwise
                    # deepcopy will fail during recompilation.
                    fn_opt_copy = copy.deepcopy(fn_opt)
                    _flat_weights = fn_opt_copy.lstm._flat_weights
                    for _flat_weight in _flat_weights:
                        self.assertFalse(torch._is_functional_tensor(_flat_weight))

                    self.assertTrue("aten.mkldnn_rnn_layer" in code)
                    self.assertEqual(fn_opt(*inps), mod(*inps))
                    self.assertEqual(
                        counters["inductor"]["pattern_matcher_count"],
                        num_layers * num_directions
                        + 2,  # num of mkldnn_rnn_layer call + 2 view call on the concatenated hy, cy.
                    )

                    # Change input sizes
                    if change_input_sizes:
                        inps_var = [v_var]
                        self.assertEqual(fn_opt(*inps_var), mod(*inps_var))

    @slowTest
    def test_lstm_packed(self):
        params_dict = {
            "unbatched": [True, False],
            "input_size": [1, 2],
            "hidden_size": [2],
            "num_layers": [1, 2],
            "bidirectional": [False, True],
            "bias": [False, True],
            "empty_state": [False, True],
            "batch_first": [True, False],
            "batch_size": [1, 2],
            "seq_len": [1, 2],
        }
        self._test_lstm_packed(params_dict)

    def test_lstm_packed_change_input_sizes_cpu(self):
        params_dict = {
            "unbatched": [False],
            "input_size": [2],
            "hidden_size": [5],
            "num_layers": [3],
            "bidirectional": [True],
            "bias": [True],
            "empty_state": [False],
            "batch_first": [False],
            "batch_size": [2],
            "seq_len": [3],
        }
        self._test_lstm_packed(params_dict, change_input_sizes=True)

    @torch._dynamo.config.patch(dynamic_shapes=True)
    @torch._dynamo.config.patch(assume_static_by_default=False)
    @torch._dynamo.config.patch(allow_rnn=True)
    def test_pack_padded_sequence_lstm(self):
        embedding_dim = 12
        hidden_dim = 10
        batch_size = 24
        num_layers = 1
        bidirectional = True
        num_direc = 2
        max_lens = 96

        sent = torch.randn(batch_size, max_lens, embedding_dim)
        hid_0 = torch.rand(num_layers * num_direc, batch_size, hidden_dim)
        hid_1 = torch.randn(num_layers * num_direc, batch_size, hidden_dim)

        sent_lens = torch.Tensor(
            [1, 2, 3, 4, 5, 1, 3, 2, 96, 5, 3, 1, 1, 2, 1, 2, 3, 6, 1, 2, 4, 6, 2, 1]
        )

        assert sent_lens.shape[0] == batch_size
        assert sent_lens.max().item() == max_lens

        hidden_0 = hid_0.clone().requires_grad_(False)
        hidden_1 = hid_1.clone().requires_grad_(False)
        embeds = torch.nn.utils.rnn.pack_padded_sequence(
            sent, sent_lens, batch_first=True, enforce_sorted=False
        )

        mod = LstmModule(
            embedding_dim,
            hidden_dim,
            num_layers=num_layers,
            bias=True,
            bidirectional=bidirectional,
            batch_first=True,
        ).eval()

        with torch.no_grad():
            inps = [embeds, (hidden_0, hidden_1)]
            fn_opt = torch._dynamo.optimize("inductor")(mod)
            _, code = run_and_get_cpp_code(fn_opt, *inps)
            # This case is unsupported
            self.assertFalse("torch.ops.mkldnn._lstm" in code)
            self.assertEqual(fn_opt(*inps), mod(*inps))

    @patch("torch.cuda.is_available", lambda: False)
    def test_conv_transpose2d_has_output_size_input(self):
        # https://github.com/pytorch/pytorch/issues/100344.
        class M(torch.nn.Module):
            def __init__(self) -> None:
                super().__init__()
                self.conv_transpose = torch.nn.ConvTranspose2d(
                    in_channels=3, out_channels=1, kernel_size=3, stride=1, padding=1
                )

            def forward(self, x):
                return self.conv_transpose(x, output_size=(10, 10))

        mod = M().eval()
        v = torch.randn(1, 3, 10, 10, dtype=torch.float32)
        with torch.no_grad():
            self.common(
                mod,
                (v,),
            )

    def test_pad_with_nan_value(self):
        # https://github.com/pytorch/pytorch/issues/100988.
        class Model(torch.nn.Module):
            def forward(self, x):
                x = F.pad(x, (1, 1, 1, 1), value=float("nan"))
                return x

        mod = Model().eval()
        v = torch.randn(1, 3, 10, 10, dtype=torch.float32)
        with torch.no_grad():
            self.common(
                mod,
                (v,),
            )

    def test_masked_fill_with_inf_or_nan_value(self):
        def fn(value, mask):
            y1 = torch.masked_fill(value, mask, float("inf"))
            y2 = torch.masked_fill(value, mask, float("-inf"))
            y3 = torch.masked_fill(value, mask, float("nan"))
            return y1, y2, y3

        value = torch.randn((2, 17))
        mask = torch.randint(0, 1, size=(2, 17), dtype=torch.uint8).to(torch.bool)
        with torch.no_grad():
            self.common(
                fn,
                (value, mask),
            )

    def test_relu_with_inf_value(self):
        # https://github.com/pytorch/pytorch/issues/117544.

        def fn(out):
            out = torch.sinh(input=out)
            out = torch.relu(input=out)
            return out

        x = torch.Tensor([-572373.5000, 755109.1250, 330995.5625])
        with torch.no_grad():
            self.common(
                fn,
                (x,),
            )

    def test_acosh_with_negative_large_input(self):
        # https://github.com/pytorch/pytorch/issues/118267.

        def fn(input):
            out = torch.acosh(input)
            return out

        x = torch.Tensor(
            [
                [
                    -8493.9854,
                    431654.1250,
                    71741.5859,
                    608234.5000,
                    -103814.7500,
                    -699397.0000,
                    -910685.8125,
                    -832737.1875,
                    875343.5000,
                ]
            ]
        ).repeat(3, 9)

        for dtype in [torch.float32, torch.bfloat16, torch.double]:
            with torch.no_grad():
                torch._dynamo.reset()
                metrics.reset()
                _x = x.to(dtype)
                self.common(
                    fn,
                    (_x,),
                )

    @config.patch(implicit_fallbacks=True)
    def test_repeat_interleave(self):
        def fn(y):
            return torch.repeat_interleave(y, 2, output_size=8)

        a = torch.tensor([[1, 2], [3, 4]])
        self.common(
            fn,
            (a,),
        )

    def test_inplace_squeeze_needed(self):
        mod = torch.nn.Sequential(
            torch.nn.Linear(10, 10),
            torch.nn.LayerNorm(10),
            torch.nn.ReLU(),
        ).eval()

        def fn(x):
            return mod(x)

        v = torch.randn(10)
        # TODO: OMP parallel reduction order is not deterministic.
        # Hence, the accurarcy might vary up and down. For short term,
        # we increase the tolerance and will fix it later by using
        # aten parallel.
        self.common(fn, (v,), atol=5e-1, rtol=5e-1)

    def test_cat_mul(self):
        # https://github.com/pytorch/pytorch/issues/93365
        def fn(p0, p1):
            y1 = torch.cat([p0, p1], dim=0)
            y2 = torch.mul(y1, y1)
            return y1, y2

        p0 = torch.randn(3, 4)
        p1 = torch.randn(3, 4)
        self.common(fn, (p0, p1))

    def test_pow_cos(self):
        # https://github.com/pytorch/pytorch/issues/98149
        def fn(x):
            t = x.pow(5)
            return torch.cos(t)

        x = torch.tensor([4], dtype=torch.uint8)
        self.common(fn, (x,))

    def test_reduce_with_masked(self):
        # https://github.com/pytorch/pytorch/issues/96484
        def fn(a, b):
            a = torch.nn.functional.pad(a, (0, -1))
            c = a + b
            return c.min(0).values

        a = torch.randn([2])
        b = torch.randn([2])
        self.common(fn, (a, b))

    def test_scalar_sign_with_min(self):
        # https://github.com/pytorch/pytorch/issues/101340
        def fn(a):
            t1 = torch.tanh(a)
            t2 = torch.sign(t1)
            return torch.min(t1, t2)

        a = torch.randn(1, 3)
        self.common(fn, (a,))

    def test_index_propagation_issue_102065(self):
        def fn(x):
            x = torch.arange(x.numel())
            return (x.unsqueeze(0) - x.unsqueeze(1)) ** 2

        self.common(
            fn,
            (torch.randn(8),),
        )

    def test_ModularIndexing_range_issue_103133(self):
        def fn(q, k):
            einsum = torch.einsum("bcxd,bcyd->bcxy", (q, k))
            constant_pad_nd = torch.ops.aten.constant_pad_nd.default(
                einsum, [0, 0, 0, 1], 0.0
            )
            view = torch.ops.aten.view.default(constant_pad_nd, [12, 1, 512, 513])
            y = view.new_zeros((12, 2, 256, 513))
            y[:, :-1, :, 256:] = view[:, :, :256, :257]
            return y

        self.common(
            fn,
            (
                torch.empty_strided((12, 1, 512, 64), (64, 196608, 768, 1)),
                torch.empty_strided((12, 1, 512, 64), (64, 196608, 768, 1)),
            ),
        )

    @patch("torch.cuda.is_available", lambda: False)
    def test_max_reduction_lowp_fp(self):
        def fn(x):
            return torch.ops.aten.max(x, 1, keepdim=True)[0].float()

        for dtype in _lowp_fp_dtypes:
            self.common(
                fn,
                (torch.randn(1, 32, 4, 4).to(dtype),),
            )

    @patch("torch.cuda.is_available", lambda: False)
    def test_vec_transpose_lowp_fp(self):
        for dtype in _lowp_fp_dtypes:

            def fn(x):
                return x.to(memory_format=torch.channels_last).to(dtype)

            self.common(
                fn,
                (torch.randn(2, 3, 4, 4),),
            )

    def test_load_inf_bf16(self):
        def fn1(x):
            return torch.where(x > 0, x, math.inf)

        def fn2(x):
            return torch.where(x > 0, x, -math.inf)

        for fn in [fn1, fn2]:
            self.common(
                fn,
                (torch.randn(1, 3, 16, 16),),
            )

    @patch("torch.cuda.is_available", lambda: False)
    def test_fp32_load_with_to_lowp_fp(self):
        # From llama model.
        class Model(torch.nn.Module):
            def __init__(self):
                super().__init__()
                self.cache_k = torch.zeros(8, 4, 2, 2)

            def forward(self, x, xk):
                bsz, seqlen, _ = x.shape
                self.cache_k = self.cache_k.to(x)
                self.cache_k[:bsz, 1 : 1 + seqlen] = xk
                return self.cache_k

        for dtype in _lowp_fp_dtypes:
            ref_model = Model().eval()
            opt_model = torch.compile()(Model().eval())
            x = torch.randn(4, 2, 2).to(dtype)
            xk = torch.randn(4, 2, 2, 2).to(dtype)
            self.assertEqual(opt_model(x, xk), ref_model(x, xk))

    @requires_vectorization
    @patch("torch.cuda.is_available", lambda: False)
    def test_sigmoid_with_reduction(self):
        def fn(x):
            x = torch.ops.aten.sigmoid.default(x)
            return torch.ops.aten.mean.dim(x, [-1, -2], True)

        x = torch.randn((1, 8, 8, 8))
        with config.patch({"cpp.simdlen": None}):
            torch._dynamo.reset()
            metrics.reset()
            self.common(fn, (x,))

    def test_slice_scatter_default_end_value(self):
        # From HF AllenaiLongformerBase.
        def fn(query, key, window_overlap):
            batch_size, seq_len, num_heads, head_dim = query.size()
            assert (
                seq_len % (window_overlap * 2) == 0
            ), f"Sequence length should be multiple of {window_overlap * 2}. Given {seq_len}"

            chunks_count = torch.div(seq_len, window_overlap, rounding_mode="trunc") - 1
            diagonal_chunked_attention_scores = key
            diagonal_attention_scores = diagonal_chunked_attention_scores.new_zeros(
                (
                    batch_size * num_heads,
                    chunks_count + 1,
                    window_overlap,
                    window_overlap * 2 + 1,
                )
            )
            diagonal_attention_scores[
                :, :3, :, window_overlap:
            ] = diagonal_chunked_attention_scores[
                :, :, :window_overlap, : window_overlap + 1
            ]
            return diagonal_attention_scores

        self.common(
            fn,
            (
                torch.randn(1, 1024, 12, 64),
                torch.randn(12, 3, 512, 513),
                256,
            ),
        )

    @requires_vectorization
    @patch("torch.cuda.is_available", lambda: False)
    def test_to_uint8_rounding_method(self):
        def fn(x):
            return x.to(torch.uint8)

        numerical_testsuit = [4.4, 4.5, 4.6, 5.5]
        for numerical_number in numerical_testsuit:
            x = torch.ones(17) * numerical_number
            with config.patch({"cpp.simdlen": None}):
                torch._dynamo.reset()
                metrics.reset()
                self.common(fn, (x,))
                check_metrics_vec_kernel_count(1)

    @requires_vectorization
    def _test_decomposed_dequant_relu_quant_helper(self, dtype):
        def fn(
            x, scale, zero_point, use_dequant, use_quant, quant_min, quant_max, dtype
        ):
            # For quantized_decomposed.dequantize_per_tensor
            # Refer to torch/ao/quantization/fx/_decomposed.py
            if use_dequant:
                x = (x.to(torch.float32) - zero_point) * scale

            x = torch.relu(x)

            # For quantized_decomposed.quantize_per_tensor
            # Refer to torch/ao/quantization/fx/_decomposed.py
            if use_quant:
                inv_scale = 1.0 / scale
                x = torch.clamp(
                    torch.round(x * inv_scale) + zero_point, quant_min, quant_max
                ).to(dtype)
            return x

        assert dtype in [torch.uint8, torch.int8]
        quant_min = 0 if dtype == torch.uint8 else -128
        quant_max = 255 if dtype == torch.uint8 else 127

        use_dequant_list = [False, True]
        use_quant_list = [False, True]
        for use_dequant, use_quant in itertools.product(
            use_dequant_list, use_quant_list
        ):
            x = torch.clamp(
                torch.randn((1, 7, 7, 9), dtype=torch.float32) * 100,
                quant_min,
                quant_max,
            )
            if use_dequant:
                x = x.to(dtype)
            zero_point = 100
            scale = 0.01
            with config.patch({"cpp.simdlen": None}):
                torch._dynamo.reset()
                metrics.reset()
                self.common(
                    fn,
                    (
                        x,
                        scale,
                        zero_point,
                        use_dequant,
                        use_quant,
                        quant_min,
                        quant_max,
                        dtype,
                    ),
                )
                check_metrics_vec_kernel_count(1)

    @requires_vectorization
    def test_decomposed_dequant_relu_quant_uint8(self):
        self._test_decomposed_dequant_relu_quant_helper(torch.uint8)

    @requires_vectorization
    def test_decomposed_dequant_relu_quant_int8(self):
        self._test_decomposed_dequant_relu_quant_helper(torch.int8)

    def _test_dequant_quant_lowering_helper(self, dtype):
        def fn(
            x, scale, zero_point, use_dequant, use_quant, quant_min, quant_max, dtype
        ):
            if use_dequant:
                x = torch.ops.quantized_decomposed.dequantize_per_tensor(
                    x, scale, zero_point, quant_min, quant_max, dtype
                )

            x = torch.relu(x)

            if use_quant:
                x = torch.ops.quantized_decomposed.quantize_per_tensor(
                    x, scale, zero_point, quant_min, quant_max, dtype
                )
            return x

        use_dequant_list = [False, True]
        use_quant_list = [False, True]
        use_tensor_overload_list = [False, True]

        assert dtype in [torch.uint8, torch.int8]
        quant_min = 0 if dtype == torch.uint8 else -128
        quant_max = 255 if dtype == torch.uint8 else 127

        for use_dequant, use_quant, use_tensor_overload in itertools.product(
            use_dequant_list, use_quant_list, use_tensor_overload_list
        ):
            x = torch.clamp(
                torch.randn((1, 7, 7, 9), dtype=torch.float32) * 100,
                quant_min,
                quant_max,
            )
            if use_dequant:
                x = x.to(dtype)
            zero_point = 100
            scale = 0.01
            if use_tensor_overload:
                zero_point = torch.tensor(zero_point, dtype=torch.int64)
                scale = torch.tensor(scale)
            with config.patch({"cpp.simdlen": None}):
                torch._dynamo.reset()
                metrics.reset()
                self.common(
                    fn,
                    (
                        x,
                        scale,
                        zero_point,
                        use_dequant,
                        use_quant,
                        quant_min,
                        quant_max,
                        dtype,
                    ),
                )
                check_metrics_vec_kernel_count(1)

    @requires_vectorization
    def test_dequant_quant_lowering_uint8(self):
        self._test_dequant_quant_lowering_helper(torch.uint8)

    @requires_vectorization
    def test_dequant_quant_lowering_int8(self):
        self._test_dequant_quant_lowering_helper(torch.int8)

    def _test_dequant_maxpool2d_lowering_helper(self, dtype):
        def fn(x, scale, zero_point, quant_min, quant_max, dtype):
            x = torch.ops.quantized_decomposed.dequantize_per_tensor(
                x, scale, zero_point, quant_min, quant_max, dtype
            )
            max_pool2d_with_indices_default = (
                torch.ops.aten.max_pool2d_with_indices.default(
                    x, [2, 2], [2, 2], [1, 1]
                )[0]
            )
            return max_pool2d_with_indices_default

        assert dtype in [torch.uint8, torch.int8]
        quant_min = 0 if dtype == torch.uint8 else -128
        quant_max = 255 if dtype == torch.uint8 else 127

        use_tensor_overload_list = [False, True]
        for use_tensor_overload in use_tensor_overload_list:
            x = (
                torch.clamp(
                    torch.randn((3, 16, 8, 8), dtype=torch.float32) * 100,
                    quant_min,
                    quant_max,
                )
                .to(dtype)
                .contiguous(memory_format=torch.channels_last)
            )
            zero_point = 100
            scale = 0.01
            if use_tensor_overload:
                zero_point = torch.tensor(zero_point, dtype=torch.int64)
                scale = torch.tensor(scale)
            with config.patch({"cpp.simdlen": None}):
                torch._dynamo.reset()
                metrics.reset()
                self.common(fn, (x, scale, zero_point, quant_min, quant_max, dtype))
                check_metrics_vec_kernel_count(1)

    @requires_vectorization
    def test_dequant_maxpool2d_lowering_uint8(self):
        self._test_dequant_maxpool2d_lowering_helper(torch.uint8)

    @requires_vectorization
    def test_dequant_maxpool2d_lowering_int8(self):
        self._test_dequant_maxpool2d_lowering_helper(torch.int8)

    def _test_tile2d_load_decomposed_dequant_add_relu_quant_helper(self, dtype):
        def fn(
            x,
            scale,
            zero_point,
            x2,
            scale2,
            zero_point2,
            output_scale,
            output_zero_point,
            use_dequant,
            use_dequant2,
            use_quant,
            quant_min,
            quant_max,
            dtype,
        ):
            if use_dequant:
                x = torch.ops.quantized_decomposed.dequantize_per_tensor(
                    x, scale, zero_point, quant_min, quant_max, dtype
                )
            if use_dequant2:
                x2 = torch.ops.quantized_decomposed.dequantize_per_tensor(
                    x2, scale2, zero_point2, quant_min, quant_max, dtype
                )
            temp = x + x2
            y = torch.relu(temp)

            if use_quant:
                y = torch.ops.quantized_decomposed.quantize_per_tensor(
                    y, output_scale, output_zero_point, quant_min, quant_max, dtype
                )
            return y.contiguous()

        assert dtype in [torch.uint8, torch.int8]
        quant_min = 0 if dtype == torch.uint8 else -128
        quant_max = 255 if dtype == torch.uint8 else 127

        use_dequant_list = [False, True]
        use_dequant_list2 = [False, True]
        use_quant_list = [False, True]

        for use_dequant, use_dequant2, use_quant in itertools.product(
            use_dequant_list, use_dequant_list2, use_quant_list
        ):
            x = torch.clamp(
                torch.randn((1, 1024, 14, 14), dtype=torch.float32) * 100,
                quant_min,
                quant_max,
            ).contiguous(memory_format=torch.channels_last)
            x2 = torch.clamp(
                torch.randn((1, 1024, 14, 14), dtype=torch.float32) * 100,
                quant_min,
                quant_max,
            ).contiguous(memory_format=torch.channels_last)
            if use_dequant:
                x = x.to(dtype).contiguous(memory_format=torch.channels_last)
            if use_dequant2:
                x2 = x2.to(dtype).contiguous(memory_format=torch.channels_last)
            zero_point = 1
            scale = 0.01
            zero_point2 = 2
            scale2 = 0.02
            output_zero_point = 3
            output_scale = 0.03
            with config.patch({"cpp.simdlen": None}):
                torch._dynamo.reset()
                metrics.reset()
                self.common(
                    fn,
                    (
                        x,
                        scale,
                        zero_point,
                        x2,
                        scale2,
                        zero_point2,
                        output_scale,
                        output_zero_point,
                        use_dequant,
                        use_dequant2,
                        use_quant,
                        quant_min,
                        quant_max,
                        dtype,
                    ),
                )
                check_metrics_vec_kernel_count(2)

    @requires_vectorization
    def test_tile2d_load_decomposed_dequant_add_relu_quant_uint8(self):
        self._test_tile2d_load_decomposed_dequant_add_relu_quant_helper(torch.uint8)

    @requires_vectorization
    def test_tile2d_load_decomposed_dequant_add_relu_quant_int8(self):
        self._test_tile2d_load_decomposed_dequant_add_relu_quant_helper(torch.int8)

    @requires_vectorization
    def _test_per_tensor_fake_quant_helper(self, dtype):
        def fn(input, scales, zero_points, quant_min, quant_max, dtype):
            input = torch.ops.quantized_decomposed.quantize_per_tensor(
                input, scales, zero_points, quant_min, quant_max, dtype
            )
            input = torch.ops.quantized_decomposed.dequantize_per_tensor(
                input, scales, zero_points, quant_min, quant_max, dtype
            )
            return input

        use_tensor_overload_list = [False, True]
        for use_tensor_overload in use_tensor_overload_list:
            assert dtype in [torch.uint8, torch.int8]
            quant_min = 0 if dtype == torch.uint8 else -128
            quant_max = 255 if dtype == torch.uint8 else 127
            x = torch.clamp(
                torch.randn((1, 7, 7, 9), dtype=torch.float32) * 100,
                quant_min,
                quant_max,
            )
            zero_point = 100
            scale = 0.01
            if use_tensor_overload:
                zero_point = torch.tensor(zero_point, dtype=torch.int64)
                scale = torch.tensor(scale)
            with config.patch({"cpp.simdlen": None}):
                torch._dynamo.reset()
                metrics.reset()
                self.common(fn, (x, scale, zero_point, quant_min, quant_max, dtype))
                assert metrics.generated_cpp_vec_kernel_count == 1

    @requires_vectorization
    def test_per_tensor_fake_quant_uint8(self):
        self._test_per_tensor_fake_quant_helper(torch.uint8)

    @requires_vectorization
    def test_per_tensor_fake_quant_int8(self):
        self._test_per_tensor_fake_quant_helper(torch.int8)

    def _test_per_channel_fake_quant_helper(self, dtype, input_dtype=torch.float32):
        def fn(input, scales, zero_points, axis, quant_min, quant_max, dtype):
            input = torch.ops.quantized_decomposed.quantize_per_channel(
                input, scales, zero_points, axis, quant_min, quant_max, dtype
            )
            input = torch.ops.quantized_decomposed.dequantize_per_channel(
                input, scales, zero_points, axis, quant_min, quant_max, dtype
            )
            return input

        assert dtype in [torch.uint8, torch.int8]
        quant_min = 0 if dtype == torch.uint8 else -128
        quant_max = 255 if dtype == torch.uint8 else 127
        x = torch.clamp(
            torch.randn((1, 3, 224, 224), dtype=torch.float32) * 100,
            quant_min,
            quant_max,
        )
        if input_dtype != torch.float32:
            x = x.to(dtype=input_dtype)
        scales = torch.ones((3,))
        zero_points = torch.zeros((3,))
        axis = 1
        with config.patch({"cpp.simdlen": None}):
            torch._dynamo.reset()
            metrics.reset()
            self.common(fn, (x, scales, zero_points, axis, quant_min, quant_max, dtype))
            check_metrics_vec_kernel_count(1)

    @requires_vectorization
    def test_per_channel_fake_quant_uint8(self):
        self._test_per_channel_fake_quant_helper(torch.uint8)

    @requires_vectorization
    def test_per_channel_fake_quant_module_uint8(self):
        class Mod(torch.nn.Module):
            def __init__(self):
                super().__init__()
                self.scales = torch.ones((3,)).to(torch.float64)
                self.zero_points = torch.zeros((3,)).to(torch.int64)
                self.axis = 1
                self.quant_min = 0
                self.quant_max = 255
                self.dtype = torch.uint8

            def forward(self, input):
                input = torch.ops.quantized_decomposed.quantize_per_channel(
                    input,
                    self.scales,
                    self.zero_points,
                    self.axis,
                    self.quant_min,
                    self.quant_max,
                    self.dtype,
                )
                input = torch.ops.quantized_decomposed.dequantize_per_channel(
                    input,
                    self.scales,
                    self.zero_points,
                    self.axis,
                    self.quant_min,
                    self.quant_max,
                    self.dtype,
                )
                return input

        m = Mod().eval()
        x = torch.clamp(
            torch.randn((1, 3, 224, 224), dtype=torch.float32) * 100,
            0,
            255,
        )
        with config.patch({"cpp.simdlen": None}):
            torch._dynamo.reset()
            metrics.reset()
            self.common(m, (x,))
            assert metrics.generated_cpp_vec_kernel_count == 1

    @requires_vectorization
    def test_per_channel_fake_quant_int8(self):
        self._test_per_channel_fake_quant_helper(torch.int8)

    @requires_vectorization
    def test_per_channel_fake_quant_uint8_bf16_input(self):
        self._test_per_channel_fake_quant_helper(
            torch.uint8, input_dtype=torch.bfloat16
        )

    @requires_vectorization
    def test_per_channel_fake_quant_int8_bf16_input(self):
        self._test_per_channel_fake_quant_helper(torch.int8, input_dtype=torch.bfloat16)

    def _test_non_contiguous_load_buf_quant_helper(self, dtype):
        def fn(
            x1,
            x2,
            groups,
            quant_min,
            quant_max,
            dtype,
        ):
            x = torch.cat((x1, x2), dim=1)
            batchsize, num_channels, height, width = x.size()
            channels_per_group = num_channels // groups
            x = torch.ops.quantized_decomposed.dequantize_per_tensor(
                x, 1.0, 0, quant_min, quant_max, dtype
            )
            x = x.view(batchsize, groups, channels_per_group, height, width)
            x = torch.ops.quantized_decomposed.quantize_per_tensor(
                x, 1.0, 0, quant_min, quant_max, dtype
            )
            x = torch.ops.quantized_decomposed.dequantize_per_tensor(
                x, 1.0, 0, quant_min, quant_max, dtype
            )
            x = torch.transpose(x, 1, 2).contiguous()
            x = x.view(batchsize, num_channels, height, width)
            return x

        assert dtype in [torch.uint8, torch.int8]
        quant_min = 0 if dtype == torch.uint8 else -128
        quant_max = 255 if dtype == torch.uint8 else 127

        x = torch.randint(0, 8, (1, 116, 28, 28), dtype=dtype).contiguous(
            memory_format=torch.channels_last
        )
        x2 = torch.randint(0, 8, (1, 116, 28, 28), dtype=dtype).contiguous(
            memory_format=torch.channels_last
        )

        with config.patch({"cpp.simdlen": None}):
            torch._dynamo.reset()
            metrics.reset()
            self.common(
                fn,
                (
                    x,
                    x2,
                    2,
                    quant_min,
                    quant_max,
                    dtype,
                ),
            )
            check_metrics_vec_kernel_count(2)

    @requires_vectorization
    def test_non_contiguous_load_buf_quant_uint8(self):
        self._test_non_contiguous_load_buf_quant_helper(torch.uint8)

    @requires_vectorization
    def test_non_contiguous_load_buf_quant_int8(self):
        self._test_non_contiguous_load_buf_quant_helper(torch.int8)

    def _test_tile2d_store_channel_shuffle_cl_quant_output_helper(self, dtype):
        def channel_shuffle(
            x, groups, output_scale, output_zero_point, quant_min, quant_max, dtype
        ):
            batchsize, num_channels, height, width = x.size()
            channels_per_group = num_channels // groups
            x = x.view(batchsize, groups, channels_per_group, height, width)
            x = torch.transpose(x, 1, 2).contiguous()
            x = x.view(batchsize, -1, height, width)
            x = torch.ops.quantized_decomposed.quantize_per_tensor(
                x, output_scale, output_zero_point, quant_min, quant_max, dtype
            )
            return x.contiguous(memory_format=torch.channels_last)

        assert dtype in [torch.uint8, torch.int8]
        quant_min = 0 if dtype == torch.uint8 else -128
        quant_max = 255 if dtype == torch.uint8 else 127

        with config.patch({"cpp.simdlen": None}):
            torch._dynamo.reset()
            metrics.reset()
            x = torch.randn(64, 58, 28, 28)
            output_zero_point = 3
            output_scale = 0.03
            self.common(
                channel_shuffle,
                (x, 2, output_scale, output_zero_point, quant_min, quant_max, dtype),
            )
            check_metrics_vec_kernel_count(2)

    @requires_vectorization
    def test_tile2d_store_channel_shuffle_cl_quant_output_uint8(self):
        self._test_tile2d_store_channel_shuffle_cl_quant_output_helper(torch.uint8)

    @requires_vectorization
    def test_tile2d_store_channel_shuffle_cl_quant_output_int8(self):
        self._test_tile2d_store_channel_shuffle_cl_quant_output_helper(torch.int8)

    def _test_dequant_relu_quant_dequant_relu_quant_lowering_helper(self, dtype):
        def fn(
            x,
            scale,
            zero_point,
            scale2,
            zero_point2,
            scale3,
            zero_point3,
            quant_min,
            quant_max,
            dtype,
        ):
            x = torch.ops.quantized_decomposed.dequantize_per_tensor(
                x, scale, zero_point, quant_min, quant_max, dtype
            )
            x = torch.relu(x)
            x = torch.ops.quantized_decomposed.quantize_per_tensor(
                x, scale2, zero_point2, quant_min, quant_max, dtype
            )
            x = torch.ops.quantized_decomposed.dequantize_per_tensor(
                x, scale2, zero_point2, quant_min, quant_max, dtype
            )
            x = torch.relu(x)
            x = torch.ops.quantized_decomposed.quantize_per_tensor(
                x, scale3, zero_point3, quant_min, quant_max, dtype
            )
            return x

        assert dtype in [torch.uint8, torch.int8]
        quant_min = 0 if dtype == torch.uint8 else -128
        quant_max = 255 if dtype == torch.uint8 else 127

        for use_tensor_overload in [True, False]:
            x = torch.clamp(
                torch.randn((1, 7, 7, 9), dtype=torch.float32) * 100,
                quant_min,
                quant_max,
            ).to(dtype)
            zero_point_list = [100, 101, 102]
            scale_list = [0.01, 0.02, 0.03]
            if use_tensor_overload:
                for i in range(len(zero_point_list)):
                    zero_point_list[i] = torch.tensor(
                        zero_point_list[i], dtype=torch.int64
                    )
                    scale_list[i] = torch.tensor(scale_list[i])
            zero_point, zero_point2, zero_point3 = zero_point_list
            scale, scale2, scale3 = scale_list
            with config.patch({"cpp.simdlen": None}):
                torch._dynamo.reset()
                metrics.reset()
                self.common(
                    fn,
                    (
                        x,
                        scale,
                        zero_point,
                        scale2,
                        zero_point2,
                        scale3,
                        zero_point3,
                        quant_min,
                        quant_max,
                        dtype,
                    ),
                    rtol=1e-2,
                    atol=1e-2,
                )
                check_metrics_vec_kernel_count(1)

    @requires_vectorization
    def test_dequant_relu_quant_dequant_relu_quant_lowering_uint8(self):
        self._test_dequant_relu_quant_dequant_relu_quant_lowering_helper(torch.uint8)

    @requires_vectorization
    def test_dequant_relu_quant_dequant_relu_quant_lowering_int8(self):
        self._test_dequant_relu_quant_dequant_relu_quant_lowering_helper(torch.int8)

    def test_inplace_add_alpha(self):
        def fn(x, y):
            aten.add_.Tensor(x, y, alpha=0.55)
            return (x,)

        x1 = torch.zeros(10)
        x2 = torch.zeros(10)
        x3 = torch.zeros(10)
        y = torch.randn(10)
        fn_fx = make_fx(fn)(x1, y)
        fn_compiled = compile_fx_inner(fn_fx, [x1, y])
        fn(x2, y)
        fn_compiled([x3, y])
        assert same(x2, x3)

    def test_int_div(self):
        def fn(x, y):
            s3 = x.size(1)
            a = torch.zeros((1 + s3) // 2)
            a += y
            return a, s3

        p0 = torch.randint(5, (1, 8))
        p1 = torch.randn(1)
        self.common(fn, (p0, p1))

    def test_no_op_squeeze(self):
        @torch._dynamo.optimize("inductor")
        def forward(arg0_1):
            return torch.ops.aten.squeeze.dim(arg0_1, 1)

        x = torch.randn((10, 20))
        self.common(forward, (x,))

    def test_parallel_num_threads(self):
        @torch._dynamo.optimize("inductor")
        def fn(x1, x2):
            return x1 + x2

        x1 = torch.randn((10, 20))
        x2 = torch.randn((10, 20))
        with set_num_threads(1):
            assert same(x1 + x2, fn(x1, x2))
        with set_num_threads(4):
            assert same(x1 + x2, fn(x1, x2))

    @patch("torch.cuda.is_available", lambda: False)
    def test_timed_cpu_only(self):
        timed(lambda: torch.randn(10), ())

    def test_complex_memory_overlap(self):
        dense = torch.zeros(64, 32)
        self.assertFalse(complex_memory_overlap(dense))
        self.assertFalse(complex_memory_overlap(dense.t()))

        strided = dense.split(4, dim=1)
        self.assertFalse(complex_memory_overlap(strided[0]))
        self.assertFalse(complex_memory_overlap(strided[0].t()))

        unsqueezed = dense.unsqueeze(1)
        self.assertFalse(complex_memory_overlap(unsqueezed))
        self.assertFalse(complex_memory_overlap(unsqueezed.permute(1, 2, 0)))

        gathered = dense.index_select(0, torch.IntTensor([1, 0, 1]))
        self.assertFalse(complex_memory_overlap(gathered))
        self.assertFalse(complex_memory_overlap(gathered.t()))

    @requires_vectorization
    def test_vec_dynamic_shapes(self):
        def fn(x):
            return torch.softmax(x, -1)

        value = torch.randn((2, 10))
        with config.patch({"cpp.simdlen": None}):
            torch._dynamo.reset()
            metrics.reset()
            self.common(fn, (value,))

    @unittest.skipIf(
        platform.machine() != "x86_64" or not codecache.valid_vec_isa_list(),
        "Does not support vectorization or not x86_64 machine",
    )
    @patch("torch.cuda.is_available", lambda: False)
    def test_auto_simd(self):
        vec_avx512 = codecache.supported_vec_isa_list[0]
        vec_avx2 = codecache.supported_vec_isa_list[1]
        self.assertTrue(vec_avx512.bit_width() == 512)
        self.assertTrue(vec_avx2.bit_width() == 256)
        self.assertTrue(vec_avx512.nelements() == 16)
        self.assertTrue(vec_avx2.nelements() == 8)
        self.assertTrue(vec_avx512.nelements(torch.bfloat16) == 32)
        self.assertTrue(vec_avx2.nelements(torch.bfloat16) == 16)

        with config.patch({"cpp.simdlen": None}):
            isa = codecache.pick_vec_isa()
            if vec_avx512 in codecache.valid_vec_isa_list():
                self.assertTrue(isa == vec_avx512)
            else:
                self.assertTrue(isa == vec_avx2)

        with config.patch({"cpp.simdlen": 0}):
            isa = codecache.pick_vec_isa()
            self.assertFalse(isa)

        with config.patch({"cpp.simdlen": 1}):
            isa = codecache.pick_vec_isa()
            self.assertFalse(isa)

        with config.patch({"cpp.simdlen": 257}):
            isa = codecache.pick_vec_isa()
            self.assertFalse(isa)

        with config.patch({"cpp.simdlen": 513}):
            isa_list = codecache.valid_vec_isa_list()
            if vec_avx512 in isa_list:
                self.assertFalse(isa)

        with config.patch({"cpp.simdlen": 512}):
            isa_list = codecache.valid_vec_isa_list()
            if vec_avx512 in isa_list:
                isa = codecache.pick_vec_isa()
                self.assertTrue(isa == vec_avx512)

        with config.patch({"cpp.simdlen": 256}):
            isa_list = codecache.valid_vec_isa_list()
            if vec_avx2 in isa_list:
                isa = codecache.pick_vec_isa()
                self.assertTrue(isa == vec_avx2)

    @requires_vectorization
    @patch("torch.cuda.is_available", lambda: False)
    def test_masked_fill_softmax(self):
        def fn(value, mask):
            mask = mask.to(torch.bool)
            x = torch.masked_fill(value, mask, -33.0)
            return torch.softmax(x, -1)

        for dtype in vec_dtypes:
            value = torch.randn((2, 17), dtype=dtype)
            mask = torch.randint(0, 1, size=(2, 17), dtype=torch.uint8)
            with config.patch({"cpp.simdlen": None}):
                for cpp_wrapper_flag in [True, False]:
                    with config.patch({"cpp_wrapper": cpp_wrapper_flag}):
                        torch._dynamo.reset()
                        metrics.reset()
                        self.common(fn, (value, mask))
                        assert metrics.generated_cpp_vec_kernel_count >= 1

    def test_channels_last_view_as_complex(self):
        # https://github.com/pytorch/pytorch/issues/122448#issuecomment-2046169554

        def reduce_example(x: torch.Tensor, y: torch.Tensor) -> torch.Tensor:
            """Applies the rotary embedding to the query and key tensors."""
            x_out = torch.view_as_complex(torch.stack([x.float(), y.float()], dim=-1))
            return x_out

        args = [torch.randn(1, 1, 1, 128), torch.randn(1, 1, 1, 128)]
        expected = reduce_example(*args)
        actual = torch.compile(reduce_example, fullgraph=True)(*args)
        self.assertEqual(expected, actual)

    def test_load_same_bool_tensor_twice(self):
        @torch._dynamo.optimize("inductor")
        def fn(a, b):
            x = torch.masked_fill(a, b, -33.0)
            y = torch.masked_fill(a, b, -33.0)
            return x, y

        value = torch.randn((2, 17))
        mask = torch.randint(0, 1, size=(2, 17), dtype=torch.uint8).to(torch.bool)
        fn(value, mask)

    def test_cpu_vec_cosim(self):
        cpp_vec_op_list = []
        cpp_op_list = []

        for k, v in CppVecOverrides.__dict__.items():
            if isinstance(v, staticmethod):
                cpp_vec_op_list.append(k)
        for k, v in CppOverrides.__dict__.items():
            if isinstance(v, staticmethod):
                cpp_op_list.append(k)

        diff = [
            "airy_ai",
            "bessel_j0",
            "bessel_j1",
            "bessel_y0",
            "bessel_y1",
            "modified_bessel_i0",
            "modified_bessel_i1",
            "modified_bessel_k0",
            "modified_bessel_k1",
            "scaled_modified_bessel_k0",
            "scaled_modified_bessel_k1",
            "spherical_bessel_j0",
            "i1",
            "i1e",
            "ndtr",
            "ndtri",
            "log_ndtr",
            "erfcx",
            "gammainc",
            "gammaincc",
            "igamma",
            "igammac",
            "polygamma",
            "zeta",
            "shifted_chebyshev_polynomial_u",
            "chebyshev_polynomial_u",
            "chebyshev_polynomial_t",
            "shifted_chebyshev_polynomial_w",
            "chebyshev_polynomial_w",
            "shifted_chebyshev_polynomial_t",
            "chebyshev_polynomial_v",
            "shifted_chebyshev_polynomial_v",
            "hermite_polynomial_he",
            "laguerre_polynomial_l",
            "hermite_polynomial_h",
            "legendre_polynomial_p",
            "constant",
            "index_expr",
            "signbit",
            "isinf",
            "frexp",
            "mod",
            "masked",
            "randn",
            "isnan",
            "rand",
            "randint64",
            "logical_and",
            "logical_not",
            "logical_or",
            "logical_xor",
            "bitwise_and",
            "bitwise_left_shift",
            "bitwise_not",
            "bitwise_right_shift",
            "bitwise_or",
            "bitwise_xor",
            "to_dtype_bitcast",
        ]
        union = {*cpp_vec_op_list, *diff}
        self.assertTrue(
            set(cpp_op_list).issubset(union), f"unexpected: {set(cpp_op_list) - union}"
        )

    def test_atomic_add_lowp_fp(self):
        def fn(test_args):
            res = torch.gather(**test_args)
            return res

        for dtype in _lowp_fp_dtypes:
            input_tensor_for_ref = torch.tensor(
                [[3.0, -5.0]], dtype=dtype, requires_grad=True
            )
            input_tensor_for_opt = torch.tensor(
                [[3.0, -5.0]], dtype=dtype, requires_grad=True
            )

            test_args_for_ref = {
                "input": input_tensor_for_ref,
                "dim": 1,
                "index": torch.tensor([[1]]),
            }
            test_args_for_opt = {
                "input": input_tensor_for_opt,
                "dim": 1,
                "index": torch.tensor([[1]]),
            }

            opt_fn = torch.compile(fn)

            ref_fwd = fn(test_args_for_ref)
            res_fwd = opt_fn(test_args_for_opt)
            self.assertEqual(res_fwd, ref_fwd)

            torch.manual_seed(1)
            bwd_tensor_for_ref = torch.randn(ref_fwd.shape, dtype=dtype)
            torch.manual_seed(1)
            bwd_tensor_for_opt = torch.randn(res_fwd.shape, dtype=dtype)
            self.assertEqual(bwd_tensor_for_ref, bwd_tensor_for_opt)

            ref_fwd.backward(bwd_tensor_for_ref)
            res_fwd.backward(bwd_tensor_for_opt)

            ref_grad = test_args_for_ref["input"].grad
            res_grad = test_args_for_opt["input"].grad
            self.assertEqual(ref_grad, res_grad)

<<<<<<< HEAD
=======
    def test_meta_device(self):
        @torch.compile(fullgraph=True)
        def fn():
            x = torch.ops.aten.empty.memory_format(
                [1024, 128, 128],
                dtype=torch.float16,
                device="meta",
                pin_memory=False,
            )
            return x.sin() + 1

        self.assertEqual(fn().shape, [1024, 128, 128])

>>>>>>> f34905f6
    def test_decomposed_fake_quant_per_channel(self):
        def fq(input, scales, zero_points, axis, quant_min, quant_max):
            res = torch.fake_quantize_per_channel_affine(
                input, scales, zero_points, axis, quant_min, quant_max
            )
            return res

        def qdq(input, scales, zero_points, axis, quant_min, quant_max):
            res = torch.ops.quantized_decomposed.fake_quant_per_channel(
                input, scales, zero_points, axis, quant_min, quant_max
            )
            return res

        def run_eager_aten_fake_quant(
            input, scales, zero_points, axis, quant_min, quant_max
        ):
            input.grad = None
            res = fq(input, scales, zero_points, axis, quant_min, quant_max)
            res.sum().backward()
            return res, input.grad

        def run_eager_decomposed_fake_quant(
            input, scales, zero_points, axis, quant_min, quant_max
        ):
            input.grad = None
            res = qdq(input, scales, zero_points, axis, quant_min, quant_max)
            res.sum().backward()
            return res, input.grad

        def run_compile_decomposed_fake_quant(
            input, scales, zero_points, axis, quant_min, quant_max
        ):
            input.grad = None
            compiled_qdq = torch.compile(qdq)
            res = compiled_qdq(input, scales, zero_points, axis, quant_min, quant_max)
            res.sum().backward()
            return res, input.grad

        input = torch.randn(2, 3, 224, 224)
        input[1, 2, 3, 4] = 257
        input.requires_grad_()
        scales = torch.ones((3,))
        zero_points = torch.zeros((3,))
        axis = 1
        quant_min = -128
        quant_max = 127

        aten_input = copy.deepcopy(input)
        compiler_input = copy.deepcopy(input)

        res_aten_eager, input_grad_aten_eager = run_eager_aten_fake_quant(
            aten_input, scales, zero_points, axis, quant_min, quant_max
        )
        res_decomp_eager, input_grad_decomp_eager = run_eager_decomposed_fake_quant(
            input, scales, zero_points, axis, quant_min, quant_max
        )
        res, input_grad = run_compile_decomposed_fake_quant(
            compiler_input, scales, zero_points, axis, quant_min, quant_max
        )

        self.assertEqual(res_aten_eager, res)
        self.assertEqual(res_decomp_eager, res)
        self.assertEqual(input_grad_aten_eager, input_grad)
        self.assertEqual(input_grad_decomp_eager, input_grad)
        self.assertEqual(input_grad[1, 2, 3, 4], torch.tensor(0.0))

    @patch("torch.cuda.is_available", lambda: False)
    def test_scatter_using_atomic_add(self):
        def fn(a, dim, index, b):
            return aten.scatter(a, dim, index, b, reduce="add")

        inps = (
            torch.randn(5, 29, 13),
            2,
            torch.tensor([[[3, 5, 7, 9]]]),
            torch.randn(1, 1, 10),
        )

        def _internal_check(
            _fn,
            _inps,
            _target_code_check=None,
            _target_code_check_not=None,
        ):
            torch._dynamo.reset()
            metrics.reset()
            _fn_opt = torch.compile()(_fn)
            _, code = run_and_get_cpp_code(_fn_opt, *inps)
            if _target_code_check:
                FileCheck().check(_target_code_check).run(code)
            if _target_code_check_not:
                FileCheck().check_not(_target_code_check_not).run(code)

            self.assertEqual(
                _fn(*_inps),
                _fn_opt(*_inps),
            )

        with config.patch({"cpp.fallback_scatter_reduce_sum": False}):
            _internal_check(fn, inps, "atomic_add")

        with config.patch({"cpp.fallback_scatter_reduce_sum": True}):
            _internal_check(fn, inps, "aten.scatter_reduce_")

        if "ATen parallel backend: OpenMP" in torch.__config__.parallel_info():
            # Fix https://github.com/pytorch/pytorch/issues/118518
            # which fails to change thread number with native thread pool
            with set_num_threads(1):
                _internal_check(fn, inps, _target_code_check_not="aten.scatter_reduce_")

            with config.patch({"cpp.dynamic_threads": True}), set_num_threads(1):
                _internal_check(fn, inps, "aten.scatter_reduce_")

    @requires_vectorization
    @patch("torch.cuda.is_available", lambda: False)
    def test_new_vec_op_cpu_only(self):
        def fn(x):
            return torch.log1p(torch.expm1(torch.erf(x)))

        for dtype in vec_dtypes:
            torch.manual_seed(0)
            x = torch.randn((2, 9), dtype=dtype)
            x[0, 0] = torch.nan
            x[1, -1] = torch.nan

            tol = 1e-2 if dtype == torch.bfloat16 else 1e-4

            with config.patch({"cpp.simdlen": None}):
                for cpp_wrapper_flag in [True, False]:
                    with config.patch({"cpp_wrapper": cpp_wrapper_flag}):
                        torch._dynamo.reset()
                        metrics.reset()
                        self.common(fn, (x,))
                        check_metrics_vec_kernel_count(1)

    @requires_vectorization
    @patch("torch.cuda.is_available", lambda: False)
    def test_vec_cpu_only_for_all_available_isa(self):
        def fn(x):
            return torch.sin(torch.cos(torch.erf(x)))

        x = torch.randn((2, 9))
        x[0, 0] = torch.nan
        x[1, -1] = torch.nan

        bit_widths = [isa._bit_width for isa in codecache.valid_vec_isa_list()] + [None]
        for item in bit_widths:
            with config.patch({"cpp.simdlen": item}):
                torch._dynamo.reset()
                metrics.reset()
                self.common(fn, (x,))
                check_metrics_vec_kernel_count(1)

    @slowTest
    @requires_vectorization
    @patch("torch.cuda.is_available", lambda: False)
    def test__adaptive_avg_pool2d(self):
        def wrap_fn(oh, ow):
            def fn(x):
                return torch._adaptive_avg_pool2d(x, (oh, ow))

            return fn

        bit_widths = [isa._bit_width for isa in codecache.valid_vec_isa_list()]
        ih = [16, 65]
        iw = ih
        oh = ih
        ow = ih
        for _ih, _iw, _oh, _ow, _simd_len, dtype in itertools.product(
            ih, iw, oh, ow, bit_widths, vec_dtypes
        ):
            x = torch.randn(2, 3, _ih, _iw, dtype=dtype).to(
                memory_format=torch.channels_last
            )
            _fn = wrap_fn(_oh, _ow)
            with config.patch({"cpp.simdlen": _simd_len}):
                torch._dynamo.reset()
                metrics.reset()
                self.common(_fn, (x,))
                check_metrics_vec_kernel_count(1)

    @requires_vectorization
    @patch("torch.cuda.is_available", lambda: False)
    def test_vec_logical(self):
        def wrap_fn1(op: Callable):
            def fn(x: torch.Tensor):
                return torch.where(op(x), 1.0, 0.0)

            return fn

        def wrap_fn2(op: Callable):
            def fn(x: torch.Tensor, y: torch.Tensor):
                return torch.where(op(x, y), 1.0, 0.0)

            return fn

        for dtype in vec_dtypes:
            x = torch.randn(64, dtype=dtype)
            y = torch.randn(64, dtype=dtype)
            logical_fns = [
                torch.logical_and,
                torch.logical_not,
                torch.logical_or,
                torch.logical_xor,
            ]
            for logical_fn in logical_fns:
                torch._dynamo.reset()
                metrics.reset()
                if logical_fn == torch.logical_not:
                    _fn = wrap_fn1(logical_fn)
                    _args = (x,)
                else:
                    _fn = wrap_fn2(logical_fn)
                    _args = (x, y)
                self.common(_fn, _args)
                check_metrics_vec_kernel_count(1)

    @requires_vectorization
    @patch("torch.cuda.is_available", lambda: False)
    def test_vec_compare_op_cpu_only(self):
        def fn(x):
            y1 = torch.eq(x, 1.0)
            x = torch.where(y1, x, -x)
            y2 = torch.ne(x, 0.0)
            x = torch.where(y2, x, -x)
            y3 = torch.lt(x, 5.0)
            x = torch.where(y3, x, x - 1.0)
            y4 = torch.gt(x, -2.0)
            x = torch.where(y4, x, x + 1.0)
            y5 = torch.le(x, 8.0)
            x = torch.where(y5, x, x - 1.0)
            y6 = torch.ge(x, -3.0)
            x = torch.where(y6, x, x + 1.0)
            y7 = x == 1.0
            x = torch.where(y7, x, -x)
            y8 = x != 0.0
            x = torch.where(y8, x, -x)
            y9 = x < 5.0
            x = torch.where(y9, x, x - 1.0)
            y10 = x > -2.0
            x = torch.where(y10, x, x + 1.0)
            y11 = x <= 8.0
            x = torch.where(y11, x, x - 1.0)
            y12 = x >= -3.0
            x = torch.where(y12, x, x + 1.0)
            return x

        for dtype in vec_dtypes:
            x = torch.randn((2, 9), dtype=dtype)

            with config.patch({"cpp.simdlen": None}):
                torch._dynamo.reset()
                metrics.reset()
                self.common(fn, (x,))
                check_metrics_vec_kernel_count(1)
                assert (
                    metrics.generated_kernel_count
                    - metrics.generated_cpp_vec_kernel_count
                ) == 0

    def test_skip_cpp_codegen(self):
        with config.patch({"disable_cpp_codegen": True}):
            inps = torch.ones([20]), torch.rand([20])

            def f(x, y):
                return x + y + torch.tensor(1)

            f_opt = torch.compile()(f)

            _, code = run_and_get_cpp_code(f_opt, inps[0], inps[1])
            FileCheck().check_not("void kernel").run(code)

            self.assertEqual(
                f(*inps),
                f_opt(*inps),
            )

            # constant needs to be propagated on fallback
            def f(x):
                return x[torch.tensor(1) :] * 2

            f_opt = torch.compile()(f)
            _, code = run_and_get_cpp_code(f_opt, inps[0])
            FileCheck().check_not("void kernel").run(code)
            self.assertEqual(f_opt(inps[0]), f(inps[0]))

            class Model(torch.nn.Module):
                def __init__(
                    self,
                ):
                    super().__init__()

                def forward(self, v1: torch.Tensor):
                    vx = v1.min(dim=1).values
                    v2 = torch.randn_like(vx)
                    return v2

            model = Model()
            x = torch.rand(10, 3, 0)
            model_f = torch.compile()(model)

            self.assertEqual(model(x), model_f(x))

    def test_redundant_to_node_elimination_lowp_fp(self):
        def fn(x, y):
            res = x + y
            res = torch.mean(res)
            return res

        for dtype in _lowp_fp_dtypes:
            x = torch.randn((2, 9), dtype=dtype)
            y = torch.randn((2, 9), dtype=dtype)

            for torch_compile_debug in [True, False]:
                with config.patch(
                    {"trace.enabled": torch_compile_debug, "cpp.simdlen": None}
                ):
                    torch._dynamo.reset()
                    metrics.reset()
                    self.common(fn, (x, y))
                    check_metrics_vec_kernel_count(1)

    def test_do_not_insert_to_dtype_for_memory_copy_only_kernel(self):
        def fn(x):
            res = x.clone()
            return res

        x = torch.randn((100, 100), dtype=torch.bfloat16)

        torch._dynamo.reset()
        metrics.reset()
        self.common(fn, (x,))
        assert metrics.cpp_to_dtype_count == 0
        check_metrics_vec_kernel_count(1)

    def test_insert_to_dtype_count(self):
        def fn(x):
            res = x.relu()
            return res

        x = torch.randn((100, 100), dtype=torch.bfloat16)

        torch._dynamo.reset()
        metrics.reset()
        self.common(fn, (x,))
        assert metrics.cpp_to_dtype_count == 2
        check_metrics_vec_kernel_count(1)

    def test_memory_copy_with_fusion(self):
        def fn(x):
            res = x.relu()
            x.copy_(res)
            return (res,)

        x = torch.randn((100, 100), dtype=torch.bfloat16)

        torch._dynamo.reset()
        metrics.reset()
        self.common(fn, (x,))
        assert metrics.cpp_to_dtype_count == 2
        check_metrics_vec_kernel_count(1)

    @requires_vectorization
    @patch("torch.cuda.is_available", lambda: False)
    def test_cpp_vec_constant_checker(self):
        _graph: torch.fx.Graph = torch.fx.Graph()
        a: torch.fx.Node = _graph.create_node("placeholder", "ops")
        iv: torch.fx.Node = _graph.create_node("placeholder", "iv")
        fv: torch.fx.Node = _graph.create_node("placeholder", "fv")
        b: torch.fx.Node = _graph.create_node(
            "call_method",
            "constant",
            args=(
                a,
                iv,
                torch.int64,
            ),
        )
        c: torch.fx.Node = _graph.create_node(
            "call_method",
            "constant",
            args=(
                a,
                fv,
                torch.double,
            ),
        )
        d: torch.fx.Node = _graph.create_node(
            "call_method",
            "ge",
            args=(
                a,
                b,
                b,
            ),
        )
        _graph.output((d, c))

        def get_index():
            return ""

        submodules = {"get_index": get_index}

        graph_lowering = GraphLowering(
            torch.fx.GraphModule(submodules, _graph),
            shape_env=None,
            num_static_inputs=0,
        )

        def set_opt_dtype(graph):
            for node in graph.nodes:
                if node.target == "constant":
                    if OptimizationContext.key in node.meta:
                        opt_ctx = node.meta[OptimizationContext.key]
                    else:
                        opt_ctx = OptimizationContext()
                    opt_ctx.dtype = node.args[-1]
                    node.meta[OptimizationContext.key] = opt_ctx

        with patch.object(graph_lowering, "wrapper_code", ""), V.set_graph_handler(
            graph_lowering
        ):
            # The moset inner loop variable is used in the index_expr
            tiling_factor = codecache.pick_vec_isa().nelements(dtype=torch.float)
            with CppVecKernelChecker(
                args=None, num_threads=1, tiling_factor=tiling_factor
            ) as vec_checker:
                i32_iinfo = np.iinfo(np.int32)
                f32_iinfo = np.finfo(np.float32)
                set_opt_dtype(_graph)
                InterpreterShim(_graph, submodules).run(
                    V.get_ops_handler(), i32_iinfo.max, f32_iinfo.max
                )
                self.assertTrue(vec_checker.simd_vec)

                vec_checker.simd_vec = True
                set_opt_dtype(_graph)
                InterpreterShim(_graph, submodules).run(
                    V.get_ops_handler(), i32_iinfo.min, f32_iinfo.min
                )
                self.assertTrue(vec_checker.simd_vec)

                vec_checker.simd_vec = True
                set_opt_dtype(_graph)
                InterpreterShim(_graph, submodules).run(
                    V.get_ops_handler(), i32_iinfo.min, np.inf
                )
                self.assertTrue(vec_checker.simd_vec)

                vec_checker.simd_vec = True
                set_opt_dtype(_graph)
                InterpreterShim(_graph, submodules).run(
                    V.get_ops_handler(), i32_iinfo.min, -np.inf
                )
                self.assertTrue(vec_checker.simd_vec)

                vec_checker.simd_vec = True
                set_opt_dtype(_graph)
                InterpreterShim(_graph, submodules).run(
                    V.get_ops_handler(), i32_iinfo.min - 1, f32_iinfo.min
                )
                self.assertTrue(vec_checker.simd_vec)

                vec_checker.simd_vec = True
                set_opt_dtype(_graph)
                InterpreterShim(_graph, submodules).run(
                    V.get_ops_handler(), i32_iinfo.max + 1, f32_iinfo.max
                )
                self.assertTrue(vec_checker.simd_vec)

                vec_checker.simd_vec = True
                set_opt_dtype(_graph)
                InterpreterShim(_graph, submodules).run(
                    V.get_ops_handler(), i32_iinfo.min, f32_iinfo.min * (1 + 1e-5)
                )
                self.assertFalse(vec_checker.simd_vec)

                vec_checker.simd_vec = True
                set_opt_dtype(_graph)
                InterpreterShim(_graph, submodules).run(
                    V.get_ops_handler(), i32_iinfo.max, f32_iinfo.max * (1 + 1e-5)
                )
                self.assertFalse(vec_checker.simd_vec)

    @requires_vectorization
    @patch("torch.cuda.is_available", lambda: False)
    def test_cpp_vec_index_expr_checker(self):
        _graph: torch.fx.Graph = torch.fx.Graph()
        a: torch.fx.Node = _graph.create_node("placeholder", "ops")
        b: torch.fx.Node = _graph.create_node("call_module", "get_index", args=())
        c: torch.fx.Node = _graph.create_node(
            "call_method",
            "index_expr",
            args=(
                a,
                b,
                torch.int64,
            ),
        )
        d: torch.fx.Node = _graph.create_node(
            "call_method",
            "ge",
            args=(
                a,
                c,
                c,
            ),
        )
        _graph.output(d)

        def get_index():
            return ""

        submodules = {"get_index": get_index}
        graph_lowering = GraphLowering(
            torch.fx.GraphModule(submodules, _graph),
            shape_env=None,
            num_static_inputs=0,
        )
        with patch.object(graph_lowering, "wrapper_code", ""), V.set_graph_handler(
            graph_lowering
        ):
            itervars = [sympy.Symbol("i"), sympy.Symbol("j"), sympy.Symbol("k")]

            tiling_factor = codecache.pick_vec_isa().nelements(dtype=torch.float)
            # The most inner loop variable is used in the index_expr
            with CppVecKernelChecker(
                args=None, num_threads=1, tiling_factor=tiling_factor
            ) as vec_checker:

                def get_index():
                    return -itervars[0] ** 2 + 2 * itervars[0] + itervars[1]

                ranges = [0, 100, 200]
                vec_checker.itervars = itervars[:2]
                vec_checker.ranges = ranges[:2]
                submodules = {"get_index": get_index}
                InterpreterShim(_graph, submodules).run(V.get_ops_handler())
                self.assertTrue(vec_checker.simd_vec)

            # Most inner loop variable irrevalant
            with CppVecKernelChecker(
                args=None, num_threads=1, tiling_factor=tiling_factor
            ) as vec_checker:

                def get_index():
                    return -itervars[0] ** 2 + 2 * itervars[0] + itervars[1]

                ranges = [0, 100, 200]
                vec_checker.itervars = itervars
                vec_checker.ranges = ranges
                submodules = {"get_index": get_index}
                InterpreterShim(_graph, submodules).run(V.get_ops_handler())
                self.assertTrue(vec_checker.simd_vec)

            i32_iinfo = np.iinfo(np.int32)
            _max_value = i32_iinfo.max + 1
            ranges = [_max_value, _max_value, _max_value]
            # Most inner loop variable irrevalant but max value is greater than
            # the max value of INT32
            with CppVecKernelChecker(
                args=None, num_threads=1, tiling_factor=tiling_factor
            ) as vec_checker:

                def get_index():
                    return itervars[0]

                submodules = {"get_index": get_index}
                vec_checker.itervars = itervars
                vec_checker.ranges = ranges
                InterpreterShim(_graph, submodules).run(V.get_ops_handler())
                self.assertFalse(vec_checker.simd_vec)

            # Most inner loop variable irrevalant but min value is greater than
            # the min value of INT32
            with CppVecKernelChecker(
                args=None, num_threads=1, tiling_factor=tiling_factor
            ) as vec_checker:

                def get_index():
                    return -itervars[0] - 2

                submodules = {"get_index": get_index}
                vec_checker.itervars = itervars
                vec_checker.ranges = ranges
                InterpreterShim(_graph, submodules).run(V.get_ops_handler())
                self.assertFalse(vec_checker.simd_vec)

    @requires_vectorization
    @patch("torch.cuda.is_available", lambda: False)
    def test_maxpool2d_cpu_only(self):
        for dtype in vec_dtypes:
            input = torch.randn(26, 32, 112, 112, dtype=dtype).to(
                memory_format=torch.channels_last
            )
            maxpool = torch.nn.MaxPool2d(kernel_size=3, stride=2, padding=1)

            def func(x):
                return maxpool(x)

            with patch.object(config.cpp, "simdlen", None):
                torch._dynamo.reset()
                metrics.reset()
                self.common(func, (input,))
                check_metrics_vec_kernel_count(1)

    @requires_vectorization
    @patch("torch.cuda.is_available", lambda: False)
    def test_maxpool2d_with_pre_loop_collapse_cpu_only(self):
        x1 = torch.randn(2, 3, 20, 20).to(memory_format=torch.channels_last)
        x2 = torch.randn(2, 3, 20, 20).to(memory_format=torch.channels_last)
        maxpool = torch.nn.MaxPool2d(kernel_size=3, stride=2, ceil_mode=True)

        def func(x1, x2):
            y = x1 + x2
            return maxpool(y)

        with patch.object(config.cpp, "simdlen", None):
            torch._dynamo.reset()
            metrics.reset()
            self.common(func, (x1, x2))
            check_metrics_vec_kernel_count(2)

<<<<<<< HEAD
=======
    def test_randint_symint_input(self):
        # https://github.com/pytorch/pytorch/issues/122405
        @torch.compile(fullgraph=True)
        def get_traj_idx(lengths: torch.Tensor, num_slices: int) -> torch.Tensor:
            return torch.randint(lengths.shape[0], (num_slices,), device=lengths.device)

        lengths = torch.zeros(10, dtype=torch.long)
        get_traj_idx(lengths, num_slices=4)
        lengths = torch.zeros(11, dtype=torch.long)
        get_traj_idx(lengths, num_slices=4)

>>>>>>> f34905f6
    @requires_vectorization
    @patch("torch.cuda.is_available", lambda: False)
    def test_sign_cpu_only(self):
        def fn(x):
            return torch.sign(x)

        for dtype in vec_dtypes:
            x = torch.randn((2, 9), dtype=dtype)
            x[0, 0] = torch.nan
            x[1, -1] = torch.nan

            with config.patch({"cpp.simdlen": None}):
                torch._dynamo.reset()
                metrics.reset()
                self.common(fn, (x,))
                check_metrics_vec_kernel_count(1)

    @requires_vectorization
    @patch("torch.cuda.is_available", lambda: False)
    def test_reduction_cpu_only(self):
        def fn(x):
            return torch.argmax(x, -1)

        for dtype in vec_dtypes:
            x = torch.randn((10, 10), dtype=dtype)

            with config.patch({"cpp.simdlen": None}):
                torch._dynamo.reset()
                metrics.reset()
                self.common(fn, (x,))
                assert metrics.generated_cpp_vec_kernel_count == 0

<<<<<<< HEAD
=======
    def test_outer_loop_fusion(self):
        def fn(x):
            max = torch.amax(x, dim=-1, keepdim=True)
            return x - max

        x = torch.randn(4, 12, 1023, 1022)

        with config.patch({"cpp.simdlen": None}):
            torch._dynamo.reset()
            metrics.reset()
            self.common(fn, (x,))
            assert len(metrics.cpp_outer_loop_fused_inner_counts) == 1
            assert metrics.cpp_outer_loop_fused_inner_counts[0] == 2

>>>>>>> f34905f6
    def test_argmin(self):
        def fn(x):
            return torch.argmin(x, -1)

        for dtype in vec_dtypes:
            x = torch.randn((10, 10), dtype=dtype)
            torch._dynamo.reset()
            metrics.reset()
            self.common(fn, (x,))
            assert metrics.generated_cpp_vec_kernel_count == 0

    def test_argmax_argmin_with_nan_value(self):
        def fn(x):
            return torch.argmax(x)

        def fn2(x):
            return torch.argmin(x)

        inputs = [
            torch.Tensor([-755832.1250, 100]),
            torch.Tensor([-755832.1250, 100, 200]),
            torch.Tensor([100, -755832.1250]),
            torch.Tensor([100, 200, -755832.1250]),
        ]

        for x in inputs:
            x = x.repeat(16, 16)
            x = torch.log1p(x)

            # Test argmax
            torch._dynamo.reset()
            metrics.reset()
            self.common(fn, (x,))
            assert metrics.generated_cpp_vec_kernel_count == 0

            # Test argmin
            torch._dynamo.reset()
            metrics.reset()
            self.common(fn2, (x,))
            assert metrics.generated_cpp_vec_kernel_count == 0

    # Currently, we enabled AVX2 and AVX512 for vectorization. If the platform is not
    # supported, the vectorization will not work and skip this test case. For ARM or
    # other platforms support, we just need to add the ISA info to the supported_vector_isa
    # and include proper aten vectorization head file.
    @requires_vectorization
    @patch("torch.cuda.is_available", lambda: False)
    def test_vec_kernel_cpu_only(self):
        def fn(x1, x2):
            # Current, there are some limitations as follows.
            #   rsqrt:
            #     assert [both a fallback and a decomp for same kernel: aten.rsqrt.default]
            #   round:
            #     couldn't find symbolic meta function/decomposition
            #   fmod/logical_and/logic_or:
            #     vec kernel has not support to_type
            x = torch.abs(x1)
            x = torch.sin(x)
            x = torch.neg(x)
            x = torch.square(x)
            x = torch.sigmoid(x)
            x = torch.relu(x)
            x = torch.cos(x)
            x = torch.exp(x)
            x = torch.sqrt(x)
            x = torch.add(x, x1)
            x = torch.sub(x, x2)
            x = torch.mul(x, x1)
            x = torch.div(x, x1)
            x = torch.pow(x, 10)
            x = torch.log(x)
            x = torch.floor(x)
            x = torch.ceil(x)
            x = torch.trunc(x)
            x = torch.lgamma(x)
            x = torch.fmod(x, x2)
            x = torch.sign(x)
            res = x + x2
            return res

        for dtype in vec_dtypes:
            torch.manual_seed(0)
            x1 = torch.randn((5, 20), dtype=dtype)
            x2 = torch.randn((5, 20), dtype=dtype)

            tol = 1e-2 if dtype == torch.bfloat16 else 1e-4
            with config.patch({"cpp.simdlen": 1}):
                torch._dynamo.reset()
                metrics.reset()
                self.common(fn, (x1, x2))
                assert metrics.generated_cpp_vec_kernel_count == 0

            with config.patch({"cpp.simdlen": None}):
                torch._dynamo.reset()
                metrics.reset()
                self.common(fn, (x1, x2))
                check_metrics_vec_kernel_count(1)

        with config.patch({"cpp.simdlen": None}):
            torch._dynamo.reset()
            metrics.reset()
            x1 = torch.randn(10, 20).permute(1, 0)
            x2 = torch.randn((20, 10))
            self.common(fn, (x1, x2))
            check_metrics_vec_kernel_count(2)

            torch._dynamo.reset()
            metrics.reset()
            x1 = torch.randn((10, 7))
            x2 = torch.randn((10, 7))
            self.common(fn, (x1, x2))
            check_metrics_vec_kernel_count(1)

    @unittest.skipIf(
        sys.platform != "linux", "cpp kernel profile only support linux now"
    )
    @patch("torch.cuda.is_available", lambda: False)
    @config.patch({"cpp.enable_kernel_profile": True})
    @config.patch({"cpp.descriptive_names": "original_aten"})
    def test_cpp_kernel_profile(self):
        from torch.profiler import profile

        @torch._dynamo.optimize("inductor", nopython=True)
        def fn(a, b):
            return a + b

        a = torch.rand((100,))
        b = torch.rand((100,))
        with profile() as prof:
            fn(a, b)

        kernel_profile_events = []
        for e in prof.profiler.function_events:
            if "cpp_fused_add_0" in e.name:
                kernel_profile_events.append(e.name)
        assert len(kernel_profile_events) > 0

    @requires_vectorization
    def test_channel_shuffle_cl_output(self):
        """code and shape extracted from shufflenet_v2_x1_0"""

        def channel_shuffle(x, groups):
            batchsize, num_channels, height, width = x.size()
            channels_per_group = num_channels // groups
            x = x.view(batchsize, groups, channels_per_group, height, width)
            x = torch.transpose(x, 1, 2).contiguous()
            x = x.view(batchsize, -1, height, width)
            return x.contiguous(memory_format=torch.channels_last)

        for simdlen in (None, 256, 1):
            with config.patch({"cpp.simdlen": simdlen}):
                torch._dynamo.reset()
                metrics.reset()
                x = torch.randn(64, 58, 28, 28)
                self.common(channel_shuffle, (x, 2))
                if simdlen != 1:
                    check_metrics_vec_kernel_count(2)

    @slowTest
    @requires_vectorization
    def test_transpose_with_norm(self):
        """a sub-module from TIMM gmlp_s16_224"""

        class Model(torch.nn.Module):
            def __init__(self):
                super().__init__()
                self.linear = torch.nn.Linear(
                    in_features=256, out_features=1536, bias=True
                )
                self.act = torch.nn.GELU()
                self.norm = torch.nn.LayerNorm(768)
                self.proj = torch.nn.Linear(196, 196)
                self.fc = torch.nn.Linear(in_features=768, out_features=256, bias=True)

            def forward(self, x):
                x = self.linear(x)
                x = self.act(x)
                u, v = x.chunk(2, dim=-1)
                v = self.norm(v)
                v = self.proj(v.transpose(-1, -2))
                y = u * v.transpose(-1, -2)
                return self.fc(y)

        x = torch.randn(128, 196, 256)
        for simdlen in (None, 256, 1):
            with config.patch({"cpp.simdlen": simdlen}):
                for eval_mode in [True, False]:
                    torch._dynamo.reset()
                    metrics.reset()
                    m = Model().eval() if eval_mode else Model()
                    self.common(m, (x,))
                    if simdlen != 1:
                        check_metrics_vec_kernel_count(8)

    @requires_vectorization
    def test_transpose_copy(self):
        def fn(a):
            return a.t().contiguous()

        for simdlen in (None, 256, 1):
            with config.patch({"cpp.simdlen": simdlen}):
                for dtype in (torch.float, torch.bfloat16):
                    for shape in (
                        (7, 7),
                        (8, 8),
                        (9, 9),
                        (16, 16),
                        (17, 17),
                        (32, 32),
                        (33, 33),
                    ):
                        torch._dynamo.reset()
                        metrics.reset()
                        x = torch.randn(shape, dtype=dtype)
                        self.common(fn, (x,))
                        if simdlen != 1:
                            check_metrics_vec_kernel_count(2)
<<<<<<< HEAD
=======

    @torch._dynamo.config.patch(specialize_int=False)
    def test_slice_scatter_issue122291(self):
        @torch.compile(fullgraph=True)
        def fn(t, t_src, dim, start, end, step):
            return t.slice_scatter(t_src, dim, start, end, step)

        shape = ((16, 16), (16, 2), 1, 4, 10, 1)
        input_tensor = torch.zeros(shape[0], requires_grad=False, device="cpu")
        src_tensor = torch.ones(shape[1], requires_grad=False, device="cpu")
        with self.assertRaisesRegex(
            torch._dynamo.exc.BackendCompilerFailed, r".*shape error in scatter op"
        ):
            fn(input_tensor, src_tensor, shape[2], shape[3], shape[4], shape[5])
>>>>>>> f34905f6

    def test_horizontal_fusion(self):
        def fn(a, b, c, idx):
            _a = torch.index_select(a, dim=0, index=idx)
            _b = torch.index_select(b, dim=0, index=idx)
            _c = torch.index_select(c, dim=0, index=idx)
            return _a, _b, _c

        with config.patch({"cpp.max_horizontal_fusion_size": 0}):
            metrics.reset()
            torch._dynamo.reset()
            a = torch.randn(size=(4, 16), dtype=torch.bfloat16)
            b = torch.randn(size=(4, 16), dtype=torch.bfloat16)
            c = torch.randn(size=(4, 16), dtype=torch.bfloat16)
            idx = torch.zeros(size=[4], dtype=torch.int64)
            opt_fn = torch._dynamo.optimize("inductor")(fn)
            opt_fn(a, b, c, idx)
            self.assertEqual(metrics.generated_kernel_count, 3)
            self.assertTrue(same(fn(a, b, c, idx), opt_fn(a, b, c, idx)))

        with config.patch({"cpp.max_horizontal_fusion_size": 1}):
            metrics.reset()
            torch._dynamo.reset()
            a = torch.randn(size=(4, 32), dtype=torch.bfloat16)
            b = torch.randn(size=(4, 32), dtype=torch.bfloat16)
            c = torch.randn(size=(4, 32), dtype=torch.bfloat16)
            idx = torch.zeros(size=[4], dtype=torch.int64)
            opt_fn = torch._dynamo.optimize("inductor")(fn)
            opt_fn(a, b, c, idx)
            self.assertEqual(metrics.generated_kernel_count, 3)
            self.assertTrue(same(fn(a, b, c, idx), opt_fn(a, b, c, idx)))

        with config.patch({"cpp.max_horizontal_fusion_size": 2}):
            metrics.reset()
            torch._dynamo.reset()
            a = torch.randn(size=(4, 64), dtype=torch.bfloat16)
            b = torch.randn(size=(4, 64), dtype=torch.bfloat16)
            c = torch.randn(size=(4, 64), dtype=torch.bfloat16)
            idx = torch.zeros(size=[4], dtype=torch.int64)
            opt_fn = torch._dynamo.optimize("inductor")(fn)
            opt_fn(a, b, c, idx)
            print(metrics.generated_kernel_count)
            self.assertEqual(metrics.generated_kernel_count, 2)
            self.assertTrue(same(fn(a, b, c, idx), opt_fn(a, b, c, idx)))

        with config.patch({"cpp.max_horizontal_fusion_size": 3}):
            metrics.reset()
            torch._dynamo.reset()
            a = torch.randn(size=(4, 128), dtype=torch.bfloat16)
            b = torch.randn(size=(4, 128), dtype=torch.bfloat16)
            c = torch.randn(size=(4, 128), dtype=torch.bfloat16)
            idx = torch.zeros(size=[4], dtype=torch.int64)
            opt_fn = torch._dynamo.optimize("inductor")(fn)
            opt_fn(a, b, c, idx)
            self.assertEqual(metrics.generated_kernel_count, 1)
            self.assertTrue(same(fn(a, b, c, idx), opt_fn(a, b, c, idx)))

    def test_lowp_fp_neg_abs(self):
        def fn(x):
            return x.neg().abs()

        for dtype in _lowp_fp_dtypes:
            metrics.reset()
            x = torch.randn(100, 100).to(dtype)
            opt_fn = torch._dynamo.optimize("inductor")(fn)
            self.assertTrue(same(fn(x), opt_fn(x)))
            assert metrics.cpp_to_dtype_count == 0
            check_metrics_vec_kernel_count(1)

    def test_transpose_non_contiguous(self):
        def fn(a):
            # From part of timm HaloAttn:
            # (https://github.com/rwightman/pytorch-image-models/blob/main/timm/layers/halo_attn.py#L97).
            # Fixed https://github.com/pytorch/pytorch/issues/94269 accuracy issue.
            as_strided = torch.ops.aten.as_strided.default(
                a, [1, 384, 2, 20, 12], [153600, 1, 61440, 384, 7680]
            )
            as_strided_1 = torch.ops.aten.as_strided.default(
                as_strided,
                [1, 384, 2, 2, 12, 12],
                [153600, 1, 61440, 3072, 7680, 384],
            )
            clone_1 = torch.ops.aten.clone.default(
                as_strided_1, memory_format=torch.contiguous_format
            )
            _unsafe_view_1 = torch.ops.aten._unsafe_view.default(
                clone_1, [8, 48, 4, 144]
            )
            permute_2 = torch.ops.aten.permute.default(_unsafe_view_1, [0, 2, 3, 1])
            split_with_sizes = torch.ops.aten.split_with_sizes.default(
                permute_2, [16, 32], -1
            )
            getitem = split_with_sizes[0]
            getitem_1 = split_with_sizes[1]
            permute_3 = torch.ops.aten.permute.default(getitem, [0, 1, 3, 2])
            expand_1 = torch.ops.aten.expand.default(permute_3, [8, 4, 16, 144])
            clone_3 = torch.ops.aten.clone.default(
                expand_1, memory_format=torch.contiguous_format
            )
            return clone_3

        metrics.reset()
        x = torch.randn(1, 384, 20, 20).to(memory_format=torch.channels_last)
        self.common(fn, (x,))
        check_metrics_vec_kernel_count(1)

    def test_non_contiguous_index_with_constant_stride(self):
        def fn(x):
            x1 = x[:, :, :, ::2]
            x2 = x[:, :, :, 1::2]
            x = torch.stack((-x2, x1), dim=-1)
            return x.flatten(-2)

        metrics.reset()
        x = torch.randn(1, 32, 16, 68)
        opt_fn = torch._dynamo.optimize("inductor")(fn)
        _, code = run_and_get_cpp_code(opt_fn, x)
        self.assertTrue(same(fn(x), opt_fn(x)))
        # def and use
        FileCheck().check_count("cpp_fused", 2, exactly=True).run(code)

    def test_invalid_index_of_empty_tensor(self):
        def fn(a):
            b = a[[0]]
            return b

        a = torch.tensor([])
        with self.assertRaises(RuntimeError):
            torch.compile(fn)(a)

    @torch.no_grad()
    @torch._inductor.config.patch(freezing=True)
    def test_issue122380(self):
        def func(x):
            t1 = torch.unbind(x)
            t2 = torch.stack(t1, dim=1)
            t3 = torch.tanh(t2)
            return t3

        x = torch.randn(2, 3, 4)
        self.assertEqual(torch.compile(func)(x), func(x))

    def test_ir_node_str(self):
        @torch.compile
        def fn(x: torch.Tensor) -> torch.Tensor:
            return x.sin(), torch.nn.Softmax(dim=1)(x.cos())

        def run_node_alt(*args, **kwargs):
            rv = run_node(*args, **kwargs)
            strings.append(str(rv))
            return rv

        strings = []
        run_node = GraphLowering.run_node
        with patch.object(GraphLowering, "run_node", run_node_alt):
            fn(torch.randn([8, 128]))
        self.assertGreater(len(strings), 3)

    def test_vertical_sum_cpu_only(self):
        def fn1(a):
            return a.sum(dim=0)

        def fn2(a):
            return a.sum(dim=1)

        metrics.reset()
        x = torch.randn(100, 100)
        self.common(fn1, (x,))
        check_metrics_vec_kernel_count(1)

        metrics.reset()
        x = torch.randn(100, 100, 100)
        self.common(fn2, (x,))
        check_metrics_vec_kernel_count(1)

    def test_transpose_vertical_sum_cpu_only(self):
        def fn(a, b):
            c = a * b
            return c.sum(dim=1)

        metrics.reset()
        x = torch.randn(100, 50, 50)
        y = torch.randn(100, 50, 50).transpose(1, 2)
        self.common(fn, (x, y))
        check_metrics_vec_kernel_count(2)

    def test_transpose_mxn_16_16_bf16_fp16(self):
        def fn(a, b):
            c = a * b
            return c.sum(dim=1)

        for dtype in [torch.bfloat16, torch.float16]:
            metrics.reset()
            x = torch.randn(100, 50, 50).to(dtype)
            y = torch.randn(100, 50, 50).to(dtype).transpose(1, 2)
            self.common(fn, (x, y))
            check_metrics_vec_kernel_count(2)

    def test_transpose_mxn_32_32_bf16_fp16(self):
        def fn(a):
            return a.permute(0, 2, 1).contiguous()

        for dtype in [torch.bfloat16, torch.float16]:
            metrics.reset()
            x = torch.randn(2, 9216, 9216).to(dtype)
            self.common(fn, (x,))
            check_metrics_vec_kernel_count(2)

    def test_transpose_sum2d_cpu_only(self):
        def fn(a, b):
            c = a * b
            return c.sum()

        metrics.reset()
        x = torch.randn(50, 50)
        y = torch.randn(50, 50).transpose(0, 1)
        self.common(fn, (x, y))
        check_metrics_vec_kernel_count(2)

    def test_transpose_sum_outer(self):
        # https://github.com/pytorch/pytorch/issues/98573
        def fn(a):
            return a.transpose(2, 3).sum(dim=1).contiguous()

        metrics.reset()
        x = torch.randn(10, 50, 50, 50)
        self.common(fn, (x,))
        check_metrics_vec_kernel_count(1)

    def test_to_dtype_bool_float(self):
        # https://github.com/pytorch/pytorch/issues/100800
        def f(a):
            return torch.where(
                torch.ones_like(a).to(torch.bool),
                torch.zeros_like(a),
                torch.ones_like(a) * 2,
            )

        self.common(f, (torch.ones(16),))

    def test_to_dtype_float_bool(self):
        # https://github.com/pytorch/pytorch/issues/100466
        def f(a):
            a = a * torch.tensor(a >= 0, dtype=torch.float32)
            return a

        x = torch.rand(16)
        self.common(f, (x,))

    def test_constant_store(self):
        # https://github.com/pytorch/pytorch/issues/104515
        def f(a):
            a[0, [3, 3]] = -float("inf")
            return a

        x = torch.rand(4, 5)
        self.common(f, (x,))

    def test_to_channels_last_lowp_fp(self):
        def f(a):
            return a.to(memory_format=torch.channels_last)

        for dtype in _lowp_fp_dtypes:
            x = torch.rand(2, 3, 14, 14).to(dtype)
            self.common(f, (x,))

    def test_broadcast_mul_lowp_fp(self):
        def f(a, b):
            return a * b

        for dtype in _lowp_fp_dtypes:
            a = torch.randn(2, 16, 16).to(dtype)
            b = torch.randn(2, 1, 1).to(dtype)
            self.common(f, (a, b))

    def test_linear_buffer_reuse(self):
        class M(torch.nn.Module):
            def __init__(self):
                super().__init__()
                self.linear1 = torch.nn.Linear(16, 16)
                self.tanh = torch.nn.Tanh()
                self.linear2 = torch.nn.Linear(16, 16)

            def forward(self, x):
                x = self.linear1(x)
                x = self.tanh(x)
                x = self.linear2(x)
                return x

        mod = M().eval()
        v = torch.randn(1, 16)

        with torch.no_grad():

            def compile_fx_wrapper(model_, example_inputs_):
                return compile_fx(model_, example_inputs_)

            def run(*ex, **kwargs):
                return mod(*ex, **kwargs)

            run = torch._dynamo.optimize(compile_fx_wrapper)(run)
            _, code = run_and_get_cpp_code(run, v)
            self.assertFalse("= as_strided(" in code)
            self.assertEqual(run(*v), mod(*v))

    def test_invalid_dropout_args(self):
        class MyModel(torch.nn.Module):
            def forward(self, x):
                x = x * 2
                x = torch.nn.functional.dropout(x, p=0.5)
                x = torch.relu(x)
                return x

        example_inputs = torch.tensor([[1, 2, 3], [4, 5, 6]])

        func = MyModel()
        jit_func = torch.compile(func)
        self.assertRaises(RuntimeError, lambda: func(example_inputs))
        self.assertRaises(RuntimeError, lambda: jit_func(example_inputs))

    def test_nn_param_assign(self):
        # https://github.com/pytorch/pytorch/issues/99569
        class Model2(nn.Module):
            def __init__(self):
                super().__init__()
                self.conv = nn.Conv2d(in_channels=3, out_channels=5, kernel_size=3)
                self.batchnorm = nn.BatchNorm2d(num_features=5)
                self.conv_weight = torch.randn(5, 3, 3, 3)
                self.conv_bias = torch.randn(5)

            def forward(self, x):
                self.conv.weight = nn.Parameter(self.conv_weight)
                self.conv.bias = nn.Parameter(self.conv_bias, requires_grad=False)
                self.conv.eval()
                x = self.conv(x)
                x = self.batchnorm(x)
                x = F.relu(x)
                return x

        input_tensor = torch.randn(1, 3, 10, 10)
        func = Model2().to("cpu")

        with torch.no_grad():
            func.train(False)
            v1 = func(input_tensor)
            jit_func = torch.compile(func, fullgraph=True)
            v2 = jit_func(input_tensor)
            self.assertEqual(v1, v2)

    @config.patch(inplace_buffers=True)
    def test_in_out_buffer(self):
        def fn(x, y):
            z = torch.matmul(x, y.transpose(-1, -2)) / 8.0
            return z

        inps = [torch.randn(1, 2, 8, 4), torch.randn(1, 2, 8, 4)]
        fn_opt = torch._dynamo.optimize("inductor")(fn)
        _, code = run_and_get_cpp_code(fn_opt, *inps)
        self.assertTrue("in_out_ptr" in code)
        self.assertEqual(fn_opt(*inps), fn(*inps))

    def test_eliminate_meaningless_copy(self):
        def fn(x1, x2):
            permute = torch.ops.aten.permute.default(x2, [0, 2, 1, 3])
            clone = torch.ops.aten.clone.default(
                permute, memory_format=torch.contiguous_format
            )
            view = torch.ops.aten.view.default(clone, [1024, -1, 32])
            bmm = torch.ops.aten.bmm.default(view, x1)
            permute = torch.ops.aten.permute.default(view, [0, 2, 1])
            return (bmm, permute)

        metrics.reset()
        self.common(
            fn,
            [
                rand_strided(
                    (1024, 32, 128), (4096, 1, 32), device="cpu", dtype=torch.float32
                ),
                rand_strided(
                    (64, 128, 16, 32),
                    (65536, 512, 32, 1),
                    device="cpu",
                    dtype=torch.float32,
                ),
            ],
        )
        self.assertEqual(metrics.generated_kernel_count, 1)

    def test_attention_size_mismatch(self):
        class Attention(torch.nn.Module):
            def __init__(self, hidden_size, num_heads):
                super().__init__()
                self.hidden_size = hidden_size
                self.num_heads = num_heads
                self.head_size = hidden_size // num_heads
                self.query = torch.nn.Linear(hidden_size, hidden_size)
                self.key = torch.nn.Linear(hidden_size, hidden_size)
                self.value = torch.nn.Linear(hidden_size, hidden_size)
                self.inv_scale = torch.nn.Parameter(
                    torch.Tensor([1 / self.head_size**0.5]), requires_grad=False
                )

            def forward(self, x):
                query = self.query(x)
                key = self.key(x)
                value = self.value(x)
                (batch_size, seq_len, hidden_size) = query.size()
                query = query.view(
                    batch_size, seq_len, self.num_heads, self.head_size
                ).permute(0, 2, 1, 3)
                key = key.view(
                    batch_size, seq_len, self.num_heads, self.head_size
                ).permute(0, 2, 3, 1)
                value = value.view(
                    batch_size, seq_len, self.num_heads, self.head_size
                ).permute(0, 2, 1, 3)
                attention_weights = (
                    torch.matmul(query, key).mul(self.inv_scale).softmax(dim=-1)
                )
                output = torch.matmul(attention_weights, value)
                return output

        torch.manual_seed(123)
        hidden_size = 16
        num_heads = 1
        seq_len = 4
        batch_size = 1
        x = torch.randn(batch_size, seq_len, hidden_size)

        func = Attention(hidden_size, num_heads).to("cpu")

        with torch.no_grad():
            res1 = func(x)
            jit_func = torch.compile(func)
            res2 = jit_func(x)
        self.assertEqual(res1, res2)

    def test_scalar_mul_bfloat16(self):
        def f(x):
            return torch.ops.aten.mul.Tensor(x, 1.7015043497085571)

        metrics.reset()
        x = torch.randn(4, 5, dtype=torch.bfloat16)
        self.common(f, (x,))
        check_metrics_vec_kernel_count(1)

    def test_bf16_zeros(self):
        def fn():
            x = torch.zeros(1, 1, 32, dtype=torch.bfloat16)
            return x

        self.common(fn, ())

    def test_select_tiliing_with_index_expr(self):
        def fn(x, y):
            x = torch.ops.aten.view.default(x, [8, 8, 8, 3136])
            x = torch.ops.aten.permute.default(x, [0, 1, 3, 2])
            y = torch.ops.aten.mul.Tensor(y, x)
            return torch.ops.aten.constant_pad_nd.default(y, [0, 0, 1, 0, 0, 0], 0.0)

        x = torch.randn(8, 64, 56, 56)
        y = torch.randn(8, 8, 3136, 8)
        self.common(fn, (x, y))

    @unittest.skipIf(not torch.backends.mkldnn.is_available(), "MKLDNN is not enabled")
    @patch("torch.cuda.is_available", lambda: False)
    @config.patch(freezing=True)
    def test_linear_with_no_default_contiguous_input(self):
        dtypes = [
            torch.float32,
        ]
        if torch.ops.mkldnn._is_mkldnn_bf16_supported():
            dtypes.append(torch.bfloat16)
        if torch.ops.mkldnn._is_mkldnn_fp16_supported():
            dtypes.append(torch.float16)
        mod = torch.nn.Sequential(torch.nn.Linear(16, 16)).eval()
        temp = torch.randn(1, 16, 1, 1)
        v = torch.as_strided(temp, [1, 16], [0, 1], 0)
        self.assertTrue(v.is_contiguous())
        for dtype in dtypes:
            with torch.no_grad():
                self.common(
                    mod.to(dtype),
                    (v.to(dtype),),
                )

    @patch("torch.cuda.is_available", lambda: False)
    @config.patch(freezing=True)
    def test_linear_with_reshape(self):
        class M(torch.nn.Module):
            def __init__(self):
                super().__init__()
                self.linear = torch.nn.Linear(16, 16, bias=False)

            def forward(self, x):
                x = self.linear(x)
                return x.view(4, 4, 4)

        mod = M().eval()
        v = torch.randn(4, 16)
        with torch.no_grad():
            torch._dynamo.reset()
            metrics.reset()
            self.common(
                mod,
                (v,),
            )
            assert metrics.generated_kernel_count == 0

    @config.patch(implicit_fallbacks=True)
    def test_aten_normal_dtype(self):
        for dtype in [torch.float64, torch.float16, None]:

            def fn():
                return torch.normal(2, 3, (10, 10), dtype=dtype, device="cpu")

            self.assertEqual(
                torch.compile(fn, backend="aot_eager_decomp_partition")().dtype,
                dtype if dtype else torch.float32,
            )
            self.assertEqual(
                torch.compile(fn, backend="inductor")().dtype,
                dtype if dtype else torch.float32,
            )

    def test_group_norm_vec(self):
        class M(torch.nn.Module):
            def __init__(self):
                super().__init__()
                self.group_norm = torch.nn.GroupNorm(32, 32)

            def forward(self, x):
                return self.group_norm(x)

        metrics.reset()
        mod = M().eval()
        x = torch.randn(2, 32, 32, 32)
        with torch.no_grad():
            self.common(mod, (x,))
            # 2 generated kernels (one for var_mean, the other for result)
            check_metrics_vec_kernel_count(2)

    def test_int_div_vec(self):
        def fn(x, y, mode):
            return torch.div(x, y, rounding_mode=mode)

        x = torch.randint(1, 100, (32, 32))
        y = torch.randint(1, 100, (32, 32))
        for mode in [None, "trunc", "floor"]:
            with torch.no_grad():
                metrics.reset()
                self.common(fn, (x, y, mode))
                check_metrics_vec_kernel_count(1)

    def test_uint8_add(self):
        # https://github.com/pytorch/pytorch/issues/113016
        def fn(x, y):
            return torch.add(x, y).neg().to(torch.int32)

        x = torch.randint(0, 255, (3, 3), dtype=torch.uint8)
        y = torch.randint(0, 255, (3, 3), dtype=torch.uint8)
        self.common(fn, (x, y))

    def test_uint8_sub(self):
        # https://github.com/pytorch/pytorch/issues/113016
        def fn(x, y):
            return torch.sub(x, y).neg().to(torch.int32)

        x = torch.randint(0, 255, (3, 3), dtype=torch.uint8)
        y = torch.randint(0, 255, (3, 3), dtype=torch.uint8)
        self.common(fn, (x, y))

    def test_non_contiguous_reduction_store(self):
        # https://github.com/pytorch/pytorch/issues/113018
        class M(torch.nn.Module):
            def __init__(self):
                super().__init__()
                self.conv = torch.nn.Conv2d(39, 1, kernel_size=(1, 17), stride=(2, 2))

            def forward(self, x):
                return self.conv(x.max(3).values)

        m = M()
        x = torch.randn(1, 39, 1, 18, 17)
        self.common(m, (x,))

    def test_embedding_vec(self):
        class M(torch.nn.Module):
            def __init__(self):
                super().__init__()
                self.emb = torch.nn.Embedding(64, 128)

            def forward(self, idx, x):
                return self.emb(idx) + x

        idx = torch.randint(0, 64, (4, 32))
        x = torch.randn(4, 32, 128)
        m = M().eval()
        with torch.no_grad():
            metrics.reset()
            self.common(m, (idx, x))
            check_metrics_vec_kernel_count(1)

    def test_embedding_vec_bf16(self):
        class M(torch.nn.Module):
            def __init__(self):
                super().__init__()
                self.emb = torch.nn.Embedding(64, 128)

            def forward(self, idx, x):
                return self.emb(idx)

        idx = torch.randint(0, 64, (4, 32))
        x = torch.randn(4, 32, 128).to(torch.bfloat16)
        m = M().eval()
        with torch.no_grad():
            metrics.reset()
            self.common(m, (idx, x))
            check_metrics_vec_kernel_count(1)

        # we are doing direct load/store, make sure we do not generate
        # redundant type casts
        m_opt = torch.compile(m)
        _, code = run_and_get_cpp_code(m_opt, idx, x)
        self.assertTrue("Vectorized" in code)
        self.assertTrue("cvt_lowp_fp_to_fp32" not in code)
        self.assertTrue("cvt_fp32_to_lowp_fp" not in code)

    def test_concat_inner_vec(self):
        def fn(x, y):
            return F.relu(torch.cat([x, y], dim=1))

        x = torch.randn(32, 35)
        y = torch.randn(32, 120)
        metrics.reset()
        self.common(fn, (x, y))
        check_metrics_vec_kernel_count(3)

    def test_expr_vec_non_contiguous(self):
        def fn(x):
            # the pattern from sebotnet33ts_256
            y = torch.nn.functional.pad(x, (0, 31)).reshape(-1, 33, 63)
            y = y[:, :32, 31:].reshape(4, 32, 1, 32, 32).expand(-1, -1, 32, -1, -1)
            y = y.permute(0, 3, 1, 4, 2).clone(memory_format=torch.contiguous_format)
            y = y.view(4, 1024, 1024)
            return y.softmax(dim=-1)

        x = torch.randn(128, 2048)
        opt_fn = torch.compile(fn)
        metrics.reset()
        _, code = run_and_get_cpp_code(opt_fn, x)
        self.assertTrue(same(fn(x), opt_fn(x)))
        # 4 kernels for max, exp, sum and div
        check_metrics_vec_kernel_count(4)
        FileCheck().check_count(
            "Vectorized<int>::loadu(tmpbuf.data())", 0, exactly=True
        ).run(code)

    def test_vec_contiguous_ModularIndexing(self):
        # https://github.com/pytorch/pytorch/issues/114488
        class M(torch.nn.Module):
            def __init__(self, dim):
                super().__init__()
                self.norm = torch.nn.LayerNorm(dim * 4)

            def forward(self, x):
                # the pattern from swin_base_patch4_window7_224
                B, H, W, C = x.shape
                x = (
                    x.reshape(B, H // 2, 2, W // 2, 2, C)
                    .permute(0, 1, 3, 4, 2, 5)
                    .flatten(3)
                )
                x = self.norm(x)
                return x

        x = torch.randn(1, 56, 56, 128)
        m = M(128)
        opt_m = torch.compile(m)
        with torch.no_grad():
            metrics.reset()
            _, code = run_and_get_cpp_code(opt_m, x)
            self.assertTrue(same(m(x), opt_m(x)))
            # Two kernels: one for reduction, one pointwises
            check_metrics_vec_kernel_count(2)
            FileCheck().check_count(
                "Vectorized<float>::loadu(tmpbuf.data())", 0, exactly=True
            ).run(code)

    @parametrize("dtype", (torch.float16, torch.bfloat16, torch.float))
    @parametrize("shape", ("15,3,13", "4,2048,4096"))
    def test_fp8_cast(self, dtype: torch.dtype, shape: str):
        def fp8_cast(x):
            y0 = x.to(dtype=torch.float8_e4m3fn).to(dtype)
            y1 = x.to(dtype=torch.float8_e5m2).to(dtype)
            return y0, y1

        shape = [int(dim) for dim in shape.split(",")]
        x = torch.rand(*shape, device="cpu", dtype=dtype)
        self.common(fp8_cast, (x,))

    def test_logical_op_store_to_lowp_data_dtype(self):
        # https://github.com/pytorch/pytorch/issues/117624
        # https://github.com/pytorch/pytorch/issues/117627
        def fn(out1, out2, input, other):
            o1 = torch.logical_or(out=out1, input=input, other=other)
            o2 = torch.logical_xor(out=out2, input=input, other=other)
            return o1, o2

        x = torch.rand([3, 3, 2, 8, 9, 2], dtype=torch.float)
        y = torch.rand([3, 3, 2, 8, 9, 2], dtype=torch.float)
        for dtype in _lowp_fp_dtypes:
            o1 = torch.rand([3, 3, 2, 8, 9, 2], dtype=dtype)
            o2 = torch.rand([3, 3, 2, 8, 9, 2], dtype=dtype)
            with torch.no_grad():
                self.common(fn, (o1, o2, x, y))

    def test_constant_bool_vec(self):
        def fn(x):
            mask = torch.zeros(1, dtype=torch.bool)
            return torch.where(mask, x, -1.0)

        x = torch.rand(1000)
        metrics.reset()
        self.common(fn, (x,))
        check_metrics_vec_kernel_count(1)

    @torch._dynamo.config.patch(dynamic_shapes=True)
    @torch._dynamo.config.patch(assume_static_by_default=False)
    def test_symbolic_shape_scalar_value_reduction(self):
        def fn(x, y):
            return y + torch.ones(x).sum()

        with torch.no_grad():
            metrics.reset()
            y = torch.randn(100)
            self.common(fn, (100, y))
            check_metrics_vec_kernel_count(2)

    def test_int32_pointwise_vec(self):
        def fn(x):
            return x * x

        x = torch.randint(0, 100, (32, 32), dtype=torch.int32)
        metrics.reset()
        self.common(fn, (x,))
        check_metrics_vec_kernel_count(1)

    def test_int32_reduction_vec(self):
        def fn(x):
            return x.sum(dim=1)

        x = torch.randint(0, 100, (32, 32), dtype=torch.int32)
        metrics.reset()
        self.common(fn, (x,))
        check_metrics_vec_kernel_count(1)

    def test_uint32_pointwise_vec(self):
        def fn(x):
            return x * x

        x = torch.randint(0, 100, (32, 32), dtype=torch.uint32)
        metrics.reset()
        self.common(fn, (x,))
        # TODO(jgong5): change to 1 with vectorized uint32 load
        assert metrics.generated_cpp_vec_kernel_count == 0

    def test_uint32_reduction_vec(self):
        def fn(x):
            return x.sum(dim=1)

        x = torch.randint(0, 100, (32, 32), dtype=torch.uint32)
        metrics.reset()
        self.common(fn, (x,))
        # TODO(jgong5): change to 1 with vectorized uint32/uint64 load
        assert metrics.generated_cpp_vec_kernel_count == 0

    def test_int64_pointwise_vec(self):
        def fn(x):
            return x * x

        x = torch.randint(0, 100, (32, 32), dtype=torch.int64)
        metrics.reset()
        self.common(fn, (x,))
        check_metrics_vec_kernel_count(1)

    def test_int64_reduction_vec(self):
        def fn(x):
            return x.sum(dim=1)

        x = torch.randint(0, 100, (32, 32), dtype=torch.int64)
        metrics.reset()
        self.common(fn, (x,))
        check_metrics_vec_kernel_count(1)

    def test_uint64_pointwise_vec(self):
        def fn(x):
            return x * x

        x = torch.randint(0, 100, (32, 32), dtype=torch.uint64)
        metrics.reset()
        self.common(fn, (x,))
        # TODO(jgong5): change to 1 with vectorized uint64 load
        assert metrics.generated_cpp_vec_kernel_count == 0

    def test_uint64_reduction_vec(self):
        def fn(x):
            return x.sum(dim=1)

        x = torch.randint(0, 100, (32, 32), dtype=torch.uint64)
        metrics.reset()
        self.common(fn, (x,))
        # TODO(jgong5): change to 1 with vectorized uint64 load
        assert metrics.generated_cpp_vec_kernel_count == 0

    def test_convert_int32_to_int64_vec(self):
        def fn(x):
            return x.to(torch.int64)

        x = torch.randint(0, 100, (32, 32), dtype=torch.int32)
        metrics.reset()
        self.common(fn, (x,))
        check_metrics_vec_kernel_count(1)

    def test_convert_int64_to_int32_vec(self):
        def fn(x):
            return x.to(torch.int32)

        x = torch.randint(0, 100, (32, 32), dtype=torch.int64)
        metrics.reset()
        self.common(fn, (x,))
        check_metrics_vec_kernel_count(1)

    def test_convert_fp32_to_int64_vec(self):
        def fn(x):
            return x.to(torch.int64)

        x = torch.rand(32, 32)
        metrics.reset()
        self.common(fn, (x,))
        check_metrics_vec_kernel_count(1)

    def test_convert_int64_to_fp32_vec(self):
        def fn(x):
            return x.to(torch.float32)

        x = torch.randint(0, 100, (32, 32), dtype=torch.int64)
        metrics.reset()
        self.common(fn, (x,))
        check_metrics_vec_kernel_count(1)

    def test_no_redundant_to_dtypes_between_fused_scheduler_node(self):
        # https://github.com/pytorch/pytorch/issues/115260
        p0 = torch.tensor([1.0879], dtype=torch.float16)

        class Model1(torch.nn.Module):
            def __init__(self):
                super().__init__()

            def forward(self, *args):
                cat = torch.cat((args[3], args[2], args[1], args[0]), dim=2)
                max_1 = torch.max(args[4], p0)
                mul = torch.mul(cat, max_1)
                tan = torch.tan(mul)
                return (mul, tan)

        metrics.reset()
        m = Model1()
        self.common(
            m,
            (
                torch.randn((17, 5, 1, 7)).half(),
                torch.randn((17, 5, 1, 7)).half(),
                torch.randn((17, 5, 11, 7)).half(),
                torch.randn((17, 5, 1, 7)).half(),
                torch.tensor(4.39, dtype=torch.float16),
            ),
        )

    def test_masked_load_int64_vec(self):
        # https://github.com/pytorch/pytorch/issues/120377
        def fn(x):
            return torch.nn.functional.pad(x, (0, 13))

        x = torch.randint(0, 100, (819,), dtype=torch.int64)
        metrics.reset()
        self.common(fn, (x,))
<<<<<<< HEAD
        # TODO: support vectorized int64 masked load
        assert metrics.generated_cpp_vec_kernel_count == 0
=======
        assert metrics.generated_cpp_vec_kernel_count == 1
>>>>>>> f34905f6

    @config.patch({"cpp.dynamic_threads": True})
    def test_reduction_with_dynamic_threads(self):
        def fn(a, b):
            return a.sum(), b.sum()

        self.common(
            fn,
            (torch.randn(1000), torch.rand(1000)),
        )

    @patch("torch.cuda.is_available", lambda: False)
    @config.patch(freezing=True)
    def test_linear_float64(self):
        class M(torch.nn.Module):
            def __init__(self):
                super().__init__()
                self.weight1 = torch.nn.Parameter(
                    torch.randn(10, 10, dtype=torch.float64)
                )
                self.weight2 = torch.nn.Parameter(
                    torch.randn(10, 10, dtype=torch.float64)
                )
                self.bias = torch.nn.Parameter(torch.randn(10, dtype=torch.float64))

            def forward(self, x1):
                v1 = torch.mm(x1, self.weight1)
                v2 = torch.addmm(self.bias, x1, self.weight2)
                return (v1, v2)

        mod = M().eval()
        v = torch.randn(10, 10, dtype=torch.float64)
        with torch.no_grad():
            self.common(
                mod,
                (v,),
            )

    def test_fused_attention_conv(self):
        # https://github.com/pytorch/pytorch/issues/121174.
        class Model(torch.nn.Module):
            def __init__(self):
                super().__init__()
                self.q_conv = torch.nn.Conv2d(4, 4, 1)
                self.k_conv = torch.nn.Conv2d(4, 4, 1)
                self.v_conv = torch.nn.Conv2d(4, 4, 1)

            def forward(self, x):
                q = self.q_conv(x)
                k = self.k_conv(x)
                v = self.v_conv(x)
                q = q.permute(0, 2, 1, 3)
                k = k.permute(0, 2, 1, 3)
                v = v.permute(0, 2, 1, 3)
                return torch.nn.functional.scaled_dot_product_attention(
                    q, k, v, dropout_p=0.0, is_causal=False
                )

        fn = Model()
        x = torch.randn(1, 4, 2, 2)
        self.common(fn, (x,))


if __name__ == "__main__":
    from torch._inductor.test_case import run_tests
    from torch.testing._internal.inductor_utils import HAS_CPU

    if HAS_CPU and not IS_MACOS:
        run_tests(needs="filelock")<|MERGE_RESOLUTION|>--- conflicted
+++ resolved
@@ -399,15 +399,6 @@
         # Reproducer from the maml_omniglot model in Torchbench
         in_channel = 1
         out_channel = 3
-<<<<<<< HEAD
-        mod = M(in_channel, out_channel).eval()
-        v = torch.randn(5, in_channel, 15, 15)
-        with torch.no_grad():
-            self.common(
-                mod,
-                (v,),
-            )
-=======
         amp_enabled_configs = [False]
         if torch.ops.mkldnn._is_mkldnn_bf16_supported():
             # When amp is enabled here, the input to Conv is a FlexibleLayout.
@@ -421,7 +412,6 @@
                     mod,
                     (v,),
                 )
->>>>>>> f34905f6
 
     @unittest.skipIf(not torch._C._has_mkldnn, "MKLDNN is not enabled")
     @patch("torch.cuda.is_available", lambda: False)
@@ -1783,8 +1773,6 @@
             res_grad = test_args_for_opt["input"].grad
             self.assertEqual(ref_grad, res_grad)
 
-<<<<<<< HEAD
-=======
     def test_meta_device(self):
         @torch.compile(fullgraph=True)
         def fn():
@@ -1798,7 +1786,6 @@
 
         self.assertEqual(fn().shape, [1024, 128, 128])
 
->>>>>>> f34905f6
     def test_decomposed_fake_quant_per_channel(self):
         def fq(input, scales, zero_points, axis, quant_min, quant_max):
             res = torch.fake_quantize_per_channel_affine(
@@ -2422,8 +2409,6 @@
             self.common(func, (x1, x2))
             check_metrics_vec_kernel_count(2)
 
-<<<<<<< HEAD
-=======
     def test_randint_symint_input(self):
         # https://github.com/pytorch/pytorch/issues/122405
         @torch.compile(fullgraph=True)
@@ -2435,7 +2420,6 @@
         lengths = torch.zeros(11, dtype=torch.long)
         get_traj_idx(lengths, num_slices=4)
 
->>>>>>> f34905f6
     @requires_vectorization
     @patch("torch.cuda.is_available", lambda: False)
     def test_sign_cpu_only(self):
@@ -2468,8 +2452,6 @@
                 self.common(fn, (x,))
                 assert metrics.generated_cpp_vec_kernel_count == 0
 
-<<<<<<< HEAD
-=======
     def test_outer_loop_fusion(self):
         def fn(x):
             max = torch.amax(x, dim=-1, keepdim=True)
@@ -2484,7 +2466,6 @@
             assert len(metrics.cpp_outer_loop_fused_inner_counts) == 1
             assert metrics.cpp_outer_loop_fused_inner_counts[0] == 2
 
->>>>>>> f34905f6
     def test_argmin(self):
         def fn(x):
             return torch.argmin(x, -1)
@@ -2702,8 +2683,6 @@
                         self.common(fn, (x,))
                         if simdlen != 1:
                             check_metrics_vec_kernel_count(2)
-<<<<<<< HEAD
-=======
 
     @torch._dynamo.config.patch(specialize_int=False)
     def test_slice_scatter_issue122291(self):
@@ -2718,7 +2697,6 @@
             torch._dynamo.exc.BackendCompilerFailed, r".*shape error in scatter op"
         ):
             fn(input_tensor, src_tensor, shape[2], shape[3], shape[4], shape[5])
->>>>>>> f34905f6
 
     def test_horizontal_fusion(self):
         def fn(a, b, c, idx):
@@ -3607,12 +3585,7 @@
         x = torch.randint(0, 100, (819,), dtype=torch.int64)
         metrics.reset()
         self.common(fn, (x,))
-<<<<<<< HEAD
-        # TODO: support vectorized int64 masked load
-        assert metrics.generated_cpp_vec_kernel_count == 0
-=======
         assert metrics.generated_cpp_vec_kernel_count == 1
->>>>>>> f34905f6
 
     @config.patch({"cpp.dynamic_threads": True})
     def test_reduction_with_dynamic_threads(self):
