# Owner(s): ["module: inductor"]
# flake8: noqa: E731
# Skip do not assign a lambda expression, use a def
import functools
import logging
from unittest.mock import patch

import torch
import torch._dynamo.testing
import torch._inductor.test_case
from torch._higher_order_ops.triton_kernel_wrap import (
    generate_ttir,
    triton_kernel_wrapper_functional,
    triton_kernel_wrapper_mutation,
)
from torch._inductor import metrics
from torch._inductor.utils import run_and_get_code
from torch._library import capture_triton
from torch.testing import FileCheck
from torch.testing._internal import common_utils
from torch.testing._internal.common_utils import (
    parametrize,
    skipIfRocm,
    skipIfXpu,
    TEST_WITH_ROCM,
)
from torch.testing._internal.inductor_utils import GPU_TYPE, HAS_CUDA, HAS_GPU, HAS_XPU
from torch.testing._internal.logging_utils import logs_to_string

# Defines all the kernels for tests
from torch.testing._internal.triton_utils import *  # noqa: F403
from torch.utils._triton import has_triton_package, has_triton_tma


if HAS_GPU:
    import triton
    from triton import language as tl
    from triton.runtime.autotuner import Autotuner

    if not TEST_WITH_ROCM:
        if HAS_CUDA:
            try:
                from triton.language.extra.libdevice import (  # @manual
                    fast_dividef,
                    fast_dividef as my_fast_dividef,
                )
            except ImportError:
                from triton.language.extra.cuda.libdevice import (  # @manual
                    fast_dividef,
                    fast_dividef as my_fast_dividef,
                )
        elif HAS_XPU:
            from triton.language.extra.intel.libdevice import (  # @manual
                fast_dividef,
                fast_dividef as my_fast_dividef,
            )

    def _triton_get_ast_equal_to_str(params):
        try:
            from triton.backends.compiler import AttrsDescriptor  # noqa: F401

            return f"'tt.equal_to': {params}"
        except ImportError:
            return f"equal_to_1={params}"

    # Define shared triton constants here.
    CONSTANT_C: tl.constexpr = 4
    STRING_CONSTANT_C: tl.constexpr = "CONSTANT_C"
    BOOL_CONSTANT_C: tl.constexpr = True
    FLOAT_CONSTANT_C = tl.constexpr(3.14)  # intentionally un-annotated


class KernelTests(torch._inductor.test_case.TestCase):
    @requires_gpu
    def test_triton_kernel_with_kernel_param(self):
        @triton.jit
        def pass_kernel(kernel):
            pass

        @torch.compile(backend="eager")
        def f(x):
            grid = (x.numel(),)
            pass_kernel[grid](kernel=x)

        t1 = torch.rand(5, device=GPU_TYPE)
        f(t1)
        # No need to assert anything, the goal is to make sure dynamo does
        # not crash

    @requires_gpu
    def test_triton_kernel_higher_order_func(self):
        from torch._higher_order_ops.triton_kernel_wrap import kernel_side_table

        add_kernel_id = kernel_side_table.add_kernel(add_kernel)

        t1 = torch.rand(5, device=GPU_TYPE)
        t2 = torch.rand(5, device=GPU_TYPE)

        torch_add = t1 + t2

        # Test higher order function with mutation
        output = torch.zeros_like(t1)
        n_elements = output.numel()
        constant_args_idx = kernel_side_table.add_constant_args(
            {"n_elements": n_elements, "BLOCK_SIZE": 16}
        )
        grid = lambda meta: (triton.cdiv(n_elements, meta["BLOCK_SIZE"]),)
        triton_kernel_wrapper_mutation(
            kernel_idx=add_kernel_id,
            constant_args_idx=constant_args_idx,
            grid=[grid],
            tma_descriptor_metadata={},
            kwargs={
                "in_ptr0": t1,
                "in_ptr1": t2,
                "out_ptr": output,
            },
        )
        self.assertEqual(output, torch_add)
        # Make sure it is modified
        self.assertNotEqual(output, torch.zeros_like(t1))

        # Test higher order function without mutation
        output = torch.zeros_like(t1)
        out_dict = triton_kernel_wrapper_functional(
            kernel_idx=add_kernel_id,
            constant_args_idx=constant_args_idx,
            grid=[grid],
            tma_descriptor_metadata={},
            kwargs={
                "in_ptr0": t1,
                "in_ptr1": t2,
                "out_ptr": output,
            },
            tensors_to_clone=["in_ptr0", "in_ptr1", "out_ptr"],
        )
        self.assertEqual(out_dict["out_ptr"], torch_add)
        # Make sure it is NOT modified
        self.assertEqual(output, torch.zeros_like(t1))

    @requires_gpu
    def test_triton_kernel_functionalize(self):
        from functorch import make_fx
        from torch._higher_order_ops.triton_kernel_wrap import kernel_side_table
        from torch._subclasses.functional_tensor import (
            CppFunctionalizeAPI,
            FunctionalTensorMode,
            PythonFunctionalizeAPI,
        )

        kernel_side_table.reset_table()

        def f(x, output):
            out = triton_kernel_wrapper_functional(
                kernel_idx=kernel_side_table.add_kernel(mul2_kernel),
                constant_args_idx=kernel_side_table.add_constant_args(
                    {"n_elements": output.numel(), "BLOCK_SIZE": 16}
                ),
                grid=[(x.numel(),)],
                tma_descriptor_metadata={},
                kwargs={
                    "in_ptr0": x,
                    "out_ptr": output,
                },
                tensors_to_clone=["in_ptr0", "out_ptr"],
            )
            return out["out_ptr"]

        t1 = torch.rand(5, device=GPU_TYPE)
        t2 = torch.rand(5, device=GPU_TYPE)
        with FunctionalTensorMode():
            gm = make_fx(PythonFunctionalizeAPI().functionalize(f))(t1, t2)
        # Make sure t2 was not modified
        self.assertNotEqual(gm(t1, t2), t2)

        gm = make_fx(CppFunctionalizeAPI().functionalize(f))(t1, t2)
        # Make sure t2 was not modified
        self.assertNotEqual(gm(t1, t2), t2)

        gm = make_fx(torch.func.functionalize(f))(t1, t2)
        # Make sure t2 was not modified
        self.assertNotEqual(gm(t1, t2), t2)

        gm = make_fx(f, tracing_mode="fake")(t1, t2)
        self.assertExpectedInline(
            gm.code.strip(),
            """\
def forward(self, x_1, output_1):
    triton_kernel_wrapper_functional_proxy = torch.ops.higher_order.triton_kernel_wrapper_functional(kernel_idx = 0, constant_args_idx = 3, grid = [(5,)], tma_descriptor_metadata = {}, kwargs = {'in_ptr0': x_1, 'out_ptr': output_1}, tensors_to_clone = ['in_ptr0', 'out_ptr']);  x_1 = output_1 = None
    getitem = triton_kernel_wrapper_functional_proxy['in_ptr0'];  getitem = None
    getitem_1 = triton_kernel_wrapper_functional_proxy['out_ptr'];  triton_kernel_wrapper_functional_proxy = None
    return getitem_1""",
        )

    @requires_gpu
    def test_triton_kernel_mutation_type(self):
        from torch._higher_order_ops.triton_kernel_wrap import kernel_side_table
        from torch._subclasses.fake_tensor import FakeTensorMode
        from torch._subclasses.functional_tensor import (
            FunctionalTensor,
            FunctionalTensorMode,
        )

        def prep():
            x = torch.ones(4, device=GPU_TYPE, requires_grad=True)
            with FunctionalTensorMode():
                x_func = FunctionalTensor.to_functional(x)
            self.assertTrue(torch._is_functional_tensor(x_func.elem))
            return x_func

        # normal mutation only
        with FakeTensorMode():
            x_func = prep()

            with FunctionalTensorMode():
                x_func.mul_(2)

            self.assertFalse(
                torch._functionalize_are_all_mutations_hidden_from_autograd(x_func.elem)
            )

        # triton kernel mutation only
        with FakeTensorMode():
            x_func = prep()

            with FunctionalTensorMode():
                triton_kernel_wrapper_mutation(
                    kernel_idx=kernel_side_table.add_kernel(mul2_inplace_kernel),
                    constant_args_idx=kernel_side_table.add_constant_args(
                        {"n_elements": x_func.numel(), "BLOCK_SIZE": 16}
                    ),
                    grid=[(x_func.numel(),)],
                    tma_descriptor_metadata={},
                    kwargs={
                        "ptr": x_func,
                    },
                )

            self.assertTrue(
                torch._functionalize_are_all_mutations_hidden_from_autograd(x_func.elem)
            )

        # normal mutation + triton kernel mutation
        with FakeTensorMode():
            x_func = prep()

            with FunctionalTensorMode():
                x_func.mul_(2)
                triton_kernel_wrapper_mutation(
                    kernel_idx=kernel_side_table.add_kernel(mul2_inplace_kernel),
                    constant_args_idx=kernel_side_table.add_constant_args(
                        {"n_elements": x_func.numel(), "BLOCK_SIZE": 16}
                    ),
                    grid=[(x_func.numel(),)],
                    tma_descriptor_metadata={},
                    kwargs={
                        "ptr": x_func,
                    },
                )

            self.assertFalse(
                torch._functionalize_are_all_mutations_hidden_from_autograd(x_func.elem)
            )

    @requires_gpu
    @common_utils.parametrize("dynamic", [False, True])
    @common_utils.parametrize("backend", ["eager", "aot_eager", "inductor"])
    def test_triton_kernel_with_views(self, dynamic, backend):
        def call_triton_take_view(x: torch.Tensor):
            output = torch.zeros_like(x)
            n_elements = output.numel()
            grid = lambda meta: (triton.cdiv(n_elements, meta["BLOCK_SIZE"]),)
            mul2_kernel[grid](x, output, n_elements, BLOCK_SIZE=16)
            return output

        def call_triton_return_view(x: torch.Tensor):
            output = torch.zeros_like(x)
            n_elements = output.numel()
            grid = lambda meta: (triton.cdiv(n_elements, meta["BLOCK_SIZE"]),)
            mul2_kernel[grid](x, output, n_elements, BLOCK_SIZE=16)
            return output.view(4, 4)

        t = torch.rand(4, 4, device=GPU_TYPE)
        t_view = t.view(16)

        compiled_func = torch.compile(
            call_triton_take_view, backend=backend, fullgraph=True, dynamic=dynamic
        )
        self.assertEqual(2 * t_view, compiled_func(t_view))
        self.assertEqual(2 * t, compiled_func(t_view).view(4, 4))

        compiled_func = torch.compile(
            call_triton_return_view, backend=backend, fullgraph=True, dynamic=dynamic
        )
        self.assertEqual(2 * t_view, compiled_func(t).view(16))
        self.assertEqual(2 * t, compiled_func(t))

    @requires_gpu
    def test_no_nan_kernels(self):
        @triton.jit
        def add_one_kernel(
            in_ptr0,
            out_ptr,
            n_elements,
            BLOCK_SIZE: "tl.constexpr",
        ):
            pid = tl.program_id(axis=0)
            block_start = pid * BLOCK_SIZE
            offsets = block_start + tl.arange(0, BLOCK_SIZE)
            mask = offsets < n_elements
            x = tl.load(in_ptr0 + offsets, mask=mask)
            output = x + 1
            tl.store(out_ptr + offsets, output, mask=mask)

        def add_one(x, out):
            n_elements = x.numel()
            add_one_kernel[(n_elements,)](x, out, n_elements, BLOCK_SIZE=4)

        class AddOne(torch.autograd.Function):
            @staticmethod
            def forward(ctx, x):
                out = torch.empty_like(x)
                add_one(x, out)
                ctx.save_for_backward(out)
                return out

            @staticmethod
            def backward(ctx, grad):
                (saved,) = ctx.saved_tensors
                out = torch.empty_like(grad)
                add_one(saved, out)
                return out

        @torch.compile
        def f(x):
            return AddOne.apply(x)

        log_stream, ctx = logs_to_string("torch._inductor.codecache", "output_code")

        x = torch.randn(3, requires_grad=True, device=GPU_TYPE)
        with ctx():
            y = f(x)

        output_code = "\n".join(log_stream.getvalue().strip().split("\n")[3:]).strip()
        self.assertTrue(len(output_code) > 0, msg="output code is not empty")
        self.assertEqual(output_code.count('float("nan")'), 0)
        self.assertEqual(output_code.count("float('nan')"), 0)

    @requires_gpu
    @common_utils.parametrize("grad_fn", [torch.no_grad, torch.enable_grad])
    @common_utils.parametrize("backend", ["eager", "aot_eager", "inductor"])
    def test_triton_kernel_with_grad_option(self, grad_fn, backend):
        def call_triton(x: torch.Tensor):
            with grad_fn():
                output = torch.zeros_like(x)
                n_elements = output.numel()
                grid = lambda meta: (triton.cdiv(n_elements, meta["BLOCK_SIZE"]),)
                mul2_kernel[grid](x, output, n_elements, BLOCK_SIZE=16)
                return output

        t = torch.rand(5, device=GPU_TYPE)
        compiled_func = torch.compile(call_triton, backend=backend, fullgraph=True)
        self.assertEqual(2 * t, compiled_func(t))

    @requires_gpu
    @common_utils.parametrize("backend", ["eager", "aot_eager", "inductor"])
    def test_triton_kernel_inner_triton_function(self, backend):
        def f(x: torch.Tensor):
            @triton.jit
            def pow2_kernel(
                in_ptr0,
                out_ptr,
                n_elements,
                BLOCK_SIZE: "tl.constexpr",
            ):
                pid = tl.program_id(axis=0)
                block_start = pid * BLOCK_SIZE
                offsets = block_start + tl.arange(0, BLOCK_SIZE)
                mask = offsets < n_elements
                x = tl.load(in_ptr0 + offsets, mask=mask)
                output = x * x
                tl.store(out_ptr + offsets, output, mask=mask)

            output = torch.zeros_like(x)
            n_elements = output.numel()
            grid = lambda meta: (triton.cdiv(n_elements, meta["BLOCK_SIZE"]),)
            pow2_kernel[grid](x, output, n_elements, BLOCK_SIZE=16)
            return output

        t = torch.rand(5, device=GPU_TYPE)

        compiled_func = torch.compile(f, backend=backend, fullgraph=True)
        # TODO(oulgen): NYI - Support this
        # self.assertEqual(t * t, compiled_func(t))

    @requires_gpu
    @common_utils.parametrize("grad", [False, True])
    @common_utils.parametrize("dynamic", [False, True])
    @patch.object(torch._inductor.config, "implicit_fallbacks", False)
    def test_triton_kernel_no_clones(self, grad, dynamic):
        from torch._inductor.utils import run_and_get_code

        def call_triton(x: torch.Tensor, y: torch.Tensor, output: torch.Tensor):
            n_elements = output.numel()

            tmp = torch.add(x, 1)
            grid = (x.numel(),)
            add_kernel.run(
                x, y, output, n_elements, warmup=False, grid=grid, BLOCK_SIZE=16
            )

            return output, tmp

        t1 = torch.rand(5, device=GPU_TYPE, requires_grad=grad)
        t2 = torch.rand(5, device=GPU_TYPE, requires_grad=grad)
        o1 = torch.zeros_like(t1, requires_grad=grad)

        torch_add = call_triton(t1, t2, o1)
        metrics.reset()
        o2 = torch.zeros_like(t1, requires_grad=grad)
        test, codes = run_and_get_code(
            torch.compile(call_triton, dynamic=dynamic), t1, t2, o2
        )
        if not grad:
            self.assertEqual(metrics.generated_kernel_count, 1)
        self.assertEqual(torch_add, test)
        # These two asserts are not optimal since it requires original aten
        # to be in the metadata, so there might be false negatives
        self.assertTrue("aten.copy" not in codes[0])
        self.assertTrue("aten.clone" not in codes[0])
        # The following checks that there are only the tensor output is in
        # the compiled graph
        if dynamic and grad:
            self.assertTrue("return (buf0, s0, )" in codes[0])
        else:
            self.assertTrue("return (buf0, )" in codes[0])

    @requires_gpu
    def test_triton_kernel_caching(self):
        from torch._inductor.utils import run_and_get_code

        def add_in_loop(
            x: torch.Tensor,
            y: torch.Tensor,
        ):
            output = torch.zeros_like(x)
            n_elements = output.numel()
            grid = lambda meta: (triton.cdiv(n_elements, meta["BLOCK_SIZE"]),)
            add_kernel_autotuned[grid](x, y, output, n_elements)
            return output

        def call_triton_add(
            x: torch.Tensor,
            y: torch.Tensor,
        ):
            for i in range(4):
                x = add_in_loop(x, y)
            return x

        t1 = torch.ones(5, device=GPU_TYPE)
        t2 = torch.ones(5, device=GPU_TYPE)

        test, (code,) = run_and_get_code(torch.compile(call_triton_add), t1, t2)
        self.assertEqual(test, 5 * torch.ones(5, device=GPU_TYPE))
        self.assertTrue("add_kernel_autotuned_1.run" not in code)

    @requires_gpu
    def test_triton_kernel_caching_duplicate(self):
        from torch._inductor.utils import run_and_get_code

        class C:
            @triton.jit
            def pass_kernel(
                in_ptr0,
                out_ptr,
                n_elements,
                BLOCK_SIZE: "tl.constexpr",
            ):
                pid = tl.program_id(axis=0)
                block_start = pid * BLOCK_SIZE
                offsets = block_start + tl.arange(0, BLOCK_SIZE)
                mask = offsets < n_elements
                x = tl.load(in_ptr0 + offsets, mask=mask)
                tl.store(out_ptr + offsets, x, mask=mask)

        class D:
            @triton.jit
            def pass_kernel(
                in_ptr0,
                out_ptr,
                n_elements,
                BLOCK_SIZE: "tl.constexpr",
            ):
                pid = tl.program_id(axis=0)
                block_start = pid * BLOCK_SIZE
                offsets = block_start + tl.arange(0, BLOCK_SIZE)
                mask = offsets < n_elements
                x = tl.load(in_ptr0 + offsets, mask=mask)
                tl.store(out_ptr + offsets, x, mask=mask)

        def call_triton(x: torch.Tensor):
            output1 = torch.zeros_like(x)
            output2 = torch.zeros_like(x)
            n_elements = output1.numel()
            grid = (n_elements,)
            C.pass_kernel[grid](x, output1, n_elements, BLOCK_SIZE=16)
            D.pass_kernel[grid](x, output2, n_elements, BLOCK_SIZE=16)
            return output1 + output2

        t = torch.ones(5, device=GPU_TYPE)
        test, (code,) = run_and_get_code(torch.compile(call_triton), t)
        # Make sure we emitted two kernels here
        self.assertTrue("pass_kernel_0.run" in code)
        self.assertTrue("pass_kernel_1.run" in code)

    @requires_gpu
    def test_triton_kernel_various_args(self):
        @triton.autotune(
            configs=[triton.Config({"BLOCK_SIZE": 128})],
            key=[],
        )
        @triton.jit
        def pass_kernel(
            out_ptr,
            n_elements,
            dummy_None,
            dummy_empty,
            dummy_float,
            BLOCK_SIZE: "tl.constexpr",
            RANDOM_SIZE: "tl.constexpr",
        ):
            pass

        @torch.compile
        def call_triton(output):
            n_elements = output.numel()
            grid = (n_elements,)
            pass_kernel[grid](
                output,
                n_elements,
                None,
                torch.empty_like(output),
                3.1415926,
                RANDOM_SIZE=0,
            )
            return output

        output = torch.randn(5, device=GPU_TYPE)
        # Make sure this does not crash
        call_triton(output)

    @requires_gpu
    @skipIfRocm
    def test_triton_kernel_dependancies(self):
        def call_triton(
            x: torch.Tensor,
            y: torch.Tensor,
        ):
            output = torch.zeros_like(x)
            n_elements = output.numel()
            grid = lambda meta: (triton.cdiv(n_elements, meta["BLOCK_SIZE"]),)
            add_kernel_autotuned[grid](x, y, output, n_elements)
            output2 = torch.zeros_like(output)
            add_kernel_autotuned[grid](output, y, output2, n_elements)
            output3 = torch.add(output2, 1)
            return output3

        t1 = torch.rand(5, device=GPU_TYPE)
        t2 = torch.rand(5, device=GPU_TYPE)
        torch_result = call_triton(t1, t2)
        compiled_result = torch.compile(call_triton)(t1, t2)
        self.assertEqual(torch_result, compiled_result)

    @requires_gpu
    def test_triton_kernel_reinplace_inplaceable_pass(self):
        def call_triton(
            x: torch.Tensor,
            y: torch.Tensor,
        ):
            output = torch.zeros_like(x)
            n_elements = output.numel()
            grid = lambda meta: (triton.cdiv(n_elements, meta["BLOCK_SIZE"]),)
            add_kernel_autotuned[grid](x, y, output, n_elements)
            add_kernel_autotuned[grid](output, x, output, n_elements)
            return output

        t1 = torch.rand(5, device=GPU_TYPE)
        t2 = torch.rand(5, device=GPU_TYPE)
        torch_result = call_triton(t1, t2)
        compiled_result = torch.compile(call_triton)(t1, t2)
        self.assertEqual(torch_result, compiled_result)

    @requires_gpu
    @common_utils.parametrize("grad", [False, True])
    def test_triton_kernel_multi_kernel(self, grad):
        @triton.jit
        def mul2_and_add_and_zero_negatives_kernel(
            in_ptr0,
            in_ptr1,
            out_ptr,
            n_elements,
            BLOCK_SIZE: "tl.constexpr",
            ACTIVATION: "tl.constexpr",
        ):
            pid = tl.program_id(axis=0)
            block_start = pid * BLOCK_SIZE
            offsets = block_start + tl.arange(0, BLOCK_SIZE)
            mask = offsets < n_elements
            indirection_kernel(
                in_ptr0,
                in_ptr0,
                n_elements,
                BLOCK_SIZE=BLOCK_SIZE,
                ACTIVATION="mul2_inplace_kernel",
            )
            indirection_kernel(
                in_ptr1,
                in_ptr1,
                n_elements,
                BLOCK_SIZE=BLOCK_SIZE,
                ACTIVATION="mul2_inplace_kernel",
            )
            x = tl.load(in_ptr0 + offsets, mask=mask)
            y = tl.load(in_ptr1 + offsets, mask=mask)
            output = x + y
            if ACTIVATION == "zero_negs":
                output = zero_negs(output)
            tl.store(out_ptr + offsets, output, mask=mask)

        @torch.compile
        def call_triton(
            x: torch.Tensor,
            y: torch.Tensor,
            xi: torch.Tensor,
            yi: torch.Tensor,
            output: torch.Tensor,
            outputi: torch.Tensor,
        ):
            n_elements = output.numel()

            grid = (x.numel(),)
            mul2_and_add_and_zero_negatives_kernel[grid](
                x, y, output, n_elements, BLOCK_SIZE=16, ACTIVATION="zero_negs"
            )
            mul2_and_add_and_zero_negatives_kernel[grid](
                xi, yi, outputi, n_elements, BLOCK_SIZE=16, ACTIVATION=None
            )

            return (output, outputi)

        t1 = torch.tensor(
            [-2.0, -1.0, 0.0, 1.0, 2.0], device=GPU_TYPE, requires_grad=grad
        )
        t2 = torch.tensor(
            [-2.0, -1.0, 0.0, 1.0, 2.0], device=GPU_TYPE, requires_grad=grad
        )
        float_result = 2 * t1 + 2 * t2
        float_result = float_result.where(float_result >= 0, 0.0)

        t1i = torch.randint(-2, 2, (5,), device=GPU_TYPE)
        t2i = torch.randint(-2, 2, (5,), device=GPU_TYPE)
        o = torch.zeros_like(t1, requires_grad=grad)
        oi = torch.zeros_like(t1i)
        int_result = 2 * t1i + 2 * t2i

        (result, resulti) = call_triton(t1, t2, t1i, t2i, o, oi)
        self.assertEqual(float_result, result)
        self.assertEqual(int_result, resulti)

    @requires_gpu
    @skipIfXpu
    @skipIfRocm
    def test_triton_kernel_constants(self):
        @triton.jit
        def mulC_kernel(
            in_ptr0,
            out_ptr,
            n_elements,
            BLOCK_SIZE: "tl.constexpr",
            CONSTANT_NAME: "tl.constexpr",
        ):
            pid = tl.program_id(axis=0)
            block_start = pid * BLOCK_SIZE
            offsets = block_start + tl.arange(0, BLOCK_SIZE)
            mask = offsets < n_elements
            x = tl.load(in_ptr0 + offsets, mask=mask)
            if CONSTANT_NAME == STRING_CONSTANT_C:
                output = CONSTANT_C * x
            if BOOL_CONSTANT_C:
                output *= CONSTANT_C
            tl.store(out_ptr + offsets, output, mask=mask)

        def call_triton(
            x: torch.Tensor,
        ):
            output = torch.zeros_like(x)
            n_elements = output.numel()

            grid = (x.numel(),)
            mulC_kernel[grid](
                x, output, n_elements, BLOCK_SIZE=16, CONSTANT_NAME="CONSTANT_C"
            )
            return output

        # Triton kernels capture global constants by their parse time value
        # not runtime value
        global CONSTANT_C
        prev_c = CONSTANT_C
        # If the behavior of triton kernels change, this test will fail
        CONSTANT_C = 10
        assert CONSTANT_C != prev_c

        t = torch.randn(5, device=GPU_TYPE)
        torch_result = call_triton(t)
        compiled_result = torch.compile(call_triton)(t)

        self.assertEqual(torch_result, compiled_result)

        # reset back
        CONSTANT_C = prev_c

    @requires_gpu
    @common_utils.parametrize("grad", [False, True])
    @common_utils.parametrize("dynamic", [False, True])
    @common_utils.parametrize("backend", ["eager", "aot_eager", "inductor"])
    @common_utils.parametrize("grid_type", [1, 2, 3])
    def test_triton_kernel_autotune(self, grad, dynamic, backend, grid_type):
        def call_triton(x: torch.Tensor, y: torch.Tensor, output: torch.Tensor):
            n_elements = output.numel()

            def grid_fn(meta):
                return (triton.cdiv(n_elements, meta["BLOCK_SIZE"]),)

            if grid_type == 1:
                grid = (n_elements,)
            elif grid_type == 2:
                grid = lambda meta: (triton.cdiv(n_elements, meta["BLOCK_SIZE"]),)
            elif grid_type == 3:
                grid = grid_fn

            add_kernel_autotuned[grid](x, y, output, n_elements)
            return output

        t1 = torch.rand(256, device=GPU_TYPE, requires_grad=grad)
        t2 = torch.rand(256, device=GPU_TYPE, requires_grad=grad)
        output = torch.zeros_like(t1, requires_grad=grad)

        torch_add = call_triton(t1, t2, output)
        compiled_func = torch.compile(
            call_triton, backend=backend, fullgraph=True, dynamic=dynamic
        )

        output2 = torch.zeros_like(t1, requires_grad=grad)
        self.assertEqual(compiled_func(t1, t2, output2), torch_add)

    @requires_gpu
    @skipIfRocm  # https://github.com/pytorch/pytorch/actions/runs/10051552819/job/27782048305?pr=131431
    @common_utils.parametrize("backend", ["eager", "aot_eager", "inductor"])
    @patch.object(
        torch._inductor.config, "unsafe_ignore_unsupported_triton_autotune_args", True
    )
    def test_triton_kernel_autotune_with_unsupported_args(self, backend):
        def call_triton(x: torch.Tensor, y: torch.Tensor):
            output = torch.zeros_like(x)
            n_elements = output.numel()
            add_kernel_autotuned_with_unsupported_args[(n_elements,)](
                x, y, output, n_elements
            )
            return output

        t1 = torch.rand(256, device=GPU_TYPE)
        t2 = torch.rand(256, device=GPU_TYPE)

        torch_add = call_triton(t1, t2)
        compiled_func = torch.compile(call_triton, backend=backend, fullgraph=True)
        compiled_add = compiled_func(t1, t2)
        self.assertEqual(compiled_add, torch_add)

    @requires_gpu
    @common_utils.parametrize("grad", [False, True])
    @common_utils.parametrize("dynamic", [False, True])
    @common_utils.parametrize("backend", ["eager", "aot_eager", "inductor"])
    @common_utils.parametrize("grid_type", [1, 2, 3])
    def test_triton_kernel_2d_autotune(self, grad, dynamic, backend, grid_type):
        def call_triton(x: torch.Tensor, y: torch.Tensor, output: torch.Tensor):
            x_elements = output.size()[0]
            y_elements = output.size()[1]

            def grid_fn(meta):
                return (
                    triton.cdiv(x_elements, meta["BLOCK_SIZE_X"]),
                    triton.cdiv(y_elements, meta["BLOCK_SIZE_Y"]),
                )

            if grid_type == 1:
                grid = (x_elements, y_elements)
            elif grid_type == 2:
                grid = lambda meta: (
                    triton.cdiv(x_elements, meta["BLOCK_SIZE_X"]),
                    triton.cdiv(y_elements, meta["BLOCK_SIZE_Y"]),
                )
            elif grid_type == 3:
                grid = grid_fn

            add_kernel_2d_autotuned[grid](x, y, output, x_elements, y_elements)
            return output

        t1 = torch.rand((512, 256), device=GPU_TYPE, requires_grad=grad)
        t2 = torch.rand((512, 256), device=GPU_TYPE, requires_grad=grad)
        output = torch.zeros_like(t1, requires_grad=grad)

        torch_result = call_triton(t1, t2, output)
        compiled_func = torch.compile(
            call_triton, backend=backend, fullgraph=True, dynamic=dynamic
        )
        output2 = torch.zeros_like(t1, requires_grad=grad)
        self.assertEqual(compiled_func(t1, t2, output2), torch_result)

    @requires_gpu
    @common_utils.parametrize("dynamic", [False, True])
    def test_triton_kernel_tracing(self, dynamic):
        def call_triton_add(
            x: torch.Tensor,
            y: torch.Tensor,
            grid_type: int,
            num=1,
            positional=False,
            autotuned=False,
        ):
            output = torch.empty_like(x)
            n_elements = output.numel()

            def grid_fn(meta):
                return (triton.cdiv(num, meta["BLOCK_SIZE"]),)

            if grid_type == 0:
                grid = (x.numel(),)
            elif grid_type == 1:
                grid = lambda meta: (triton.cdiv(n_elements, meta["BLOCK_SIZE"]),)
            elif grid_type == 2:
                grid = grid_fn
            else:
                grid = [x.numel()]

            if autotuned:
                capture_triton(add_kernel_autotuned)[grid](x, y, output, n_elements)
            else:
                if positional:
                    capture_triton(add_kernel)[grid](x, y, output, n_elements, 16)
                else:
                    capture_triton(add_kernel)[grid](
                        x, y, output, n_elements, BLOCK_SIZE=16
                    )

            return output

        t0 = torch.rand(5, device=GPU_TYPE, requires_grad=True)
        t1 = torch.rand(5, device=GPU_TYPE, requires_grad=True)
        t2 = torch.rand(5, device=GPU_TYPE, requires_grad=True)
        t3 = torch.rand(5, device=GPU_TYPE, requires_grad=True)
        torch_add = t2 + t3

        tests = [
            functools.partial(call_triton_add, grid_type=0),
            functools.partial(call_triton_add, grid_type=1),
            functools.partial(call_triton_add, grid_type=1, num=1, positional=True),
            functools.partial(call_triton_add, grid_type=2, num=200),
            functools.partial(call_triton_add, grid_type=3),
            functools.partial(call_triton_add, grid_type=0, autotuned=True),
            functools.partial(call_triton_add, grid_type=1, num=1, autotuned=True),
            functools.partial(call_triton_add, grid_type=2, num=200, autotuned=True),
            functools.partial(call_triton_add, grid_type=3, autotuned=True),
        ]
        from functorch import make_fx

        tracing_mode = "symbolic" if dynamic else "fake"

        for test in tests:
            gm = make_fx(test, tracing_mode=tracing_mode)(t0, t1)
            result = test(t2, t3)
            self.assertEqual(result, torch_add)

    @requires_gpu
    @common_utils.parametrize("grad", [False, True])
    @common_utils.parametrize("dynamic", [False, True])
    @common_utils.parametrize("backend", ["eager", "aot_eager", "inductor"])
    @patch.object(torch._inductor.config, "implicit_fallbacks", False)
    def test_triton_kernel_native(self, grad, dynamic, backend):
        def call_triton_add(
            x: torch.Tensor,
            y: torch.Tensor,
            output: torch.Tensor,
            grid_type: int,
            num=1,
            positional=False,
        ):
            n_elements = output.numel()

            def grid_fn(meta):
                return (triton.cdiv(num, meta["BLOCK_SIZE"]),)

            if grid_type == 0:
                grid = (x.numel(),)
            elif grid_type == 1:
                grid = lambda meta: (triton.cdiv(n_elements, meta["BLOCK_SIZE"]),)
            else:
                grid = grid_fn

            if positional:
                add_kernel[grid](x, y, output, n_elements, 16)
            else:
                add_kernel[grid](x, y, output, n_elements, BLOCK_SIZE=16)

            return output

        t1 = torch.rand(5, device=GPU_TYPE, requires_grad=grad)
        t2 = torch.rand(5, device=GPU_TYPE, requires_grad=grad)
        o1 = torch.zeros_like(t1, requires_grad=grad)

        torch_add = t1 + t2

        # No Dynamo -- Make sure triton kernel works
        self.assertEqual(call_triton_add(t1, t2, o1, 1), torch_add)
        # No Dynamo -- Make sure triton kernel works (with positional BLOCK_SIZE)
        o2 = torch.zeros_like(t1, requires_grad=grad)
        self.assertEqual(call_triton_add(t1, t2, o2, 1, True), torch_add)

        # With Dynamo
        compiled_func = torch.compile(
            call_triton_add, backend=backend, fullgraph=True, dynamic=dynamic
        )
        # With simple kernel
        o3 = torch.zeros_like(t1, requires_grad=grad)
        self.assertEqual(compiled_func(t1, t2, o3, 0), torch_add)
        # With lambda kernel
        o4 = torch.zeros_like(t1, requires_grad=grad)
        self.assertEqual(compiled_func(t1, t2, o4, 1), torch_add)
        # With lambda kernel (with positional BLOCK_SIZE)
        o5 = torch.zeros_like(t1, requires_grad=grad)
        self.assertEqual(compiled_func(t1, t2, o5, 1, 1, True), torch_add)
        # With user defined function kernel
        o6 = torch.zeros_like(t1, requires_grad=grad)
        self.assertEqual(compiled_func(t1, t2, o6, 2, 200), torch_add)

    @requires_gpu
    def test_triton_kernel_mutation_not_mark_dirty(self):
        @torch.compile
        def f(x):
            n_elements = x.numel()
            add_kernel[(n_elements,)](x, x, x, n_elements, 16)
            return x

        x = torch.randn(5, device=GPU_TYPE, requires_grad=True)
        x_cloned = x.clone()
        out = x_cloned.sin()
        f(x_cloned)
        out.sum().backward()

    @requires_gpu
    @patch.object(torch._inductor.config, "allow_buffer_reuse", True)
    def test_triton_kernel_inputs_buffer_reuse(self):
        def _mul2(x):
            y = torch.empty_like(x)
            mul2_kernel[(10,)](
                in_ptr0=x,
                out_ptr=y,
                n_elements=x.numel(),
                BLOCK_SIZE=1,
            )
            return y

        @torch.compile
        def f(x):
            for _ in range(4):
                # The output of one kernel is the input to the next kernel, but
                # at some point we should re-use buffers not allocate new ones.
                x = _mul2(x)
            return x + 1

        x = torch.randn(10, device=GPU_TYPE, dtype=torch.float32)
        eager_out = f(x)
        compiled_out, (code,) = run_and_get_code(torch.compile(f), x)
        self.assertEqual(compiled_out, eager_out)

        # Check that we're allocating the minimal # of buffers.
        code_string = f"empty_strided_{GPU_TYPE}((10, ), (1, ), torch.float32)"

        num_bufs_allocated = code.count(code_string)
        self.assertEqual(num_bufs_allocated, 2)

        # Check we're re-using buffers if not allocating.
        num_bufs_reused = code.count("# reuse")
        self.assertEqual(num_bufs_reused, 3)

    @requires_gpu
    def test_triton_kernel_matmul_tracking(self):
        @triton.jit
        def ones_kernel(x_ptr, n_elements, BLOCK_SIZE: "tl.constexpr"):
            pid = tl.program_id(axis=0)
            block_start = pid * BLOCK_SIZE
            offsets = block_start + tl.arange(0, BLOCK_SIZE)
            mask = offsets < n_elements
            x = 1.0
            tl.store(x_ptr + offsets, x, mask=mask)

        @torch.compile
        def f(x):
            out = torch.zeros_like(x)
            ones_kernel[(4,)](out, 16, BLOCK_SIZE=16)
            return torch.mm(out, x) + 10

        x = torch.randn(4, 4, device=GPU_TYPE)
        torch_out = f(x)
        python_out = torch.mm(torch.ones(4, 4, device=GPU_TYPE), x) + 10
        self.assertEqual(torch_out, python_out)

    @requires_gpu
    def test_triton_kernel_strided_input(self):
        def f(inp):
            # left has strides [256, 1]
            left, right = torch.split(inp, [128, 128], dim=1)
            out = torch.empty_like(left)
            X_BLOCK_SIZE, Y_BLOCK_SIZE = 32, 16
            grid = (left.size(1) // X_BLOCK_SIZE, left.size(0) // Y_BLOCK_SIZE)
            double_strided_kernel[grid](
                in_ptr=left,
                out_ptr=out,
                in_y_stride=left.stride(0),
                out_y_stride=out.stride(0),
                X_BLOCK_SIZE=X_BLOCK_SIZE,
                Y_BLOCK_SIZE=Y_BLOCK_SIZE,
            )
            return out

        inp = torch.randn(64, 256, device=GPU_TYPE)

        eager_out = f(inp)
        compiled_out = torch.compile(f)(inp)
        self.assertEqual(compiled_out, eager_out)

    @torch._inductor.config.patch(
        triton_kernel_default_layout_constraint="needs_fixed_stride_order"
    )
    @requires_gpu
    def test_layout_constraint_needs_fixed_stride_order(self):
        # Construct a custom op whose output strides are (1, 2)
        @torch.library.custom_op("mylib::weird_op_with_lowering", mutates_args={})
        def weird_op_with_lowering(x: torch.Tensor) -> torch.Tensor:
            return torch.empty_strided((2, 2), (1, 2), dtype=x.dtype, device=x.device)

        @weird_op_with_lowering.register_fake
        def _(x):
            return torch.empty_strided((2, 2), (1, 2), dtype=x.dtype, device=x.device)

        # The lowering for the custom op produces output strides (2, 1).
        from torch._inductor.lowering import empty_strided, register_lowering

        @register_lowering(torch.ops.mylib.weird_op_with_lowering)
        def _(x):
            return empty_strided(
                x.shape, (2, 1), dtype=x.dtype, device=torch.device(GPU_TYPE, 0)
            )

        # Triton kernel that has different behavior depending on the input strides.
        @triton.jit
        def kernel(
            in_ptr0,
            out_ptr,
            n_elements,
            BLOCK_SIZE: "tl.constexpr",
        ):
            pid = tl.program_id(axis=0)
            block_start = pid * BLOCK_SIZE
            offsets = block_start + tl.arange(0, BLOCK_SIZE)
            mask = offsets < n_elements
            output = offsets
            tl.store(out_ptr + offsets, output, mask=mask)

        def arange_out(x, out):
            n_elements = x.numel()
            grid = lambda meta: (triton.cdiv(n_elements, meta["BLOCK_SIZE"]),)
            kernel[grid](x, out, n_elements, BLOCK_SIZE=4)

        def f(x):
            y = weird_op_with_lowering(x)
            # Inductor lowering will decide that y is better having strides (2, 1).
            # This is different from the strides at tracing time (1, 2).
            # Under the "needs_fixed_stride_order" config, inductor will coerce
            # y to have strides (1, 2) before passing it to arange_out.
            # If it doesn't, then the result will be different from eager mode.
            arange_out(x, y)
            return x + y

        x = torch.randn(2, 2, device=GPU_TYPE)
        eager_out = f(x)

        compiled_inductor_f = torch.compile(f, backend="inductor", fullgraph=True)
        compiled_inductor_out = compiled_inductor_f(x)
        self.assertEqual(compiled_inductor_out, eager_out)

    @requires_gpu
    def test_triton_kernel_strided_input_nonzero_offset(self):
        def f(inp):
            # right has strides [256, 1] and storage offset 128
            left, right = torch.split(inp, [128, 128], dim=1)
            out = torch.empty_like(right)
            X_BLOCK_SIZE, Y_BLOCK_SIZE = 32, 16
            grid = (right.size(1) // X_BLOCK_SIZE, right.size(0) // Y_BLOCK_SIZE)
            double_strided_kernel[grid](
                in_ptr=right,
                out_ptr=out,
                in_y_stride=right.stride(0),
                out_y_stride=out.stride(0),
                X_BLOCK_SIZE=X_BLOCK_SIZE,
                Y_BLOCK_SIZE=Y_BLOCK_SIZE,
            )
            return out

        inp = torch.randn(64, 256, device=GPU_TYPE)

        eager_out = f(inp)
        compiled_out = torch.compile(f)(inp)
        self.assertEqual(compiled_out, eager_out)

    @requires_gpu
    def test_triton_kernel_slice_and_view_input(self):
        def f(inp):
            # left has strides [256, 1]
            left = inp[:, :128]
            left = left.view(64, 4, 32)
            out = torch.empty_like(left)
            X_BLOCK_SIZE, Y_BLOCK_SIZE = 32, 16
            grid = (
                (left.size(1) * left.size(2)) // X_BLOCK_SIZE,
                left.size(0) // Y_BLOCK_SIZE,
            )
            double_strided_kernel[grid](
                in_ptr=left,
                out_ptr=out,
                in_y_stride=left.stride(0),
                out_y_stride=out.stride(0),
                X_BLOCK_SIZE=X_BLOCK_SIZE,
                Y_BLOCK_SIZE=Y_BLOCK_SIZE,
            )
            return out + left

        inp = torch.randn(64, 256, device=GPU_TYPE)

        eager_out = f(inp)
        compiled_out = torch.compile(f)(inp)
        self.assertEqual(compiled_out, eager_out)

    @requires_gpu
    def test_triton_kernel_fallback(self):
        def f(x, y):
            out = torch.zeros_like(x)
            out2 = torch.zeros_like(x)
            # torch.mm is ExternKernelOut
            add_kernel[(4,)](x, torch.mm(x, y), out, 4, 16)
            # torch.sort creates fallback kernel and hence MultiOutput
            add_kernel[(4,)](x, torch.sort(y).values, out, 4, 16)
            return out, out2

        x = torch.randn(4, 4, device=GPU_TYPE)
        y = torch.randn(4, 4, device=GPU_TYPE)
        eager_out = f(x, y)
        compiled_out = torch.compile(f)(x, y)
        self.assertEqual(compiled_out, eager_out)

    @requires_gpu
    def test_triton_kernel_out_of_order(self):
        @triton.jit
        def add_kernel(
            in_ptr0,
            in_ptr1,
            BLOCK_SIZE: "tl.constexpr",
            out_ptr,
            n_elements,
        ):
            pid = tl.program_id(axis=0)
            block_start = pid * BLOCK_SIZE
            offsets = block_start + tl.arange(0, BLOCK_SIZE)
            mask = offsets < n_elements
            x = tl.load(in_ptr0 + offsets, mask=mask)
            y = tl.load(in_ptr1 + offsets, mask=mask)
            output = x + y
            tl.store(out_ptr + offsets, output, mask=mask)

        def f(x, y):
            out = torch.zeros_like(x)
            n_elements = x.numel()
            add_kernel[(n_elements,)](x, y, 4, out, n_elements)
            return out

        x = torch.randn(4, device=GPU_TYPE)
        y = torch.randn(4, device=GPU_TYPE)
        eager_out = f(x, y)
        compiled_out = torch.compile(f)(x, y)
        self.assertEqual(compiled_out, eager_out)

    @requires_gpu
    @torch._dynamo.config.patch(capture_dynamic_output_shape_ops=True)
    @torch._dynamo.config.patch(capture_scalar_outputs=True)
    @common_utils.parametrize("backend", ["eager", "aot_eager", "inductor"])
    def test_triton_kernel_unbacked_shape_tensor(self, backend):
        @triton.jit
        def square(
            in_ptr,
            out_ptr,
            n_elements,
            BLOCK_SIZE: "tl.constexpr",
        ):
            pid = tl.program_id(axis=0)
            block_start = pid * BLOCK_SIZE
            offsets = block_start + tl.arange(0, BLOCK_SIZE)
            mask = offsets < n_elements
            x = tl.load(in_ptr + offsets, mask=mask)
            output = x * x
            tl.store(out_ptr + offsets, output, mask=mask)

        def f(x):
            x = x[x > 2]
            n_elements = x.numel()
            output = torch.zeros_like(x)
            grid = lambda meta: (triton.cdiv(n_elements, meta["BLOCK_SIZE"]),)
            square[grid](x, output, n_elements, BLOCK_SIZE=16)
            return output

        x = torch.randn(4, device=GPU_TYPE)
        eager_out = f(x)
        compiled_out = torch.compile(f, fullgraph=True, backend=backend)(x)
        self.assertEqual(compiled_out, eager_out)

    @requires_gpu
    @common_utils.parametrize("dynamic", [False, True])
    def test_triton_kernel_equal_to_1_arg(self, dynamic):
        @triton.jit
        def add_kernel_half_n_elements(
            in_ptr0,
            in_ptr1,
            out_ptr,
            half_n_elements,
            BLOCK_SIZE: "tl.constexpr",
        ):
            pid = tl.program_id(axis=0)
            block_start = pid * BLOCK_SIZE
            offsets = block_start + tl.arange(0, BLOCK_SIZE)
            mask = offsets < half_n_elements * 2
            x = tl.load(in_ptr0 + offsets, mask=mask)
            y = tl.load(in_ptr1 + offsets, mask=mask)
            output = x + y
            tl.store(out_ptr + offsets, output, mask=mask)

        def f(x, y):
            out = torch.empty_like(x)
            half_n_elements = x.numel() // 2
            add_kernel_half_n_elements[(half_n_elements,)](
                x, y, out, half_n_elements, BLOCK_SIZE=16
            )
            return out

        x = torch.randn(2, device=GPU_TYPE)
        y = torch.randn(2, device=GPU_TYPE)
        eager_out = f(x, y)
        compiled_out, sources = run_and_get_code(
            torch.compile(f, dynamic=dynamic), x, y
        )

        if dynamic:
            # when half_n_elements passed to the Triton kernel is
            # dynamic, equal_to_1 specializaiton can't be enforced
            self.assertTrue(_triton_get_ast_equal_to_str(()) in sources[0])
        else:
            self.assertTrue(_triton_get_ast_equal_to_str((3,)) in sources[0])
        self.assertEqual(compiled_out, eager_out)

    @requires_gpu
    @common_utils.parametrize("dynamic", [False, True])
    def test_triton_kernel_equal_to_1_float_arg(self, dynamic):
        def f(x, y):
            out = torch.empty_like(x)
            n_elements = x.numel()
            scaling_factor = (n_elements**0) / 1.0
            add_kernel_with_scaling[(n_elements,)](
                x,
                y,
                out,
                n_elements,
                scaling_factor,
                BLOCK_SIZE=16,
            )
            return out

        x = torch.randn(2, device=GPU_TYPE)
        y = torch.randn(2, device=GPU_TYPE)
        eager_out = f(x, y)
        compiled_out, sources = run_and_get_code(
            torch.compile(f, dynamic=dynamic), x, y
        )

        # float 1.0 (both literal or symbolic)
        # should not be added to equal_to_1
        self.assertTrue(_triton_get_ast_equal_to_str(()) in sources[0])
        self.assertEqual(compiled_out, eager_out)

    @requires_gpu
    @skipIfRocm
    def test_triton_kernel_with_imported_symbol(self):
        @triton.jit
        def add_kernel_with_imported_symbol(
            in_ptr,
            out_ptr,
            n_elements,
            BLOCK_SIZE: "tl.constexpr",
        ):
            pid = tl.program_id(axis=0)
            block_start = pid * BLOCK_SIZE
            offsets = block_start + tl.arange(0, BLOCK_SIZE)
            mask = offsets < n_elements
            x = tl.load(in_ptr + offsets, mask=mask)
            output = fast_dividef(x, 3.14)
            tl.store(out_ptr + offsets, output, mask=mask)

        def f(x):
            out = torch.empty_like(x)
            n_elements = x.numel()
            add_kernel_with_imported_symbol[(n_elements,)](
                x, out, n_elements, BLOCK_SIZE=16
            )
            return out

        x = torch.randn(4, device=GPU_TYPE)
        eager_out = f(x)
        compiled_out = torch.compile(f)(x)

        self.assertEqual(compiled_out, eager_out)

    @requires_gpu
    @skipIfRocm
    def test_triton_kernel_with_imported_symbol_with_custom_name(self):
        @triton.jit
        def add_kernel_with_imported_symbol(
            in_ptr,
            out_ptr,
            n_elements,
            BLOCK_SIZE: "tl.constexpr",
        ):
            pid = tl.program_id(axis=0)
            block_start = pid * BLOCK_SIZE
            offsets = block_start + tl.arange(0, BLOCK_SIZE)
            mask = offsets < n_elements
            x = tl.load(in_ptr + offsets, mask=mask)
            output = my_fast_dividef(x, 3.14)
            tl.store(out_ptr + offsets, output, mask=mask)

        def f(x):
            out = torch.empty_like(x)
            n_elements = x.numel()
            add_kernel_with_imported_symbol[(n_elements,)](
                x, out, n_elements, BLOCK_SIZE=16
            )
            return out

        x = torch.randn(4, device=GPU_TYPE)
        eager_out = f(x)
        compiled_out = torch.compile(f)(x)

        self.assertEqual(compiled_out, eager_out)

    @requires_gpu
    @common_utils.parametrize("size", [4, 16])
    @common_utils.parametrize("dynamic", [False, True])
    def test_triton_kernel_different_shapes(self, size, dynamic):
        from torch._inductor.utils import run_and_get_code

        def f(x, y, xx, yy):
            n_elements = x.numel()
            output_1 = torch.zeros_like(x)
            grid = lambda meta: (triton.cdiv(n_elements, meta["BLOCK_SIZE"]),)
            add_kernel[grid](x, y, output_1, n_elements, BLOCK_SIZE=4)

            n_elements = xx.numel()
            output_2 = torch.zeros_like(xx)
            grid = lambda meta: (triton.cdiv(n_elements, meta["BLOCK_SIZE"]),)
            add_kernel[grid](xx, yy, output_2, n_elements, BLOCK_SIZE=4)

            return output_1, output_2

        x = torch.rand(size, device=GPU_TYPE)
        y = torch.rand(size, device=GPU_TYPE)
        xx = torch.rand(size, size, device=GPU_TYPE)
        yy = torch.rand(size, size, device=GPU_TYPE)
        args = [x, y, xx, yy]

        eager_out = f(*args)
        compiled_out, (code,) = run_and_get_code(
            torch.compile(f, fullgraph=True, dynamic=dynamic, backend="inductor"), *args
        )
        if size == 4 and not dynamic:
            # Produce 2 kernels due to divisibility
            self.assertTrue("add_kernel_0.run" in code)
            self.assertTrue("add_kernel_1.run" in code)
        else:
            # size == 16 or dynamic
            # Only one kernel
            self.assertTrue("add_kernel_0.run" in code)
            self.assertTrue("add_kernel_1.run" not in code)

        self.assertEqual(compiled_out, eager_out)

    @requires_gpu
    def test_triton_kernel_reset_to_zero(self):
        @triton.autotune(
            configs=[
                triton.Config({"BLOCK_SIZE": 128}, num_stages=3, num_warps=8),
                triton.Config({"BLOCK_SIZE": 64}, num_stages=3, num_warps=8),
            ],
            key=["n_elements"],
            reset_to_zero=["out_ptr"],
        )
        @triton.jit
        def add_kernel_autotuned_reset(
            in_ptr0,
            in_ptr1,
            out_ptr,
            n_elements,
            BLOCK_SIZE: "tl.constexpr",
        ):
            pid = tl.program_id(axis=0)
            block_start = pid * BLOCK_SIZE
            offsets = block_start + tl.arange(0, BLOCK_SIZE)
            mask = offsets < n_elements
            x = tl.load(in_ptr0 + offsets, mask=mask)
            y = tl.load(in_ptr1 + offsets, mask=mask)
            output = x + y
            tl.store(out_ptr + offsets, output, mask=mask)

        @torch.compile(fullgraph=True)
        def f(x, y):
            output = torch.zeros_like(x)
            n_elements = output.numel()
            grid = lambda meta: (triton.cdiv(n_elements, meta["BLOCK_SIZE"]),)
            add_kernel_autotuned_reset[grid](x, y, output, n_elements)
            return output

        x = torch.randn(4, device=GPU_TYPE)
        msg = "Only configs, keys, restore_value, and reset_to_zero are supported for triton.autotune"
        with self.assertRaisesRegex(torch._dynamo.exc.Unsupported, msg):
            f(x, x)

    @requires_gpu
    @common_utils.parametrize("dynamic", [False, True])
    @common_utils.parametrize("backend", ["eager", "aot_eager", "inductor"])
    def test_triton_kernel_triton_dtype(self, dynamic, backend):
        @triton.jit
        def add_kernel_with_dtype(
            in_ptr0,
            in_ptr1,
            out_ptr,
            dtype: "tl.constexpr",
            n_elements,
            BLOCK_SIZE: "tl.constexpr",
        ):
            pid = tl.program_id(axis=0)
            block_start = pid * BLOCK_SIZE
            offsets = block_start + tl.arange(0, BLOCK_SIZE)
            mask = offsets < n_elements
            x = tl.load(in_ptr0 + offsets, mask=mask).to(dtype)
            y = tl.load(in_ptr1 + offsets, mask=mask).to(dtype)
            output = x + y
            tl.store(out_ptr + offsets, output, mask=mask)

        def f(x, y, dtype_torch, dtype_triton):
            output = torch.zeros_like(x).to(dtype=dtype_torch)
            n_elements = output.numel()
            grid = lambda meta: (triton.cdiv(n_elements, meta["BLOCK_SIZE"]),)
            add_kernel_with_dtype[grid](
                x, y, output, dtype_triton, n_elements, BLOCK_SIZE=4
            )
            return output

        x = torch.randn(4, device=GPU_TYPE)
        y = torch.randn(4, device=GPU_TYPE)
        args_list = (
            [x, y, torch.float32, tl.float32],
            [x, y, torch.bfloat16, tl.bfloat16],
        )
        for args in args_list:
            eager_out = f(*args)
            compiled_out = torch.compile(
                f, fullgraph=True, backend=backend, dynamic=dynamic
            )(*args)
            self.assertEqual(compiled_out, eager_out)

    @requires_gpu
    @common_utils.parametrize("backend", ["eager", "aot_eager", "inductor"])
    def test_triton_kernel_special_kwargs_with_autotune(self, backend):
        @triton.autotune(
            configs=[
                triton.Config({"BLOCK_SIZE": 128}),
                triton.Config({"BLOCK_SIZE": 64}),
            ],
            key=["n_elements"],
        )
        @triton.jit
        def add_kernel(
            in_ptr0,
            in_ptr1,
            out_ptr,
            n_elements,
            BLOCK_SIZE: "tl.constexpr",
        ):
            pid = tl.program_id(axis=0)
            block_start = pid * BLOCK_SIZE
            offsets = block_start + tl.arange(0, BLOCK_SIZE)
            mask = offsets < n_elements
            x = tl.load(in_ptr0 + offsets, mask=mask)
            y = tl.load(in_ptr1 + offsets, mask=mask)
            output = x + y
            tl.store(out_ptr + offsets, output, mask=mask)

        @torch.compile(fullgraph=True, backend=backend)
        def f(x, y):
            output = torch.zeros_like(x)
            n_elements = output.numel()
            grid = lambda meta: (triton.cdiv(n_elements, meta["BLOCK_SIZE"]),)
            add_kernel[grid](
                x,
                y,
                output,
                n_elements,
                num_warps=8,
                num_stages=3,
            )
            return output

        x = torch.randn(4, device=GPU_TYPE)
        f(x, x)

    @requires_gpu
    @common_utils.parametrize("autotune", [False, True])
    @common_utils.parametrize("backend", ["eager", "aot_eager", "inductor"])
    def test_triton_kernel_special_params(self, autotune, backend):
        @triton.jit
        def special_params_kernel(
            in_ptr,
            out_ptr,
            n_elements,
            BLOCK_SIZE: "tl.constexpr",
            num_warps: "tl.constexpr",
            num_stages: "tl.constexpr",
        ):
            pid = tl.program_id(axis=0)
            block_start = pid * BLOCK_SIZE
            offsets = block_start + tl.arange(0, BLOCK_SIZE)
            mask = offsets < n_elements
            x = tl.load(in_ptr + offsets, mask=mask)
            output = x * num_stages + num_warps
            tl.store(out_ptr + offsets, output, mask=mask)

        NUM_WARPS = 4
        NUM_STAGES = 3

        if autotune:
            special_params_kernel = triton.autotune(
                configs=[
                    triton.Config(
                        {"BLOCK_SIZE": 128},
                        num_stages=NUM_STAGES,
                        num_warps=NUM_WARPS,
                    ),
                    triton.Config(
                        {"BLOCK_SIZE": 64},
                        num_stages=NUM_STAGES,
                        num_warps=NUM_WARPS,
                    ),
                ],
                key=["n_elements"],
            )(special_params_kernel)
            kwargs = {}
        else:
            kwargs = {
                "BLOCK_SIZE": 128,
                "num_stages": NUM_STAGES,
                "num_warps": NUM_WARPS,
            }

        def f(x):
            output = torch.zeros_like(x)
            n_elements = output.numel()
            grid = lambda meta: (triton.cdiv(n_elements, meta["BLOCK_SIZE"]),)
            special_params_kernel[grid](
                x,
                output,
                n_elements,
                **kwargs,
            )
            return output

        x = torch.randn(4, device=GPU_TYPE)
        eager_out = f(x)
        compiled_out = torch.compile(f, fullgraph=True, backend=backend)(x)
        expected_out = x * NUM_STAGES + NUM_WARPS
        self.assertEqual(eager_out, expected_out)
        self.assertEqual(compiled_out, expected_out)

    @requires_gpu
    @common_utils.parametrize("dynamic", [False, True])
    @common_utils.parametrize("backend", ["eager", "aot_eager", "inductor"])
    def test_triton_kernel_multiple_outputs(self, dynamic, backend):
        @triton.jit
        def add_kernel(
            in_ptr0,
            in_ptr1,
            out_ptr,
            out_ptr2,
            n_elements,
            BLOCK_SIZE: "tl.constexpr",
        ):
            pid = tl.program_id(axis=0)
            block_start = pid * BLOCK_SIZE
            offsets = block_start + tl.arange(0, BLOCK_SIZE)
            mask = offsets < n_elements
            x = tl.load(in_ptr0 + offsets, mask=mask)
            y = tl.load(in_ptr1 + offsets, mask=mask)
            output = x + y
            tl.store(out_ptr + offsets, output, mask=mask)
            tl.store(out_ptr2 + offsets, output + 1, mask=mask)

        @torch.compile(fullgraph=True, backend=backend, dynamic=dynamic)
        def f(x, y, z):
            output = torch.empty_like(x)
            output2 = torch.empty_like(x)
            n_elements = output.numel()
            grid = lambda meta: (triton.cdiv(n_elements, meta["BLOCK_SIZE"]),)
            add_kernel[grid](x, y, output, output2, n_elements, BLOCK_SIZE=16)
            # The z return is intentional: we're testing training
            return output, output2, z**2

        x = torch.randn(3, requires_grad=True, device=GPU_TYPE)
        y = torch.randn(3, requires_grad=True, device=GPU_TYPE)
        z = torch.randn(3, requires_grad=True, device=GPU_TYPE)
        out, out2, out3 = f(x, y, z)
        self.assertEqual(out, x + y)
        self.assertEqual(out2, x + y + 1)
        self.assertEqual(out3, z**2)

    @requires_gpu
    @unittest.skipIf(not has_triton_tma(), "requires Triton TMA support")
    @common_utils.parametrize("dynamic", [False, True])
    def test_tma_capture_and_functionalize(self, dynamic):
        from torch._higher_order_ops.triton_kernel_wrap import kernel_side_table

        kernel_side_table.reset_table()

        def f(a, b):
            BLOCK_SIZE = 256
            out = torch.zeros_like(a)
            n_elements = out.numel()

            desc_a, desc_b, desc_out = (
                triton.tools.experimental_descriptor.create_1d_tma_descriptor(
                    t.data_ptr(),
                    n_elements,
                    BLOCK_SIZE,
                    t.element_size(),
                )
                for t in (a, b, out)
            )

            grid = lambda meta: (triton.cdiv(n_elements, meta["BLOCK_SIZE"]),)
            add_kernel_with_tma_1d[grid](
                desc_a,
                desc_b,
                desc_out,
                BLOCK_SIZE=BLOCK_SIZE,
            )

            return out

        a = torch.randn(301, device=GPU_TYPE)
        b = torch.randn(301, device=GPU_TYPE)

        backend = torch._dynamo.testing.AotEagerAndRecordGraphs()
        torch.compile(
            f,
            fullgraph=True,
            backend=backend,
            dynamic=dynamic,
        )(a, b)

        if dynamic:
            self.assertExpectedInline(
                backend.fw_graphs[0].code.strip(),
                """\
def forward(self, arg0_1, arg1_1, arg2_1):
    zeros_like = torch.ops.aten.zeros_like.default(arg1_1, pin_memory = False)
    add_2 = arg0_1 + 256
    sub_1 = add_2 - 1;  add_2 = None
    floordiv = sub_1 // 256;  sub_1 = None
    triton_kernel_wrapper_functional_proxy = torch.ops.higher_order.triton_kernel_wrapper_functional(kernel_idx = 0, constant_args_idx = 0, grid = [(floordiv, 1, 1)], tma_descriptor_metadata = {'in_desc_ptr0': ([arg0_1], [256], 4), 'in_desc_ptr1': ([arg0_1], [256], 4), 'out_desc_ptr': ([arg0_1], [256], 4)}, kwargs = {'in_desc_ptr0': arg1_1, 'in_desc_ptr1': arg2_1, 'out_desc_ptr': zeros_like}, tensors_to_clone = ['out_desc_ptr']);  floordiv = arg0_1 = arg1_1 = arg2_1 = zeros_like = None
    getitem = triton_kernel_wrapper_functional_proxy['out_desc_ptr'];  triton_kernel_wrapper_functional_proxy = None
    return (getitem,)""",
            )
        else:
            self.assertExpectedInline(
                backend.fw_graphs[0].code.strip(),
                """\
def forward(self, arg0_1, arg1_1):
    zeros_like = torch.ops.aten.zeros_like.default(arg0_1, pin_memory = False)
    triton_kernel_wrapper_functional_proxy = torch.ops.higher_order.triton_kernel_wrapper_functional(kernel_idx = 0, constant_args_idx = 0, grid = [(2, 1, 1)], tma_descriptor_metadata = {'in_desc_ptr0': ([301], [256], 4), 'in_desc_ptr1': ([301], [256], 4), 'out_desc_ptr': ([301], [256], 4)}, kwargs = {'in_desc_ptr0': arg0_1, 'in_desc_ptr1': arg1_1, 'out_desc_ptr': zeros_like}, tensors_to_clone = ['out_desc_ptr']);  arg0_1 = arg1_1 = zeros_like = None
    getitem = triton_kernel_wrapper_functional_proxy['out_desc_ptr'];  triton_kernel_wrapper_functional_proxy = None
    return (getitem,)""",
            )

    @requires_gpu
    @unittest.skipIf(not has_triton_tma(), "requires Triton TMA support")
    @common_utils.parametrize("after_data_ptr", [False, True])
    @common_utils.parametrize("after_create_desc", [False, True])
    def test_tma_graph_breaks(self, after_data_ptr, after_create_desc):
        def f(a, b):
            BLOCK_SIZE = 256
            out = torch.zeros_like(a)
            n_elements = out.numel()

            ptrs = [t.data_ptr() for t in (a, b, out)]

            if after_data_ptr:
                torch._dynamo.graph_break()

            descs = [
                triton.tools.experimental_descriptor.create_1d_tma_descriptor(
                    ptr,
                    n_elements,
                    BLOCK_SIZE,
                    t.element_size(),
                )
                for ptr in ptrs
            ]

            if after_create_desc:
                torch._dynamo.graph_break()

            grid = lambda meta: (triton.cdiv(n_elements, meta["BLOCK_SIZE"]),)
            add_kernel_with_tma_1d[grid](
                *descs,
                BLOCK_SIZE=BLOCK_SIZE,
            )

            return out

        a = torch.randn(301, device=GPU_TYPE)
        b = torch.randn(301, device=GPU_TYPE)

        expected_out = a + b
        eager_out = f(a, b)
        compiled_out = torch.compile(
            f,
            fullgraph=False,
            backend="eager",
            dynamic=False,
        )(a, b)

        self.assertEqual(eager_out, expected_out)
        self.assertEqual(compiled_out, expected_out)

    @requires_gpu
    @unittest.skipIf(not has_triton_tma(), "requires Triton TMA support")
    @common_utils.parametrize("dynamic", [False, True])
    @common_utils.parametrize("backend", ["eager", "aot_eager", "inductor"])
    def test_tma_descriptor_1d(self, dynamic, backend):
        def f(a, b):
            BLOCK_SIZE = 256
            out = torch.zeros_like(a)
            n_elements = out.numel()

            desc_a, desc_b, desc_out = (
                triton.tools.experimental_descriptor.create_1d_tma_descriptor(
                    t.data_ptr(),
                    n_elements,
                    BLOCK_SIZE,
                    t.element_size(),
                )
                for t in (a, b, out)
            )

            grid = lambda meta: (triton.cdiv(n_elements, meta["BLOCK_SIZE"]),)
            add_kernel_with_tma_1d[grid](
                desc_a,
                desc_b,
                desc_out,
                BLOCK_SIZE=BLOCK_SIZE,
            )

            return out

        a = torch.randn(301, device=GPU_TYPE)
        b = torch.randn(301, device=GPU_TYPE)

        expected_out = a + b
        eager_out = f(a, b)
        compiled_out = torch.compile(
            f,
            fullgraph=True,
            backend=backend,
            dynamic=dynamic,
        )(a, b)

        self.assertEqual(eager_out, expected_out)
        self.assertEqual(compiled_out, expected_out)

    @requires_gpu
    @unittest.skipIf(not has_triton_tma(), "requires Triton TMA support")
    def test_tma_descriptor_dedup(self):
        def f(a):
            BLOCK_SIZE = 256
            out = torch.zeros_like(a)
            n_elements = out.numel()

            desc_a, desc_out = (
                triton.tools.experimental_descriptor.create_1d_tma_descriptor(
                    t.data_ptr(),
                    n_elements,
                    BLOCK_SIZE,
                    t.element_size(),
                )
                for t in (a, out)
            )

            grid = lambda meta: (triton.cdiv(n_elements, meta["BLOCK_SIZE"]),)
            add_kernel_with_tma_1d[grid](
                desc_a,
                desc_a,
                desc_out,
                BLOCK_SIZE=BLOCK_SIZE,
            )

            return out

        a = torch.randn(301, device=GPU_TYPE)

        expected_out = a + a
        eager_out = f(a)
        compiled_out, (code,) = run_and_get_code(
            torch.compile(
                f,
                fullgraph=True,
                backend="inductor",
                dynamic=True,
            ),
            a,
        )

        self.assertEqual(eager_out, expected_out)
        self.assertEqual(compiled_out, expected_out)

        # 2 calls: one for two inputs (dedupped), one for the output
        self.assertEqual(code.count("create_1d_tma_descriptor("), 2)

    @requires_gpu
    @unittest.skipIf(not has_triton_tma(), "requires Triton TMA support")
    @common_utils.parametrize("dynamic", [False, True])
    @common_utils.parametrize("backend", ["eager", "aot_eager"])
    def test_tma_descriptor_2d(self, dynamic, backend):
        def f(a, b):
            BLOCK_SIZE_X = 16
            BLOCK_SIZE_Y = 32
            out = torch.zeros_like(a)
            x_size, y_size = out.size()

            desc_a, desc_b, desc_out = (
                triton.tools.experimental_descriptor.create_2d_tma_descriptor(
                    t.data_ptr(),
                    x_size,
                    y_size,
                    BLOCK_SIZE_X,
                    BLOCK_SIZE_Y,
                    t.element_size(),
                )
                for t in (a, b, out)
            )

            grid = lambda meta: (
                triton.cdiv(x_size, meta["BLOCK_SIZE_X"]),
                triton.cdiv(y_size, meta["BLOCK_SIZE_Y"]),
            )
            add_kernel_with_tma_2d[grid](
                desc_a,
                desc_b,
                desc_out,
                BLOCK_SIZE_X=BLOCK_SIZE_X,
                BLOCK_SIZE_Y=BLOCK_SIZE_Y,
            )

            return out

        a = torch.randn((25, 16), device=GPU_TYPE)
        b = torch.randn((25, 16), device=GPU_TYPE)

        expected_out = a + b
        eager_out = f(a, b)
        compiled_out = torch.compile(
            f,
            fullgraph=True,
            backend=backend,
            dynamic=dynamic,
        )(a, b)

        self.assertEqual(eager_out, expected_out)
        self.assertEqual(compiled_out, expected_out)

    @requires_gpu
    @common_utils.parametrize("backend", ["eager", "aot_eager", "inductor"])
    def test_triton_kernel_num_ctas(self, backend):
        @triton.jit
        def kernel(X):
            return

        @torch.compile(backend=backend)
        def f(x):
            kernel[(1,)](x, num_ctas=1)
            kernel.run(x, num_ctas=1, grid=(1,), warmup=False)
            return x

        x = torch.randn(4, device=GPU_TYPE)
        f(x)

    @requires_gpu
    @common_utils.parametrize("backend", ["eager", "aot_eager", "inductor"])
    def test_triton_kernel_special_kwargs_without_autotune(self, backend):
        @triton.jit
        def add_kernel(
            in_ptr0,
            in_ptr1,
            out_ptr,
            n_elements,
            BLOCK_SIZE: "tl.constexpr",
        ):
            pid = tl.program_id(axis=0)
            block_start = pid * BLOCK_SIZE
            offsets = block_start + tl.arange(0, BLOCK_SIZE)
            mask = offsets < n_elements
            x = tl.load(in_ptr0 + offsets, mask=mask)
            y = tl.load(in_ptr1 + offsets, mask=mask)
            output = x + y
            tl.store(out_ptr + offsets, output, mask=mask)

        @torch.compile(fullgraph=True, backend=backend)
        def f(x, y):
            output = torch.zeros_like(x)
            n_elements = output.numel()
            grid = lambda meta: (triton.cdiv(n_elements, meta["BLOCK_SIZE"]),)
            add_kernel[grid](
                x,
                y,
                output,
                n_elements,
                BLOCK_SIZE=128,
                num_warps=8,
                num_stages=3,
            )
            return output

        x = torch.randn(4, device=GPU_TYPE)
        f(x, x)

    @requires_gpu
    @common_utils.parametrize("backend", ["eager", "aot_eager", "inductor"])
    @common_utils.parametrize("autotune_at_compile_time", [True, False])
    def test_triton_kernel_restore_value(self, backend, autotune_at_compile_time):
        if autotune_at_compile_time and backend != "inductor":
            raise unittest.SkipTest("compile-time autotuning only exists in inductor")

        @triton.autotune(
            configs=[
                triton.Config({"BLOCK_SIZE": 16}, num_stages=3, num_warps=8),
                triton.Config({"BLOCK_SIZE": 32}, num_stages=3, num_warps=8),
            ],
            key=[],
            restore_value=["in_ptr0"],
        )
        @triton.jit
        def increment_kernel(
            in_ptr0,
            n_elements,
            BLOCK_SIZE: "tl.constexpr",
        ):
            pid = tl.program_id(axis=0)
            block_start = pid * BLOCK_SIZE
            offsets = block_start + tl.arange(0, BLOCK_SIZE)
            mask = offsets < n_elements
            x = tl.load(in_ptr0 + offsets, mask=mask)
            output = x + 1
            tl.store(in_ptr0 + offsets, output, mask=mask)

        @torch.compile(fullgraph=True, backend=backend)
        def f(x):
            n_elements = x.numel()
            grid = lambda meta: (triton.cdiv(n_elements, meta["BLOCK_SIZE"]),)
            increment_kernel[grid](x, n_elements=n_elements)
            return x

        x = torch.rand(4, device=GPU_TYPE)
        prev = x.clone()

        with torch._inductor.config.patch(
            {"triton.autotune_at_compile_time": autotune_at_compile_time}
        ):
            f(x)

        # make sure x was restored after autotuning
        torch.testing.assert_close(x, prev + 1)

    @requires_gpu
    @parametrize("dtype", (torch.float16, torch.float32, torch.float64))
    def test_triton_kernel_float64_constant(self, dtype):
        def f(x):
            return x * (0.12 * x.shape[0])

        x = torch.ones(200, device=GPU_TYPE, dtype=dtype)

        eager_out = f(x)
        compiled_out = torch.compile(f, dynamic=True)(x)
        self.assertEqual(compiled_out, eager_out)

    # TODO enable this test case on XPU.
    @requires_cuda
    @parametrize("cfg", ["normal", "cpp_wrapper"])
    def test_triton_kernel_dtype_view(self, cfg):
        # https://github.com/pytorch/pytorch/issues/136159
        if cfg == "normal":
            config_kwargs = {"cpp_wrapper": False}
        elif cfg == "cpp_wrapper":
            config_kwargs = {"cpp_wrapper": True}

        with torch._inductor.config.patch(**config_kwargs):

            @triton.jit
            def _triton_kernel(out_ptr, numel, BLOCK_SIZE: tl.constexpr):
                pid = tl.program_id(0)
                offsets = BLOCK_SIZE * pid + tl.arange(0, BLOCK_SIZE)
                mask = offsets < numel
                ones = tl.full((BLOCK_SIZE,), 1, tl.float16)
                tl.store(out_ptr + offsets, ones, mask)

            def fn(x):
                buf = torch.empty(x.shape, device=x.device, dtype=torch.float16)
                # the buf.view() should be a view sharing the same storage as buf.
                bfloat_buf = buf.view(dtype=torch.bfloat16)
                BLOCK_SIZE = 256
                numel = buf.numel()
                grid = (triton.cdiv(numel, BLOCK_SIZE),)
                _triton_kernel[grid](bfloat_buf, numel, BLOCK_SIZE)
                return buf, bfloat_buf

            fn_c = torch.compile(fn)

            x = torch.randn(8, device=GPU_TYPE)
            out_c = fn_c(x)
            out_e = fn(x)

            # expect view() to be an actual view, sharing the same data as the original buffer
            # verify first that this is true in the eager output
            self.assertEqual(out_e[0].data_ptr(), out_e[1].data_ptr())
            # .. and also in the compiled output
            self.assertEqual(out_c[0].data_ptr(), out_c[1].data_ptr())

            self.assertEqual(out_e[0], out_c[0])
            self.assertEqual(out_e[1], out_c[1])

    # TODO enable this test case on XPU.
    @requires_gpu
    def test_i64_input(self):
        # The i64 "seed" input needs to be marked as "i64", not "i32".
        @triton.jit
        def triton_add_noise_(x_ptr, y_ptr, seed, numel, BLOCK_SIZE: tl.constexpr):
            pid = tl.program_id(0)
            offsets = pid * BLOCK_SIZE + tl.arange(0, BLOCK_SIZE)

            x = tl.load(x_ptr + offsets, mask=(offsets < numel))
            rnd = tl.rand(seed, offsets)
            res = x + rnd
            tl.store(y_ptr + offsets, res, mask=(offsets < numel))

        def add_noise(x, seed):
            y = torch.empty_like(x)
            numel = x.numel()
            BLOCK_SIZE = 256

            def grid(meta):
                return (triton.cdiv(numel, meta["BLOCK_SIZE"]),)

            triton_add_noise_[grid](x, y, seed, numel, BLOCK_SIZE)
            return y

        def fn(x):
            x = x * x
            seed = torch.randint(
                low=2**32, high=2**62, size=(1,), dtype=torch.int64
            ).item()
            return add_noise(x, seed)

        inp = torch.rand(400, device=GPU_TYPE)
        torch._dynamo.mark_dynamic(inp, 0)

        fn_c = torch.compile(fn, fullgraph=True)
        with torch._dynamo.config.patch(capture_scalar_outputs=True):
            res = fn_c(inp)

        self.assertTrue(((res < 2) & (res >= 0)).all().item())

    @requires_gpu
    @parametrize("wrapped", [False, True])
    @parametrize("autotune", [False, True])
    def test_constexpr_dynamic_shapes(self, wrapped, autotune):
        # https://github.com/pytorch/pytorch/issues/136504
        @triton.jit
        def triton_(
            x_ptr,
            y_ptr,
            NUMEL: tl.constexpr,
            IS_ODD: tl.constexpr,
            BLOCK_SIZE: tl.constexpr,
        ):
            pid = tl.program_id(0)
            offsets = BLOCK_SIZE * pid + tl.arange(0, BLOCK_SIZE)
            mask = offsets < NUMEL

            data = tl.load(x_ptr + offsets, mask)
            result = data * data
            if IS_ODD:
                result = result + 1

            tl.store(y_ptr + offsets, result, mask)

        if autotune:
            triton_ = triton.autotune(
                [
                    triton.Config(kwargs={"BLOCK_SIZE": 128}),
                    triton.Config(kwargs={"BLOCK_SIZE": 256}),
                ],
                key=[],
            )(triton_)

        def triton_kernel_impl(x: torch.Tensor) -> torch.Tensor:
            y = torch.empty_like(x)
            numel = x.numel()

            args = [x, y, numel, numel % 2 == 0]
            if not autotune:
                args.append(256)  # BLOCK_SIZE

            def grid(meta):
                return (triton.cdiv(numel, meta["BLOCK_SIZE"]),)

            if wrapped:
                capture_triton(triton_)[grid](*args)
            else:
                triton_[grid](*args)
            return y

        if wrapped:
            triton_kernel = torch._library.triton_op(
                "constexpr_test::square", triton_kernel_impl, mutates_args={}
            )
        else:
            triton_kernel = triton_kernel_impl

        def fn(x):
            return triton_kernel(x)

        fn_c = torch.compile(fn, dynamic=True)

        x = torch.randn(512 + 5, device=GPU_TYPE)
        res = fn_c(x)
        self.assertEqual(x * x, res)

        x2 = torch.randn(1024 + 5, device=GPU_TYPE)
        res2 = fn_c(x2)
        self.assertEqual(x2 * x2, res2)

    @requires_gpu
    def test_triton_kernel_none_args(self):
        # https://github.com/pytorch/pytorch/issues/115344
        @triton.autotune(
            configs=[
                triton.Config({"BLOCK_SIZE": 32}, num_stages=5, num_warps=2),
                triton.Config({"BLOCK_SIZE": 64}, num_stages=4, num_warps=4),
            ],
            key=["n_elements"],
        )
        @triton.jit
        def sin_kernel(
            in_ptr0,
            out_ptr,
            n_elements,
            BLOCK_SIZE: "tl.constexpr",
        ):
            pid = tl.program_id(axis=0)
            block_start = pid * BLOCK_SIZE
            offsets = block_start + tl.arange(0, BLOCK_SIZE)
            mask = offsets < n_elements
            if in_ptr0 is not None:
                x = tl.load(in_ptr0 + offsets, mask=mask)
            else:
                x = 0.0
            output = tl.sin(x)
            tl.store(out_ptr + offsets, output, mask=mask)

        def sin_triton(x, out):
            n_elements = out.numel()
            sin_kernel[(n_elements,)](x, out, n_elements)

        x = torch.randn(65, device=GPU_TYPE)
        out = torch.empty_like(x)
        out_compiled = torch.empty_like(x)
        sin_triton_compiled = torch.compile(fullgraph=True)(sin_triton)

        sin_triton(x, out)
        sin_triton_compiled(x, out_compiled)
        self.assertEqual(out, out_compiled)

        sin_triton(None, out)
        sin_triton_compiled(None, out_compiled)
        self.assertEqual(out, out_compiled)

    @requires_gpu
    def test_triton_kernel_global_constexpr(self):
        @triton.jit
        def triton_(in_ptr, out_ptr, BLOCK_SIZE: tl.constexpr):
            pid = tl.program_id(0)
            offsets = pid * BLOCK_SIZE + tl.arange(0, BLOCK_SIZE)
            x = tl.load(in_ptr + offsets)
            output = x + FLOAT_CONSTANT_C
            tl.store(out_ptr + offsets, output)

        def fn(x):
            y = torch.empty_like(x)
            BLOCK_SIZE = 256
            grid = (triton.cdiv(x.numel(), BLOCK_SIZE),)
            triton_[grid](x, y, BLOCK_SIZE)
            return y

        # make sure FLOAT_CONSTANT_C is NOT annotated
        self.assertFalse("FLOAT_CONSTANT_C" in globals().get("__annotations__", {}))
        # sanity check: STRING_CONSTANT_C _should_ be annotated
        self.assertTrue("STRING_CONSTANT_C" in globals().get("__annotations__", {}))

        x = torch.randn(512, device=GPU_TYPE)
        expected = x + 3.14
        actual = torch.compile(fn)(x)
        self.assertEqual(expected, actual)


def make_mutation_test(fn):
    @requires_gpu
    def test_fn(self):
        from torch._higher_order_ops.triton_kernel_wrap import identify_mutated_tensors

        kernel, inputs, outputs = fn()
        self.assertListEqual(
            identify_mutated_tensors(kernel, inputs),
            outputs,
        )

    return test_fn


# Triton codegen suffers from scoping issues.
# Define helpers here
if HAS_GPU:

    @triton.jit
    def helper_id(p):
        return p

    @triton.jit
    def helper_add_and_out(x, y, out_ptr):
        return x + y, out_ptr


class MutationTests(torch._inductor.test_case.TestCase):
    # Tests injected below

    @make_mutation_test
    def test_out_of_order_kernel():
        @triton.jit
        def add_kernel_out_of_order(
            in_ptr0,
            n_elements,
            in_ptr1,
            out_ptr,
            BLOCK_SIZE: "tl.constexpr",
        ):
            pid = tl.program_id(axis=0)
            block_start = pid * BLOCK_SIZE
            offsets = block_start + tl.arange(0, BLOCK_SIZE)
            mask = offsets < n_elements
            x = tl.load(in_ptr0 + offsets, mask=mask)
            y = tl.load(in_ptr1 + offsets, mask=mask)
            output = x + y
            tl.store(out_ptr + offsets, output, mask=mask)

        t = torch.randn(4)
        return (
            add_kernel_out_of_order,
            {
                "in_ptr0": t,
                "n_elements": 4,
                "in_ptr1": t,
                "out_ptr": t,
                "BLOCK_SIZE": 4,
            },
            ["out_ptr"],
        )

    @make_mutation_test
    def test_out_of_order_kernel_call():
        @triton.jit
        def add_kernel_out_of_order_fn1(
            in_ptr0,
            n_elements,
            in_ptr1,
            out_ptr,
            BLOCK_SIZE: "tl.constexpr",
        ):
            pid = tl.program_id(axis=0)
            block_start = pid * BLOCK_SIZE
            offsets = block_start + tl.arange(0, BLOCK_SIZE)
            mask = offsets < n_elements
            add_kernel_out_of_order_fn2(
                in_ptr0, in_ptr1, n_elements, out_ptr, BLOCK_SIZE=BLOCK_SIZE
            )

        t = torch.randn(4)
        return (
            add_kernel_out_of_order_fn1,
            {
                "in_ptr0": t,
                "n_elements": 4,
                "in_ptr1": t,
                "out_ptr": t,
                "BLOCK_SIZE": 4,
            },
            ["out_ptr"],
        )

    @make_mutation_test
    def test_reduce_sum():
        @triton.jit
        def reduce_sum_kernel(a_ptr, c_ptr, stride_am, stride_an):
            offs_am = tl.arange(0, 4)
            offs_an = tl.arange(0, 4)
            a_ptrs = a_ptr + (
                offs_am[:, None] * stride_am + offs_an[None, :] * stride_an
            )
            a = tl.load(a_ptrs)
            m = tl.sum(a, axis=1)
            tl.store(c_ptr + tl.arange(0, 4), m)

        t = torch.randn(4)
        kernel = reduce_sum_kernel
        kwargs = {
            "a_ptr": t,
            "c_ptr": t,
            "stride_am": 4,
            "stride_an": 4,
        }

        # TODO(aakhundov): tt.reduce is now supported, but only
        # in the new MLIR-based Triton analysis pass (not in the
        # old TTIR string parsing-based one). remove this gating
        # and use ["c_ptr"] as `expected` after the new Triton
        # pin lands both in OSS and internally.
        ttir_module, _ = generate_ttir(kernel, kwargs)
        if hasattr(ttir_module, "walk"):
            # with MLIR-based Triton analysis pass
            expected = ["c_ptr"]
        else:
            # with TTIR string parsing-based Triton analysis pass
            expected = ["a_ptr", "c_ptr"]

        return (
            kernel,
            kwargs,
            expected,
        )

    @make_mutation_test
    def test_argmax():
        @triton.jit
        def argmax_kernel(a_ptr, c_ptr, stride_am, stride_an):
            offs_am = tl.arange(0, 4)
            offs_an = tl.arange(0, 4)
            a_ptrs = a_ptr + (
                offs_am[:, None] * stride_am + offs_an[None, :] * stride_an
            )
            a = tl.load(a_ptrs)
            m = tl.argmax(a, axis=1)
            tl.store(c_ptr + tl.arange(0, 4), m)

        t = torch.randn(4)
        kernel = argmax_kernel
        kwargs = {
            "a_ptr": t,
            "c_ptr": t,
            "stride_am": 4,
            "stride_an": 4,
        }

        # TODO(aakhundov): tt.reduce is now supported, but only
        # in the new MLIR-based Triton analysis pass (not in the
        # old TTIR string parsing-based one). remove this gating
        # and use ["c_ptr"] as `expected` after the new Triton
        # pin lands both in OSS and internally.
        ttir_module, _ = generate_ttir(kernel, kwargs)
        if hasattr(ttir_module, "walk"):
            # with MLIR-based Triton analysis pass
            expected = ["c_ptr"]
        else:
            # with TTIR string parsing-based Triton analysis pass
            expected = ["a_ptr", "c_ptr"]

        return (
            kernel,
            kwargs,
            expected,
        )

    @requires_gpu
    @skipIfRocm
    def test_triton_kernel_inference_mode(self):
        def f(x, y, out):
            n_elements = x.numel()
            grid = lambda meta: (triton.cdiv(n_elements, meta["BLOCK_SIZE"]),)
            add_kernel[grid](x, y, out, n_elements, BLOCK_SIZE=4)

        with torch.inference_mode():
            x = torch.ones(32, device=GPU_TYPE)
            y = torch.ones(32, device=GPU_TYPE)
            out_ref = torch.zeros_like(x)
            out_test = torch.zeros_like(x)
            f(x, y, out_ref)
            torch.compile(f)(x, y, out_test)
            self.assertEqual(out_ref, out_test)

    @make_mutation_test
    def test_cumsum():
        @triton.jit
        def cumsum_kernel(in_ptr, out_ptr, XBLOCK: tl.constexpr, RBLOCK: tl.constexpr):
            rindex = tl.arange(0, RBLOCK)[None, :]
            xindex = tl.arange(0, XBLOCK)[:, None]
            data = tl.load(in_ptr + rindex)
            scan = tl.cumsum(data, 1)
            expected_max = tl.sum(data, 1)
            tl.device_assert(scan <= expected_max)
            tl.store(out_ptr + xindex * RBLOCK + rindex, scan)

        t = torch.randn(4)
        kernel = cumsum_kernel
        kwargs = {
            "in_ptr": t,
            "out_ptr": t,
            "XBLOCK": 4,
            "RBLOCK": 16,
        }

        # TODO(aakhundov): tt.scan is now supported, but only
        # in the new MLIR-based Triton analysis pass (not in the
        # old TTIR string parsing-based one). remove this gating
        # and use ["out_ptr"] as `expected` after the new Triton
        # pin lands both in OSS and internally.
        ttir_module, _ = generate_ttir(kernel, kwargs)
        if hasattr(ttir_module, "walk"):
            # with MLIR-based Triton analysis pass
            expected = ["out_ptr"]
        else:
            # with TTIR string parsing-based Triton analysis pass
            expected = ["in_ptr", "out_ptr"]

        return (
            kernel,
            kwargs,
            expected,
        )

    @make_mutation_test
    def test_fn_call_one_return():
        @triton.jit
        def add_kernel_with_fn_call(
            in_ptr0,
            in_ptr1,
            n_elements,
            out_ptr,
            BLOCK_SIZE: "tl.constexpr",
        ):
            pid = tl.program_id(axis=0)
            block_start = pid * BLOCK_SIZE
            offsets = block_start + tl.arange(0, BLOCK_SIZE)
            mask = offsets < n_elements
            x = tl.load(in_ptr0 + offsets, mask=mask)
            y = tl.load(in_ptr1 + offsets, mask=mask)
            output = x + y
            out = helper_id(out_ptr)
            tl.store(out + offsets, output, mask=mask)

        t = torch.randn(4)
        return (
            add_kernel_with_fn_call,
            {
                "in_ptr0": t,
                "in_ptr1": t,
                "n_elements": 4,
                "out_ptr": t,
                "BLOCK_SIZE": 4,
            },
            ["out_ptr"],
        )

    @make_mutation_test
    def test_fn_call_multi_return():
        @triton.jit
        def add_kernel_with_fn_call(
            in_ptr0,
            in_ptr1,
            n_elements,
            out_ptr,
            BLOCK_SIZE: "tl.constexpr",
        ):
            pid = tl.program_id(axis=0)
            block_start = pid * BLOCK_SIZE
            offsets = block_start + tl.arange(0, BLOCK_SIZE)
            mask = offsets < n_elements
            x = tl.load(in_ptr0 + offsets, mask=mask)
            y = tl.load(in_ptr1 + offsets, mask=mask)
            output, out = helper_add_and_out(x, y, out_ptr)
            tl.store(out + offsets, output, mask=mask)

        t = torch.randn(4)
        return (
            add_kernel_with_fn_call,
            {
                "in_ptr0": t,
                "in_ptr1": t,
                "n_elements": 4,
                "out_ptr": t,
                "BLOCK_SIZE": 4,
            },
            ["out_ptr"],
        )

    @make_mutation_test
    def test_nested_cond_op_kernel():
        @triton.jit
        def nested_cond_op_kernel(
            in_ptr0,
            in_ptr1,
            out_ptr,
            n_elements,
            BLOCK_SIZE: "tl.constexpr",
        ):
            pid = tl.program_id(axis=0)
            block_start = pid * BLOCK_SIZE
            offsets = block_start + tl.arange(0, BLOCK_SIZE)
            mask = offsets < n_elements
            x = tl.load(in_ptr0 + offsets, mask=mask)
            y = tl.load(in_ptr1 + offsets, mask=mask)
            if tl.program_id(0) == 0:
                if tl.program_id(1) == 0:
                    output = x + y
                    tl.store(out_ptr + offsets, output, mask=mask)
            else:
                pass

        t = torch.randn(4)
        return (
            nested_cond_op_kernel,
            {
                "in_ptr0": t,
                "in_ptr1": t,
                "out_ptr": t,
                "n_elements": 4,
                "BLOCK_SIZE": 4,
            },
            ["out_ptr"],
        )

    @make_mutation_test
    def test_add_for_loop():
        @triton.jit
        def add_4_times_kernel(
            in_ptr0,
            in_ptr1,
            out_ptr,
            n_elements,
            BLOCK_SIZE: "tl.constexpr",
        ):
            pid = tl.program_id(axis=0)
            block_start = pid * BLOCK_SIZE
            offsets = block_start + tl.arange(0, BLOCK_SIZE)
            mask = offsets < n_elements
            x = tl.load(in_ptr0 + offsets, mask=mask)
            y = tl.load(in_ptr1 + offsets, mask=mask)
            output = tl.zeros((n_elements,), dtype=tl.float32)
            for i in range(4):
                output += x + y
            tl.store(out_ptr + offsets, output, mask=mask)

        t = torch.randn(4)
        return (
            add_4_times_kernel,
            {
                "in_ptr0": t,
                "in_ptr1": t,
                "out_ptr": t,
                "n_elements": 4,
                "BLOCK_SIZE": 4,
            },
            ["out_ptr"],
        )

    @make_mutation_test
    def test_add_for_loop2():
        @triton.jit
        def add_1_time_kernel(
            in_ptr0,
            in_ptr1,
            out_ptr,
            n_elements,
            BLOCK_SIZE: "tl.constexpr",
        ):
            pid = tl.program_id(axis=0)
            block_start = pid * BLOCK_SIZE
            offsets = block_start + tl.arange(0, BLOCK_SIZE)
            mask = offsets < n_elements
            x = tl.load(in_ptr0 + offsets, mask=mask)
            y = tl.load(in_ptr1 + offsets, mask=mask)
            for i in range(0, BLOCK_SIZE):
                i = tl.multiple_of(i, 1)
            output = x + y
            tl.store(out_ptr + offsets, output, mask=mask)

        t = torch.randn(4)
        return (
            add_1_time_kernel,
            {
                "in_ptr0": t,
                "in_ptr1": t,
                "out_ptr": t,
                "n_elements": 4,
                "BLOCK_SIZE": 4,
            },
            ["out_ptr"],
        )

    @make_mutation_test
    def test_add_nested_for_loop():
        @triton.jit
        def add_4_times_kernel(
            in_ptr0,
            in_ptr1,
            out_ptr,
            n_elements,
            BLOCK_SIZE: "tl.constexpr",
        ):
            pid = tl.program_id(axis=0)
            block_start = pid * BLOCK_SIZE
            offsets = block_start + tl.arange(0, BLOCK_SIZE)
            mask = offsets < n_elements
            x = tl.load(in_ptr0 + offsets, mask=mask)
            y = tl.load(in_ptr1 + offsets, mask=mask)
            output = tl.zeros((n_elements,), dtype=tl.float32)
            for i in range(2):
                for j in range(2):
                    output += x + y
            tl.store(out_ptr + offsets, output, mask=mask)

        t = torch.randn(4)
        return (
            add_4_times_kernel,
            {
                "in_ptr0": t,
                "in_ptr1": t,
                "out_ptr": t,
                "n_elements": 4,
                "BLOCK_SIZE": 4,
            },
            ["out_ptr"],
        )

    @make_mutation_test
    def test_add_nested_for_loop_multi_return():
        @triton.jit
        def add_4_times_kernel(
            in_ptr0,
            in_ptr1,
            out_ptr,
            n_elements,
            BLOCK_SIZE: "tl.constexpr",
        ):
            pid = tl.program_id(axis=0)
            block_start = pid * BLOCK_SIZE
            offsets = block_start + tl.arange(0, BLOCK_SIZE)
            mask = offsets < n_elements
            x = tl.load(in_ptr0 + offsets, mask=mask)
            y = tl.load(in_ptr1 + offsets, mask=mask)
            output1 = tl.zeros((n_elements,), dtype=tl.float32)
            output2 = tl.zeros((n_elements,), dtype=tl.float32)
            for i in range(2):
                for j in range(2):
                    output1 += y
                    output2 += x
            output = output1 + output2
            tl.store(out_ptr + offsets, output, mask=mask)

        t = torch.randn(4)
        return (
            add_4_times_kernel,
            {
                "in_ptr0": t,
                "in_ptr1": t,
                "out_ptr": t,
                "n_elements": 4,
                "BLOCK_SIZE": 4,
            },
            ["out_ptr"],
        )

    @make_mutation_test
    def test_labels():
        @triton.jit
        def kernel_with_label(
            in_ptr0,
            in_ptr1,
            out_ptr,
            n_elements,
            BLOCK_SIZE: "tl.constexpr",
        ):
            pid = tl.program_id(axis=0)
            if pid > 1:
                return
            block_start = pid * BLOCK_SIZE
            offsets = block_start + tl.arange(0, BLOCK_SIZE)
            mask = offsets < n_elements
            x = tl.load(in_ptr0 + offsets, mask=mask)
            y = tl.load(in_ptr1 + offsets, mask=mask)
            output = x + y
            tl.store(out_ptr + offsets, output, mask=mask)

        t = torch.randn(4)
        return (
            kernel_with_label,
            {
                "in_ptr0": t,
                "in_ptr1": t,
                "out_ptr": t,
                "n_elements": 4,
                "BLOCK_SIZE": 4,
            },
            ["out_ptr"],
        )

    @make_mutation_test
    def test_for_loop_arg():
        @triton.jit
        def fwd_kernel(
            X_ptr,
            W1_ptr,
            b1_ptr,
            O_ptr,
            M: tl.constexpr,
            C1: tl.constexpr,
            C2: tl.constexpr,
            BLOCK_SIZE_M: tl.constexpr,
            BLOCK_SIZE_C2: tl.constexpr,
        ):
            # Get program ids
            pid_m = tl.program_id(0)

            # Compute offsets
            offs_c1 = tl.arange(0, C1)
            offs_m = pid_m * BLOCK_SIZE_M + tl.arange(0, BLOCK_SIZE_M)

            # Load input data
            x_block_ptr = X_ptr + offs_m[:, None] * C1 + offs_c1[None, :]
            x = tl.load(x_block_ptr)

            # Compute gating
            for c2 in range(0, tl.cdiv(C2, BLOCK_SIZE_C2)):
                # Compute block pointers
                offs_c2 = c2 * BLOCK_SIZE_C2 + tl.arange(0, BLOCK_SIZE_C2)
                o_block_ptr = O_ptr + offs_m[:, None] * C2 + offs_c2[None, :]
                w1_block_ptr = W1_ptr + offs_c1[:, None] * C2 + offs_c2[None, :]
                b1_block_ptr = b1_ptr + offs_c2

                # Compute output
                w = tl.load(w1_block_ptr)
                b = tl.load(b1_block_ptr)
                o = tl.dot(x, w, allow_tf32=False)
                o += b[None, :]

                # Store output
                tl.store(o_block_ptr, o)

        t = torch.randn(64)
        return (
            fwd_kernel,
            {
                "X_ptr": t,
                "W1_ptr": t,
                "b1_ptr": t,
                "O_ptr": t,
                "M": 64,
                "C1": 64,
                "C2": 64,
                "BLOCK_SIZE_M": 64,
                "BLOCK_SIZE_C2": 64,
            },
            ["O_ptr"],
        )

    @make_mutation_test
    def test_for_loop_arg_2():
        @triton.jit
        def fwd_kernel(
            x_ptr,
            o_ptr,
            M,
            N,
            stride_m,
            stride_n,
            BLOCK_B: tl.constexpr,
            BLOCK_M: tl.constexpr,
            BLOCK_N: tl.constexpr,
        ):
            # Get program ids
            pid_m = tl.program_id(0)
            X_block_ptr = tl.make_block_ptr(
                base=x_ptr,
                shape=(M, N),
                strides=(stride_m, stride_n),
                offsets=(0, 0),
                block_shape=(BLOCK_M, BLOCK_N),
                order=(1, 0),
            )
            O_block_ptr = tl.make_block_ptr(
                base=o_ptr,
                shape=(M, N),
                strides=(stride_m, stride_n),
                offsets=(0, 0),
                block_shape=(BLOCK_M, BLOCK_N),
                order=(1, 0),
            )

            for _ in range(BLOCK_B):
                x = tl.load(X_block_ptr)
                tl.store(O_block_ptr, x)

                X_block_ptr = tl.advance(X_block_ptr, (BLOCK_M, 0))
                O_block_ptr = tl.advance(O_block_ptr, (BLOCK_M, 0))

        t = torch.randn((32, 64, 128))
        o = torch.empty_like(t)
        B, M, N = t.shape
        return (
            fwd_kernel,
            {
                "x_ptr": t,
                "o_ptr": o,
                "M": M,
                "N": N,
                "stride_m": N,
                "stride_n": 1,
                "BLOCK_B": B,
                "BLOCK_M": M,
                "BLOCK_N": N,
            },
            ["o_ptr"],
        )

    @make_mutation_test
    def test_while_loop():
        @triton.jit
        def fwd_kernel(
            x_ptr,
            o_ptr,
            M,
            N,
            stride_m,
            stride_n,
            BLOCK_B: tl.constexpr,
            BLOCK_M: tl.constexpr,
            BLOCK_N: tl.constexpr,
        ):
            # Get program ids
            pid_m = tl.program_id(0)
            X_block_ptr = tl.make_block_ptr(
                base=x_ptr,
                shape=(M, N),
                strides=(stride_m, stride_n),
                offsets=(0, 0),
                block_shape=(BLOCK_M, BLOCK_N),
                order=(1, 0),
            )
            O_block_ptr = tl.make_block_ptr(
                base=o_ptr,
                shape=(M, N),
                strides=(stride_m, stride_n),
                offsets=(0, 0),
                block_shape=(BLOCK_M, BLOCK_N),
                order=(1, 0),
            )

            i = 0
            while i < BLOCK_B:
                x = tl.load(X_block_ptr)
                tl.store(O_block_ptr, x)

                X_block_ptr = tl.advance(X_block_ptr, (BLOCK_M, 0))
                O_block_ptr = tl.advance(O_block_ptr, (BLOCK_M, 0))
                i += 1

        t = torch.randn((32, 64, 128))
        o = torch.empty_like(t)
        B, M, N = t.shape
        return (
            fwd_kernel,
            {
                "x_ptr": t,
                "o_ptr": o,
                "M": M,
                "N": N,
                "stride_m": N,
                "stride_n": 1,
                "BLOCK_B": B,
                "BLOCK_M": M,
                "BLOCK_N": N,
            },
            ["o_ptr"],
        )


if HAS_GPU:
    t = torch.randn(4)
    tt = torch.randn(4, 1)
    tests = [
        [
            add_kernel,
            {
                "in_ptr0": t,
                "in_ptr1": t,
                "out_ptr": t,
                "n_elements": 4,
                "BLOCK_SIZE": 4,
            },
            ["out_ptr"],
        ],
        [
            add_kernel_2d_autotuned,
            {
                "in_ptr0": t,
                "in_ptr1": t,
                "out_ptr": t,
                "x_elements": 4,
                "y_elements": 4,
            },
            ["out_ptr"],
        ],
        [
            indirection_kernel,
            {
                "in_ptr0": t,
                "out_ptr": t,
                "n_elements": 4,
                "BLOCK_SIZE": 4,
                "ACTIVATION": "mul2_inplace_kernel",
            },
            ["in_ptr0", "out_ptr"],
        ],
        [
            indirection_kernel,
            {
                "in_ptr0": t,
                "out_ptr": t,
                "n_elements": 4,
                "BLOCK_SIZE": 4,
                "ACTIVATION": "add_kernel",
            },
            ["out_ptr"],
        ],
        [
            mul2_inplace_kernel,
            {"ptr": t, "n_elements": 4, "BLOCK_SIZE": 4},
            ["ptr"],
        ],
        # Cant optimize since the kernel contains a tl.inline_asm_elementwise
        [
            inline_asm_kernel,
            {"X": t, "Y": t, "Z": t, "n": 4, "BLOCK": 4},
            ["X", "Y", "Z"],
        ],
        [
            add_kernel_with_block_ptr,
            {
                "x_ptr": t,
                "y_ptr": t,
                "output_ptr": t,
                "n_elements": 4,
                "BLOCK_SIZE": 4,
            },
            ["output_ptr"],
        ],
        [
            kernel_with_block_ptr_2d,
            {
                "x_ptr": tt,
                "output_ptr": tt,
                "n_elements": 4,
                "BLOCK_SIZE": 4,
            },
            ["output_ptr"],
        ],
        [
            add_kernel_with_import,
            {
                "in_ptr0": t,
                "in_ptr1": t,
                "out_ptr": t,
                "n_elements": 4,
                "BLOCK_SIZE": 4,
            },
            ["out_ptr"],
        ],
        [
            atomic_add_kernel,
            {
                "in_ptr0": t,
                "in_ptr1": t,
                "out_ptr": t,
                "n_elements": 4,
                "BLOCK_SIZE": 4,
            },
            ["out_ptr"],
        ],
        [
            add_4_times_kernel,
            {
                "in_ptr0": t,
                "in_ptr1": t,
                "out_ptr": t,
                "n_elements": 4,
                "BLOCK_SIZE": 4,
            },
            ["out_ptr"],
        ],
        [
            cond_op_kernel,
            {
                "in_ptr0": t,
                "in_ptr1": t,
                "out_ptr": t,
                "n_elements": 4,
                "BLOCK_SIZE": 4,
            },
            ["out_ptr"],
        ],
    ]
    for kernel, inputs, outputs in tests:
        fn = make_mutation_test(
            # Add default arguments to avoid Python lambda capture pitfall
            # This forces the capture at lambda creation
            lambda kernel=kernel, inputs=inputs, outputs=outputs: (
                kernel,
                inputs,
                outputs,
            )
        )
        name = f"test_mutations_{kernel.fn.__name__}"
        # Poor way to make test names be unique
        while name in MutationTests.__dict__:
            name += "1"

        setattr(MutationTests, name, fn)


class CustomOpTests(torch._inductor.test_case.TestCase):
    """Tests for custom ops wrapping triton kernels"""

    @requires_gpu
    @common_utils.parametrize("autotuned", [False, True])
    @common_utils.parametrize("dynamic", [False, True])
    def test_add_kernel(self, autotuned, dynamic):
        from torch._inductor.utils import run_and_get_code

        libname = "my_cool_namespace"
        opname = "my_triton_operator"

        @torch._library.triton_op(f"{libname}::{opname}", mutates_args={})
        def add(x: torch.Tensor, y: torch.Tensor) -> torch.Tensor:
            output = torch.empty_like(x)
            n_elements = output.numel()

            def grid(meta):
                return (triton.cdiv(n_elements, meta["BLOCK_SIZE"]),)

            if autotuned:
                capture_triton(add_kernel_autotuned)[grid](x, y, output, n_elements)
            else:
                capture_triton(add_kernel)[grid](x, y, output, n_elements, 16)
            return output

        def f(x, y):
            return add(x, y)

        x = torch.randn(3, device=GPU_TYPE)
        y = torch.randn(3, device=GPU_TYPE)

        out = f(x, y)
        expected = x + y
        self.assertEqual(out, expected)
        out_compiled, codes = run_and_get_code(torch.compile(f, dynamic=dynamic), x, y)
        self.assertEqual(out_compiled, expected)
        self.assertEqual(len(codes), 1)

        # Check that we decomposed the operator away
        code = "\n".join(codes[0])
        self.assertNotIn(libname, code)
        self.assertNotIn(opname, code)

    @requires_gpu
    @patch.object(torch._dynamo.config, "cache_size_limit", 1)
    def test_triton_dynamic_grid_no_recompile(self):
        libname = "my_cool_namespace"
        opname = "my_triton_operator"

        @torch._library.triton_op(f"{libname}::{opname}", mutates_args={})
        def add(x: torch.Tensor, y: torch.Tensor) -> torch.Tensor:
            output = torch.empty_like(x)
            n_elements = output.numel()
            capture_triton(add_kernel)[(n_elements,)](x, y, output, n_elements, 16)
            return output

        @torch.compile(fullgraph=True, dynamic=True)
        def f(x):
            return add(x, x)

        f(torch.randn(8, device=GPU_TYPE))
        f(torch.randn(16, device=GPU_TYPE))

    @unittest.skipIf(not has_triton_package(), "requires triton")
    def test_capture_triton_meta(self):
        import triton
        import triton.language as tl

        @triton.jit
        def add_kernel(
            in_ptr0,
            in_ptr1,
            out_ptr,
            n_elements,
            BLOCK_SIZE: "tl.constexpr",
        ):
            pid = tl.program_id(axis=0)
            block_start = pid * BLOCK_SIZE
            offsets = block_start + tl.arange(0, BLOCK_SIZE)
            mask = offsets < n_elements
            x = tl.load(in_ptr0 + offsets, mask=mask)
            y = tl.load(in_ptr1 + offsets, mask=mask)
            output = x + y
            tl.store(out_ptr + offsets, output, mask=mask)

        @torch._library.triton_op("mylib::add", mutates_args=())
        def add(x: torch.Tensor, y: torch.Tensor) -> torch.Tensor:
            output = torch.empty_like(x)
            n_elements = output.numel()

            def grid(meta):
                return (triton.cdiv(n_elements, meta["BLOCK_SIZE"]),)

            capture_triton(add_kernel)[grid](x, y, output, n_elements, 16)
            return output

        def f(x, y):
            return add(x, y)

        x = torch.randn(3, device="meta")
        y = torch.randn(3, device="meta")

        out = f(x, y)
        expected = torch.empty_like(x)
        self.assertEqual(out, expected)

    @requires_gpu
    def test_capture_triton_disabled_in_triton_op(self):
        import triton  # @manual
        import triton.language as tl  # @manual

        @triton.jit
        def add_kernel(
            in_ptr0,
            in_ptr1,
            out_ptr,
            n_elements,
            BLOCK_SIZE: "tl.constexpr",
        ):
            pid = tl.program_id(axis=0)
            block_start = pid * BLOCK_SIZE
            offsets = block_start + tl.arange(0, BLOCK_SIZE)
            mask = offsets < n_elements
            x = tl.load(in_ptr0 + offsets, mask=mask)
            y = tl.load(in_ptr1 + offsets, mask=mask)
            output = x + y
            tl.store(out_ptr + offsets, output, mask=mask)

        add_kernel_decorated = torch._library.capture_triton(add_kernel)

        status = []

        @torch._library.triton_op("mylib::add", mutates_args=())
        def add(x: torch.Tensor, y: torch.Tensor) -> torch.Tensor:
            import torch._higher_order_ops.triton_kernel_wrap

            status.append(torch._library.triton.is_capture_triton_enabled())

            # capture_triton should return the kernel directly if disabled
            result = torch._library.capture_triton(add_kernel)
            self.assertIs(result, add_kernel)

            # Smoke test: check that with capture_triton disabled this still does something
            output = torch.empty_like(x)
            output2 = torch.empty_like(x)

            n_elements = output.numel()
            grid = lambda meta: (triton.cdiv(n_elements, meta["BLOCK_SIZE"]),)
            add_kernel_decorated[grid](x, y, output, n_elements, BLOCK_SIZE=16)

            add_kernel_decorated.run(
                x, y, output2, n_elements, BLOCK_SIZE=16, grid=grid, warmup=False
            )

            return output + output2

        x = torch.randn(3, device=GPU_TYPE)
        y = torch.randn(3, device=GPU_TYPE)
        z = add(x, y)
        self.assertEqual(status[-1], False)
        self.assertEqual(z, (x + y) * 2)

    @requires_gpu
    @common_utils.parametrize("dynamic", [False, True])
    @common_utils.parametrize("autotune", [False, True])
    def test_capture_triton_special_kwargs(self, dynamic, autotune):
        @triton.jit
        def add_kernel(
            in_ptr0,
            in_ptr1,
            out_ptr,
            n_elements,
            BLOCK_SIZE: "tl.constexpr",
        ):
            pid = tl.program_id(axis=0)
            block_start = pid * BLOCK_SIZE
            offsets = block_start + tl.arange(0, BLOCK_SIZE)
            mask = offsets < n_elements
            x = tl.load(in_ptr0 + offsets, mask=mask)
            y = tl.load(in_ptr1 + offsets, mask=mask)
            output = x + y
            tl.store(out_ptr + offsets, output, mask=mask)

        if autotune:
            add_kernel = triton.autotune(
                configs=[
                    triton.Config({"BLOCK_SIZE": 128}),
                    triton.Config({"BLOCK_SIZE": 64}),
                ],
                key=["n_elements"],
            )(add_kernel)

        def f(x, y):
            output = torch.zeros_like(x)
            n_elements = output.numel()
            grid = lambda meta: (triton.cdiv(n_elements, meta["BLOCK_SIZE"]),)
            if autotune:
                kwargs = {}
            else:
                kwargs = {"BLOCK_SIZE": 128}
            capture_triton(add_kernel)[grid](
                x,
                y,
                output,
                n_elements,
                num_warps=8,
                num_stages=3,
                **kwargs,
            )
            return output

        x = torch.randn(4, device=GPU_TYPE)
        tracing_mode = "symbolic" if dynamic else "fake"

        result = f(x, x)
        self.assertEqual(result, x + x)

        from functorch import make_fx

        gm = make_fx(f, tracing_mode=tracing_mode)(x, x)
        self.assertEqual(gm(x, x), x + x)

    @skipIfXpu
    @requires_gpu
    @patch.object(torch._inductor.config, "cpp_wrapper", True)
    @patch.object(torch._inductor.config, "triton.autotune_at_compile_time", True)
    def test_autotune_unbacked(self):
        import triton
        import triton.language as tl

        def get_op_configs():
            return [
                triton.Config(
                    {
                        "BLOCK_M": 32,
                        "BLOCK_N": 64,
                        "BLOCK_K": 32,
                        "GROUP_M": 8,
                    },
                    num_stages=5,
                    num_warps=2,
                ),
                triton.Config(
                    {
                        "BLOCK_M": 128,
                        "BLOCK_N": 256,
                        "BLOCK_K": 64,
                        "GROUP_M": 8,
                    },
                    num_stages=3,
                    num_warps=8,
                ),
            ]

        @triton.autotune(
            configs=get_op_configs(),
            key=["N", "K"],
        )
        @triton.jit
        def op_zeros(
            x_ptr,
            w_ptr,
            z_ptr,
            M,
            N,
            K,
            stride_xm,
            stride_xk,
            stride_wk,
            stride_wn,
            stride_zm,
            stride_zn,
            BLOCK_M: tl.constexpr,
            BLOCK_N: tl.constexpr,
            BLOCK_K: tl.constexpr,
            GROUP_M: tl.constexpr,
            ALLOW_TF32: tl.constexpr,
        ):
            pid = tl.program_id(axis=0)
            num_pid_m = tl.cdiv(M, BLOCK_M)
            num_pid_n = tl.cdiv(N, BLOCK_N)
            num_pid_in_group = GROUP_M * num_pid_n
            group_id = pid // num_pid_in_group
            first_pid_m = group_id * GROUP_M
            group_size_m = min(num_pid_m - first_pid_m, GROUP_M)
            pid_m = first_pid_m + (pid % group_size_m)
            pid_n = (pid % num_pid_in_group) // group_size_m

            offs_m = tl.arange(0, BLOCK_M)
            offs_n = tl.arange(0, BLOCK_N)
            mask_m = (pid_m * BLOCK_M + offs_m)[:, None] < M
            mask_n = (pid_n * BLOCK_N + offs_n)[None, :] < N

            z_mask = mask_m & mask_n
            z = 0.0
            z_ptr += pid_m.to(tl.int64) * BLOCK_M * stride_zm
            z_ptr += pid_n.to(tl.int64) * BLOCK_N * stride_zn
            z_ptrs = z_ptr + stride_zm * offs_m[:, None] + stride_zn * offs_n[None, :]
            tl.store(z_ptrs, z, mask=z_mask)

        @torch.compile()
        def foo(x, w):
            M, K = x.shape
            KB, N = w.shape
            assert K == KB, f"incompatible dimensions {K}, {KB}"

            z = torch.empty((M, N), device=x.device, dtype=x.dtype)

            def grid(META):
                return (
                    triton.cdiv(M, META["BLOCK_M"]) * triton.cdiv(N, META["BLOCK_N"]),
                )

            op_zeros[grid](
                x,
                w,
                z,
                M,
                N,
                K,
                x.stride(0),
                x.stride(1),
                w.stride(0),
                w.stride(1),
                z.stride(0),
                z.stride(1),
                ALLOW_TF32=torch.backends.cuda.matmul.allow_tf32,
            )
            return z

        M, K, N = 128, 64, 32
        x = torch.randn(M, K, device=GPU_TYPE)
        w = torch.randn(K, N, device=GPU_TYPE)

        torch._dynamo.decorators.mark_unbacked(x, 0)
        torch._logging.set_logs(output_code=True)
        with self.assertLogs(logger="torch._inductor", level=logging.DEBUG) as log:
            foo(x, w)

        output = "\n".join(record.getMessage() for record in log.records)
        # correct grid example values updated per block size
        FileCheck().check("Compile-time auto-tuning code").check(
            "grid_wrapper_for_op_zeros_0"
        ).check_next("return (256").check_next("return (64").run(output)

    @requires_gpu
    def test_autotune_no_pre_or_post_hook(self):
        def init_to_zero(name):
            return lambda nargs: nargs[name].zero_()

        # pre_hook requires running arbitrary code at runtime, which we cannot handle at this time
        # https://github.com/pytorch/pytorch/issues/139059
        @triton.autotune(
            configs=[
                triton.Config(
                    {"BLOCK_SIZE": 1024},
                    num_warps=4,
                    num_stages=2,
                    pre_hook=init_to_zero("output_ptr"),
                )
            ],
            key=["n_elements"],
        )
        @triton.jit
        def add_kernel(x_ptr, y_ptr, output_ptr, n_elements, BLOCK_SIZE: tl.constexpr):
            pid = tl.program_id(axis=0)

            block_start = pid * BLOCK_SIZE
            offsets = block_start + tl.arange(0, BLOCK_SIZE)
            mask = offsets < n_elements

            x = tl.load(x_ptr + offsets, mask=mask)
            y = tl.load(y_ptr + offsets, mask=mask)
            output = x + y
            tl.atomic_add(output_ptr + offsets, output, mask=mask)

        def add(x: torch.Tensor, y: torch.Tensor) -> torch.Tensor:
            output = torch.ones(x.shape, device=x.device, dtype=x.dtype)
            n_elements = output.numel()
            grid = lambda meta: (triton.cdiv(n_elements, meta["BLOCK_SIZE"]),)
            add_kernel[grid](x, y, output, n_elements)
            return output

        x = torch.ones((4096,), device=GPU_TYPE, dtype=torch.float16)
        y = torch.ones((4096,), device=GPU_TYPE, dtype=torch.float16)

        # should always pass
        assert add(x, y).mean() == 2, "Problem with add kernel"

        # this should cause an exception, since pre_hook is not allowed
        msg = "pre_hook and post_hook are not supported in triton.Autotune"
        with self.assertRaisesRegex(torch._dynamo.exc.Unsupported, msg):
            add_compiled = torch.compile(add, mode="reduce-overhead", fullgraph=True)
            add_compiled(x, y).mean()

<<<<<<< HEAD
    # Triton 3.2.0 adds the required flags to the Autotuner object for this test
    @requires_gpu
    def test_autotune_no_pre_or_post_hook_user_defined(self):
        def init_to_zero(name):
            return lambda nargs: nargs[name].zero_()

        @triton.autotune(
            configs=[
                triton.Config(
                    {"BLOCK_SIZE": 1024},
                    num_warps=4,
                    num_stages=2,
                    pre_hook=init_to_zero("output_ptr"),
                )
            ],
            pre_hook=init_to_zero("output_ptr"),
            post_hook=init_to_zero("output_ptr"),
            key=["n_elements"],
        )
        @triton.jit
        def add_kernel(x_ptr, y_ptr, output_ptr, n_elements, BLOCK_SIZE: tl.constexpr):
            pid = tl.program_id(axis=0)

            block_start = pid * BLOCK_SIZE
            offsets = block_start + tl.arange(0, BLOCK_SIZE)
            mask = offsets < n_elements

            x = tl.load(x_ptr + offsets, mask=mask)
            y = tl.load(y_ptr + offsets, mask=mask)
            output = x + y
            tl.atomic_add(output_ptr + offsets, output, mask=mask)

        def add(x: torch.Tensor, y: torch.Tensor) -> torch.Tensor:
            output = torch.ones(x.shape, device=x.device, dtype=x.dtype)
            n_elements = output.numel()
            grid = lambda meta: (triton.cdiv(n_elements, meta["BLOCK_SIZE"]),)
            add_kernel[grid](x, y, output, n_elements)
            return output

        x = torch.ones((4096,), device=GPU_TYPE, dtype=torch.float16)
        y = torch.ones((4096,), device=GPU_TYPE, dtype=torch.float16)

        # should always pass
        assert add(x, y).mean() == 2, "Problem with add kernel"

        # assert that the user_defined_* flags are properly set on the kernel before compilation
        self.assertEqual(isinstance(add_kernel, Autotuner), True)
        if not hasattr(add_kernel, "user_defined_pre_hook") or not hasattr(
            add_kernel, "user_defined_post_hook"
        ):
            raise unittest.SkipTest(
                "test requires Triton version >= 3.2.0 for Autotuner.user_defined* hooks"
            )

        self.assertEqual(isinstance(add_kernel, Autotuner), True)
        self.assertEqual(add_kernel.user_defined_pre_hook, True)
        self.assertEqual(add_kernel.user_defined_post_hook, True)

        # this should cause an exception, since pre_hook is not allowed
        msg = "pre_hook and post_hook are not supported in triton.Autotune"
        with self.assertRaisesRegex(torch._dynamo.exc.Unsupported, msg):
            add_compiled = torch.compile(add, mode="reduce-overhead", fullgraph=True)
            add_compiled(x, y).mean()

=======
>>>>>>> c34696ff

common_utils.instantiate_parametrized_tests(KernelTests)
common_utils.instantiate_parametrized_tests(CustomOpTests)


if __name__ == "__main__":
    from torch._inductor.test_case import run_tests

    run_tests()<|MERGE_RESOLUTION|>--- conflicted
+++ resolved
@@ -3429,57 +3429,6 @@
             "grid_wrapper_for_op_zeros_0"
         ).check_next("return (256").check_next("return (64").run(output)
 
-    @requires_gpu
-    def test_autotune_no_pre_or_post_hook(self):
-        def init_to_zero(name):
-            return lambda nargs: nargs[name].zero_()
-
-        # pre_hook requires running arbitrary code at runtime, which we cannot handle at this time
-        # https://github.com/pytorch/pytorch/issues/139059
-        @triton.autotune(
-            configs=[
-                triton.Config(
-                    {"BLOCK_SIZE": 1024},
-                    num_warps=4,
-                    num_stages=2,
-                    pre_hook=init_to_zero("output_ptr"),
-                )
-            ],
-            key=["n_elements"],
-        )
-        @triton.jit
-        def add_kernel(x_ptr, y_ptr, output_ptr, n_elements, BLOCK_SIZE: tl.constexpr):
-            pid = tl.program_id(axis=0)
-
-            block_start = pid * BLOCK_SIZE
-            offsets = block_start + tl.arange(0, BLOCK_SIZE)
-            mask = offsets < n_elements
-
-            x = tl.load(x_ptr + offsets, mask=mask)
-            y = tl.load(y_ptr + offsets, mask=mask)
-            output = x + y
-            tl.atomic_add(output_ptr + offsets, output, mask=mask)
-
-        def add(x: torch.Tensor, y: torch.Tensor) -> torch.Tensor:
-            output = torch.ones(x.shape, device=x.device, dtype=x.dtype)
-            n_elements = output.numel()
-            grid = lambda meta: (triton.cdiv(n_elements, meta["BLOCK_SIZE"]),)
-            add_kernel[grid](x, y, output, n_elements)
-            return output
-
-        x = torch.ones((4096,), device=GPU_TYPE, dtype=torch.float16)
-        y = torch.ones((4096,), device=GPU_TYPE, dtype=torch.float16)
-
-        # should always pass
-        assert add(x, y).mean() == 2, "Problem with add kernel"
-
-        # this should cause an exception, since pre_hook is not allowed
-        msg = "pre_hook and post_hook are not supported in triton.Autotune"
-        with self.assertRaisesRegex(torch._dynamo.exc.Unsupported, msg):
-            add_compiled = torch.compile(add, mode="reduce-overhead", fullgraph=True)
-            add_compiled(x, y).mean()
-
-<<<<<<< HEAD
     # Triton 3.2.0 adds the required flags to the Autotuner object for this test
     @requires_gpu
     def test_autotune_no_pre_or_post_hook_user_defined(self):
@@ -3539,13 +3488,11 @@
         self.assertEqual(add_kernel.user_defined_post_hook, True)
 
         # this should cause an exception, since pre_hook is not allowed
-        msg = "pre_hook and post_hook are not supported in triton.Autotune"
+        msg = "pre_hook and post_hook are not supported in triton.Autotune or triton.Config"
         with self.assertRaisesRegex(torch._dynamo.exc.Unsupported, msg):
             add_compiled = torch.compile(add, mode="reduce-overhead", fullgraph=True)
             add_compiled(x, y).mean()
 
-=======
->>>>>>> c34696ff
 
 common_utils.instantiate_parametrized_tests(KernelTests)
 common_utils.instantiate_parametrized_tests(CustomOpTests)
