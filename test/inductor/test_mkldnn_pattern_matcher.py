# Owner(s): ["oncall: cpu inductor"]
import contextlib
import copy
import itertools
import unittest

import torch
import torch.ao.quantization.quantizer.x86_inductor_quantizer as xiq
from torch._dynamo import config as dynamo_config
from torch._dynamo.utils import counters
from torch._inductor import config, metrics
from torch._inductor.test_case import run_tests, TestCase
from torch._inductor.utils import run_and_get_code
from torch.ao.quantization.quantizer.x86_inductor_quantizer import X86InductorQuantizer
from torch.nn import functional as F
from torch.testing._internal.common_quantization import (
    _generate_qdq_quantized_model,
    skipIfNoDynamoSupport,
    skipIfNoONEDNN,
    skipIfNoONEDNNBF16,
)
from torch.testing._internal.common_utils import (
    instantiate_parametrized_tests,
    IS_LINUX,
    parametrize,
    skipIfNoXPU,
    skipIfRocm,
    TEST_MKL,
)
from torch.testing._internal.inductor_utils import _check_has_dynamic_shape, HAS_CPU


# The dict value is match_nodes(computation_op+unary_op)

unary_list = {
    torch.nn.ReLU(): 2,
    torch.nn.Sigmoid(): 2,
    torch.nn.Tanh(): 2,
    torch.nn.Hardswish(): 6,
    torch.nn.LeakyReLU(0.1, inplace=False): 4,
    # Use floats for min/max, otherwise they can get converted to symints
    torch.nn.Hardtanh(min_val=-0.5, max_val=4.0, inplace=False): 3,
    torch.nn.Hardtanh(min_val=-0.5, max_val=float("inf"), inplace=False): 3,
    torch.nn.GELU(approximate="none"): 6,
    torch.nn.GELU(approximate="tanh"): 10,
    torch.nn.ReLU6(): 3,
    torch.nn.SiLU(): 3,
    torch.nn.Hardsigmoid(): 5,
}

non_decomposed_unary_list = [
    torch.nn.ReLU,
    torch.nn.Sigmoid,
    torch.nn.Tanh,
]

# The dict value is (match_count, match_nodes, inplace)
binary_list = {
    lambda x, y: torch.add(x, y): (1, 2, False),  # call_function
    lambda x, y: torch.add(y, x): (1, 2, False),  # call_function
    lambda x, y: x.add(y): (1, 2, False),  # call_method
    lambda x, y: x.add_(y): (1, 2, True),  # call_method
    lambda x, y: torch.sub(x, y): (1, 2, False),  # call_function
    lambda x, y: x.sub(y): (1, 2, False),  # call_method
    lambda x, y: x.sub_(y): (1, 2, True),  # call_method
}

quantization_add_fn_list = [
    lambda x, y: torch.add(x, y),
    lambda x, y: x.add(y),
]

quantization_inplace_add_fn_list = [
    lambda x, y: x.add_(y),
]


def get_default_quantizer(is_qat, is_dynamic):
    quantizer = X86InductorQuantizer()
    quantizer.set_global(
        xiq.get_default_x86_inductor_quantization_config(
            is_qat=is_qat, is_dynamic=is_dynamic
        )
    )
    return quantizer


def cal_conv_generated_kernel_number(mod, input, dtype):
    # this function is to decide how many kernels are generated
    # while testing conv2d/3d/deconv2d
    # the assumption is:
    #   (1) There will be a to_dtype kernel for input for lp
    #   (2) inductor always use channe_last format, there will
    #       be a to_channel_last format for input
    #   (3) to_dtype and to_channel_last for input can be fused
    #   (4) inductor always get channel last format from mkldnn_conv_pointwise(binary),
    #       and force the output to have same stride with eager.
    #       So there will be a to_contiguous for output if eager output is contiguouse
    mod = copy.deepcopy(mod)
    input = input.clone()
    if dtype == torch.float32:
        maybe_autocast = contextlib.nullcontext()
    else:
        maybe_autocast = torch.cpu.amp.autocast(dtype=dtype)
    with torch.no_grad(), maybe_autocast:
        output = mod(input)
    input_kernel, output_kernel = 0, 0
    if (
        input.is_contiguous(memory_format=torch.contiguous_format)
        or dtype != torch.float32
    ):
        input_kernel = 1
    if output.is_contiguous(memory_format=torch.contiguous_format):
        output_kernel = 1
    return input_kernel + output_kernel


@config.patch({"freezing": True})
class TestPatternMatcherBase(TestCase):
    def _check_unary_is_decomposed(self, unary_fn):
        return not any(
            isinstance(unary_fn, fn)
            for fn in [torch.nn.ReLU, torch.nn.Sigmoid, torch.nn.Tanh]
        )

    def _clone_inputs(self, inputs):
        def clone(x):
            if not isinstance(x, torch.Tensor):
                return x
            return x.clone()

        return tuple(clone(x) for x in inputs)

    def _test_common(
        self,
        mod,
        inputs,
        matcher_check_fn,
        atol=1e-5,
        rtol=1.3e-6,
        check_autocast=torch.float32,
        check_quantization=False,
        is_qat=False,
        dtype=None,
        is_dynamic=False,
        quantizer=None,
    ):
        counters.clear()
        torch._dynamo.reset()
        if (
            check_autocast == torch.bfloat16
            and torch.ops.mkldnn._is_mkldnn_bf16_supported()
        ):
            maybe_autocast = torch.cpu.amp.autocast(dtype=torch.bfloat16)
            atol, rtol = 1e-2, 1e-2
        elif (
            check_autocast == torch.float16
            and torch.ops.mkldnn._is_mkldnn_fp16_supported()
        ):
            maybe_autocast = torch.cpu.amp.autocast(dtype=torch.float16)
            atol, rtol = 1e-2, 1e-2
        else:
            assert check_autocast == torch.float32
            maybe_autocast = contextlib.nullcontext()

        if check_quantization:
            convert_model = _generate_qdq_quantized_model(
                mod, inputs, is_qat, is_dynamic, quantizer
            )
            with torch.no_grad(), maybe_autocast:
                _ = torch.compile(convert_model)(*inputs)
                matcher_check_fn()
        else:
            with torch.no_grad(), maybe_autocast:
                clone_inputs = self._clone_inputs(inputs)
                expected = mod(*inputs)
                actual = torch.compile(mod)(*clone_inputs)
                torch.testing.assert_close(actual, expected, atol=atol, rtol=rtol)
                matcher_check_fn()

    def _test_code_common(
        self,
        mod,
        inputs,
        include_ops,
        exclude_ops,
        atol=1e-5,
        rtol=1.3e-6,
        check_quantization=False,
        check_dynamic=None,
        num_include_ops=None,
    ):
        with torch.no_grad():
            clone_inputs = self._clone_inputs(inputs)
            if check_quantization:
                mod = _generate_qdq_quantized_model(mod, inputs)
            expected = mod(*inputs)
            actual, (source_code,) = run_and_get_code(
                torch.compile(mod, fullgraph=True, dynamic=check_dynamic),
                *clone_inputs,
            )
            for op in include_ops:
                self.assertIn(op, source_code)
            if num_include_ops is not None:
                assert len(include_ops) == len(num_include_ops)
                for i in range(len(include_ops)):
                    self.assertEqual(
                        source_code.count(include_ops[i]), num_include_ops[i]
                    )
            for op in exclude_ops:
                self.assertNotIn(op, source_code)
            if check_dynamic is not None:
                _check_has_dynamic_shape(self, source_code)
            if not check_quantization:
                # Skip due to reduce range setting for Quantization on preCI system.
                torch.testing.assert_close(actual, expected, atol=atol, rtol=rtol)


class TestPatternMatcher(TestPatternMatcherBase):
    def _test_conv_unary_cpu_base(self, dim=4):
        assert dim == 4 or dim == 5

        class M(torch.nn.Module):
            def __init__(
                self,
                unary_fn,
                **kwargs,
            ):
                super().__init__()
                if dim == 4:
                    self.conv = torch.nn.Conv2d(3, 16, kernel_size=3, stride=1)
                else:
                    self.conv = torch.nn.Conv3d(3, 16, kernel_size=3, stride=1)
                self.unary_fn = unary_fn

            def forward(self, x):
                x = self.conv(x)
                return self.unary_fn(x)

        dtypes = [
            torch.float,
        ]
        if torch.ops.mkldnn._is_mkldnn_bf16_supported():
            dtypes.append(torch.bfloat16)
        if torch.ops.mkldnn._is_mkldnn_fp16_supported():
            dtypes.append(torch.float16)
        cl_format = torch.channels_last if dim == 4 else torch.channels_last_3d
        options = itertools.product(
            unary_list.keys(),
            [torch.contiguous_format, cl_format],
            dtypes,
        )

        for (
            unary_fn,
            memory_format,
            dtype,
        ) in options:
            metrics.reset()
            if dim == 4:
                x_shape = (1, 3, 56, 56)
            else:
                x_shape = (1, 3, 20, 56, 56)
            mod = M(unary_fn).to(memory_format=memory_format).eval()

            v = (
                torch.randn(x_shape, dtype=torch.float32)
                .add(1)
                .to(memory_format=memory_format)
            )

            def matcher_check_fn():
                match_nodes = unary_list[unary_fn]
                if dtype in (
                    torch.float16,
                    torch.bfloat16,
                ) and self._check_unary_is_decomposed(unary_fn):
                    # Has extra dtype conversion nodes for autocast.
                    match_nodes += 2
                self.assertEqual(
                    counters["inductor"]["mkldnn_unary_fusion_matcher_nodes"],
                    match_nodes,
                )
                self.assertEqual(
                    counters["inductor"]["mkldnn_conv_weight_pack_matcher_count"], 1
                )

            self._test_common(mod, (v,), matcher_check_fn, check_autocast=dtype)
            generated_kernel_count = cal_conv_generated_kernel_number(mod, v, dtype)
            self.assertEqual(metrics.generated_kernel_count, generated_kernel_count)

    @skipIfNoDynamoSupport
    @skipIfNoONEDNN
    @skipIfRocm
    def test_conv2d_unary_cpu(self):
        self._test_conv_unary_cpu_base(dim=4)

    @skipIfNoDynamoSupport
    @skipIfNoONEDNN
    @skipIfRocm
    def test_conv3d_unary_cpu(self):
        self._test_conv_unary_cpu_base(dim=5)

    def test_linear_unary(self):
        class M(torch.nn.Module):
            def __init__(
                self,
                unary_fn,
                in_features,
                out_features,
                bias,
                **kwargs,
            ):
                super().__init__()
                self.linear = torch.nn.Linear(
                    in_features,
                    out_features,
                    bias,
                    **kwargs,
                )
                self.unary_fn = unary_fn

            def forward(self, x):
                x = self.linear(x)
                return self.unary_fn(x)

        dtypes = []
        if torch.ops.mkldnn._is_mkldnn_bf16_supported():
            dtypes.append(torch.bfloat16)
        if torch.ops.mkldnn._is_mkldnn_fp16_supported():
            dtypes.append(torch.float16)
        options = itertools.product(unary_list, [True, False], dtypes)
        for unary_fn, bias, dtype in options:
            metrics.reset()
            mod = M(unary_fn, 10, 30, bias=bias).eval()
            # only fuse for linear when the dtype is bf16
            mod = mod
            v = torch.randn(2, 10)

            def matcher_check_fn():
                match_nodes = unary_list[unary_fn]
                if self._check_unary_is_decomposed(unary_fn):
                    # Has extra dtype conversion nodes for autocast.
                    match_nodes += 2
                self.assertEqual(
                    counters["inductor"]["mkldnn_unary_fusion_matcher_nodes"],
                    match_nodes,
                )
                self.assertEqual(
                    counters["inductor"]["mkldnn_linear_weight_pack_matcher_count"], 1
                )

            self._test_common(mod, (v,), matcher_check_fn, check_autocast=dtype)
            # only generated 1 kernel for "to"
            self.assertEqual(metrics.generated_kernel_count, 1)

    @unittest.skipIf(not TEST_MKL, "Test requires MKL")
    def test_linear_fp32(self):
        class M(torch.nn.Module):
            def __init__(self, bias):
                super().__init__()
                self.linear = torch.nn.Linear(10, 30, bias)

            def forward(self, x):
                return self.linear(x)

        for bias in [True, False]:
            mod = M(bias=bias).eval()
            v = torch.randn(2, 10)

            # packing pass.
            def matcher_check_fn():
                self.assertEqual(
                    counters["inductor"]["mkldnn_linear_weight_pack_matcher_count"], 1
                )

            self._test_common(mod, (v,), matcher_check_fn)

    @unittest.skipIf(not TEST_MKL, "Test requires MKL")
    def test_linear_input_non_contiguous_3D_wo_bias(self):
        # Activation is 3D, non-contiguous and without Bias
        class M(torch.nn.Module):
            def __init__(self):
                super().__init__()
                self.linear = torch.nn.Linear(4096, 1024, bias=False)

            def forward(self, x):
                x = torch.ops.aten.permute.default(x, [0, 2, 1, 3])
                x = torch.ops.aten.reshape.default(x, [4, 1, 4096])
                return self.linear(x)

        mod = M().eval()
        v = torch.randn(4, 32, 1, 128)

        dtypes = [torch.float]
        if torch.ops.mkldnn._is_mkldnn_bf16_supported():
            dtypes.append(torch.bfloat16)
        if torch.ops.mkldnn._is_mkldnn_fp16_supported():
            dtypes.append(torch.float16)

        for dtype in dtypes:
            torch._dynamo.reset()
            autocast_enabled = (
                True if dtype in [torch.bfloat16, torch.float16] else False
            )
            with torch.no_grad(), torch.autocast(
                device_type="cpu", enabled=autocast_enabled, dtype=dtype
            ):
                expected = mod(v)
                actual, (source_code,) = run_and_get_code(
                    torch.compile(mod, fullgraph=True),
                    v,
                )
                self.assertIn(
                    "torch.ops.mkldnn._linear_pointwise.default"
                    if autocast_enabled
                    else "torch.ops.mkl._mkl_linear.default",
                    source_code,
                )
                torch.testing.assert_close(actual, expected, atol=1e-2, rtol=1e-2)

    def test_linear_add_bias(self):
        class M(torch.nn.Module):
            def __init__(self, dtype, unary_fn, cast_bias):
                super().__init__()
                self.linear1 = torch.nn.Linear(10, 64, bias=False)
                self.bias1 = torch.randn(64)
                self.linear2 = torch.nn.Linear(10, 64, bias=False)
                self.bias2 = torch.randn(64)
                if cast_bias:
                    self.bias1 = self.bias1.to(dtype=dtype)
                    self.bias2 = self.bias2.to(dtype=dtype)
                self.unary_fn = unary_fn

            def forward(self, x):
                a = self.linear1(x) + self.bias1
                b = self.linear2(x) + self.bias2
                return self.unary_fn(a), self.unary_fn(b)

        dtypes = []
        if torch.ops.mkldnn._is_mkldnn_bf16_supported():
            dtypes.append(torch.bfloat16)
        if torch.ops.mkldnn._is_mkldnn_fp16_supported():
            dtypes.append(torch.float16)
        options = itertools.product(unary_list, dtypes)
        for unary_fn, dtype in options:
            metrics.reset()
            fold_mod = M(dtype, unary_fn, cast_bias=True).eval()
            v = torch.randn(2, 10)

            def folder_matcher_check_fn():
                match_nodes = unary_list[unary_fn]
                if self._check_unary_is_decomposed(unary_fn):
                    # Has extra dtype conversion nodes for autocast.
                    match_nodes += 2
                # we have 2 linears, so we double the matcher_count/nodes
                self.assertEqual(
                    counters["inductor"]["mkldnn_unary_fusion_matcher_count"], 2
                )
                self.assertEqual(
                    counters["inductor"]["mkldnn_unary_fusion_matcher_nodes"],
                    match_nodes * 2,
                )
                self.assertEqual(
                    counters["inductor"]["mkldnn_linear_weight_pack_matcher_count"], 2
                )
                self.assertEqual(counters["inductor"]["binary_folding"], 2)

            self._test_common(
                fold_mod,
                (v,),
                folder_matcher_check_fn,
                check_autocast=dtype,
            )
            self.assertEqual(metrics.generated_kernel_count, 1)
            # we won't fold the bias if bias is not same dtype with weight
            # https://github.com/pytorch/pytorch/pull/129138
            metrics.reset()
            mod = M(dtype, unary_fn, cast_bias=False).eval()

            def matcher_check_fn():
                self.assertEqual(
                    counters["inductor"]["mkldnn_linear_weight_pack_matcher_count"], 2
                )

            self._test_common(mod, (v,), matcher_check_fn, check_autocast=dtype)
            # 1 kernel for "to_lowp", 2 kernels for unary ops
            self.assertEqual(metrics.generated_kernel_count, 3)

    def _test_conv_transpose_unary_base(self, dim=4):
        assert dim == 4 or dim == 5

        class M(torch.nn.Module):
            def __init__(
                self,
                unary_fn,
                **kwargs,
            ):
                super().__init__()
                if dim == 4:
                    self.conv_transpose = torch.nn.ConvTranspose2d(
                        3, 16, 3, stride=2, padding=1
                    )
                else:
                    self.conv_transpose = torch.nn.ConvTranspose3d(
                        3, 16, 3, stride=2, padding=1
                    )
                self.unary_fn = unary_fn

            def forward(self, x):
                x = self.conv_transpose(x)
                return self.unary_fn(x)

        dtypes = [
            torch.float,
        ]
        if torch.ops.mkldnn._is_mkldnn_bf16_supported():
            dtypes.append(torch.bfloat16)
        if torch.ops.mkldnn._is_mkldnn_fp16_supported():
            dtypes.append(torch.float16)

        cl_format = torch.channels_last if dim == 4 else torch.channels_last_3d
        options = itertools.product(
            unary_list,
            [torch.contiguous_format, cl_format],
            dtypes,
        )

        for unary_fn, memory_format, dtype in options:
            metrics.reset()
            if dim == 4:
                x_shape = (1, 3, 28, 28)
            else:
                x_shape = (1, 3, 17, 28, 28)
            mod = M(unary_fn).eval()

            v = torch.randn(x_shape, dtype=torch.float32).to(
                memory_format=memory_format
            )

            def matcher_check_fn():
                match_nodes = unary_list[unary_fn]
                if dtype in (
                    torch.float16,
                    torch.bfloat16,
                ) and self._check_unary_is_decomposed(unary_fn):
                    # Has extra dtype conversion nodes for autocast.
                    match_nodes += 2
                self.assertEqual(
                    counters["inductor"]["mkldnn_unary_fusion_matcher_nodes"],
                    match_nodes,
                )
                self.assertEqual(
                    counters["inductor"]["mkldnn_conv_weight_pack_matcher_count"], 1
                )

            self._test_common(mod, (v,), matcher_check_fn, check_autocast=dtype)
            generated_kernel_count = cal_conv_generated_kernel_number(mod, v, dtype)
            self.assertEqual(metrics.generated_kernel_count, generated_kernel_count)

    @skipIfNoDynamoSupport
    @skipIfNoONEDNN
    @skipIfRocm
    def test_conv_transpose2d_unary_cpu(self):
        self._test_conv_transpose_unary_base(dim=4)

    @skipIfNoDynamoSupport
    @skipIfNoONEDNN
    @skipIfRocm
    def test_conv_transpose3d_unary_cpu(self):
        self._test_conv_transpose_unary_base(dim=5)

    def _test_conv_binary_base(self, dim=4):
        assert dim == 4 or dim == 5

        class M(torch.nn.Module):
            def __init__(
                self,
                binary_fn,
                has_relu,
                **kwargs,
            ):
                super().__init__()
                if dim == 4:
                    self.conv1 = torch.nn.Conv2d(3, 16, kernel_size=3, stride=1)
                    self.conv2 = torch.nn.Conv2d(3, 16, kernel_size=3, stride=1)
                else:
                    self.conv1 = torch.nn.Conv3d(3, 16, kernel_size=3, stride=1)
                    self.conv2 = torch.nn.Conv3d(3, 16, kernel_size=3, stride=1)
                self.binary_fn = binary_fn
                self.has_relu = has_relu

            def forward(self, x):
                x1 = self.conv1(x)
                x2 = self.conv2(x)
                if has_relu:
                    return self.binary_fn(x1, x2).relu()
                else:
                    return self.binary_fn(x1, x2)

        dtypes = [
            torch.float,
        ]
        if torch.ops.mkldnn._is_mkldnn_bf16_supported():
            dtypes.append(torch.bfloat16)
        if torch.ops.mkldnn._is_mkldnn_fp16_supported():
            dtypes.append(torch.float16)
        cl_format = torch.channels_last if dim == 4 else torch.channels_last_3d
        test_memory_format = [torch.contiguous_format, cl_format]
        options = itertools.product(
            binary_list,
            [True, False],
            test_memory_format,
            dtypes,
        )

        for (
            binary_fn,
            has_relu,
            memory_format,
            dtype,
        ) in options:
            metrics.reset()
            if dim == 4:
                x_shape = (1, 3, 56, 56)
            else:
                x_shape = (1, 3, 20, 56, 56)
            mod = M(binary_fn, has_relu).eval()
            v = (
                torch.randn(x_shape, dtype=torch.float32, requires_grad=True)
                .add(1)
                .to(memory_format=memory_format)
            )

            def matcher_check_fn():
                match_nodes = binary_list[binary_fn][1]
                if has_relu:
                    match_nodes += 1
                self.assertEqual(
                    counters["inductor"][
                        "mkldnn_conv_binary_unary_fusion_matcher_nodes"
                    ],
                    match_nodes,
                )
                self.assertEqual(
                    counters["inductor"]["mkldnn_conv_weight_pack_matcher_count"], 2
                )

            self._test_common(mod, (v,), matcher_check_fn, check_autocast=dtype)
            generated_kernel_count = cal_conv_generated_kernel_number(mod, v, dtype)
            self.assertEqual(metrics.generated_kernel_count, generated_kernel_count)

    @skipIfNoDynamoSupport
    @skipIfNoONEDNN
    @skipIfRocm
    def test_conv2d_binary(self):
        self._test_conv_binary_base(dim=4)

    @skipIfNoDynamoSupport
    @skipIfNoONEDNN
    @skipIfRocm
    def test_conv3d_binary(self):
        self._test_conv_binary_base(dim=5)

    def _test_conv_binary_broadcast_shapes_base(self, dim=4):
        assert dim == 4 or dim == 5

        class M(torch.nn.Module):
            def __init__(
                self,
                binary_fn,
                has_relu,
                **kwargs,
            ):
                super().__init__()
                if dim == 4:
                    self.conv = torch.nn.Conv2d(3, 16, kernel_size=3, stride=1)
                else:
                    self.conv = torch.nn.Conv3d(3, 16, kernel_size=3, stride=1)
                self.binary_fn = binary_fn
                self.has_relu = has_relu

            def forward(self, x, x2):
                x1 = self.conv(x)
                if has_relu:
                    return self.binary_fn(x1, x2).relu()
                else:
                    return self.binary_fn(x1, x2)

        dtypes = [
            torch.float,
        ]
        if torch.ops.mkldnn._is_mkldnn_bf16_supported():
            dtypes.append(torch.bfloat16)
        if torch.ops.mkldnn._is_mkldnn_fp16_supported():
            dtypes.append(torch.float16)
        cl_format = torch.channels_last if dim == 4 else torch.channels_last_3d
        test_memory_format = [torch.contiguous_format, cl_format]
        if dim == 4:
            input_shapes = [
                (2, 3, 56, 56),
            ]
            other_shapes = [(2, 16, 1, 1), (1, 16, 1, 1), (1, 1, 1, 1)]
        else:
            input_shapes = [
                (2, 3, 20, 56, 56),
            ]
            other_shapes = [(2, 16, 1, 1, 1), (1, 16, 1, 1, 1), (1, 1, 1, 1, 1)]
        options = itertools.product(
            binary_list,
            input_shapes,
            other_shapes,
            [True, False],
            test_memory_format,
            dtypes,
        )

        for (
            binary_fn,
            x_shape,
            other_shape,
            has_relu,
            memory_format,
            dtype,
        ) in options:
            metrics.reset()
            mod = M(binary_fn, has_relu).eval()
            x = (
                torch.randn(x_shape, dtype=torch.float32, requires_grad=True)
                .add(1)
                .to(memory_format=memory_format)
            )
            other = (
                torch.randn(other_shape, dtype=torch.float32, requires_grad=True)
                .add(1)
                .to(memory_format=memory_format)
                .to(dtype)
            )

            def matcher_check_fn():
                match_nodes = binary_list[binary_fn][1]
                if has_relu:
                    match_nodes += 1
                self.assertEqual(
                    counters["inductor"][
                        "mkldnn_conv_binary_unary_fusion_matcher_nodes"
                    ],
                    match_nodes,
                )
                self.assertEqual(
                    counters["inductor"]["mkldnn_conv_weight_pack_matcher_nodes"], 1
                )

            self._test_common(mod, (x, other), matcher_check_fn, check_autocast=dtype)

    @skipIfNoDynamoSupport
    @skipIfNoONEDNN
    @skipIfRocm
    def test_conv2d_binary_broadcast_shapes_cpu(self):
        self._test_conv_binary_broadcast_shapes_base(dim=4)

    @skipIfNoDynamoSupport
    @skipIfNoONEDNN
    @skipIfRocm
    def test_conv3d_binary_broadcast_shapes_cpu(self):
        self._test_conv_binary_broadcast_shapes_base(dim=5)

    def test_linear_binary(self):
        class M(torch.nn.Module):
            def __init__(self, binary_fn, in_channels, out_channels, bias, **kwargs):
                super().__init__()
                self.linear = torch.nn.Linear(
                    in_channels, out_channels, bias=bias, **kwargs
                )
                self.binary_fn = binary_fn

            def forward(self, x, y):
                x = self.linear(x)
                x = self.binary_fn(x, y.clone())
                return x

        dtypes = []
        if torch.ops.mkldnn._is_mkldnn_bf16_supported():
            dtypes.append(torch.bfloat16)
        if torch.ops.mkldnn._is_mkldnn_fp16_supported():
            dtypes.append(torch.float16)
        options = itertools.product(
            binary_list, [[2, 3, 10], [2, 10]], [True, False], dtypes
        )
        out_feature = 30

        for binary_fn, input_shape, bias, dtype in options:
            metrics.reset()

            def matcher_check_fn():
                self.assertEqual(
                    counters["inductor"][
                        "mkldnn_conv_binary_unary_fusion_matcher_nodes"
                    ],
                    2,
                )
                reshape_linear_reshape_match_nodes = 3 if len(input_shape) == 3 else 0
                self.assertEqual(
                    counters["inductor"]["mkldnn_reshape_linear_reshape_matcher_nodes"],
                    reshape_linear_reshape_match_nodes,
                )
                self.assertEqual(
                    counters["inductor"]["mkldnn_linear_weight_pack_matcher_count"], 1
                )

            mod = M(binary_fn, input_shape[-1], out_feature, bias).eval()
            v = torch.randn(input_shape)
            other = torch.randn(input_shape[:-1] + [out_feature]).to(dtype)
            self._test_common(
                mod,
                (
                    v,
                    other,
                ),
                matcher_check_fn,
                check_autocast=dtype,
            )
            self.assertEqual(metrics.generated_kernel_count, 1)

    def test_linear_binary_broadcast_shapes_cpu(self):
        class M(torch.nn.Module):
            def __init__(self, binary_fn, in_channels, out_channels, bias, **kwargs):
                super().__init__()
                self.linear = torch.nn.Linear(
                    in_channels, out_channels, bias=bias, **kwargs
                )
                self.binary_fn = binary_fn

            def forward(self, x, y):
                x = self.linear(x)
                x = self.binary_fn(x, y.clone())
                return x

        dtypes = []
        if torch.ops.mkldnn._is_mkldnn_bf16_supported():
            dtypes.append(torch.bfloat16)
        if torch.ops.mkldnn._is_mkldnn_fp16_supported():
            dtypes.append(torch.float16)
        options = itertools.product(
            binary_list,
            [
                [2, 10],
            ],
            [[1, 30], [1, 1]],
            [True, False],
            dtypes,
        )
        out_feature = 30

        for binary_fn, input_shape, other_shape, bias, dtype in options:
            metrics.reset()
            mod = M(binary_fn, input_shape[-1], out_feature, bias).eval()
            v = torch.randn(input_shape)
<<<<<<< HEAD
            other = torch.randn(other_shape).to(dtype)
=======
            other = torch.randn(input_shape[:-1] + [1]).to(dtype)

            def matcher_check_fn():
                self.assertEqual(
                    counters["inductor"][
                        "mkldnn_conv_binary_unary_fusion_matcher_nodes"
                    ],
                    2,
                )
                reshape_linear_reshape_match_nodes = 3 if len(input_shape) == 3 else 0
                self.assertEqual(
                    counters["inductor"]["mkldnn_reshape_linear_reshape_matcher_nodes"],
                    reshape_linear_reshape_match_nodes,
                )
                self.assertEqual(
                    counters["inductor"][
                        "mkldnn_conv_binary_unary_fusion_matcher_nodes"
                    ],
                    2,
                )
                self.assertEqual(
                    counters["inductor"]["mkldnn_linear_weight_pack_matcher_nodes"], 1
                )

>>>>>>> 82bbb6e4
            self._test_common(
                mod,
                (
                    v,
                    other,
                ),
                matcher_check_fn,
                check_autocast=dtype,
            )
            self.assertEqual(metrics.generated_kernel_count, 1)

    def test_multi_linear_share_same_input(self):
        # llama pattern.
        class M(torch.nn.Module):
            def __init__(
                self,
            ):
                super().__init__()
                self.w1 = torch.nn.Linear(16, 16, bias=False)
                self.w2 = torch.nn.Linear(16, 16, bias=False)

            def forward(self, x):
                return F.silu(self.w1(x)) * F.relu(self.w2(x))

        dtypes = []
        if torch.ops.mkldnn._is_mkldnn_bf16_supported():
            dtypes.append(torch.bfloat16)
        if torch.ops.mkldnn._is_mkldnn_fp16_supported():
            dtypes.append(torch.float16)

        def matcher_check_fn():
            self.assertEqual(
                counters["inductor"]["mkldnn_unary_fusion_matcher_nodes"], 7
            )
            self.assertEqual(
                counters["inductor"]["mkldnn_unary_fusion_matcher_count"], 2
            )
            self.assertEqual(
                counters["inductor"]["mkldnn_reshape_linear_reshape_matcher_nodes"], 6
            )
            self.assertEqual(
                counters["inductor"]["mkldnn_linear_weight_pack_matcher_count"], 2
            )

        for dtype in dtypes:
            mod = M().to(dtype).eval()
            v = torch.randn(2, 4, 16).to(dtype)
            self._test_common(mod, (v,), matcher_check_fn, rtol=1e-2, atol=1e-2)

    def _qconv2d_test_helper(self, device="cpu", int8_mixed_bf16=False):
        class M(torch.nn.Module):
            def __init__(
                self,
                **kwargs,
            ):
                super().__init__()
                self.conv = torch.nn.Conv2d(3, 128, kernel_size=3, stride=1)
                self.conv2 = torch.nn.Conv2d(128, 128, kernel_size=3, stride=1)

            def forward(self, x):
                return self.conv2(self.conv(x))

        mod = M().eval().to(device=device)
        v = (
            torch.randn((1, 3, 8, 8), dtype=torch.float32, requires_grad=False)
            .add(1)
            .to(device=device)
        )

        def matcher_check_fn():
            # 1. Dequant-Conv2D pattern matched in QConv2D weight prepack * 1
            #    int8_mixed_fp32: [dequant_node, dequantize_per_channel, clone, convolution]
            #    int8_mixed_bf16: [dequant_node, optional(convert_element_type_4),
            #     dequantize_per_channel, optional(convert_element_type_3), clone, convolution]
            self.assertEqual(
                counters["inductor"]["qconv2d_weight_prepack_matcher_count"], 2
            )
            self.assertEqual(
                counters["inductor"]["qconv2d_weight_prepack_matcher_nodes"],
                12 if int8_mixed_bf16 else 8,
            )

        self._test_common(
            mod,
            (v,),
            matcher_check_fn,
            check_quantization=True,
            check_autocast=torch.bfloat16 if int8_mixed_bf16 else torch.float,
        )

    @skipIfNoDynamoSupport
    @skipIfNoONEDNN
    @skipIfRocm
    def test_qconv2d_cpu(self):
        r"""
        This testcase will quantize a single Conv2d module.
        """
        self._qconv2d_test_helper("cpu")

    @skipIfNoDynamoSupport
    @skipIfNoONEDNN
    @skipIfNoXPU
    def test_qconv2d_xpu(self):
        r"""
        This testcase will quantize a single Conv2d module.
        """
        self._qconv2d_test_helper("xpu")

    @skipIfNoDynamoSupport
    @skipIfNoONEDNNBF16
    @skipIfNoONEDNN
    def test_qconv2d_int8_mixed_bf16(self):
        r"""
        This testcase will quantize a single Conv2d module with int8_mixed_bf16 quantization.
        """
        self._qconv2d_test_helper(int8_mixed_bf16=True)

    def _qconv2d_unary_test_helper(
        self,
        device="cpu",
        int8_mixed_bf16=False,
        unary_op=torch.nn.ReLU(),
        qconv2d_unary_matcher_nodes=None,
    ):
        class M(torch.nn.Module):
            def __init__(
                self,
                **kwargs,
            ):
                super().__init__()
                self.conv = torch.nn.Conv2d(3, 128, kernel_size=3, stride=1)
                self.unary_fn = copy.deepcopy(unary_op)
                self.conv2 = torch.nn.Conv2d(
                    128, 128, kernel_size=3, stride=1, bias=False
                )
                self.unary_fn2 = copy.deepcopy(unary_op)

            def forward(self, x):
                tmp = self.unary_fn(self.conv(x))
                return self.unary_fn2(self.conv2(tmp))

        mod = M().eval().to(device=device)
        v = (
            torch.randn((1, 3, 8, 8), dtype=torch.float32, requires_grad=False)
            .add(1)
            .to(device=device)
        )

        def matcher_check_fn():
            # 1. Dequant-Conv2D pattern matched in quantization weight prepack * 2
            self.assertEqual(
                counters["inductor"]["qconv2d_weight_prepack_matcher_count"], 2
            )
            # 2. QConv2D Unary fusion in post-grad fusion pass * 2
            self.assertEqual(counters["inductor"]["qconv2d_unary_matcher_count"], 2)
            if qconv2d_unary_matcher_nodes:
                self.assertEqual(
                    counters["inductor"]["qconv2d_unary_matcher_nodes"],
                    qconv2d_unary_matcher_nodes,
                )

        self._test_common(
            mod,
            (v,),
            check_quantization=True,
            check_autocast=torch.bfloat16 if int8_mixed_bf16 else torch.float,
            matcher_check_fn=matcher_check_fn,
        )

    @skipIfNoDynamoSupport
    @skipIfNoONEDNN
    def test_qconv2d_relu_cpu(self):
        r"""
        This testcase will quantize Conv2d->ReLU pattern.
        """
        self._qconv2d_unary_test_helper(device="cpu")

    @skipIfNoDynamoSupport
    @skipIfNoONEDNN
    @skipIfNoXPU
    def test_qconv2d_relu_xpu(self):
        r"""
        This testcase will quantize Conv2d->ReLU pattern.
        """
        self._qconv2d_unary_test_helper(device="xpu")

    @skipIfNoDynamoSupport
    @skipIfNoONEDNNBF16
    @skipIfNoONEDNN
    def test_qconv2d_relu_int8_mixed_bf16(self):
        r"""
        This testcase will quantize Conv2d->ReLU pattern with int8_mixed_bf16 quantization.
        """
        self._qconv2d_unary_test_helper(int8_mixed_bf16=True)

    @skipIfNoDynamoSupport
    @skipIfNoONEDNN
    def test_qconv2d_relu6_cpu(self):
        r"""
        This testcase will quantize Conv2d->ReLU6 pattern.
        """
        self._qconv2d_unary_test_helper(device="cpu", unary_op=torch.nn.ReLU6())

    @skipIfNoDynamoSupport
    @skipIfNoONEDNN
    @skipIfNoXPU
    def test_qconv2d_relu6_xpu(self):
        r"""
        This testcase will quantize Conv2d->ReLU6 pattern.
        """
        self._qconv2d_unary_test_helper(device="xpu", unary_op=torch.nn.ReLU6())

    @skipIfNoDynamoSupport
    @skipIfNoONEDNN
    def test_qconv2d_hardtanh_cpu(self):
        r"""
        This testcase will quantize Conv2d->Hardtanh pattern.
        """
        self._qconv2d_unary_test_helper(device="cpu", unary_op=torch.nn.Hardtanh())

    @skipIfNoDynamoSupport
    @skipIfNoONEDNN
    @skipIfNoXPU
    def test_qconv2d_hardtanh_xpu(self):
        r"""
        This testcase will quantize Conv2d->Hardtanh pattern.
        """
        self._qconv2d_unary_test_helper(device="xpu", unary_op=torch.nn.Hardtanh())

    @skipIfNoDynamoSupport
    @skipIfNoONEDNNBF16
    @skipIfNoONEDNN
    def test_qconv2d_hardtanh_int8_mixed_bf16_cpu(self):
        r"""
        This testcase will quantize Conv2d->Hardtanh pattern.
        Match.nodes:
            [qconv2d_pointwise_default, convert_element_type, clamp_min, clamp_max, convert_element_type, quantize_per_tensor]
            [qconv2d_pointwise_default, convert_element_type, clamp_min, clamp_max, convert_element_type]
        """
        self._qconv2d_unary_test_helper(
            unary_op=torch.nn.Hardtanh(),
            int8_mixed_bf16=True,
            qconv2d_unary_matcher_nodes=11,
        )

    @skipIfNoDynamoSupport
    @skipIfNoONEDNN
    def test_qconv2d_hardswish_cpu(self):
        r"""
        This testcase will quantize Conv2d->Hardswish pattern.
        """
        self._qconv2d_unary_test_helper(device="cpu", unary_op=torch.nn.Hardswish())

    @skipIfNoDynamoSupport
    @skipIfNoONEDNN
    @skipIfNoXPU
    def test_qconv2d_hardswish_xpu(self):
        r"""
        This testcase will quantize Conv2d->Hardswish pattern.
        """
        self._qconv2d_unary_test_helper(device="xpu", unary_op=torch.nn.Hardswish())

    @skipIfNoDynamoSupport
    @skipIfNoONEDNNBF16
    @skipIfNoONEDNN
    def test_qconv2d_hardswish_int8_mixed_bf16_cpu(self):
        r"""
        This testcase will quantize Conv2d->Hardswish pattern.
        Match.nodes:
            [qconv2d_pointwise_default, convert_element_type, add, clamp_min,
             clamp_max, mul, div, convert_element_type, quantize_per_tensor]
            [qconv2d_pointwise_default, convert_element_type, add, clamp_min, clamp_max, mul, div, convert_element_type]
        """
        self._qconv2d_unary_test_helper(
            unary_op=torch.nn.Hardswish(),
            int8_mixed_bf16=True,
            qconv2d_unary_matcher_nodes=17,
        )

    @skipIfNoDynamoSupport
    @skipIfNoONEDNN
    def test_qconv2d_silu_cpu(self):
        r"""
        This testcase will quantize Conv2d->SiLU pattern.
        """
        self._qconv2d_unary_test_helper(device="cpu", unary_op=torch.nn.SiLU())

    @skipIfNoDynamoSupport
    @skipIfNoONEDNN
    @skipIfNoXPU
    def test_qconv2d_silu_xpu(self):
        r"""
        This testcase will quantize Conv2d->SiLU pattern.
        """
        self._qconv2d_unary_test_helper(device="xpu", unary_op=torch.nn.SiLU())

    @skipIfNoDynamoSupport
    @skipIfNoONEDNNBF16
    @skipIfNoONEDNN
    def test_qconv2d_silu_int8_mixed_bf16_cpu(self):
        r"""
        This testcase will quantize Conv2d->SiLU pattern.
        Match.nodes:
            [qconv2d_pointwise_default, convert_element_type, sigmoid, mul,
             convert_element_type, quantize_per_tensor]
            [qconv2d_pointwise_default, convert_element_type, sigmoid, mul, convert_element_type]
        """
        self._qconv2d_unary_test_helper(
            unary_op=torch.nn.SiLU(),
            int8_mixed_bf16=True,
            qconv2d_unary_matcher_nodes=11,
        )

    def _qconv2d_add_cpu_test_helper(self, use_relu=False, int8_mixed_bf16=False):
        r"""
        This testcase will quantize a Conv2d->Add pattern as:
                 X
               /   \
        Conv1(X)   Conv2(X)
               \   /
                Add
                 |
           Optional(relu)
                 |
                 Y
        """

        class M(torch.nn.Module):
            def __init__(
                self,
                add_fn,
                use_relu,
                **kwargs,
            ):
                super().__init__()
                self.conv1 = torch.nn.Conv2d(3, 6, kernel_size=3, stride=1)
                self.conv2 = torch.nn.Conv2d(3, 6, kernel_size=3, stride=1)
                self.add_fn = add_fn
                self.relu = torch.nn.ReLU()
                self.conv3 = torch.nn.Conv2d(6, 6, kernel_size=3, stride=1, bias=False)
                self.conv4 = torch.nn.Conv2d(6, 6, kernel_size=3, stride=1, bias=False)
                self.add_fn2 = add_fn
                self.relu2 = torch.nn.ReLU()
                self.use_relu = use_relu

            def forward(self, x):
                x1 = self.conv1(x)
                x2 = self.conv2(x)
                tmp = self.add_fn(x1, x2)
                if self.use_relu:
                    tmp = self.relu(tmp)
                tmp1 = self.conv3(tmp)
                tmp2 = self.conv4(tmp)
                res = self.add_fn2(tmp1, tmp2)
                if self.use_relu:
                    res = self.relu2(res)
                return res

        for add_fn in quantization_add_fn_list + quantization_inplace_add_fn_list:
            mod = M(add_fn, use_relu).eval()
            v = torch.randn((1, 3, 8, 8), dtype=torch.float32, requires_grad=False).add(
                1
            )

            def matcher_check_fn():
                # 1. Dequant-Conv2D pattern matched in quantization weight prepack * 4
                self.assertEqual(
                    counters["inductor"]["qconv2d_weight_prepack_matcher_count"], 4
                )
                # 2. Qconv2d Binary Unary fusion in post-grad fusion pass * 2
                self.assertEqual(
                    counters["inductor"]["qconv2d_binary_matcher_count"], 2
                )

            self._test_common(
                mod,
                (v,),
                matcher_check_fn,
                check_quantization=True,
                check_autocast=torch.bfloat16 if int8_mixed_bf16 else torch.float,
            )

    def _qconv2d_add_cpu_test_helper2(self, use_relu=False, int8_mixed_bf16=False):
        r"""
        This testcase will quantize two Conv2d->Add patterns as:

        Conv(X)   extra input
               \   /
                Add
                 |
           Optional(relu)
                 |
                 Y

        , and

        extra input   Conv(X)
               \   /
                Add
                 |
           Optional(relu)
                 |
                 Y
        """

        class M(torch.nn.Module):
            def __init__(
                self,
                add_fn,
                use_relu,
                swap_inputs,
                **kwargs,
            ):
                super().__init__()
                self.conv1 = torch.nn.Conv2d(3, 6, kernel_size=3, stride=1)
                self.add_fn = add_fn
                self.relu = torch.nn.ReLU()
                self.conv2 = torch.nn.Conv2d(6, 6, kernel_size=3, stride=1, bias=False)
                self.add_fn2 = add_fn
                self.relu2 = torch.nn.ReLU()
                self.use_relu = use_relu
                self.swap_inputs = swap_inputs

            def forward(self, x, x2, x3):
                x1 = self.conv1(x)
                if self.swap_inputs:
                    tmp = self.add_fn(x2, x1)
                else:
                    tmp = self.add_fn(x1, x2)
                if self.use_relu:
                    tmp = self.relu(tmp)
                tmp1 = self.conv2(tmp)
                if self.swap_inputs:
                    res = self.add_fn2(x3, tmp1)
                else:
                    res = self.add_fn2(tmp1, x3)
                if self.use_relu:
                    res = self.relu2(res)
                return res

        for add_fn, swap_inputs in itertools.product(
            quantization_add_fn_list + quantization_inplace_add_fn_list, [False, True]
        ):
            mod = M(add_fn, use_relu, swap_inputs).eval()
            x = torch.randn((1, 3, 8, 8), dtype=torch.float32, requires_grad=False)
            x2 = torch.randn((1, 6, 6, 6), dtype=torch.float32, requires_grad=False)
            x3 = torch.randn((1, 6, 4, 4), dtype=torch.float32, requires_grad=False)

            def matcher_check_fn():
                # 1. Dequant-Conv2D pattern matched in quantization weight prepack * 2
                self.assertEqual(
                    counters["inductor"]["qconv2d_weight_prepack_matcher_count"], 2
                )
                # 2. Qconv2d Binary Unary fusion in post-grad fusion pass * 2
                self.assertEqual(
                    counters["inductor"]["qconv2d_binary_matcher_count"], 2
                )

            self._test_common(
                mod,
                (x, x2, x3),
                matcher_check_fn,
                check_quantization=True,
                check_autocast=torch.bfloat16 if int8_mixed_bf16 else torch.float,
            )

    @skipIfNoDynamoSupport
    @skipIfNoONEDNN
    def test_qconv2d_add_cpu(self):
        self._qconv2d_add_cpu_test_helper()
        self._qconv2d_add_cpu_test_helper2()

    @skipIfNoDynamoSupport
    @skipIfNoONEDNNBF16
    @skipIfNoONEDNN
    def test_qconv2d_add_int8_mixed_bf16(self):
        self._qconv2d_add_cpu_test_helper(int8_mixed_bf16=True)
        self._qconv2d_add_cpu_test_helper2(int8_mixed_bf16=True)

    @skipIfNoDynamoSupport
    @skipIfNoONEDNN
    def test_qconv2d_add_relu_cpu(self):
        self._qconv2d_add_cpu_test_helper(use_relu=True)
        self._qconv2d_add_cpu_test_helper2(use_relu=True)

    @skipIfNoDynamoSupport
    @skipIfNoONEDNNBF16
    @skipIfNoONEDNN
    def test_qconv2d_add_relu_int8_mixed_bf16(self):
        self._qconv2d_add_cpu_test_helper(use_relu=True, int8_mixed_bf16=True)
        self._qconv2d_add_cpu_test_helper2(use_relu=True, int8_mixed_bf16=True)

    @skipIfNoDynamoSupport
    @skipIfNoONEDNN
    def test_qconv2d_add_broadcast_shapes_cpu(self):
        r"""
        This testcase will quantize Conv2d->add pattern using broadcast shape inputs.
        Conv2d->Add fusion will fail for the broadcast shape inputs case.
        """

        class M(torch.nn.Module):
            def __init__(self, use_bias):
                super().__init__()
                self.conv = torch.nn.Conv2d(32, 32, kernel_size=3, stride=1)

            def forward(self, x1, x2):
                return torch.add(self.conv(x1), x2)

        bias_list = [True, False]
        for bias in bias_list:
            mod = M(bias).eval()
            x1 = torch.randn((2, 32, 9, 9))
            x2 = torch.randn((2, 32, 1, 1))

            def matcher_check_fn():
                # 1. Dequant-Conv2D pattern matched in quantization weight prepack * 1
                self.assertEqual(
                    counters["inductor"]["qconv2d_weight_prepack_matcher_count"], 1
                )
                # 2. Qconv2d Binary Unary fusion in post-grad fusion pass * 0
                self.assertEqual(
                    counters["inductor"]["qconv2d_binary_matcher_count"], 0
                )

            self._test_common(
                mod,
                (x1, x2),
                matcher_check_fn,
                check_quantization=True,
            )

    @skipIfNoDynamoSupport
    @skipIfNoONEDNN
    def test_qconv2d_with_concat_cpu(self):
        channel_1 = 32
        channel_2 = 16
        channel_3 = 8
        channel_4 = int(channel_2 * 2 + channel_3)

        class Model(torch.nn.Module):
            def __init__(
                self,
            ):
                super().__init__()
                self.conv1 = torch.nn.Conv2d(
                    channel_1, channel_2, 1, stride=1, dilation=1, padding=0
                )
                self.conv2 = torch.nn.Conv2d(
                    channel_1, channel_2, 1, stride=1, dilation=1, padding=0
                )
                self.conv3 = torch.nn.Conv2d(
                    channel_2, channel_3, 3, stride=1, dilation=1, padding=1
                )

                self.conv = torch.nn.Conv2d(
                    channel_4, channel_2, 1, stride=1, dilation=1, padding=0
                )

            def forward(self, x: torch.Tensor):
                x1 = self.conv1(x)
                x2 = self.conv2(x)
                x3 = self.conv3(x2)
                res = torch.cat([x1, x2, x3], dim=1)
                res = self.conv(res)
                return res

        mod = Model().eval()
        v = torch.randn(
            (8, channel_1, 40, 40), dtype=torch.float32, requires_grad=False
        )

        def matcher_check_fn():
            self.assertEqual(
                counters["inductor"]["qconv2d_weight_prepack_matcher_count"], 4
            )
            self.assertEqual(counters["inductor"]["qconv2d_unary_matcher_count"], 3)

        self._test_common(
            mod,
            (v,),
            matcher_check_fn,
            check_quantization=True,
        )

    @skipIfNoDynamoSupport
    @skipIfNoONEDNN
    def test_qconv2d_add_2(self):
        r"""
        This testcase prevents this pattern be matched as a conv_binary fusion by mistake.
                Conv(X)  3
                    \   /
                     Add
        We see this pattern in Mobilenet v3 large which add is decomposed from torch.nn.Hardswish or torch.nn.Hardsigmoid.
        """

        class M(torch.nn.Module):
            def __init__(
                self,
                post_op,
            ):
                super().__init__()
                self.conv = torch.nn.Conv2d(3, 6, kernel_size=3, stride=1)
                self.post_op = post_op

            def forward(self, x):
                return self.post_op(self.conv(x))

        for post_op in [
            torch.nn.Hardswish(inplace=True),
            torch.nn.Hardsigmoid(inplace=True),
        ]:
            mod = M(post_op).eval()
            v = torch.randn((1, 3, 8, 8), dtype=torch.float32, requires_grad=False).add(
                1
            )

            def matcher_check_fn():
                # Shouldn't hit conv binary fusion
                self.assertEqual(
                    counters["inductor"]["qconv2d_binary_matcher_count"], 0
                )

            self._test_common(
                mod,
                (v,),
                matcher_check_fn,
                check_quantization=True,
            )

    @skipIfNoDynamoSupport
    @skipIfNoONEDNN
    def test_qconv2d_add_3(self):
        r"""
        This testcase will test below model:
             x
           /   \
        conv1  maxpool
          \    /   \
           add    conv2
            \     /
              cat
        Based on default recipe of x86InductorQuantizer, we will see this pattern after convert:
        qconv1    maxpool
         \           |
          \         q1
           \       /   \
            \     dq1  qconv2
             \   /
              add
               |
               q2
        Since q1 has 2 users and qconv2 is not ancestor node of qconv1, we shouldn't fuse:
                int8
                 /
        qconv1 dq1
           \   /
            add
             |
             q2
             |
            int8
        Instead we can match and fuse this pattern into qconv_binary:
        qconv1  fp32
            \   /
             add
              |
             fp32
        """

        class M(torch.nn.Module):
            def __init__(
                self,
            ):
                super().__init__()
                self.conv1 = torch.nn.Conv2d(3, 3, kernel_size=3, stride=1)
                self.conv2 = torch.nn.Conv2d(3, 3, kernel_size=1, stride=1)
                self.maxpool = torch.nn.MaxPool2d(
                    kernel_size=3, stride=1, padding=0, dilation=1
                )

            def forward(self, x):
                tmp1 = self.conv1(x)
                tmp2 = self.maxpool(x)
                add = torch.add(tmp1, tmp2)
                tmp3 = self.conv2(tmp2)
                return torch.cat((add, tmp3), dim=1)

        mod = M().eval()
        v = torch.randn((1, 3, 8, 8), dtype=torch.float32, requires_grad=False).add(1)

        def matcher_check_fn():
            self.assertEqual(counters["inductor"]["qconv2d_binary_matcher_count"], 1)
            # The matched qconv binary pattern should have 2 nodes [qconv, add]
            # instead of 11 which has dequant in binary input and output quant
            self.assertEqual(counters["inductor"]["qconv2d_binary_matcher_nodes"], 2)

        self._test_common(
            mod,
            (v,),
            matcher_check_fn,
            check_quantization=True,
        )

    @skipIfNoDynamoSupport
    @skipIfNoONEDNN
    @skipIfRocm
    def test_qat_qconv2d(self):
        r"""
        This testcase will quantize a single Conv2d module with qat flow.
        """

        class M(torch.nn.Module):
            def __init__(
                self,
                **kwargs,
            ):
                super().__init__()
                self.conv = torch.nn.Conv2d(3, 128, kernel_size=3, stride=1)
                self.bn = torch.nn.BatchNorm2d(128)

            def forward(self, x):
                return self.bn(self.conv(x))

        mod = M().train()
        v = torch.randn((1, 3, 8, 8), dtype=torch.float32, requires_grad=True).add(1)

        def matcher_check_fn():
            # 1. Dequant-conv pattern matched in quantization weight prepack * 1
            #    [dequantize_per_tensor, dequantize_per_channel, clone, convolution]
            self.assertEqual(
                counters["inductor"]["qconv2d_weight_prepack_matcher_count"], 1
            )
            self.assertEqual(
                counters["inductor"]["qconv2d_weight_prepack_matcher_nodes"], 4
            )
            # 2. QConv2D Unary fusion in post-grad fusion pass * 1
            #    [qconv2d_pointwise_default, quantize_per_tensor]
            self.assertEqual(counters["inductor"]["qconv2d_unary_matcher_count"], 1)
            self.assertEqual(counters["inductor"]["qconv2d_unary_matcher_nodes"], 2)

        self._test_common(
            mod,
            (v,),
            matcher_check_fn,
            check_quantization=True,
            is_qat=True,
        )

    def _qat_qconv2d_unary_cpu_test_helper(
        self,
        unary_op=torch.nn.ReLU(),
    ):
        class M(torch.nn.Module):
            def __init__(
                self,
                **kwargs,
            ):
                super().__init__()
                self.conv = torch.nn.Conv2d(3, 3, kernel_size=3, stride=1)
                self.unary_fn = copy.deepcopy(unary_op)
                self.bn = torch.nn.BatchNorm2d(3)
                self.conv2 = torch.nn.Conv2d(3, 3, kernel_size=3, stride=1)
                self.unary_fn2 = copy.deepcopy(unary_op)
                self.bn2 = torch.nn.BatchNorm2d(3)

            def forward(self, x):
                tmp = self.unary_fn(self.bn(self.conv(x)))
                return self.unary_fn2(self.bn2(self.conv2(tmp)))

        mod = M()
        v = torch.randn((1, 3, 8, 8), dtype=torch.float32, requires_grad=True).add(1)

        def matcher_check_fn():
            # 1. Dequant-conv pattern matched in quantization weight prepack * 1
            #    [convert_element_type_1, sub, mul_1, dequantize_per_channel, clone, convolution]
            self.assertEqual(
                counters["inductor"]["qconv2d_weight_prepack_matcher_count"], 2
            )
            # 2. QConv2D Unary fusion in post-grad fusion pass * 1
            #    [qconv2d_pointwise_default, relu, div_1, round_2, add_1, clamp_min_1, clamp_max_1, convert_element_type_2]
            self.assertEqual(counters["inductor"]["qconv2d_unary_matcher_count"], 2)

        self._test_common(
            mod,
            (v,),
            matcher_check_fn,
            check_quantization=True,
            is_qat=True,
        )

    @skipIfNoDynamoSupport
    @skipIfNoONEDNN
    def test_qat_qconv2d_relu(self):
        r"""
        This testcase will quantize Conv2d->ReLU pattern with qat flow.
        """

        self._qat_qconv2d_unary_cpu_test_helper()

    @skipIfNoDynamoSupport
    @skipIfNoONEDNN
    def test_qat_qconv2d_relu6(self):
        r"""
        This testcase will quantize Conv2d->ReLU6 pattern with qat flow.
        """
        self._qat_qconv2d_unary_cpu_test_helper(unary_op=torch.nn.ReLU6())

    @skipIfNoDynamoSupport
    @skipIfNoONEDNN
    def test_qat_qconv2d_hardtanh(self):
        r"""
        This testcase will quantize Conv2d->Hardtanh pattern with qat flow.
        """
        self._qat_qconv2d_unary_cpu_test_helper(unary_op=torch.nn.Hardtanh())

    @skipIfNoDynamoSupport
    @skipIfNoONEDNN
    def test_qat_qconv2d_silu(self):
        r"""
        This testcase will quantize Conv2d->SiLU pattern with qat flow.
        """
        self._qat_qconv2d_unary_cpu_test_helper(unary_op=torch.nn.SiLU())

    @skipIfNoDynamoSupport
    @skipIfNoONEDNN
    def test_qat_qconv2d_hardswish(self):
        r"""
        This testcase will quantize Conv2d->Hardswish pattern with qat flow.
        """
        self._qat_qconv2d_unary_cpu_test_helper(unary_op=torch.nn.Hardswish())

    @skipIfNoDynamoSupport
    @skipIfNoONEDNN
    @skipIfRocm
    def test_qat_qconv2d_add(self):
        r"""
        This testcase will quantize a Conv2d->Add pattern as:
                 X
               /   \
        Conv1(X)   Conv2(X)
               \   /
                Add
                 |
                 Y
        """

        class M(torch.nn.Module):
            def __init__(
                self,
                **kwargs,
            ):
                super().__init__()
                self.conv1 = torch.nn.Conv2d(3, 6, kernel_size=3, stride=1)
                self.bn1 = torch.nn.BatchNorm2d(6)
                self.conv2 = torch.nn.Conv2d(3, 6, kernel_size=3, stride=1)
                self.bn2 = torch.nn.BatchNorm2d(6)

            def forward(self, x):
                x1 = self.bn1(self.conv1(x))
                x2 = self.bn2(self.conv2(x))
                return x1 + x2

        mod = M().train()
        v = torch.randn((1, 3, 8, 8), dtype=torch.float32, requires_grad=True).add(1)

        def matcher_check_fn():
            # 1. Dequant-conv pattern matched in quantization weight prepack * 2
            #    [dequantize_per_tensor, dequantize_per_channel, clone, convolution]
            self.assertEqual(
                counters["inductor"]["qconv2d_weight_prepack_matcher_count"], 2
            )
            self.assertEqual(
                counters["inductor"]["qconv2d_weight_prepack_matcher_nodes"], 8
            )
            # 2. Qconv2d Binary fusion in post-grad fusion pass * 1
            #    [qconv2d_pointwise_default_1, dequantize_per_tensor, add_3, quantize_per_tensor]
            self.assertEqual(counters["inductor"]["qconv2d_binary_matcher_count"], 1)
            self.assertEqual(counters["inductor"]["qconv2d_binary_matcher_nodes"], 4)

        self._test_common(
            mod,
            (v,),
            matcher_check_fn,
            check_quantization=True,
            is_qat=True,
        )

    @skipIfNoDynamoSupport
    @skipIfNoONEDNN
    @skipIfRocm
    def test_qat_qconv2d_add_relu(self):
        r"""
        This testcase will quantize a Conv2d->Add->ReLU pattern as:
                 X
               /   \
        Conv1(X)   Conv2(X)
               \   /
                Add
                 |
                ReLU
                 |
                 Y
        """

        class M(torch.nn.Module):
            def __init__(
                self,
                **kwargs,
            ):
                super().__init__()
                self.conv1 = torch.nn.Conv2d(3, 6, kernel_size=3, stride=1)
                self.bn1 = torch.nn.BatchNorm2d(6)
                self.conv2 = torch.nn.Conv2d(3, 6, kernel_size=3, stride=1)
                self.bn2 = torch.nn.BatchNorm2d(6)
                self.relu = torch.nn.ReLU()

            def forward(self, x):
                x1 = self.bn1(self.conv1(x))
                x2 = self.bn2(self.conv2(x))
                return self.relu(x1 + x2)

        mod = M().train()
        v = torch.randn((1, 3, 8, 8), dtype=torch.float32, requires_grad=True).add(1)

        def matcher_check_fn():
            # 1. Dequant-conv pattern matched in quantization weight prepack * 2
            #    [dequantize_per_tensor, dequantize_per_channel, clone, convolution]
            self.assertEqual(
                counters["inductor"]["qconv2d_weight_prepack_matcher_count"], 2
            )
            self.assertEqual(
                counters["inductor"]["qconv2d_weight_prepack_matcher_nodes"], 8
            )
            # 2. Qconv2d Binary fusion in post-grad fusion pass * 1
            #    [qconv2d_pointwise_default_1, dequantize_per_tensor, add_3, relu, quantize_per_tensor]
            self.assertEqual(counters["inductor"]["qconv2d_binary_matcher_count"], 1)
            self.assertEqual(counters["inductor"]["qconv2d_binary_matcher_nodes"], 5)

        self._test_common(
            mod,
            (v,),
            matcher_check_fn,
            check_quantization=True,
            is_qat=True,
        )

    @skipIfNoDynamoSupport
    @skipIfNoONEDNN
    @skipIfRocm
    def test_qconv2d_dequant_promotion_cpu(self):
        r"""
        This testcase tests if dequant node before conv2d is promoted correctly:
                 X
                 |
              Conv1(X)
               /   \
        Conv2(X)   Conv3(X)
               \   /
                Add
                 |
                 Y
        """

        class M(torch.nn.Module):
            def __init__(
                self,
                **kwargs,
            ):
                super().__init__()
                self.conv1 = torch.nn.Conv2d(3, 6, kernel_size=3, stride=1)
                self.conv2 = torch.nn.Conv2d(6, 6, kernel_size=3, stride=1)
                self.conv3 = torch.nn.Conv2d(6, 6, kernel_size=3, stride=1)

            def forward(self, x):
                temp = self.conv1(x)
                temp = self.conv2(temp) + self.conv3(temp)
                return temp

        mod = M().eval()
        v = torch.randn((1, 3, 8, 8), dtype=torch.float32, requires_grad=False).add(1)

        def matcher_check_fn():
            # 1. Dequant pattern matcher for dequant promotion * 1
            #    [dequantize_per_tensor]
            self.assertEqual(counters["inductor"]["dequant_promotion_matcher_count"], 1)
            self.assertEqual(counters["inductor"]["dequant_promotion_matcher_nodes"], 1)
            # 2. Dequant-conv pattern matched in quantization weight prepack * 3
            #    [dequantize_per_tensor, dequantize_per_channel, clone, convolution]
            self.assertEqual(
                counters["inductor"]["qconv2d_weight_prepack_matcher_count"], 3
            )
            self.assertEqual(
                counters["inductor"]["qconv2d_weight_prepack_matcher_nodes"], 12
            )
            # 3. Qconv2d Binary fusion in post-grad fusion pass * 1
            #    [qconv2d_pointwise_default_1, add_3]
            self.assertEqual(counters["inductor"]["qconv2d_binary_matcher_count"], 1)
            self.assertEqual(counters["inductor"]["qconv2d_binary_matcher_nodes"], 2)

        self._test_common(
            mod,
            (v,),
            matcher_check_fn,
            check_quantization=True,
        )

    def _qlinear_cpu_test_helper(
        self,
        inputs,
        int8_mixed_bf16=False,
        do_permute=False,
        matcher_check_fn=None,
        bias=True,
        is_dynamic=False,
        is_qat=False,
    ):
        class M(torch.nn.Module):
            def __init__(self, use_bias, do_permute=False):
                super().__init__()
                self.linear = torch.nn.Linear(4, 3, use_bias)
                self.linear2 = torch.nn.Linear(3, 4, use_bias)
                self.do_permute = do_permute

            def forward(self, x):
                if self.do_permute:
                    x = torch.reshape(torch.permute(x, (0, 2, 3, 1)), (2, 12, 4))
                return self.linear2(self.linear(x))

        mod = M(bias, do_permute=do_permute).eval()

        def _default_matcher_check_fn():
            self.assertEqual(
                counters["inductor"]["qlinear_weight_prepack_matcher_count"], 2
            )

        self._test_common(
            mod,
            inputs,
            matcher_check_fn=(
                matcher_check_fn
                if matcher_check_fn is not None
                else _default_matcher_check_fn
            ),
            check_autocast=torch.bfloat16 if int8_mixed_bf16 else torch.float,
            check_quantization=True,
            is_qat=is_qat,
            is_dynamic=is_dynamic,
        )

    @skipIfNoDynamoSupport
    @skipIfNoONEDNN
    def test_qlinear_cpu(self):
        r"""
        This testcase will quantize a single Linear Moduel.
        """
        for bias in [True, False]:
            self._qlinear_cpu_test_helper((torch.randn((2, 4)),), bias=bias)

    @skipIfNoDynamoSupport
    @skipIfNoONEDNN
    def test_dynamic_qlinear_cpu(self):
        r"""
        This testcase will quantize a single Linear Moduel.
        """
        for bias in [True, False]:
            self._qlinear_cpu_test_helper(
                (torch.randn((2, 4)),), bias=bias, is_dynamic=True
            )

    @skipIfNoDynamoSupport
    @skipIfNoONEDNN
    def test_dynamic_qlinear_qat_cpu(self):
        r"""
        This testcase will quantize a single Linear Moduel.
        """
        for bias in [True, False]:
            self._qlinear_cpu_test_helper(
                (torch.randn((2, 4)),), bias=bias, is_dynamic=True, is_qat=True
            )

    @skipIfNoDynamoSupport
    @skipIfNoONEDNN
    def test_dynamic_qlinear_input_dim_exceeds_2(self):
        r"""
        This testcase will quantize a single Linear Moduel.
        """
        for bias in [True, False]:
            self._qlinear_cpu_test_helper(
                (torch.randn((2, 3, 4)),), bias=bias, is_dynamic=True
            )

    @skipIfNoDynamoSupport
    @skipIfNoONEDNNBF16
    @skipIfNoONEDNN
    def test_qlinear_int8_mixed_bf16(self):
        r"""
        This testcase will quantize a single Linear Moduel with int8_mixed_bf16 quantization.
        """
        for bias in [True, False]:
            self._qlinear_cpu_test_helper(
                (torch.randn((2, 4)),), int8_mixed_bf16=True, bias=bias
            )

    @skipIfNoDynamoSupport
    @skipIfNoONEDNN
    def test_qlinear_input_dim_exceeds_2(self):
        r"""
        This testcase will quantize a single Linear Moduel.
        """
        for bias in [True, False]:
            self._qlinear_cpu_test_helper((torch.randn((2, 3, 4)),), bias=bias)

    @skipIfNoDynamoSupport
    @skipIfNoONEDNNBF16
    @skipIfNoONEDNN
    def test_qlinear_int8_mixed_bf16_input_dim_exceeds_2(self):
        r"""
        This testcase will quantize a single Linear Moduel with int8_mixed_bf16 quantization.
        """
        for bias in [True, False]:
            self._qlinear_cpu_test_helper(
                (torch.randn((2, 3, 4)),), int8_mixed_bf16=True, bias=bias
            )

    @skipIfNoDynamoSupport
    @skipIfNoONEDNN
    def test_qlinear_input_dim_exceeds_2_and_not_contiguous(self):
        r"""
        This testcase will quantize a single Linear Module.
        * Input dim exceeds 2
        * Input not contiguous
        """
        for bias in [True, False]:

            def matcher_check_fn():
                self.assertEqual(
                    counters["inductor"]["qlinear_weight_prepack_matcher_count"], 2
                )
                self.assertEqual(
                    counters["inductor"]["qlinear_weight_prepack_matcher_nodes"],
                    13 if bias else 12,
                )

            self._qlinear_cpu_test_helper(
                (torch.randn((2, 4, 3, 4)),),
                do_permute=True,
                matcher_check_fn=matcher_check_fn,
                bias=bias,
            )

    @skipIfNoDynamoSupport
    @skipIfNoONEDNNBF16
    @skipIfNoONEDNN
    def test_qlinear_int8_mixed_bf16_input_dim_exceeds_2_and_not_contiguous(self):
        r"""
        This testcase will quantize a single Linear Module for int8_bf16.
        * Input dim exceeds 2
        * Input not contiguous
        """
        for bias in [True, False]:

            def matcher_check_fn():
                self.assertEqual(
                    counters["inductor"]["qlinear_weight_prepack_matcher_count"], 2
                )
                self.assertEqual(
                    counters["inductor"]["qlinear_weight_prepack_matcher_nodes"],
                    17 if bias else 16,
                )

            self._qlinear_cpu_test_helper(
                (torch.randn((2, 4, 3, 4)),),
                int8_mixed_bf16=True,
                do_permute=True,
                matcher_check_fn=matcher_check_fn,
                bias=bias,
            )

    def _qlinear_unary_cpu_test_helper(
        self, inputs, unary_op=torch.nn.ReLU(), int8_mixed_bf16=False
    ):
        class M(torch.nn.Module):
            def __init__(self, use_bias):
                super().__init__()
                self.linear = torch.nn.Linear(4, 4, use_bias)
                self.unary_fn = copy.deepcopy(unary_op)
                self.linear2 = torch.nn.Linear(4, 4, use_bias)
                self.unary_fn2 = copy.deepcopy(unary_op)

            def forward(self, x):
                tmp = self.unary_fn(self.linear(x))
                return self.unary_fn2(self.linear2(tmp))

        bias_list = [True, False]
        for bias in bias_list:
            mod = M(bias).eval()

            def matcher_check_fn():
                # 1. dequant-linear pattern matched in quantization weight prepack
                self.assertEqual(
                    counters["inductor"]["qlinear_weight_prepack_matcher_count"], 2
                )
                # 2. QLinear Unary fusion in post-grad fusion pass
                self.assertEqual(counters["inductor"]["qlinear_unary_matcher_count"], 2)

            self._test_common(
                mod,
                inputs,
                matcher_check_fn,
                check_autocast=torch.bfloat16 if int8_mixed_bf16 else torch.float,
                check_quantization=True,
            )

    @skipIfNoDynamoSupport
    @skipIfNoONEDNN
    def test_qlinear_relu_cpu(self):
        r"""
        This testcase will quantize a Linear->ReLU pattern.
        """
        self._qlinear_unary_cpu_test_helper((torch.randn((2, 4)),))

    @skipIfNoDynamoSupport
    @skipIfNoONEDNNBF16
    @skipIfNoONEDNN
    def test_qlinear_relu_int8_mixed_bf16(self):
        r"""
        This testcase will quantize a Linear->ReLU pattern with int8_mixed_bf16 quantization.
        """
        self._qlinear_unary_cpu_test_helper(
            (torch.randn((2, 4)),), int8_mixed_bf16=True
        )

    @skipIfNoDynamoSupport
    @skipIfNoONEDNN
    def test_qlinear_relu_input_dim_exceeds_2(self):
        r"""
        This testcase will quantize a Linear->ReLU pattern.
        """
        self._qlinear_unary_cpu_test_helper((torch.randn((2, 3, 4)),))

    @skipIfNoDynamoSupport
    @skipIfNoONEDNNBF16
    @skipIfNoONEDNN
    def test_qlinear_relu_int8_mixed_bf16_input_dim_exceeds_2(self):
        r"""
        This testcase will quantize a Linear->ReLU pattern with int8_mixed_bf16 quantization.
        """
        self._qlinear_unary_cpu_test_helper(
            (torch.randn((2, 3, 4)),), int8_mixed_bf16=True
        )

    @skipIfNoDynamoSupport
    @skipIfNoONEDNN
    def test_qlinear_gelu_cpu(self):
        r"""
        This testcase will quantize a Linear->GELU pattern.
        """
        for gelu in [torch.nn.GELU("none"), torch.nn.GELU("tanh")]:
            self._qlinear_unary_cpu_test_helper((torch.randn((2, 4)),), gelu)

    @skipIfNoDynamoSupport
    @skipIfNoONEDNNBF16
    @skipIfNoONEDNN
    def test_qlinear_gelu_int8_mixed_bf16(self):
        r"""
        This testcase will quantize a Linear->GELU pattern with int8_mixed_bf16 quantization.
        """
        for gelu in [torch.nn.GELU("none"), torch.nn.GELU("tanh")]:
            self._qlinear_unary_cpu_test_helper(
                (torch.randn((2, 4)),), gelu, int8_mixed_bf16=True
            )

    def _qlinear_add_cpu_test_helper(
        self, use_relu=False, int8_mixed_bf16=False, is_qat=True, is_dynamic=True
    ):
        r"""
        This testcase will quantize two consecutive Linear->Add(->relu) patterns as:
                 X
               /   \
        linear(X)   linear(X)
               \   /
                Add
                 |
           Optional(relu)
               /   \
        linear(X)   linear(X)
               \   /
                Add
                 |
           Optional(relu)
                 |
                 Y
        """

        def fake_quant(x):
            # to produce a float32 result as extra input
            qlib = torch.ops.quantized_decomposed
            x = qlib.quantize_per_tensor.default(x, 0.0166785, 42, 0, 255, torch.uint8)
            x = qlib.dequantize_per_tensor.default(
                x, 0.0166785, 42, 0, 255, torch.uint8
            )
            return x

        class M(torch.nn.Module):
            def __init__(
                self,
                add_fn,
                use_relu,
                fake_quant_before_extra_input,
            ):
                super().__init__()
                self.linear1 = torch.nn.Linear(4, 4)
                self.linear2 = torch.nn.Linear(4, 4)
                self.add_fn = add_fn
                self.relu = torch.nn.ReLU()
                self.linear3 = torch.nn.Linear(4, 4)
                self.linear4 = torch.nn.Linear(4, 4)
                self.add_fn2 = add_fn
                self.relu2 = torch.nn.ReLU()
                self.use_relu = use_relu
                self.fake_quant_before_extra_input = fake_quant_before_extra_input

            def forward(self, x):
                x1 = self.linear1(x)
                x2 = self.linear2(x)
                if self.fake_quant_before_extra_input:
                    x2 = fake_quant(x2)
                tmp = self.add_fn(x1, x2)
                if self.use_relu:
                    tmp = self.relu(tmp)
                tmp1 = self.linear3(tmp)
                tmp2 = self.linear4(tmp)
                if self.fake_quant_before_extra_input:
                    tmp2 = fake_quant(tmp2)
                res = self.add_fn2(tmp1, tmp2)
                if self.use_relu:
                    res = self.relu2(res)
                return res

        add_fn_list = [
            lambda x, y: x + y,
            lambda x, y: y + x,
            lambda x, y: x.add_(y),
            lambda x, y: y.add_(x),
        ]
        fake_quant_x2_list = [False, True] if int8_mixed_bf16 else [False]
        cases = itertools.product(add_fn_list, fake_quant_x2_list)
        for add_fn, fq_x2 in cases:
            mod = M(add_fn, use_relu, fq_x2).eval()
            v = torch.randn((4, 4), dtype=torch.float32, requires_grad=False).add(1)

            def matcher_check_fn():
                # 1. Dequant-linear pattern matched in quantization weight prepack * 4
                self.assertEqual(
                    counters["inductor"]["qlinear_weight_prepack_matcher_count"], 4
                )
                # pattern = [dequant_per_tensor, (convert_dtype), dequant_per_channel, (convert_dtype), permute, addmm]
                nodes_per_match = 6 if int8_mixed_bf16 else 4
                self.assertEqual(
                    counters["inductor"]["qlinear_weight_prepack_matcher_nodes"],
                    4 * nodes_per_match,
                )
                # 2. Qlinear Binary Unary fusion in post-grad fusion pass * 2
                self.assertEqual(
                    counters["inductor"]["qlinear_binary_matcher_count"], 2
                )
                # Two linear-binary patterns are matched
                # matched patter1 = [qlinear, add, (convert dtype), (relu), quantize_per_tensor]
                # matched patter2 = [qlinear, add, (convert dtype), (relu)]
                # If add_fn is x.add_(y), x is bf16 and y is fp32, there is a to_bf16 node after binary
                to_bf16_after_binary = 2 * (add_fn == add_fn_list[2] and fq_x2)
                self.assertEqual(
                    counters["inductor"]["qlinear_binary_matcher_nodes"],
                    (4 if is_dynamic else 5) + 2 * use_relu + to_bf16_after_binary,
                )

            self._test_common(
                mod,
                (v,),
                matcher_check_fn,
                check_quantization=True,
                check_autocast=torch.bfloat16 if int8_mixed_bf16 else torch.float,
                is_qat=is_qat,
                is_dynamic=is_dynamic,
            )
            if torch._inductor.config.cpp_wrapper:
                # For CPP wrapper
                self._test_code_common(
                    mod,
                    (v,),
                    [
                        "aoti_torch_cpu__qlinear_pointwise_tensor",
                        "aoti_torch_cpu__qlinear_pointwise_binary_tensor",
                    ],
                    [],
                    check_quantization=True,
                    num_include_ops=[2, 2],
                )
            else:
                # For python wrapper
                self._test_code_common(
                    mod,
                    (v,),
                    [
                        "torch.ops.onednn.qlinear_pointwise.tensor",
                        "torch.ops.onednn.qlinear_pointwise.binary",
                    ],
                    [],
                    check_quantization=True,
                    num_include_ops=[2, 2],
                )

    @skipIfNoDynamoSupport
    @skipIfNoONEDNN
    @parametrize("use_relu", [True, False])
    @parametrize("is_qat", [True, False])
    @parametrize("is_dynamic", [True, False])
    def test_qlinear_add_cpu(self, use_relu, is_qat, is_dynamic):
        self._qlinear_add_cpu_test_helper(
            use_relu=use_relu, is_qat=is_qat, is_dynamic=is_dynamic
        )

    @skipIfNoDynamoSupport
    @skipIfNoONEDNNBF16
    @skipIfNoONEDNN
    @parametrize("use_relu", [True, False])
    @parametrize("is_qat", [True, False])
    @parametrize("is_dynamic", [True, False])
    def test_qlinear_add_int8_mixed_bf16(self, use_relu, is_qat, is_dynamic):
        self._qlinear_add_cpu_test_helper(
            int8_mixed_bf16=True,
            use_relu=use_relu,
            is_qat=is_qat,
            is_dynamic=is_dynamic,
        )

    def _qlinear_dequant_promotion_cpu_test_helper(
        self,
        inputs,
        int8_mixed_bf16=False,
        is_dynamic=False,
        matcher_check_fn=None,
    ):
        class M(torch.nn.Module):
            def __init__(
                self,
                **kwargs,
            ):
                super().__init__()
                self.linear1 = torch.nn.Linear(4, 4)
                self.linear2 = torch.nn.Linear(4, 4)
                self.linear3 = torch.nn.Linear(4, 4)

            def forward(self, x):
                temp = self.linear1(x)
                temp = self.linear2(temp) + self.linear3(temp)
                return temp

        mod = M().eval()

        def default_matcher_check_fn():
            # 1. Dequant pattern matcher for dequant promotion * 1
            self.assertEqual(counters["inductor"]["dequant_promotion_matcher_count"], 1)
            # 2. dequant-linear pattern matched in quantization weight prepack * 3
            self.assertEqual(
                counters["inductor"]["qlinear_weight_prepack_matcher_count"], 3
            )
            # 3. QLinear Unary fusion in post-grad fusion pass * 1
            self.assertEqual(counters["inductor"]["qlinear_unary_matcher_count"], 1)

        self._test_common(
            mod,
            inputs,
            matcher_check_fn=(
                matcher_check_fn
                if matcher_check_fn is not None
                else default_matcher_check_fn
            ),
            check_autocast=torch.bfloat16 if int8_mixed_bf16 else torch.float,
            check_quantization=True,
            is_dynamic=is_dynamic,
        )

    @skipIfNoDynamoSupport
    @skipIfNoONEDNN
    def test_qlinear_dequant_promotion_cpu(self):
        r"""
        This testcase test if dequant node before linear is promoted correctly:
                  X
                  |
               Linear1(X)
                /   \
        Linear2(X)   Linear3(X)
                \   /
                 Add
                  |
                  Y
        """
        self._qlinear_dequant_promotion_cpu_test_helper((torch.randn((2, 4)),))

    @skipIfNoDynamoSupport
    @skipIfNoONEDNNBF16
    @skipIfNoONEDNN
    def test_qlinear_dequant_promotion_int8_mixed_bf16(self):
        r"""
        Test with int8_mixed_bf16 quantization.
        This testcase test if dequant node before linear is promoted correctly:
                  X
                  |
               Linear1(X)
                /   \
        Linear2(X)   Linear3(X)
                \   /
                 Add
                  |
                  Y
        """
        self._qlinear_dequant_promotion_cpu_test_helper(
            (torch.randn((2, 4)),), int8_mixed_bf16=True
        )

    @skipIfNoDynamoSupport
    @skipIfNoONEDNN
    def test_qlinear_dequant_promotion_cpu_input_dim_exceeds_2(self):
        r"""
        This testcase test if dequant node before linear is promoted correctly:
                  X
                  |
               Linear1(X)
                /   \
        Linear2(X)   Linear3(X)
                \   /
                 Add
                  |
                  Y
        """
        self._qlinear_dequant_promotion_cpu_test_helper((torch.randn((2, 3, 4)),))

    @skipIfNoDynamoSupport
    @skipIfNoONEDNNBF16
    @skipIfNoONEDNN
    def test_qlinear_dequant_promotion_int8_mixed_bf16_input_dim_exceeds_2(self):
        r"""
        Test with int8_mixed_bf16 quantization.
        This testcase test if dequant node before linear is promoted correctly:
                  X
                  |
               Linear1(X)
                /   \
        Linear2(X)   Linear3(X)
                \   /
                 Add
                  |
                  Y
        """
        self._qlinear_dequant_promotion_cpu_test_helper(
            (torch.randn((2, 3, 4)),), int8_mixed_bf16=True
        )

    @skipIfNoDynamoSupport
    @skipIfNoONEDNN
    def test_qlinear_dequant_promotion_dynamic_cpu(self):
        r"""
        This testcase test if dequant node before linear is promoted correctly:
                  X
                  |
               Linear1(X)
                /   \
        Linear2(X)   Linear3(X)
                \   /
                 Add
                  |
                  Y
        """

        def matcher_check_fn():
            # 1. Dequant pattern matcher for dequant promotion * 1
            self.assertEqual(counters["inductor"]["dequant_promotion_matcher_count"], 1)
            # 2. dequant-linear pattern matched in quantization weight prepack * 3
            self.assertEqual(
                counters["inductor"]["qlinear_weight_prepack_matcher_count"], 3
            )

        self._qlinear_dequant_promotion_cpu_test_helper(
            (torch.randn((2, 4)),),
            matcher_check_fn=matcher_check_fn,
            is_dynamic=True,
        )

    @skipIfNoDynamoSupport
    @skipIfNoONEDNN
    def test_qlinear_mul_cpu(self):
        r"""
        This testcase will quantize a Linear->Mul pattern.
        """

        class M(torch.nn.Module):
            def __init__(self, use_bias):
                super().__init__()
                self.linear = torch.nn.Linear(4, 5, use_bias)

            def forward(self, x1, x2):
                return torch.mul(self.linear(x1), x2)

        bias_list = [True, False]
        for bias in bias_list:
            mod = M(bias).eval()
            x1 = torch.randn((2, 4))
            x2 = torch.randn((2, 5))

            def matcher_check_fn():
                self.assertEqual(
                    counters["inductor"]["qlinear_weight_prepack_matcher_count"], 1
                )

            self._test_common(
                mod,
                (x1, x2),
                matcher_check_fn,
                check_quantization=True,
            )

    @skipIfNoDynamoSupport
    def test_qmaxpool2d(self):
        r"""
        This testcase will quantize Conv2d->ReLU->MaxPool2d pattern.
        """

        class M(torch.nn.Module):
            def __init__(
                self,
                kwargs,
            ):
                super().__init__()
                self.conv = torch.nn.Conv2d(
                    3, 64, 7, bias=True, stride=2, padding=3, dilation=1
                )
                self.relu = torch.nn.ReLU()
                self.maxpool = torch.nn.MaxPool2d(3, **kwargs)

            def forward(self, x):
                return self.maxpool(self.relu(self.conv(x)))

        kwargs_list = [
            {"stride": 2},
            {"stride": 2, "padding": 1},
            {"stride": 2, "padding": 1, "dilation": 1},
            {"stride": 2, "padding": 1, "dilation": 1, "ceil_mode": False},
        ]
        for kwargs in kwargs_list:
            mod = M(kwargs).eval()
            v = torch.randn((1, 3, 8, 8), dtype=torch.float32, requires_grad=False).add(
                1
            )

            def matcher_check_fn():
                self.assertEqual(counters["inductor"]["qmaxpool2d_matcher_count"], 1)
                self.assertEqual(
                    counters["inductor"]["qconv2d_weight_prepack_matcher_count"], 1
                )
                self.assertEqual(counters["inductor"]["qconv2d_unary_matcher_count"], 1)

            self._test_common(
                mod,
                (v,),
                matcher_check_fn,
                check_quantization=True,
            )

    @skipIfNoDynamoSupport
    def test_qflatten(self):
        r"""
        This testcase will quantize Conv2d->AdaptiveAvgPool2d->flatten->cat pattern.
        """

        class M(torch.nn.Module):
            def __init__(
                self,
            ):
                super().__init__()
                self.conv = torch.nn.Conv2d(
                    3, 64, 7, bias=True, stride=2, padding=3, dilation=1
                )
                self.relu = torch.nn.ReLU()
                self.adaptive_avg_pool2d = torch.nn.AdaptiveAvgPool2d((1, 1))

            def forward(self, x):
                return torch.cat(
                    [
                        torch.flatten(
                            self.adaptive_avg_pool2d(self.relu(self.conv(x))), 1
                        )
                    ]
                )

        mod = M().eval()
        v = torch.randn((1, 3, 8, 8), dtype=torch.float32, requires_grad=False).add(1)

        def matcher_check_fn():
            self.assertEqual(counters["inductor"]["qreshape_matcher_count"], 1)

        self._test_common(
            mod,
            (v,),
            matcher_check_fn,
            check_quantization=True,
        )

    @skipIfNoDynamoSupport
    def test_qcat(self):
        r"""
        This testcase will quantize cat based pattern:
                X
             /     \
        Conv1(X)  Pow(x)
            \        \
             \     Conv2(X)
              \    /
               Cat
                |
                Y
        """

        class M(torch.nn.Module):
            def __init__(
                self,
            ):
                super().__init__()
                self.conv = torch.nn.Conv2d(
                    3, 64, 7, bias=True, stride=2, padding=3, dilation=1
                )
                self.conv2 = torch.nn.Conv2d(
                    3, 64, 7, bias=True, stride=2, padding=3, dilation=1
                )

            def forward(self, x):
                temp1 = self.conv(x)
                temp2 = self.conv2(torch.pow(x, 2))
                return torch.cat((temp1, temp2), 1)

        mod = M().eval()
        v = torch.randn((1, 3, 8, 8), dtype=torch.float32, requires_grad=False).add(1)

        def matcher_check_fn():
            self.assertEqual(counters["inductor"]["qcat_matcher_count"], 1)
            self.assertEqual(
                counters["inductor"]["qconv2d_weight_prepack_matcher_count"], 2
            )
            self.assertEqual(counters["inductor"]["qconv2d_unary_matcher_count"], 2)

        self._test_common(
            mod,
            (v,),
            matcher_check_fn,
            check_quantization=True,
        )

    # https://github.com/pytorch/pytorch/issues/99841.
    def test_hardtanh_pattern_fallback(self):
        class Model(torch.nn.Module):
            def __init__(self) -> None:
                super().__init__()
                self.conv_transpose = torch.nn.ConvTranspose2d(
                    in_channels=3, out_channels=32, kernel_size=3, stride=1, padding=1
                )

            def forward(self, x, min_value, max_value):
                conv_transpose_output = self.conv_transpose(x)
                clamp_min_output = torch.clamp_min(conv_transpose_output, min_value)
                clamp_max_output = torch.clamp_max(clamp_min_output, max_value)
                return clamp_max_output

        # check works for min_value > max_value.
        min_values = [3, torch.randn(1, 32, 28, 28)]
        max_values = [0, torch.randn(1, 32, 28, 28)]
        v = torch.randn(1, 3, 28, 28)

        def matcher_check_fn():
            self.assertEqual(
                counters["inductor"]["mkldnn_unary_fusion_matcher_nodes"], 3
            )
            self.assertEqual(
                counters["inductor"]["mkldnn_conv_weight_pack_matcher_count"], 1
            )

        for min_value, max_value in zip(min_values, max_values):
            mod = Model().eval()
            self._test_common(mod, (v, min_value, max_value), matcher_check_fn)

    def test_leaky_relu_pattern_fallback(self):
        class Model(torch.nn.Module):
            def __init__(self) -> None:
                super().__init__()
                self.conv = torch.nn.Conv2d(
                    in_channels=3, out_channels=32, kernel_size=3, stride=1, padding=1
                )

            def forward(self, x, negative_slope):
                conv_out = self.conv(x)
                return torch.where(conv_out > 0, conv_out, conv_out * negative_slope)

        negative_slopes = [0.1, torch.randn(1, 32, 28, 28)]

        def matcher_check_fn():
            self.assertEqual(
                counters["inductor"]["mkldnn_unary_fusion_matcher_nodes"], 4
            )
            self.assertEqual(
                counters["inductor"]["mkldnn_conv_weight_pack_matcher_count"], 1
            )

        with torch.no_grad():
            v = torch.randn(1, 3, 28, 28)
            for negative_slope in negative_slopes:
                mod = Model().eval()
                self._test_common(mod, (v, negative_slope), matcher_check_fn)

    # https://github.com/pytorch/pytorch/issues/99838.
    def test_conv2d_add_scalar(self):
        class Model(torch.nn.Module):
            def __init__(self) -> None:
                super().__init__()
                self.conv = torch.nn.Conv2d(
                    in_channels=3, out_channels=32, kernel_size=3, stride=1, padding=1
                )

            def forward(self, x):
                out_conv = self.conv(x)
                out = torch.add(out_conv, 1.0)
                return out

        def matcher_check_fn():
            self.assertEqual(counters["inductor"]["binary_folding"], 1)
            self.assertEqual(
                counters["inductor"]["mkldnn_conv_weight_pack_matcher_count"], 1
            )

        with torch.no_grad():
            mod = Model().eval()
            v = torch.randn(1, 3, 28, 28)
            self._test_common(mod, (v,), matcher_check_fn)

    def test_conv2d_binary_inplace_fusion_pass_cpu(
        self, include_ops=None, exclude_ops=None
    ):
        class Model_v1(torch.nn.Module):
            def __init__(self) -> None:
                super().__init__()
                self.conv = torch.nn.Conv2d(
                    in_channels=3, out_channels=32, kernel_size=3, stride=1, padding=1
                )

            def forward(self, x, other):
                conv_out = self.conv(x)
                return torch.add(conv_out, other.relu())

        class Model_v2(torch.nn.Module):
            def __init__(self) -> None:
                super().__init__()
                self.conv = torch.nn.Conv2d(
                    in_channels=3, out_channels=32, kernel_size=3, stride=1, padding=1
                )
                self.conv2 = torch.nn.Conv2d(
                    in_channels=32, out_channels=32, kernel_size=3, stride=1, padding=1
                )
                self.conv3 = torch.nn.Conv2d(
                    in_channels=32, out_channels=32, kernel_size=3, stride=1, padding=1
                )

            def forward(self, x, _):
                conv_out1 = self.conv(x)
                pow_out = torch.pow(conv_out1, 2)
                conv_out2 = self.conv2(pow_out)
                conv_out3 = self.conv3(conv_out2)
                res = torch.add(conv_out3, pow_out)
                return res

        input = torch.randn(1, 3, 28, 28).to(memory_format=torch.channels_last)
        others = [
            torch.randn(1, 32, 28, 28).to(memory_format=torch.channels_last),
            torch.randn(1, 32, 28, 28).to(memory_format=torch.channels_last),
        ]
        mod_v1 = Model_v1().to(memory_format=torch.channels_last).eval()
        mod_v2 = Model_v2().to(memory_format=torch.channels_last).eval()

        if include_ops is None:
            include_ops = ["mkldnn._convolution_pointwise_.binary"]
        if exclude_ops is None:
            exclude_ops = ["mkldnn._convolution_pointwise.binary"]

        for other, mod in zip(others, [mod_v1, mod_v2]):
            self._test_code_common(mod, (input, other), include_ops, exclude_ops)

    def test_conv2d_binary_inplace_fusion_failed_cpu(
        self, include_ops=None, exclude_ops=None
    ):
        # Written buffer is graph input, we can't fuse inplace.
        class Model_v1(torch.nn.Module):
            def __init__(self) -> None:
                super().__init__()
                self.conv = torch.nn.Conv2d(
                    in_channels=3, out_channels=32, kernel_size=3, stride=1, padding=1
                )

            def forward(self, x, other):
                conv_out = self.conv(x)
                return torch.add(conv_out, other)

        # Written buffer is an alias tensor, we can't fuse inplace.
        class Model_v2(torch.nn.Module):
            def __init__(self) -> None:
                super().__init__()
                self.conv = torch.nn.Conv2d(
                    in_channels=3, out_channels=32, kernel_size=3, stride=1, padding=1
                )

            def forward(self, x, other):
                conv_out = self.conv(x)
                return torch.add(conv_out, other[1:2, :, :, :]), other

        class Model_v3(torch.nn.Module):
            def __init__(self) -> None:
                super().__init__()
                self.conv = torch.nn.Conv2d(
                    in_channels=3, out_channels=32, kernel_size=3, stride=1, padding=1
                )
                self.conv2 = torch.nn.Conv2d(
                    in_channels=32, out_channels=32, kernel_size=3, stride=1, padding=1
                )

            def forward(self, x, _):
                pow_out = torch.pow(self.conv(x), 2)
                other2 = F.relu(pow_out)
                conv_out2 = self.conv2(pow_out)
                res = torch.add(conv_out2, pow_out)
                res = res + other2
                return res

        # Written buffer is an ReinterpretView, we can't fuse inplace.
        class Model_v4(torch.nn.Module):
            def __init__(self) -> None:
                super().__init__()
                self.conv = torch.nn.Conv2d(3, 32, 3, padding=1, bias=True)
                self.linear = torch.nn.Linear(32 * 28, 32 * 28)
                self.relu = torch.nn.ReLU()

            def forward(self, x, y):
                x = self.conv(self.relu(x))
                y = self.linear(y)
                y = torch.cat((y, y + 1), 1)
                y = torch.ops.aten.permute.default(y, [0, 2, 1]).reshape(1, 32, 28, 28)
                return x + y

        class Model_v5(torch.nn.Module):
            def __init__(self) -> None:
                super().__init__()
                self.conv = torch.nn.Conv2d(32, 32, 3, padding=1, bias=True)
                self.relu = torch.nn.ReLU()

            def forward(self, _, x):
                x1 = self.relu(x)
                return self.conv(x1) + x1

        input = torch.randn(1, 3, 28, 28).to(memory_format=torch.channels_last)
        others = [
            torch.randn(1, 32, 28, 28).to(memory_format=torch.channels_last),
            torch.randn(2, 32, 28, 28).to(memory_format=torch.channels_last),
            torch.randn(1, 32, 28, 28).to(memory_format=torch.channels_last),
            torch.randn(1, 14, 32 * 28),
            torch.randn(1, 32, 28, 28).to(memory_format=torch.channels_last),
        ]
        mod_v1 = Model_v1().to(memory_format=torch.channels_last).eval()
        mod_v2 = Model_v2().to(memory_format=torch.channels_last).eval()
        mod_v3 = Model_v3().to(memory_format=torch.channels_last).eval()
        mod_v4 = Model_v4().to(memory_format=torch.channels_last).eval()
        mod_v5 = Model_v5().to(memory_format=torch.channels_last).eval()

        if include_ops is None:
            include_ops = ["mkldnn._convolution_pointwise.binary"]
        if exclude_ops is None:
            exclude_ops = ["mkldnn._convolution_pointwise_.binary"]

        for other, mod in zip(others, [mod_v1, mod_v2, mod_v3, mod_v4, mod_v5]):
            self._test_code_common(mod, (input, other), include_ops, exclude_ops)

    def test_conv2d_binary_fusion_failed(self):
        # we don't support alpha !=1 case or other has different size with conv's output.
        class Model(torch.nn.Module):
            def __init__(self) -> None:
                super().__init__()
                self.conv = torch.nn.Conv2d(
                    in_channels=3, out_channels=32, kernel_size=3, stride=1, padding=1
                )

            def forward(self, x, other, alpha):
                conv_out = self.conv(x)
                return torch.add(conv_out, other, alpha=alpha)

        # https://github.com/pytorch/pytorch/issues/100802.
        # we can't do the fusion when add's inputs are same tensor.
        class Model2(torch.nn.Module):
            def __init__(self) -> None:
                super().__init__()
                self.conv = torch.nn.Conv2d(
                    in_channels=3, out_channels=16, kernel_size=3, stride=1, padding=1
                )

            def forward(self, x):
                out = self.conv(x)
                out = torch.add(out, out)
                return out

        # https://github.com/pytorch/pytorch/issues/101374.
        # we can't do the fusion when add's inputs are mixed dtype.
        class Model3(torch.nn.Module):
            def __init__(self) -> None:
                super().__init__()
                self.conv = torch.nn.Conv2d(
                    in_channels=3, out_channels=16, kernel_size=3, stride=1, padding=1
                )

            def forward(self, x):
                temp = self.conv(x)
                other = torch.ones(temp.shape, dtype=torch.double)
                out = torch.add(temp, other)
                return out

        input = torch.randn(1, 3, 28, 28).to(memory_format=torch.channels_last)
        others = [
            torch.randn(1, 32, 28, 28).to(memory_format=torch.channels_last),
            torch.randn(32, 28, 28),
        ]
        include_ops = ["mkldnn._convolution_pointwise"]
        exclude_ops = [
            "mkldnn._convolution_pointwise.binary",
            "mkldnn._convolution_pointwise_.binary",
        ]

        # case1
        for other, alpha in zip(others, [0.1, 1.0]):
            mod = Model().to(memory_format=torch.channels_last).eval()
            self._test_code_common(mod, (input, other, alpha), include_ops, exclude_ops)
        # case2:
        mod = Model2().to(memory_format=torch.channels_last).eval()
        self._test_code_common(mod, (input,), include_ops, exclude_ops)
        # case3:
        mod = Model3().to(memory_format=torch.channels_last).eval()
        self._test_code_common(mod, (input,), include_ops, exclude_ops)

    def test_reproduce_99842_issue(self):
        class Model(torch.nn.Module):
            def __init__(self) -> None:
                super().__init__()
                self.conv = torch.nn.Conv2d(3, 64, kernel_size=3, stride=1, padding=1)

            def forward(self, input_tensor):
                x = self.conv(input_tensor)
                x = F.relu(x + torch.ones(x.size()))
                return x

        input = torch.randn(1, 3, 14, 14)
        mod = Model().eval()
        include_ops = ["mkldnn._convolution_pointwise_.binary"]
        self._test_code_common(mod, (input,), include_ops, [])

    def test_reproduce_113440_issue_1(self):
        class Mod(torch.nn.Module):
            def __init__(
                self,
                add_fn,
                **kwargs,
            ):
                super().__init__()
                self.conv1 = torch.nn.Conv2d(3, 6, kernel_size=3, stride=1)
                self.conv2 = torch.nn.Conv2d(3, 6, kernel_size=3, stride=1)
                self.add_fn = add_fn
                self.relu = torch.nn.ReLU(inplace=True)
                self.conv3 = torch.nn.Conv2d(6, 6, kernel_size=3, stride=1)
                self.conv4 = torch.nn.Conv2d(6, 6, kernel_size=3, stride=1)
                self.add_fn2 = add_fn
                self.relu2 = torch.nn.ReLU(inplace=True)
                self.use_relu = True

            def forward(self, x):
                x1 = self.conv1(x)
                x2 = self.conv2(x)
                tmp = self.add_fn(x1, x2)
                if self.use_relu:
                    tmp = self.relu(tmp)
                tmp1 = self.conv3(tmp)
                tmp2 = self.conv4(tmp)
                res = self.add_fn2(tmp1, tmp2)
                if self.use_relu:
                    res = self.relu2(res)
                return res

        with torch.no_grad():
            example_inputs = (
                torch.randn((1, 3, 8, 8), dtype=torch.float32, requires_grad=False).add(
                    1
                ),
            )
            example_inputs[0].get_device()
            m = Mod(
                lambda x, y: x.add_(y),
            ).eval()
            om = torch.compile(m)
            om(*example_inputs)
            om(*example_inputs)

    def test_reproduce_113440_issue_2(self):
        class Mod(torch.nn.Module):
            def __init__(
                self,
                add_fn,
                **kwargs,
            ):
                super().__init__()
                self.conv1 = torch.nn.Conv2d(3, 6, kernel_size=3, stride=1)
                self.conv2 = torch.nn.Conv2d(3, 6, kernel_size=3, stride=1)
                self.add_fn = add_fn
                self.relu = torch.nn.ReLU(inplace=True)
                self.conv3 = torch.nn.Conv2d(6, 6, kernel_size=3, stride=1)
                self.conv4 = torch.nn.Conv2d(6, 6, kernel_size=3, stride=1)
                self.add_fn2 = add_fn
                self.relu2 = torch.nn.ReLU(inplace=True)

                self.conv5 = torch.nn.Conv2d(6, 6, kernel_size=3, stride=1)
                self.conv6 = torch.nn.Conv2d(6, 6, kernel_size=3, stride=1)
                self.conv7 = torch.nn.Conv2d(6, 6, kernel_size=1, stride=1)
                self.add_fn3 = add_fn
                self.relu3 = torch.nn.ReLU(inplace=True)

                self.use_relu = True

            def forward(self, x):
                x1 = self.conv1(x)
                x2 = self.conv2(x)
                tmp = self.add_fn(x1, x2)
                if self.use_relu:
                    tmp = self.relu(tmp)

                tmp1 = self.conv3(tmp)
                res = self.relu2(tmp1)

                return res

        with torch.no_grad():
            example_inputs = (
                torch.randn((1, 3, 8, 8), dtype=torch.float32, requires_grad=False).add(
                    1
                ),
            )
            m = Mod(
                lambda x, y: x.add_(y),
            ).eval()
            om = torch.compile(m)
            om(*example_inputs)
            om(*example_inputs)

    @torch._dynamo.config.patch("inline_inbuilt_nn_modules", True)
    def test_reproduce_121253_issue(self):
        class Mod(torch.nn.Module):
            def __init__(self, weight, bias, beta, alpha):
                super().__init__()
                self.weight = weight
                self.bias = bias
                self.beta = beta
                self.alpha = alpha

            def forward(self, x):
                return torch.addmm(
                    self.bias, x, self.weight, beta=self.beta, alpha=self.alpha
                )

        dtypes = [torch.float32]
        if torch.ops.mkldnn._is_mkldnn_bf16_supported():
            dtypes.append(torch.bfloat16)
        for dtype in dtypes:
            linear_op = (
                "mkl._mkl_linear"
                if dtype == torch.float32
                else "mkldnn._linear_pointwise"
            )
            for beta, alpha in zip([1.0, 0.1, 0.0], [1.0, 0.1, 1.0]):
                weight = torch.nn.Parameter(torch.randn(64, 64, dtype=dtype))
                bias = torch.nn.Parameter(torch.randn(64, dtype=dtype))
                mod = Mod(weight, bias, beta, alpha).to(dtype).eval()
                with torch.no_grad():
                    x = torch.randn(1, 64, dtype=dtype)
                    include_ops = []
                    exclude_ops = []
                    if (beta != 1.0 and beta != 0.0) or alpha != 1.0:
                        exclude_ops = [linear_op]
                    else:
                        include_ops = [linear_op]
                    self._test_code_common(mod, (x,), include_ops, exclude_ops)

    @skipIfNoDynamoSupport
    def test_woq_int8(self):
        class M(torch.nn.Module):
            def __init__(self, is_permute):
                super().__init__()
                self.is_permute = is_permute

            def forward(self, x, weight, scales):
                if self.is_permute:
                    weight = weight.t()
                    m = torch.mm(
                        x.reshape(-1, x.shape[-1]),
                        weight.to(x.dtype),
                    )
                    y = m * scales.to(m.dtype)
                    y = y.reshape(*x.shape[:-1], y.shape[-1])
                    return y
                else:
                    return (
                        torch.nn.functional.linear(x, weight.to(dtype=x.dtype)) * scales
                    )

        x_shape = (1, 1, 256)
        s_shape = 12
        x_strides = [
            (256, 256, 1),  # linear dispatching to mm
            (256, 32, 1),  # linear dispatching to bmm
        ]
        is_permutes = [False, True]
        for x_stride, is_permute in itertools.product(x_strides, is_permutes):
            mod = M(is_permute=is_permute).eval()
            x = torch.randn(x_shape, dtype=torch.bfloat16).as_strided(x_shape, x_stride)
            w_shape = (12, 256)
            w = torch.randint(-128, 127, w_shape, dtype=torch.int8)
            s = torch.randn(s_shape, dtype=torch.bfloat16)

            def matcher_check_fn():
                self.assertEqual(counters["inductor"]["woq_matcher_count"], 1)

            self._test_common(
                mod,
                (x, w, s),
                matcher_check_fn,
                check_quantization=False,
                atol=0.001,
                rtol=0.07,
            )


@dynamo_config.patch({"dynamic_shapes": True, "assume_static_by_default": False})
class TestDynamicPatternMatcher(TestPatternMatcherBase):
    _test_conv_unary_cpu_base = TestPatternMatcher._test_conv_unary_cpu_base
    test_conv2d_unary_dynamic_shapes = TestPatternMatcher.test_conv2d_unary_cpu
    test_conv3d_unary_dynamic_shapes = TestPatternMatcher.test_conv3d_unary_cpu
    _test_conv_binary_base = TestPatternMatcher._test_conv_binary_base
    test_conv2d_binary_dynamic_shapes = TestPatternMatcher.test_conv2d_binary
    test_conv3d_binary_dynamic_shapes = TestPatternMatcher.test_conv3d_binary
    test_linear_unary_dynamic_shapes = TestPatternMatcher.test_linear_unary
    test_linear_input_non_contiguous_3D_wo_bias_dynamic_shapes = (
        TestPatternMatcher.test_linear_input_non_contiguous_3D_wo_bias
    )

    def test_conv_transpose2d_dynamic_shapes(self):
        # We don't support conv_transpose2d for now.
        class M(torch.nn.Module):
            def __init__(self) -> None:
                super().__init__()
                self.conv_transpose2d = torch.nn.ConvTranspose2d(
                    3, 16, 3, stride=2, padding=1
                )

            def forward(self, x):
                return self.conv_transpose2d(x)

        x_shape = (1, 3, 28, 28)
        mod = M().eval()
        v = torch.randn(x_shape, dtype=torch.float32)

        def matcher_check_fn():
            return

        self._test_common(mod, (v,), matcher_check_fn)

    def test_multi_linear_share_same_input_dynamic(self):
        # llama pattern.
        class M(torch.nn.Module):
            def __init__(
                self,
            ):
                super().__init__()
                self.w1 = torch.nn.Linear(16, 16, bias=False)
                self.w2 = torch.nn.Linear(16, 16, bias=False)

            def forward(self, x):
                return F.silu(self.w1(x)) * F.relu(self.w2(x))

        dtypes = []
        if torch.ops.mkldnn._is_mkldnn_bf16_supported():
            dtypes.append(torch.bfloat16)
        if torch.ops.mkldnn._is_mkldnn_fp16_supported():
            dtypes.append(torch.float16)

        def matcher_check_fn():
            self.assertEqual(
                counters["inductor"]["mkldnn_unary_fusion_matcher_nodes"], 7
            )
            self.assertEqual(
                counters["inductor"]["mkldnn_unary_fusion_matcher_count"], 2
            )
            self.assertEqual(
                counters["inductor"]["mkldnn_reshape_linear_reshape_matcher_nodes"], 6
            )
            self.assertEqual(
                counters["inductor"]["mkldnn_reshape_linear_reshape_matcher_count"], 2
            )
            self.assertEqual(
                counters["inductor"]["mkldnn_linear_weight_pack_matcher_count"], 2
            )

        for dtype in dtypes:
            mod = M().to(dtype).eval()
            v = torch.randn(2, 4, 16).to(dtype)
            self._test_common(mod, (v,), matcher_check_fn, rtol=1e-2, atol=1e-2)

    def test_qconv2d_maxpool2d_linear_dynamic_cpu(self, include_ops=None):
        r"""
        This testcase will quantize a single Conv2d->Maxpool2d->Linear module
        with dynamic batch size input.
        """

        class M(torch.nn.Module):
            def __init__(
                self,
                **kwargs,
            ):
                super().__init__()
                self.conv = torch.nn.Conv2d(
                    3, 16, (2, 2), stride=(1, 1), padding=(1, 1)
                )
                self.relu = torch.nn.ReLU()
                self.maxpool2d = torch.nn.MaxPool2d(kernel_size=3, stride=2, padding=1)
                self.avgpool = torch.nn.AdaptiveAvgPool2d((1, 1))
                self.linear = torch.nn.Linear(16, 16)

            def forward(self, x):
                temp = self.relu(self.conv(x))
                temp = self.maxpool2d(temp)
                temp = self.avgpool(temp)
                temp = torch.flatten(temp, 1)
                return self.linear(temp)

        mod = M().eval()
        v = torch.randn((2, 3, 8, 8), dtype=torch.float32, requires_grad=False).add(1)
        if include_ops is None:
            include_ops = [
                "torch.ops.onednn.qconv2d_pointwise",
                "torch.ops.quantized.max_pool2d",
                "torch.ops.onednn.qlinear_pointwise",
            ]
        exclude_ops = []
        self._test_code_common(
            mod,
            (v,),
            include_ops,
            exclude_ops,
            check_quantization=True,
            check_dynamic=True,
        )

    @skipIfNoDynamoSupport
    @skipIfNoONEDNN
    def test_qat_bn_conv2d(self):
        r"""
        This testcase will quantize a single BN Conv2d module with qat flow.
        """

        class M(torch.nn.Module):
            def __init__(
                self,
            ):
                super().__init__()
                self.conv = torch.nn.Conv2d(3, 3, 3)
                self.bn1 = torch.nn.BatchNorm2d(3)
                self.bn2 = torch.nn.BatchNorm2d(3)

            def forward(self, x):
                x = self.conv(self.bn1(x))
                return self.bn2(x)

        mod = M().train()
        v = torch.randn((1, 3, 8, 8), dtype=torch.float32, requires_grad=True).add(1)

        def matcher_check_fn():
            self.assertEqual(
                counters["inductor"]["qconv2d_weight_prepack_matcher_count"], 1
            )

        self._test_common(
            mod,
            (v,),
            matcher_check_fn,
            check_quantization=True,
            is_qat=True,
        )

    @skipIfNoDynamoSupport
    @skipIfNoONEDNN
    def test_q_attention_block(self):
        class SelfAttnLikeModule(torch.nn.Module):
            def __init__(
                self,
                input_dim,
                transpose_for_score=False,
                num_attention_heads=None,
                attention_head_size=None,
            ) -> None:
                super().__init__()
                self.input_dim = input_dim
                self.q_proj = torch.nn.Linear(input_dim, input_dim, bias=False)
                self.k_proj = torch.nn.Linear(input_dim, input_dim, bias=False)
                self.v_proj = torch.nn.Linear(input_dim, input_dim, bias=False)
                self.softmax = torch.nn.Softmax(dim=-1)
                self.transpose_for_score = transpose_for_score
                if self.transpose_for_score:
                    assert num_attention_heads is not None
                    assert attention_head_size is not None
                    self.num_attention_heads = num_attention_heads
                    self.attention_head_size = attention_head_size

            def transpose_for_scores(self, x: torch.Tensor) -> torch.Tensor:
                new_x_shape = x.size()[:-1] + (
                    self.num_attention_heads,
                    self.attention_head_size,
                )
                x = x.view(new_x_shape)
                return x.permute(0, 2, 1, 3)

            def forward(self, x):
                q = self.q_proj(x)
                k = self.k_proj(x)
                v = self.v_proj(x)
                if self.transpose_for_score:
                    q = self.transpose_for_scores(q)
                    k = self.transpose_for_scores(k)
                    v = self.transpose_for_scores(v)
                scores = torch.matmul(q, k.transpose(-1, -2)) / (self.input_dim**0.5)
                attention = self.softmax(scores)
                weighted = torch.matmul(attention, v)
                return weighted

        for annotate_matmul in [False, True]:
            mod = SelfAttnLikeModule(
                input_dim=64 * 16,
                transpose_for_score=True,
                num_attention_heads=16,
                attention_head_size=64,
            ).eval()
            v = torch.randn(2, 384, 1024)

            def matcher_check_fn():
                self.assertEqual(
                    counters["inductor"]["qlinear_weight_prepack_matcher_count"], 3
                )
                self.assertEqual(
                    counters["inductor"]["qlinear_unary_matcher_count"],
                    3 if annotate_matmul else 0,
                )

            quantizer = X86InductorQuantizer()
            quantizer.set_global(xiq.get_default_x86_inductor_quantization_config())
            if annotate_matmul:
                quantizer.set_function_type_qconfig(
                    torch.matmul, quantizer.get_global_quantization_config()
                )

            self._test_common(
                mod,
                (v,),
                matcher_check_fn,
                check_quantization=True,
                quantizer=quantizer,
            )


instantiate_parametrized_tests(TestPatternMatcher)

if __name__ == "__main__":
    if IS_LINUX and HAS_CPU and torch.backends.mkldnn.is_available():
        run_tests()<|MERGE_RESOLUTION|>--- conflicted
+++ resolved
@@ -856,10 +856,7 @@
             metrics.reset()
             mod = M(binary_fn, input_shape[-1], out_feature, bias).eval()
             v = torch.randn(input_shape)
-<<<<<<< HEAD
             other = torch.randn(other_shape).to(dtype)
-=======
-            other = torch.randn(input_shape[:-1] + [1]).to(dtype)
 
             def matcher_check_fn():
                 self.assertEqual(
@@ -883,7 +880,6 @@
                     counters["inductor"]["mkldnn_linear_weight_pack_matcher_nodes"], 1
                 )
 
->>>>>>> 82bbb6e4
             self._test_common(
                 mod,
                 (
