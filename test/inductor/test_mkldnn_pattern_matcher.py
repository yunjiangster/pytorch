# Owner(s): ["oncall: cpu inductor"]
import contextlib
import copy
import itertools
import unittest

import torch
import torch.ao.quantization.quantizer.x86_inductor_quantizer as xiq
from torch._dynamo import config as dynamo_config
from torch._dynamo.utils import counters
from torch._inductor import config, metrics
from torch._inductor.test_case import run_tests, TestCase
from torch._inductor.utils import run_and_get_code
from torch.ao.quantization.quantizer.x86_inductor_quantizer import X86InductorQuantizer
from torch.nn import functional as F
from torch.testing._internal.common_quantization import (
    _generate_qdq_quantized_model,
    skipIfNoDynamoSupport,
    skipIfNoONEDNN,
    skipIfNoONEDNNBF16,
)
from torch.testing._internal.common_utils import (
    instantiate_parametrized_tests,
    IS_LINUX,
    parametrize,
    skipIfRocm,
    TEST_MKL,
)
from torch.testing._internal.inductor_utils import _check_has_dynamic_shape, HAS_CPU


# The dict value is match_nodes(computation_op+unary_op)

unary_list = {
    torch.nn.ReLU(): 2,
    torch.nn.Sigmoid(): 2,
    torch.nn.Tanh(): 2,
    torch.nn.Hardswish(): 6,
    torch.nn.LeakyReLU(0.1, inplace=False): 4,
    # Use floats for min/max, otherwise they can get converted to symints
    torch.nn.Hardtanh(min_val=-0.5, max_val=4.0, inplace=False): 3,
    torch.nn.Hardtanh(min_val=-0.5, max_val=float("inf"), inplace=False): 3,
    torch.nn.GELU(approximate="none"): 6,
    torch.nn.GELU(approximate="tanh"): 10,
    torch.nn.ReLU6(): 3,
    torch.nn.SiLU(): 3,
    torch.nn.Hardsigmoid(): 5,
}

non_decomposed_unary_list = [
    torch.nn.ReLU,
    torch.nn.Sigmoid,
    torch.nn.Tanh,
]

# The dict value is (match_count, match_nodes, inplace)
binary_list = {
    lambda x, y: torch.add(x, y): (1, 2, False),  # call_function
    lambda x, y: torch.add(y, x): (1, 2, False),  # call_function
    lambda x, y: x.add(y): (1, 2, False),  # call_method
    lambda x, y: x.add_(y): (1, 2, True),  # call_method
    lambda x, y: torch.sub(x, y): (1, 2, False),  # call_function
    lambda x, y: x.sub(y): (1, 2, False),  # call_method
    lambda x, y: x.sub_(y): (1, 2, True),  # call_method
}

quantization_add_fn_list = [
    lambda x, y: torch.add(x, y),
    lambda x, y: x.add(y),
]

quantization_inplace_add_fn_list = [
    lambda x, y: x.add_(y),
]


def get_default_quantizer(is_qat, is_dynamic):
    quantizer = X86InductorQuantizer()
    quantizer.set_global(
        xiq.get_default_x86_inductor_quantization_config(
            is_qat=is_qat, is_dynamic=is_dynamic
        )
    )
    return quantizer


def cal_conv_generated_kernel_number(mod, input, dtype):
    # this function is to decide how many kernels are generated
    # while testing conv2d/3d/deconv2d
    # the assumption is:
    #   (1) There will be a to_dtype kernel for input for lp
    #   (2) inductor always use channe_last format, there will
    #       be a to_channel_last format for input
    #   (3) to_dtype and to_channel_last for input can be fused
    #   (4) inductor always get channel last format from mkldnn_conv_pointwise(binary),
    #       and force the output to have same stride with eager.
    #       So there will be a to_contiguous for output if eager output is contiguouse
    mod = copy.deepcopy(mod)
    input = input.clone()
    if dtype == torch.float32:
        maybe_autocast = contextlib.nullcontext()
    else:
        maybe_autocast = torch.cpu.amp.autocast(dtype=dtype)
    with torch.no_grad(), maybe_autocast:
        output = mod(input)
    input_kernel, output_kernel = 0, 0
    if (
        input.is_contiguous(memory_format=torch.contiguous_format)
        or dtype != torch.float32
    ):
        input_kernel = 1
    if output.is_contiguous(memory_format=torch.contiguous_format):
        output_kernel = 1
    return input_kernel + output_kernel


# The pattern match for this is kind of broken.  I'll cc the
# person who wrote this test/match on the diff to see if they can help me fix it.
@torch._dynamo.config.patch(specialize_float=True)
@config.patch({"freezing": True})
class TestPatternMatcherBase(TestCase):
    def _check_unary_is_decomposed(self, unary_fn):
        return not any(
            isinstance(unary_fn, fn)
            for fn in [torch.nn.ReLU, torch.nn.Sigmoid, torch.nn.Tanh]
        )

    def _clone_inputs(self, inputs):
        def clone(x):
            if not isinstance(x, torch.Tensor):
                return x
            return x.clone()

        return tuple(clone(x) for x in inputs)

    def _test_common(
        self,
        mod,
        inputs,
        matcher_count=None,
        matcher_nodes=None,
        atol=1e-5,
        rtol=1.3e-6,
        check_autocast=torch.float32,
        check_quantization=False,
        is_qat=False,
        matcher_check_fn=None,
        dtype=None,
        is_dynamic=False,
        quantizer=None,
    ):
        counters.clear()
        torch._dynamo.reset()
        assert matcher_check_fn is not None or (
            matcher_count is not None and matcher_nodes is not None
        )
        if (
            check_autocast == torch.bfloat16
            and torch.ops.mkldnn._is_mkldnn_bf16_supported()
        ):
            maybe_autocast = torch.cpu.amp.autocast(dtype=torch.bfloat16)
            atol, rtol = 1e-2, 1e-2
        elif (
            check_autocast == torch.float16
            and torch.ops.mkldnn._is_mkldnn_fp16_supported()
        ):
            maybe_autocast = torch.cpu.amp.autocast(dtype=torch.float16)
            atol, rtol = 1e-2, 1e-2
        else:
            assert check_autocast == torch.float32
            maybe_autocast = contextlib.nullcontext()

        if check_quantization:
            convert_model = _generate_qdq_quantized_model(
                mod, inputs, is_qat, is_dynamic, quantizer
            )
            with torch.no_grad(), maybe_autocast:
                _ = torch.compile(convert_model)(*inputs)
                if matcher_count is not None:
                    self.assertEqual(
                        counters["inductor"]["pattern_matcher_count"], matcher_count
                    )
                if matcher_nodes is not None:
                    self.assertEqual(
                        counters["inductor"]["pattern_matcher_nodes"],
                        matcher_nodes,
                    )
                if matcher_check_fn is not None:
                    matcher_check_fn()
        else:
            with torch.no_grad(), maybe_autocast:
                clone_inputs = self._clone_inputs(inputs)
                expected = mod(*inputs)
                actual = torch.compile(mod)(*clone_inputs)
                torch.testing.assert_close(actual, expected, atol=atol, rtol=rtol)
                if matcher_count is not None:
                    self.assertEqual(
                        counters["inductor"]["pattern_matcher_count"], matcher_count
                    )
                if matcher_nodes is not None:
                    self.assertEqual(
                        counters["inductor"]["pattern_matcher_nodes"],
                        matcher_nodes,
                    )
                if matcher_check_fn is not None:
                    matcher_check_fn()

    def _test_code_common(
        self,
        mod,
        inputs,
        include_ops,
        exclude_ops,
        atol=1e-5,
        rtol=1.3e-6,
        check_quantization=False,
        check_dynamic=None,
        num_include_ops=None,
        quantizer=None,
    ):
        with torch.no_grad():
            clone_inputs = self._clone_inputs(inputs)
            if check_quantization:
                mod = _generate_qdq_quantized_model(mod, inputs, quantizer=quantizer)
            expected = mod(*inputs)
            actual, (source_code,) = run_and_get_code(
                torch.compile(mod, fullgraph=True, dynamic=check_dynamic),
                *clone_inputs,
            )
            for op in include_ops:
                self.assertIn(op, source_code)
            if num_include_ops is not None:
                assert len(include_ops) == len(num_include_ops)
                for i in range(len(include_ops)):
                    self.assertEqual(
                        source_code.count(include_ops[i]), num_include_ops[i]
                    )
            for op in exclude_ops:
                self.assertNotIn(op, source_code)
            if check_dynamic is not None:
                _check_has_dynamic_shape(self, source_code)
            if not check_quantization:
                # Skip due to reduce range setting for Quantization on preCI system.
                torch.testing.assert_close(actual, expected, atol=atol, rtol=rtol)


class TestPatternMatcher(TestPatternMatcherBase):
    def _test_conv_unary_cpu_base(self, dim=4):
        assert dim == 4 or dim == 5

        class M(torch.nn.Module):
            def __init__(
                self,
                unary_fn,
                **kwargs,
            ):
                super().__init__()
                if dim == 4:
                    self.conv = torch.nn.Conv2d(3, 16, kernel_size=3, stride=1)
                else:
                    self.conv = torch.nn.Conv3d(3, 16, kernel_size=3, stride=1)
                self.unary_fn = unary_fn

            def forward(self, x):
                x = self.conv(x)
                return self.unary_fn(x)

        dtypes = [
            torch.float,
        ]
        if torch.ops.mkldnn._is_mkldnn_bf16_supported():
            dtypes.append(torch.bfloat16)
        if torch.ops.mkldnn._is_mkldnn_fp16_supported():
            dtypes.append(torch.float16)
        cl_format = torch.channels_last if dim == 4 else torch.channels_last_3d
        options = itertools.product(
            unary_list.keys(),
            [torch.contiguous_format, cl_format],
            dtypes,
        )

        for (
            unary_fn,
            memory_format,
            dtype,
        ) in options:
            metrics.reset()
            if dim == 4:
                x_shape = (1, 3, 56, 56)
            else:
                x_shape = (1, 3, 20, 56, 56)
            mod = M(unary_fn).to(memory_format=memory_format).eval()

            v = (
                torch.randn(x_shape, dtype=torch.float32)
                .add(1)
                .to(memory_format=memory_format)
            )
            # Add 1 for weight packing pass.
            match_nodes = unary_list[unary_fn] + 1
            if dtype in (
                torch.float16,
                torch.bfloat16,
            ) and self._check_unary_is_decomposed(unary_fn):
                # Has extra dtype conversion nodes for autocast.
                match_nodes += 2
            self._test_common(mod, (v,), 2, match_nodes, check_autocast=dtype)
            generated_kernel_count = cal_conv_generated_kernel_number(mod, v, dtype)
            self.assertEqual(metrics.generated_kernel_count, generated_kernel_count)

    @skipIfNoDynamoSupport
    @skipIfNoONEDNN
    @skipIfRocm
    def test_conv2d_unary_cpu(self):
        self._test_conv_unary_cpu_base(dim=4)

    @skipIfNoDynamoSupport
    @skipIfNoONEDNN
    @skipIfRocm
    def test_conv3d_unary_cpu(self):
        self._test_conv_unary_cpu_base(dim=5)

    def test_linear_unary(self):
        class M(torch.nn.Module):
            def __init__(
                self,
                unary_fn,
                in_features,
                out_features,
                bias,
                **kwargs,
            ):
                super().__init__()
                self.linear = torch.nn.Linear(
                    in_features,
                    out_features,
                    bias,
                    **kwargs,
                )
                self.unary_fn = unary_fn

            def forward(self, x):
                x = self.linear(x)
                return self.unary_fn(x)

        dtypes = []
        if torch.ops.mkldnn._is_mkldnn_bf16_supported():
            dtypes.append(torch.bfloat16)
        if torch.ops.mkldnn._is_mkldnn_fp16_supported():
            dtypes.append(torch.float16)
        options = itertools.product(unary_list, [True, False], dtypes)
        for unary_fn, bias, dtype in options:
            metrics.reset()
            mod = M(unary_fn, 10, 30, bias=bias).eval()
            # only fuse for linear when the dtype is bf16
            mod = mod
            v = torch.randn(2, 10)
            # packing pass + unary fusion.
            matcher_count = 2
            # Add 1 for weight packing pass.
            matcher_nodes = unary_list[unary_fn] + 1
            if self._check_unary_is_decomposed(unary_fn):
                # Has extra dtype conversion nodes for autocast.
                matcher_nodes += 2
            self._test_common(
                mod, (v,), matcher_count, matcher_nodes, check_autocast=dtype
            )
            # only generated 1 kernel for "to"
            self.assertEqual(metrics.generated_kernel_count, 1)

    @unittest.skipIf(not TEST_MKL, "Test requires MKL")
    def test_linear_fp32(self):
        class M(torch.nn.Module):
            def __init__(self, bias):
                super().__init__()
                self.linear = torch.nn.Linear(10, 30, bias)

            def forward(self, x):
                return self.linear(x)

        for bias in [True, False]:
            mod = M(bias=bias).eval()
            v = torch.randn(2, 10)
            # packing pass.
            matcher_count = 1
            matcher_nodes = 1
            self._test_common(mod, (v,), matcher_count, matcher_nodes)

    @unittest.skipIf(not TEST_MKL, "Test requires MKL")
    def test_linear_input_non_contiguous_3D_wo_bias(self):
        # Activation is 3D, non-contiguous and without Bias
        class M(torch.nn.Module):
            def __init__(self):
                super().__init__()
                self.linear = torch.nn.Linear(4096, 1024, bias=False)

            def forward(self, x):
                x = torch.ops.aten.permute.default(x, [0, 2, 1, 3])
                x = torch.ops.aten.reshape.default(x, [4, 1, 4096])
                return self.linear(x)

        mod = M().eval()
        v = torch.randn(4, 32, 1, 128)

        dtypes = [torch.float]
        if torch.ops.mkldnn._is_mkldnn_bf16_supported():
            dtypes.append(torch.bfloat16)
        if torch.ops.mkldnn._is_mkldnn_fp16_supported():
            dtypes.append(torch.float16)

        for dtype in dtypes:
            torch._dynamo.reset()
            autocast_enabled = (
                True if dtype in [torch.bfloat16, torch.float16] else False
            )
            with torch.no_grad(), torch.autocast(
                device_type="cpu", enabled=autocast_enabled, dtype=dtype
            ):
                expected = mod(v)
                actual, (source_code,) = run_and_get_code(
                    torch.compile(mod, fullgraph=True),
                    v,
                )
                self.assertIn(
                    "torch.ops.mkldnn._linear_pointwise.default"
                    if autocast_enabled
                    else "torch.ops.mkl._mkl_linear.default",
                    source_code,
                )
                torch.testing.assert_close(actual, expected, atol=1e-2, rtol=1e-2)

    def test_linear_add_bias(self):
        class M(torch.nn.Module):
            def __init__(self, dtype, unary_fn, cast_bias):
                super().__init__()
                self.linear1 = torch.nn.Linear(10, 64, bias=False)
                self.bias1 = torch.randn(64)
                self.linear2 = torch.nn.Linear(10, 64, bias=False)
                self.bias2 = torch.randn(64)
                if cast_bias:
                    self.bias1 = self.bias1.to(dtype=dtype)
                    self.bias2 = self.bias2.to(dtype=dtype)
                self.unary_fn = unary_fn

            def forward(self, x):
                a = self.linear1(x) + self.bias1
                b = self.linear2(x) + self.bias2
                return self.unary_fn(a), self.unary_fn(b)

        dtypes = []
        if torch.ops.mkldnn._is_mkldnn_bf16_supported():
            dtypes.append(torch.bfloat16)
        if torch.ops.mkldnn._is_mkldnn_fp16_supported():
            dtypes.append(torch.float16)
        options = itertools.product(unary_list, dtypes)
        for unary_fn, dtype in options:
            metrics.reset()
            fold_mod = M(dtype, unary_fn, cast_bias=True).eval()
            v = torch.randn(2, 10)
            matcher_count = 3
            # Add 1 for weight packing pass, add 2 for bias folding pass per linear.
            matcher_nodes = unary_list[unary_fn] + 3
            if self._check_unary_is_decomposed(unary_fn):
                # Has extra dtype conversion nodes for autocast.
                matcher_nodes += 2
            # we have 2 linears, so we double the matcher_count/nodes
            self._test_common(
                fold_mod,
                (v,),
                matcher_count * 2,
                matcher_nodes * 2,
                check_autocast=dtype,
            )
            self.assertEqual(metrics.generated_kernel_count, 1)
            # we won't fold the bias if bias is not same dtype with weight
            # https://github.com/pytorch/pytorch/pull/129138
            metrics.reset()
            mod = M(dtype, unary_fn, cast_bias=False).eval()
            self._test_common(mod, (v,), 2, 2, check_autocast=dtype)
            # 1 kernel for "to_lowp", 2 kernels for unary ops
            self.assertEqual(metrics.generated_kernel_count, 3)

    def _test_conv_transpose_unary_base(self, dim=4):
        assert dim == 4 or dim == 5

        class M(torch.nn.Module):
            def __init__(
                self,
                unary_fn,
                **kwargs,
            ):
                super().__init__()
                if dim == 4:
                    self.conv_transpose = torch.nn.ConvTranspose2d(
                        3, 16, 3, stride=2, padding=1
                    )
                else:
                    self.conv_transpose = torch.nn.ConvTranspose3d(
                        3, 16, 3, stride=2, padding=1
                    )
                self.unary_fn = unary_fn

            def forward(self, x):
                x = self.conv_transpose(x)
                return self.unary_fn(x)

        dtypes = [
            torch.float,
        ]
        if torch.ops.mkldnn._is_mkldnn_bf16_supported():
            dtypes.append(torch.bfloat16)
        if torch.ops.mkldnn._is_mkldnn_fp16_supported():
            dtypes.append(torch.float16)

        cl_format = torch.channels_last if dim == 4 else torch.channels_last_3d
        options = itertools.product(
            unary_list,
            [torch.contiguous_format, cl_format],
            dtypes,
        )

        for unary_fn, memory_format, dtype in options:
            metrics.reset()
            if dim == 4:
                x_shape = (1, 3, 28, 28)
            else:
                x_shape = (1, 3, 17, 28, 28)
            mod = M(unary_fn).eval()

            v = torch.randn(x_shape, dtype=torch.float32).to(
                memory_format=memory_format
            )
            # Add 1 for weight packing pass.
            match_nodes = unary_list[unary_fn] + 1
            if dtype in (
                torch.float16,
                torch.bfloat16,
            ) and self._check_unary_is_decomposed(unary_fn):
                # Has extra dtype conversion nodes for autocast.
                match_nodes += 2
            self._test_common(mod, (v,), 2, match_nodes, check_autocast=dtype)
            generated_kernel_count = cal_conv_generated_kernel_number(mod, v, dtype)
            self.assertEqual(metrics.generated_kernel_count, generated_kernel_count)

    @skipIfNoDynamoSupport
    @skipIfNoONEDNN
    @skipIfRocm
    def test_conv_transpose2d_unary_cpu(self):
        self._test_conv_transpose_unary_base(dim=4)

    @skipIfNoDynamoSupport
    @skipIfNoONEDNN
    @skipIfRocm
    def test_conv_transpose3d_unary_cpu(self):
        self._test_conv_transpose_unary_base(dim=5)

    def _test_conv_binary_base(self, dim=4):
        assert dim == 4 or dim == 5

        class M(torch.nn.Module):
            def __init__(
                self,
                binary_fn,
                has_relu,
                **kwargs,
            ):
                super().__init__()
                if dim == 4:
                    self.conv1 = torch.nn.Conv2d(3, 16, kernel_size=3, stride=1)
                    self.conv2 = torch.nn.Conv2d(3, 16, kernel_size=3, stride=1)
                else:
                    self.conv1 = torch.nn.Conv3d(3, 16, kernel_size=3, stride=1)
                    self.conv2 = torch.nn.Conv3d(3, 16, kernel_size=3, stride=1)
                self.binary_fn = binary_fn
                self.has_relu = has_relu

            def forward(self, x):
                x1 = self.conv1(x)
                x2 = self.conv2(x)
                if has_relu:
                    return self.binary_fn(x1, x2).relu()
                else:
                    return self.binary_fn(x1, x2)

        dtypes = [
            torch.float,
        ]
        if torch.ops.mkldnn._is_mkldnn_bf16_supported():
            dtypes.append(torch.bfloat16)
        if torch.ops.mkldnn._is_mkldnn_fp16_supported():
            dtypes.append(torch.float16)
        cl_format = torch.channels_last if dim == 4 else torch.channels_last_3d
        test_memory_format = [torch.contiguous_format, cl_format]
        options = itertools.product(
            binary_list,
            [True, False],
            test_memory_format,
            dtypes,
        )

        for (
            binary_fn,
            has_relu,
            memory_format,
            dtype,
        ) in options:
            metrics.reset()
            if dim == 4:
                x_shape = (1, 3, 56, 56)
            else:
                x_shape = (1, 3, 20, 56, 56)
            mod = M(binary_fn, has_relu).eval()
            v = (
                torch.randn(x_shape, dtype=torch.float32, requires_grad=True)
                .add(1)
                .to(memory_format=memory_format)
            )
            match_count = binary_list[binary_fn][0] + 2
            match_nodes = binary_list[binary_fn][1]
            if has_relu:
                match_nodes += 1
            self._test_common(
                mod, (v,), match_count, match_nodes + 2, check_autocast=dtype
            )
            generated_kernel_count = cal_conv_generated_kernel_number(mod, v, dtype)
            self.assertEqual(metrics.generated_kernel_count, generated_kernel_count)

    @skipIfNoDynamoSupport
    @skipIfNoONEDNN
    @skipIfRocm
    def test_conv2d_binary(self):
        self._test_conv_binary_base(dim=4)

    @skipIfNoDynamoSupport
    @skipIfNoONEDNN
    @skipIfRocm
    def test_conv3d_binary(self):
        self._test_conv_binary_base(dim=5)

    def _test_conv_binary_broadcast_shapes_base(self, dim=4):
        assert dim == 4 or dim == 5

        class M(torch.nn.Module):
            def __init__(
                self,
                binary_fn,
                has_relu,
                **kwargs,
            ):
                super().__init__()
                if dim == 4:
                    self.conv = torch.nn.Conv2d(3, 16, kernel_size=3, stride=1)
                else:
                    self.conv = torch.nn.Conv3d(3, 16, kernel_size=3, stride=1)
                self.binary_fn = binary_fn
                self.has_relu = has_relu

            def forward(self, x, x2):
                x1 = self.conv(x)
                if has_relu:
                    return self.binary_fn(x1, x2).relu()
                else:
                    return self.binary_fn(x1, x2)

        dtypes = [
            torch.float,
        ]
        if torch.ops.mkldnn._is_mkldnn_bf16_supported():
            dtypes.append(torch.bfloat16)
        if torch.ops.mkldnn._is_mkldnn_fp16_supported():
            dtypes.append(torch.float16)
        cl_format = torch.channels_last if dim == 4 else torch.channels_last_3d
        test_memory_format = [torch.contiguous_format, cl_format]
        options = itertools.product(
            binary_list,
            [True, False],
            test_memory_format,
            dtypes,
        )

        for (
            binary_fn,
            has_relu,
            memory_format,
            dtype,
        ) in options:
            metrics.reset()
            if dim == 4:
                x_shape = (1, 3, 56, 56)
                other_shape = (1, 16, 1, 1)
            else:
                x_shape = (1, 3, 20, 56, 56)
                other_shape = (1, 16, 1, 1, 1)
            mod = M(binary_fn, has_relu).eval()
            x = (
                torch.randn(x_shape, dtype=torch.float32, requires_grad=True)
                .add(1)
                .to(memory_format=memory_format)
            )
            other = (
                torch.randn(other_shape, dtype=torch.float32, requires_grad=True)
                .add(1)
                .to(memory_format=memory_format)
                .to(dtype)
            )
            match_count = binary_list[binary_fn][0] + 1
            match_nodes = binary_list[binary_fn][1]
            if has_relu:
                match_nodes += 1
            self._test_common(
                mod, (x, other), match_count, match_nodes + 1, check_autocast=dtype
            )

    @skipIfNoDynamoSupport
    @skipIfNoONEDNN
    @skipIfRocm
    def test_conv2d_binary_broadcast_shapes_cpu(self):
        self._test_conv_binary_broadcast_shapes_base(dim=4)

    @skipIfNoDynamoSupport
    @skipIfNoONEDNN
    @skipIfRocm
    def test_conv3d_binary_broadcast_shapes_cpu(self):
        self._test_conv_binary_broadcast_shapes_base(dim=5)

    def test_linear_binary(self):
        class M(torch.nn.Module):
            def __init__(self, binary_fn, in_channels, out_channels, bias, **kwargs):
                super().__init__()
                self.linear = torch.nn.Linear(
                    in_channels, out_channels, bias=bias, **kwargs
                )
                self.binary_fn = binary_fn

            def forward(self, x, y):
                x = self.linear(x)
                x = self.binary_fn(x, y.clone())
                return x

        dtypes = []
        if torch.ops.mkldnn._is_mkldnn_bf16_supported():
            dtypes.append(torch.bfloat16)
        if torch.ops.mkldnn._is_mkldnn_fp16_supported():
            dtypes.append(torch.float16)
        options = itertools.product(
            binary_list, [[2, 3, 10], [2, 10]], [True, False], dtypes
        )
        out_feature = 30

        for binary_fn, input_shape, bias, dtype in options:
            metrics.reset()
            # addmm(mm) + (linear+add)
            match_count = 2
            match_nodes = 3
            if len(input_shape) == 3:
                is_inplace = binary_list[binary_fn][2]
                # view + linear + view(joint_graph+freeze pass)
                match_count = match_count + 5 if is_inplace else match_count + 3
                match_nodes = match_nodes + 8 if is_inplace else match_nodes + 5
            mod = M(binary_fn, input_shape[-1], out_feature, bias).eval()
            v = torch.randn(input_shape)
            other = torch.randn(input_shape[:-1] + [out_feature]).to(dtype)

            self._test_common(
                mod,
                (
                    v,
                    other,
                ),
                match_count,
                match_nodes,
                check_autocast=dtype,
            )
            self.assertEqual(metrics.generated_kernel_count, 1)

    def test_linear_binary_broadcast_shapes_cpu(self):
        class M(torch.nn.Module):
            def __init__(self, binary_fn, in_channels, out_channels, bias, **kwargs):
                super().__init__()
                self.linear = torch.nn.Linear(
                    in_channels, out_channels, bias=bias, **kwargs
                )
                self.binary_fn = binary_fn

            def forward(self, x, y):
                x = self.linear(x)
                x = self.binary_fn(x, y.clone())
                return x

        dtypes = []
        if torch.ops.mkldnn._is_mkldnn_bf16_supported():
            dtypes.append(torch.bfloat16)
        if torch.ops.mkldnn._is_mkldnn_fp16_supported():
            dtypes.append(torch.float16)
        options = itertools.product(
            binary_list, [[2, 3, 10], [2, 10]], [True, False], dtypes
        )
        out_feature = 30

        for binary_fn, input_shape, bias, dtype in options:
            metrics.reset()
            # addmm(mm) + (linear+add)
            match_count = 2
            match_nodes = 3
            if len(input_shape) == 3:
                is_inplace = binary_list[binary_fn][2]
                # view + linear + view(joint_graph+freeze pass)
                match_count = match_count + 5 if is_inplace else match_count + 3
                match_nodes = match_nodes + 8 if is_inplace else match_nodes + 5
            mod = M(binary_fn, input_shape[-1], out_feature, bias).eval()
            v = torch.randn(input_shape)
            other = torch.randn(input_shape[:-1] + [1]).to(dtype)
            self._test_common(
                mod,
                (
                    v,
                    other,
                ),
                match_count,
                match_nodes,
                check_autocast=dtype,
            )
            self.assertEqual(metrics.generated_kernel_count, 1)

    def test_multi_linear_share_same_input(self):
        # llama pattern.
        class M(torch.nn.Module):
            def __init__(
                self,
            ):
                super().__init__()
                self.w1 = torch.nn.Linear(16, 16, bias=False)
                self.w2 = torch.nn.Linear(16, 16, bias=False)

            def forward(self, x):
                return F.silu(self.w1(x)) * F.relu(self.w2(x))

        dtypes = []
        if torch.ops.mkldnn._is_mkldnn_bf16_supported():
            dtypes.append(torch.bfloat16)
        if torch.ops.mkldnn._is_mkldnn_fp16_supported():
            dtypes.append(torch.float16)
        for dtype in dtypes:
            mod = M().to(dtype).eval()
            v = torch.randn(2, 4, 16).to(dtype)
            # 1. view(match_count=4, match_nodes=4).
            # 2. mm to packed linear(match_count=2, match_nodes=2).
            # 3. view+linear+view to linear(match_count=2, match_nodes=6).
            # 4. linear+silu fusion(match_count=1, match_nodes=5)
            # 5. linear+relu fusion(match_count=1, match_nodes=2)

            match_count = 10
            match_nodes = 19
            self._test_common(mod, (v,), match_count, match_nodes, rtol=1e-2, atol=1e-2)

    def _qconv2d_cpu_test_helper(self, int8_mixed_bf16=False):
        class M(torch.nn.Module):
            def __init__(
                self,
                **kwargs,
            ):
                super().__init__()
                self.conv = torch.nn.Conv2d(3, 128, kernel_size=3, stride=1)
                self.conv2 = torch.nn.Conv2d(128, 128, kernel_size=3, stride=1)

            def forward(self, x):
                return self.conv2(self.conv(x))

        mod = M().eval()
        v = torch.randn((1, 3, 8, 8), dtype=torch.float32, requires_grad=False).add(1)

        def matcher_check_fn():
            # 1. Dequant-Conv2D pattern matched in QConv2D weight prepack * 1
            #    int8_mixed_fp32: [dequant_node, dequantize_per_channel, clone, convolution]
            #    int8_mixed_bf16: [dequant_node, optional(convert_element_type_4),
            #     dequantize_per_channel, optional(convert_element_type_3), clone, convolution]
            self.assertEqual(
                counters["inductor"]["qconv2d_weight_prepack_matcher_count"], 2
            )
            self.assertEqual(
                counters["inductor"]["qconv2d_weight_prepack_matcher_nodes"],
                12 if int8_mixed_bf16 else 8,
            )

        self._test_common(
            mod,
            (v,),
            check_quantization=True,
            check_autocast=torch.bfloat16 if int8_mixed_bf16 else torch.float,
            matcher_check_fn=matcher_check_fn,
        )

    @skipIfNoDynamoSupport
    @skipIfNoONEDNN
    @skipIfRocm
    def test_qconv2d_cpu(self):
        r"""
        This testcase will quantize a single Conv2d module.
        """
        self._qconv2d_cpu_test_helper()

    @skipIfNoDynamoSupport
    @skipIfNoONEDNNBF16
    @skipIfNoONEDNN
    def test_qconv2d_int8_mixed_bf16(self):
        r"""
        This testcase will quantize a single Conv2d module with int8_mixed_bf16 quantization.
        """
        self._qconv2d_cpu_test_helper(int8_mixed_bf16=True)

    def _qconv2d_unary_cpu_test_helper(
        self,
        int8_mixed_bf16=False,
        unary_op=torch.nn.ReLU(),
        qconv2d_unary_matcher_nodes=None,
    ):
        class M(torch.nn.Module):
            def __init__(
                self,
                **kwargs,
            ):
                super().__init__()
                self.conv = torch.nn.Conv2d(3, 128, kernel_size=3, stride=1)
                self.unary_fn = copy.deepcopy(unary_op)
                self.conv2 = torch.nn.Conv2d(
                    128, 128, kernel_size=3, stride=1, bias=False
                )
                self.unary_fn2 = copy.deepcopy(unary_op)

            def forward(self, x):
                tmp = self.unary_fn(self.conv(x))
                return self.unary_fn2(self.conv2(tmp))

        mod = M().eval()
        v = torch.randn((1, 3, 8, 8), dtype=torch.float32, requires_grad=False).add(1)

        def matcher_check_fn():
            # 1. Dequant-Conv2D pattern matched in quantization weight prepack * 2
            self.assertEqual(
                counters["inductor"]["qconv2d_weight_prepack_matcher_count"], 2
            )
            # 2. QConv2D Unary fusion in post-grad fusion pass * 2
            self.assertEqual(counters["inductor"]["qconv2d_unary_matcher_count"], 2)
            if qconv2d_unary_matcher_nodes:
                self.assertEqual(
                    counters["inductor"]["qconv2d_unary_matcher_nodes"],
                    qconv2d_unary_matcher_nodes,
                )

        self._test_common(
            mod,
            (v,),
            check_quantization=True,
            check_autocast=torch.bfloat16 if int8_mixed_bf16 else torch.float,
            matcher_check_fn=matcher_check_fn,
        )

    @skipIfNoDynamoSupport
    @skipIfNoONEDNN
    def test_qconv2d_relu_cpu(self):
        r"""
        This testcase will quantize Conv2d->ReLU pattern.
        """
        self._qconv2d_unary_cpu_test_helper()

    @skipIfNoDynamoSupport
    @skipIfNoONEDNNBF16
    @skipIfNoONEDNN
    def test_qconv2d_relu_int8_mixed_bf16(self):
        r"""
        This testcase will quantize Conv2d->ReLU pattern with int8_mixed_bf16 quantization.
        """
        self._qconv2d_unary_cpu_test_helper(int8_mixed_bf16=True)

    @skipIfNoDynamoSupport
    @skipIfNoONEDNN
    def test_qconv2d_relu6_cpu(self):
        r"""
        This testcase will quantize Conv2d->ReLU6 pattern.
        """
        self._qconv2d_unary_cpu_test_helper(unary_op=torch.nn.ReLU6())

    @skipIfNoDynamoSupport
    @skipIfNoONEDNN
    def test_qconv2d_hardtanh_cpu(self):
        r"""
        This testcase will quantize Conv2d->Hardtanh pattern.
        """
        self._qconv2d_unary_cpu_test_helper(unary_op=torch.nn.Hardtanh())

    @skipIfNoDynamoSupport
    @skipIfNoONEDNNBF16
    @skipIfNoONEDNN
    def test_qconv2d_hardtanh_int8_mixed_bf16_cpu(self):
        r"""
        This testcase will quantize Conv2d->Hardtanh pattern.
        Match.nodes:
            [qconv2d_pointwise_default, convert_element_type, clamp_min, clamp_max, convert_element_type, quantize_per_tensor]
            [qconv2d_pointwise_default, convert_element_type, clamp_min, clamp_max, convert_element_type]
        """
        self._qconv2d_unary_cpu_test_helper(
            unary_op=torch.nn.Hardtanh(),
            int8_mixed_bf16=True,
            qconv2d_unary_matcher_nodes=11,
        )

    @skipIfNoDynamoSupport
    @skipIfNoONEDNN
    def test_qconv2d_hardswish_cpu(self):
        r"""
        This testcase will quantize Conv2d->Hardswish pattern.
        """
        self._qconv2d_unary_cpu_test_helper(unary_op=torch.nn.Hardswish())

    @skipIfNoDynamoSupport
    @skipIfNoONEDNNBF16
    @skipIfNoONEDNN
    def test_qconv2d_hardswish_int8_mixed_bf16_cpu(self):
        r"""
        This testcase will quantize Conv2d->Hardswish pattern.
        Match.nodes:
            [qconv2d_pointwise_default, convert_element_type, add, clamp_min,
             clamp_max, mul, div, convert_element_type, quantize_per_tensor]
            [qconv2d_pointwise_default, convert_element_type, add, clamp_min, clamp_max, mul, div, convert_element_type]
        """
        self._qconv2d_unary_cpu_test_helper(
            unary_op=torch.nn.Hardswish(),
            int8_mixed_bf16=True,
            qconv2d_unary_matcher_nodes=17,
        )

    @skipIfNoDynamoSupport
    @skipIfNoONEDNN
    def test_qconv2d_silu_cpu(self):
        r"""
        This testcase will quantize Conv2d->SiLU pattern.
        """
        self._qconv2d_unary_cpu_test_helper(unary_op=torch.nn.SiLU())

    @skipIfNoDynamoSupport
    @skipIfNoONEDNNBF16
    @skipIfNoONEDNN
    def test_qconv2d_silu_int8_mixed_bf16_cpu(self):
        r"""
        This testcase will quantize Conv2d->SiLU pattern.
        Match.nodes:
            [qconv2d_pointwise_default, convert_element_type, sigmoid, mul,
             convert_element_type, quantize_per_tensor]
            [qconv2d_pointwise_default, convert_element_type, sigmoid, mul, convert_element_type]
        """
        self._qconv2d_unary_cpu_test_helper(
            unary_op=torch.nn.SiLU(),
            int8_mixed_bf16=True,
            qconv2d_unary_matcher_nodes=11,
        )

    def _qconv2d_add_cpu_test_helper(self, use_relu=False, int8_mixed_bf16=False):
        r"""
        This testcase will quantize a Conv2d->Add pattern as:
                 X
               /   \
        Conv1(X)   Conv2(X)
               \   /
                Add
                 |
           Optional(relu)
                 |
                 Y
        """

        class M(torch.nn.Module):
            def __init__(
                self,
                add_fn,
                use_relu,
                **kwargs,
            ):
                super().__init__()
                self.conv1 = torch.nn.Conv2d(3, 6, kernel_size=3, stride=1)
                self.conv2 = torch.nn.Conv2d(3, 6, kernel_size=3, stride=1)
                self.add_fn = add_fn
                self.relu = torch.nn.ReLU()
                self.conv3 = torch.nn.Conv2d(6, 6, kernel_size=3, stride=1, bias=False)
                self.conv4 = torch.nn.Conv2d(6, 6, kernel_size=3, stride=1, bias=False)
                self.add_fn2 = add_fn
                self.relu2 = torch.nn.ReLU()
                self.use_relu = use_relu

            def forward(self, x):
                x1 = self.conv1(x)
                x2 = self.conv2(x)
                tmp = self.add_fn(x1, x2)
                if self.use_relu:
                    tmp = self.relu(tmp)
                tmp1 = self.conv3(tmp)
                tmp2 = self.conv4(tmp)
                res = self.add_fn2(tmp1, tmp2)
                if self.use_relu:
                    res = self.relu2(res)
                return res

        for add_fn in quantization_add_fn_list + quantization_inplace_add_fn_list:
            mod = M(add_fn, use_relu).eval()
            v = torch.randn((1, 3, 8, 8), dtype=torch.float32, requires_grad=False).add(
                1
            )

            def matcher_check_fn():
                # 1. Dequant-Conv2D pattern matched in quantization weight prepack * 4
                self.assertEqual(
                    counters["inductor"]["qconv2d_weight_prepack_matcher_count"], 4
                )
                # 2. Qconv2d Binary Unary fusion in post-grad fusion pass * 2
                self.assertEqual(
                    counters["inductor"]["qconv2d_binary_matcher_count"], 2
                )

            self._test_common(
                mod,
                (v,),
                check_quantization=True,
                check_autocast=torch.bfloat16 if int8_mixed_bf16 else torch.float,
                matcher_check_fn=matcher_check_fn,
            )

    def _qconv2d_add_cpu_test_helper2(self, use_relu=False, int8_mixed_bf16=False):
        r"""
        This testcase will quantize two Conv2d->Add patterns as:

        Conv(X)   extra input
               \   /
                Add
                 |
           Optional(relu)
                 |
                 Y

        , and

        extra input   Conv(X)
               \   /
                Add
                 |
           Optional(relu)
                 |
                 Y
        """

        class M(torch.nn.Module):
            def __init__(
                self,
                add_fn,
                use_relu,
                swap_inputs,
                **kwargs,
            ):
                super().__init__()
                self.conv1 = torch.nn.Conv2d(3, 6, kernel_size=3, stride=1)
                self.add_fn = add_fn
                self.relu = torch.nn.ReLU()
                self.conv2 = torch.nn.Conv2d(6, 6, kernel_size=3, stride=1, bias=False)
                self.add_fn2 = add_fn
                self.relu2 = torch.nn.ReLU()
                self.use_relu = use_relu
                self.swap_inputs = swap_inputs

            def forward(self, x, x2, x3):
                x1 = self.conv1(x)
                if self.swap_inputs:
                    tmp = self.add_fn(x2, x1)
                else:
                    tmp = self.add_fn(x1, x2)
                if self.use_relu:
                    tmp = self.relu(tmp)
                tmp1 = self.conv2(tmp)
                if self.swap_inputs:
                    res = self.add_fn2(x3, tmp1)
                else:
                    res = self.add_fn2(tmp1, x3)
                if self.use_relu:
                    res = self.relu2(res)
                return res

        for add_fn, swap_inputs in itertools.product(
            quantization_add_fn_list + quantization_inplace_add_fn_list, [False, True]
        ):
            mod = M(add_fn, use_relu, swap_inputs).eval()
            x = torch.randn((1, 3, 8, 8), dtype=torch.float32, requires_grad=False)
            x2 = torch.randn((1, 6, 6, 6), dtype=torch.float32, requires_grad=False)
            x3 = torch.randn((1, 6, 4, 4), dtype=torch.float32, requires_grad=False)

            def matcher_check_fn():
                # 1. Dequant-Conv2D pattern matched in quantization weight prepack * 2
                self.assertEqual(
                    counters["inductor"]["qconv2d_weight_prepack_matcher_count"], 2
                )
                # 2. Qconv2d Binary Unary fusion in post-grad fusion pass * 2
                self.assertEqual(
                    counters["inductor"]["qconv2d_binary_matcher_count"], 2
                )

            self._test_common(
                mod,
                (x, x2, x3),
                check_quantization=True,
                check_autocast=torch.bfloat16 if int8_mixed_bf16 else torch.float,
                matcher_check_fn=matcher_check_fn,
            )

    @skipIfNoDynamoSupport
    @skipIfNoONEDNN
    def test_qconv2d_add_cpu(self):
        self._qconv2d_add_cpu_test_helper()
        self._qconv2d_add_cpu_test_helper2()

    @skipIfNoDynamoSupport
    @skipIfNoONEDNNBF16
    @skipIfNoONEDNN
    def test_qconv2d_add_int8_mixed_bf16(self):
        self._qconv2d_add_cpu_test_helper(int8_mixed_bf16=True)
        self._qconv2d_add_cpu_test_helper2(int8_mixed_bf16=True)

    @skipIfNoDynamoSupport
    @skipIfNoONEDNN
    def test_qconv2d_add_relu_cpu(self):
        self._qconv2d_add_cpu_test_helper(use_relu=True)
        self._qconv2d_add_cpu_test_helper2(use_relu=True)

    @skipIfNoDynamoSupport
    @skipIfNoONEDNNBF16
    @skipIfNoONEDNN
    def test_qconv2d_add_relu_int8_mixed_bf16(self):
        self._qconv2d_add_cpu_test_helper(use_relu=True, int8_mixed_bf16=True)
        self._qconv2d_add_cpu_test_helper2(use_relu=True, int8_mixed_bf16=True)

    @skipIfNoDynamoSupport
    @skipIfNoONEDNN
    def test_qconv2d_add_broadcast_shapes_cpu(self):
        r"""
        This testcase will quantize Conv2d->add pattern using broadcast shape inputs.
        Conv2d->Add fusion will fail for the broadcast shape inputs case.
        """

        class M(torch.nn.Module):
            def __init__(self, use_bias):
                super().__init__()
                self.conv = torch.nn.Conv2d(32, 32, kernel_size=3, stride=1)

            def forward(self, x1, x2):
                return torch.add(self.conv(x1), x2)

        bias_list = [True, False]
        for bias in bias_list:
            mod = M(bias).eval()
            x1 = torch.randn((2, 32, 9, 9))
            x2 = torch.randn((2, 32, 1, 1))

            def matcher_check_fn():
                # 1. Dequant-Conv2D pattern matched in quantization weight prepack * 1
                self.assertEqual(
                    counters["inductor"]["qconv2d_weight_prepack_matcher_count"], 1
                )
                # 2. Qconv2d Binary Unary fusion in post-grad fusion pass * 0
                self.assertEqual(
                    counters["inductor"]["qconv2d_binary_matcher_count"], 0
                )

            self._test_common(
                mod,
                (x1, x2),
                check_quantization=True,
                matcher_check_fn=matcher_check_fn,
            )

    @skipIfNoDynamoSupport
    @skipIfNoONEDNN
    def test_qconv2d_with_concat_cpu(self):
        channel_1 = 32
        channel_2 = 16
        channel_3 = 8
        channel_4 = int(channel_2 * 2 + channel_3)

        class Model(torch.nn.Module):
            def __init__(
                self,
            ):
                super().__init__()
                self.conv1 = torch.nn.Conv2d(
                    channel_1, channel_2, 1, stride=1, dilation=1, padding=0
                )
                self.conv2 = torch.nn.Conv2d(
                    channel_1, channel_2, 1, stride=1, dilation=1, padding=0
                )
                self.conv3 = torch.nn.Conv2d(
                    channel_2, channel_3, 3, stride=1, dilation=1, padding=1
                )

                self.conv = torch.nn.Conv2d(
                    channel_4, channel_2, 1, stride=1, dilation=1, padding=0
                )

            def forward(self, x: torch.Tensor):
                x1 = self.conv1(x)
                x2 = self.conv2(x)
                x3 = self.conv3(x2)
                res = torch.cat([x1, x2, x3], dim=1)
                res = self.conv(res)
                return res

        mod = Model().eval()
        v = torch.randn(
            (8, channel_1, 40, 40), dtype=torch.float32, requires_grad=False
        )

        def matcher_check_fn():
            self.assertEqual(
                counters["inductor"]["qconv2d_weight_prepack_matcher_count"], 4
            )
            self.assertEqual(counters["inductor"]["qconv2d_unary_matcher_count"], 3)

        self._test_common(
            mod,
            (v,),
            check_quantization=True,
            matcher_check_fn=matcher_check_fn,
        )

    @skipIfNoDynamoSupport
    @skipIfNoONEDNN
    def test_qconv2d_add_2(self):
        r"""
        This testcase prevents this pattern be matched as a conv_binary fusion by mistake.
                Conv(X)  3
                    \   /
                     Add
        We see this pattern in Mobilenet v3 large which add is decomposed from torch.nn.Hardswish or torch.nn.Hardsigmoid.
        """

        class M(torch.nn.Module):
            def __init__(
                self,
                post_op,
            ):
                super().__init__()
                self.conv = torch.nn.Conv2d(3, 6, kernel_size=3, stride=1)
                self.post_op = post_op

            def forward(self, x):
                return self.post_op(self.conv(x))

        for post_op in [
            torch.nn.Hardswish(inplace=True),
            torch.nn.Hardsigmoid(inplace=True),
        ]:
            mod = M(post_op).eval()
            v = torch.randn((1, 3, 8, 8), dtype=torch.float32, requires_grad=False).add(
                1
            )

            def matcher_check_fn():
                # Shouldn't hit conv binary fusion
                self.assertEqual(
                    counters["inductor"]["qconv2d_binary_matcher_count"], 0
                )

            self._test_common(
                mod,
                (v,),
                check_quantization=True,
                matcher_check_fn=matcher_check_fn,
            )

    @skipIfNoDynamoSupport
    @skipIfNoONEDNN
    def test_qconv2d_add_3(self):
        r"""
        This testcase will test below model:
             x
           /   \
        conv1  maxpool
          \    /   \
           add    conv2
            \     /
              cat
        Based on default recipe of x86InductorQuantizer, we will see this pattern after convert:
        qconv1    maxpool
         \           |
          \         q1
           \       /   \
            \     dq1  qconv2
             \   /
              add
               |
               q2
        Since q1 has 2 users and qconv2 is not ancestor node of qconv1, we shouldn't fuse:
                int8
                 /
        qconv1 dq1
           \   /
            add
             |
             q2
             |
            int8
        Instead we can match and fuse this pattern into qconv_binary:
        qconv1  fp32
            \   /
             add
              |
             fp32
        """

        class M(torch.nn.Module):
            def __init__(
                self,
            ):
                super().__init__()
                self.conv1 = torch.nn.Conv2d(3, 3, kernel_size=3, stride=1)
                self.conv2 = torch.nn.Conv2d(3, 3, kernel_size=1, stride=1)
                self.maxpool = torch.nn.MaxPool2d(
                    kernel_size=3, stride=1, padding=0, dilation=1
                )

            def forward(self, x):
                tmp1 = self.conv1(x)
                tmp2 = self.maxpool(x)
                add = torch.add(tmp1, tmp2)
                tmp3 = self.conv2(tmp2)
                return torch.cat((add, tmp3), dim=1)

        mod = M().eval()
        v = torch.randn((1, 3, 8, 8), dtype=torch.float32, requires_grad=False).add(1)

        def matcher_check_fn():
            self.assertEqual(counters["inductor"]["qconv2d_binary_matcher_count"], 1)
            # The matched qconv binary pattern should have 2 nodes [qconv, add]
            # instead of 11 which has dequant in binary input and output quant
            self.assertEqual(counters["inductor"]["qconv2d_binary_matcher_nodes"], 2)

        self._test_common(
            mod,
            (v,),
            check_quantization=True,
            matcher_check_fn=matcher_check_fn,
        )

    @skipIfNoDynamoSupport
    @skipIfNoONEDNN
    @skipIfRocm
    def test_qat_qconv2d(self):
        r"""
        This testcase will quantize a single Conv2d module with qat flow.
        """

        class M(torch.nn.Module):
            def __init__(
                self,
                **kwargs,
            ):
                super().__init__()
                self.conv = torch.nn.Conv2d(3, 128, kernel_size=3, stride=1)
                self.bn = torch.nn.BatchNorm2d(128)

            def forward(self, x):
                return self.bn(self.conv(x))

        mod = M().train()
        v = torch.randn((1, 3, 8, 8), dtype=torch.float32, requires_grad=True).add(1)

        def matcher_check_fn():
            # 1. Dequant-conv pattern matched in quantization weight prepack * 1
            #    [dequantize_per_tensor, dequantize_per_channel, clone, convolution]
            self.assertEqual(
                counters["inductor"]["qconv2d_weight_prepack_matcher_count"], 1
            )
            self.assertEqual(
                counters["inductor"]["qconv2d_weight_prepack_matcher_nodes"], 4
            )
            # 2. QConv2D Unary fusion in post-grad fusion pass * 1
            #    [qconv2d_pointwise_default, quantize_per_tensor]
            self.assertEqual(counters["inductor"]["qconv2d_unary_matcher_count"], 1)
            self.assertEqual(counters["inductor"]["qconv2d_unary_matcher_nodes"], 2)

        self._test_common(
            mod,
            (v,),
            check_quantization=True,
            is_qat=True,
            matcher_check_fn=matcher_check_fn,
        )

    def _qat_qconv2d_unary_cpu_test_helper(
        self,
        unary_op=torch.nn.ReLU(),
    ):
        class M(torch.nn.Module):
            def __init__(
                self,
                **kwargs,
            ):
                super().__init__()
                self.conv = torch.nn.Conv2d(3, 3, kernel_size=3, stride=1)
                self.unary_fn = copy.deepcopy(unary_op)
                self.bn = torch.nn.BatchNorm2d(3)
                self.conv2 = torch.nn.Conv2d(3, 3, kernel_size=3, stride=1)
                self.unary_fn2 = copy.deepcopy(unary_op)
                self.bn2 = torch.nn.BatchNorm2d(3)

            def forward(self, x):
                tmp = self.unary_fn(self.bn(self.conv(x)))
                return self.unary_fn2(self.bn2(self.conv2(tmp)))

        mod = M()
        v = torch.randn((1, 3, 8, 8), dtype=torch.float32, requires_grad=True).add(1)

        def matcher_check_fn():
            # 1. Dequant-conv pattern matched in quantization weight prepack * 1
            #    [convert_element_type_1, sub, mul_1, dequantize_per_channel, clone, convolution]
            self.assertEqual(
                counters["inductor"]["qconv2d_weight_prepack_matcher_count"], 2
            )
            # 2. QConv2D Unary fusion in post-grad fusion pass * 1
            #    [qconv2d_pointwise_default, relu, div_1, round_2, add_1, clamp_min_1, clamp_max_1, convert_element_type_2]
            self.assertEqual(counters["inductor"]["qconv2d_unary_matcher_count"], 2)

        self._test_common(
            mod,
            (v,),
            check_quantization=True,
            is_qat=True,
            matcher_check_fn=matcher_check_fn,
        )

    @skipIfNoDynamoSupport
    @skipIfNoONEDNN
    def test_qat_qconv2d_relu(self):
        r"""
        This testcase will quantize Conv2d->ReLU pattern with qat flow.
        """

        self._qat_qconv2d_unary_cpu_test_helper()

    @skipIfNoDynamoSupport
    @skipIfNoONEDNN
    def test_qat_qconv2d_relu6(self):
        r"""
        This testcase will quantize Conv2d->ReLU6 pattern with qat flow.
        """
        self._qat_qconv2d_unary_cpu_test_helper(unary_op=torch.nn.ReLU6())

    @skipIfNoDynamoSupport
    @skipIfNoONEDNN
    def test_qat_qconv2d_hardtanh(self):
        r"""
        This testcase will quantize Conv2d->Hardtanh pattern with qat flow.
        """
        self._qat_qconv2d_unary_cpu_test_helper(unary_op=torch.nn.Hardtanh())

    @skipIfNoDynamoSupport
    @skipIfNoONEDNN
    def test_qat_qconv2d_silu(self):
        r"""
        This testcase will quantize Conv2d->SiLU pattern with qat flow.
        """
        self._qat_qconv2d_unary_cpu_test_helper(unary_op=torch.nn.SiLU())

    @skipIfNoDynamoSupport
    @skipIfNoONEDNN
    def test_qat_qconv2d_hardswish(self):
        r"""
        This testcase will quantize Conv2d->Hardswish pattern with qat flow.
        """
        self._qat_qconv2d_unary_cpu_test_helper(unary_op=torch.nn.Hardswish())

    @skipIfNoDynamoSupport
    @skipIfNoONEDNN
    @skipIfRocm
    def test_qat_qconv2d_add(self):
        r"""
        This testcase will quantize a Conv2d->Add pattern as:
                 X
               /   \
        Conv1(X)   Conv2(X)
               \   /
                Add
                 |
                 Y
        """

        class M(torch.nn.Module):
            def __init__(
                self,
                **kwargs,
            ):
                super().__init__()
                self.conv1 = torch.nn.Conv2d(3, 6, kernel_size=3, stride=1)
                self.bn1 = torch.nn.BatchNorm2d(6)
                self.conv2 = torch.nn.Conv2d(3, 6, kernel_size=3, stride=1)
                self.bn2 = torch.nn.BatchNorm2d(6)

            def forward(self, x):
                x1 = self.bn1(self.conv1(x))
                x2 = self.bn2(self.conv2(x))
                return x1 + x2

        mod = M().train()
        v = torch.randn((1, 3, 8, 8), dtype=torch.float32, requires_grad=True).add(1)

        def matcher_check_fn():
            # 1. Dequant-conv pattern matched in quantization weight prepack * 2
            #    [dequantize_per_tensor, dequantize_per_channel, clone, convolution]
            self.assertEqual(
                counters["inductor"]["qconv2d_weight_prepack_matcher_count"], 2
            )
            self.assertEqual(
                counters["inductor"]["qconv2d_weight_prepack_matcher_nodes"], 8
            )
            # 2. Qconv2d Binary fusion in post-grad fusion pass * 1
            #    [qconv2d_pointwise_default_1, dequantize_per_tensor, add_3, quantize_per_tensor]
            self.assertEqual(counters["inductor"]["qconv2d_binary_matcher_count"], 1)
            self.assertEqual(counters["inductor"]["qconv2d_binary_matcher_nodes"], 4)

        self._test_common(
            mod,
            (v,),
            check_quantization=True,
            is_qat=True,
            matcher_check_fn=matcher_check_fn,
        )

    @skipIfNoDynamoSupport
    @skipIfNoONEDNN
    @skipIfRocm
    def test_qat_qconv2d_add_relu(self):
        r"""
        This testcase will quantize a Conv2d->Add->ReLU pattern as:
                 X
               /   \
        Conv1(X)   Conv2(X)
               \   /
                Add
                 |
                ReLU
                 |
                 Y
        """

        class M(torch.nn.Module):
            def __init__(
                self,
                **kwargs,
            ):
                super().__init__()
                self.conv1 = torch.nn.Conv2d(3, 6, kernel_size=3, stride=1)
                self.bn1 = torch.nn.BatchNorm2d(6)
                self.conv2 = torch.nn.Conv2d(3, 6, kernel_size=3, stride=1)
                self.bn2 = torch.nn.BatchNorm2d(6)
                self.relu = torch.nn.ReLU()

            def forward(self, x):
                x1 = self.bn1(self.conv1(x))
                x2 = self.bn2(self.conv2(x))
                return self.relu(x1 + x2)

        mod = M().train()
        v = torch.randn((1, 3, 8, 8), dtype=torch.float32, requires_grad=True).add(1)

        def matcher_check_fn():
            # 1. Dequant-conv pattern matched in quantization weight prepack * 2
            #    [dequantize_per_tensor, dequantize_per_channel, clone, convolution]
            self.assertEqual(
                counters["inductor"]["qconv2d_weight_prepack_matcher_count"], 2
            )
            self.assertEqual(
                counters["inductor"]["qconv2d_weight_prepack_matcher_nodes"], 8
            )
            # 2. Qconv2d Binary fusion in post-grad fusion pass * 1
            #    [qconv2d_pointwise_default_1, dequantize_per_tensor, add_3, relu, quantize_per_tensor]
            self.assertEqual(counters["inductor"]["qconv2d_binary_matcher_count"], 1)
            self.assertEqual(counters["inductor"]["qconv2d_binary_matcher_nodes"], 5)

        self._test_common(
            mod,
            (v,),
            check_quantization=True,
            is_qat=True,
            matcher_check_fn=matcher_check_fn,
        )

    @skipIfNoDynamoSupport
    @skipIfNoONEDNN
    @skipIfRocm
    def test_qconv2d_dequant_promotion_cpu(self):
        r"""
        This testcase tests if dequant node before conv2d is promoted correctly:
                 X
                 |
              Conv1(X)
               /   \
        Conv2(X)   Conv3(X)
               \   /
                Add
                 |
                 Y
        """

        class M(torch.nn.Module):
            def __init__(
                self,
                **kwargs,
            ):
                super().__init__()
                self.conv1 = torch.nn.Conv2d(3, 6, kernel_size=3, stride=1)
                self.conv2 = torch.nn.Conv2d(6, 6, kernel_size=3, stride=1)
                self.conv3 = torch.nn.Conv2d(6, 6, kernel_size=3, stride=1)

            def forward(self, x):
                temp = self.conv1(x)
                temp = self.conv2(temp) + self.conv3(temp)
                return temp

        mod = M().eval()
        v = torch.randn((1, 3, 8, 8), dtype=torch.float32, requires_grad=False).add(1)

        def matcher_check_fn():
            # 1. Dequant pattern matcher for dequant promotion * 1
            #    [dequantize_per_tensor]
            self.assertEqual(counters["inductor"]["dequant_promotion_matcher_count"], 1)
            self.assertEqual(counters["inductor"]["dequant_promotion_matcher_nodes"], 1)
            # 2. Dequant-conv pattern matched in quantization weight prepack * 3
            #    [dequantize_per_tensor, dequantize_per_channel, clone, convolution]
            self.assertEqual(
                counters["inductor"]["qconv2d_weight_prepack_matcher_count"], 3
            )
            self.assertEqual(
                counters["inductor"]["qconv2d_weight_prepack_matcher_nodes"], 12
            )
            # 3. Qconv2d Binary fusion in post-grad fusion pass * 1
            #    [qconv2d_pointwise_default_1, add_3]
            self.assertEqual(counters["inductor"]["qconv2d_binary_matcher_count"], 1)
            self.assertEqual(counters["inductor"]["qconv2d_binary_matcher_nodes"], 2)

        self._test_common(
            mod,
            (v,),
            check_quantization=True,
            matcher_check_fn=matcher_check_fn,
        )

    def _qlinear_cpu_test_helper(
        self,
        inputs,
        int8_mixed_bf16=False,
        do_permute=False,
        matcher_check_fn=None,
        bias=True,
        is_dynamic=False,
        is_qat=False,
    ):
        class M(torch.nn.Module):
            def __init__(self, use_bias, do_permute=False):
                super().__init__()
                self.linear = torch.nn.Linear(4, 3, use_bias)
                self.linear2 = torch.nn.Linear(3, 4, use_bias)
                self.do_permute = do_permute

            def forward(self, x):
                if self.do_permute:
                    x = torch.reshape(torch.permute(x, (0, 2, 3, 1)), (2, 12, 4))
                return self.linear2(self.linear(x))

        mod = M(bias, do_permute=do_permute).eval()

        def _default_matcher_check_fn():
            self.assertEqual(
                counters["inductor"]["qlinear_weight_prepack_matcher_count"], 2
            )

        self._test_common(
            mod,
            inputs,
            check_autocast=torch.bfloat16 if int8_mixed_bf16 else torch.float,
            check_quantization=True,
            matcher_check_fn=(
                matcher_check_fn
                if matcher_check_fn is not None
                else _default_matcher_check_fn
            ),
            is_qat=is_qat,
            is_dynamic=is_dynamic,
        )

    @skipIfNoDynamoSupport
    @skipIfNoONEDNN
    def test_qlinear_cpu(self):
        r"""
        This testcase will quantize a single Linear Moduel.
        """
        for bias in [True, False]:
            self._qlinear_cpu_test_helper((torch.randn((2, 4)),), bias=bias)

    @skipIfNoDynamoSupport
    @skipIfNoONEDNN
    def test_dynamic_qlinear_cpu(self):
        r"""
        This testcase will quantize a single Linear Moduel.
        """
        for bias in [True, False]:
            self._qlinear_cpu_test_helper(
                (torch.randn((2, 4)),), bias=bias, is_dynamic=True
            )

    @skipIfNoDynamoSupport
    @skipIfNoONEDNN
    def test_dynamic_qlinear_qat_cpu(self):
        r"""
        This testcase will quantize a single Linear Moduel.
        """
        for bias in [True, False]:
            self._qlinear_cpu_test_helper(
                (torch.randn((2, 4)),), bias=bias, is_dynamic=True, is_qat=True
            )

    @skipIfNoDynamoSupport
    @skipIfNoONEDNN
    def test_dynamic_qlinear_input_dim_exceeds_2(self):
        r"""
        This testcase will quantize a single Linear Moduel.
        """
        for bias in [True, False]:
            self._qlinear_cpu_test_helper(
                (torch.randn((2, 3, 4)),), bias=bias, is_dynamic=True
            )

    @skipIfNoDynamoSupport
    @skipIfNoONEDNNBF16
    @skipIfNoONEDNN
    def test_qlinear_int8_mixed_bf16(self):
        r"""
        This testcase will quantize a single Linear Moduel with int8_mixed_bf16 quantization.
        """
        for bias in [True, False]:
            self._qlinear_cpu_test_helper(
                (torch.randn((2, 4)),), int8_mixed_bf16=True, bias=bias
            )

    @skipIfNoDynamoSupport
    @skipIfNoONEDNN
    def test_qlinear_input_dim_exceeds_2(self):
        r"""
        This testcase will quantize a single Linear Moduel.
        """
        for bias in [True, False]:
            self._qlinear_cpu_test_helper((torch.randn((2, 3, 4)),), bias=bias)

    @skipIfNoDynamoSupport
    @skipIfNoONEDNNBF16
    @skipIfNoONEDNN
    def test_qlinear_int8_mixed_bf16_input_dim_exceeds_2(self):
        r"""
        This testcase will quantize a single Linear Moduel with int8_mixed_bf16 quantization.
        """
        for bias in [True, False]:
            self._qlinear_cpu_test_helper(
                (torch.randn((2, 3, 4)),), int8_mixed_bf16=True, bias=bias
            )

    @skipIfNoDynamoSupport
    @skipIfNoONEDNN
    def test_qlinear_input_dim_exceeds_2_and_not_contiguous(self):
        r"""
        This testcase will quantize a single Linear Module.
        * Input dim exceeds 2
        * Input not contiguous
        """
        for bias in [True, False]:

            def matcher_check_fn():
                self.assertEqual(
                    counters["inductor"]["qlinear_weight_prepack_matcher_count"], 2
                )
                self.assertEqual(
                    counters["inductor"]["qlinear_weight_prepack_matcher_nodes"],
                    13 if bias else 12,
                )

            self._qlinear_cpu_test_helper(
                (torch.randn((2, 4, 3, 4)),),
                do_permute=True,
                matcher_check_fn=matcher_check_fn,
                bias=bias,
            )

    @skipIfNoDynamoSupport
    @skipIfNoONEDNNBF16
    @skipIfNoONEDNN
    def test_qlinear_int8_mixed_bf16_input_dim_exceeds_2_and_not_contiguous(self):
        r"""
        This testcase will quantize a single Linear Module for int8_bf16.
        * Input dim exceeds 2
        * Input not contiguous
        """
        for bias in [True, False]:

            def matcher_check_fn():
                self.assertEqual(
                    counters["inductor"]["qlinear_weight_prepack_matcher_count"], 2
                )
                self.assertEqual(
                    counters["inductor"]["qlinear_weight_prepack_matcher_nodes"],
                    17 if bias else 16,
                )

            self._qlinear_cpu_test_helper(
                (torch.randn((2, 4, 3, 4)),),
                int8_mixed_bf16=True,
                do_permute=True,
                matcher_check_fn=matcher_check_fn,
                bias=bias,
            )

    def _qlinear_unary_cpu_test_helper(
        self, inputs, unary_op=torch.nn.ReLU(), int8_mixed_bf16=False
    ):
        class M(torch.nn.Module):
            def __init__(self, use_bias):
                super().__init__()
                self.linear = torch.nn.Linear(4, 4, use_bias)
                self.unary_fn = copy.deepcopy(unary_op)
                self.linear2 = torch.nn.Linear(4, 4, use_bias)
                self.unary_fn2 = copy.deepcopy(unary_op)

            def forward(self, x):
                tmp = self.unary_fn(self.linear(x))
                return self.unary_fn2(self.linear2(tmp))

        bias_list = [True, False]
        for bias in bias_list:
            mod = M(bias).eval()

            def matcher_check_fn():
                # 1. dequant-linear pattern matched in quantization weight prepack
                self.assertEqual(
                    counters["inductor"]["qlinear_weight_prepack_matcher_count"], 2
                )
                # 2. QLinear Unary fusion in post-grad fusion pass
                self.assertEqual(counters["inductor"]["qlinear_unary_matcher_count"], 2)

            self._test_common(
                mod,
                inputs,
                check_autocast=torch.bfloat16 if int8_mixed_bf16 else torch.float,
                check_quantization=True,
                matcher_check_fn=matcher_check_fn,
            )

    @skipIfNoDynamoSupport
    @skipIfNoONEDNN
    def test_qlinear_relu_cpu(self):
        r"""
        This testcase will quantize a Linear->ReLU pattern.
        """
        self._qlinear_unary_cpu_test_helper((torch.randn((2, 4)),))

    @skipIfNoDynamoSupport
    @skipIfNoONEDNNBF16
    @skipIfNoONEDNN
    def test_qlinear_relu_int8_mixed_bf16(self):
        r"""
        This testcase will quantize a Linear->ReLU pattern with int8_mixed_bf16 quantization.
        """
        self._qlinear_unary_cpu_test_helper(
            (torch.randn((2, 4)),), int8_mixed_bf16=True
        )

    @skipIfNoDynamoSupport
    @skipIfNoONEDNN
    def test_qlinear_relu_input_dim_exceeds_2(self):
        r"""
        This testcase will quantize a Linear->ReLU pattern.
        """
        self._qlinear_unary_cpu_test_helper((torch.randn((2, 3, 4)),))

    @skipIfNoDynamoSupport
    @skipIfNoONEDNNBF16
    @skipIfNoONEDNN
    def test_qlinear_relu_int8_mixed_bf16_input_dim_exceeds_2(self):
        r"""
        This testcase will quantize a Linear->ReLU pattern with int8_mixed_bf16 quantization.
        """
        self._qlinear_unary_cpu_test_helper(
            (torch.randn((2, 3, 4)),), int8_mixed_bf16=True
        )

    @skipIfNoDynamoSupport
    @skipIfNoONEDNN
    def test_qlinear_gelu_cpu(self):
        r"""
        This testcase will quantize a Linear->GELU pattern.
        """
        for gelu in [torch.nn.GELU("none"), torch.nn.GELU("tanh")]:
            self._qlinear_unary_cpu_test_helper((torch.randn((2, 4)),), gelu)

    @skipIfNoDynamoSupport
    @skipIfNoONEDNNBF16
    @skipIfNoONEDNN
    def test_qlinear_gelu_int8_mixed_bf16(self):
        r"""
        This testcase will quantize a Linear->GELU pattern with int8_mixed_bf16 quantization.
        """
        for gelu in [torch.nn.GELU("none"), torch.nn.GELU("tanh")]:
            self._qlinear_unary_cpu_test_helper(
                (torch.randn((2, 4)),), gelu, int8_mixed_bf16=True
            )

    def _qlinear_add_cpu_test_helper(
        self, use_relu=False, int8_mixed_bf16=False, is_qat=True, is_dynamic=True
    ):
        r"""
        This testcase will quantize two consecutive Linear->Add(->relu) patterns as:
                 X
               /   \
        linear(X)   linear(X)
               \   /
                Add
                 |
           Optional(relu)
               /   \
        linear(X)   linear(X)
               \   /
                Add
                 |
           Optional(relu)
                 |
                 Y
        """

        def fake_quant(x):
            # to produce a float32 result as extra input
            qlib = torch.ops.quantized_decomposed
            x = qlib.quantize_per_tensor.default(x, 0.0166785, 42, 0, 255, torch.uint8)
            x = qlib.dequantize_per_tensor.default(
                x, 0.0166785, 42, 0, 255, torch.uint8
            )
            return x

        class M(torch.nn.Module):
            def __init__(
                self,
                add_fn,
                use_relu,
                fake_quant_before_extra_input,
            ):
                super().__init__()
                self.linear1 = torch.nn.Linear(4, 4)
                self.linear2 = torch.nn.Linear(4, 4)
                self.add_fn = add_fn
                self.relu = torch.nn.ReLU()
                self.linear3 = torch.nn.Linear(4, 4)
                self.linear4 = torch.nn.Linear(4, 4)
                self.add_fn2 = add_fn
                self.relu2 = torch.nn.ReLU()
                self.use_relu = use_relu
                self.fake_quant_before_extra_input = fake_quant_before_extra_input

            def forward(self, x):
                x1 = self.linear1(x)
                x2 = self.linear2(x)
                if self.fake_quant_before_extra_input:
                    x2 = fake_quant(x2)
                tmp = self.add_fn(x1, x2)
                if self.use_relu:
                    tmp = self.relu(tmp)
                tmp1 = self.linear3(tmp)
                tmp2 = self.linear4(tmp)
                if self.fake_quant_before_extra_input:
                    tmp2 = fake_quant(tmp2)
                res = self.add_fn2(tmp1, tmp2)
                if self.use_relu:
                    res = self.relu2(res)
                return res

        add_fn_list = [
            lambda x, y: x + y,
            lambda x, y: y + x,
            lambda x, y: x.add_(y),
            lambda x, y: y.add_(x),
        ]
        fake_quant_x2_list = [False, True] if int8_mixed_bf16 else [False]
        cases = itertools.product(add_fn_list, fake_quant_x2_list)
        for add_fn, fq_x2 in cases:
            mod = M(add_fn, use_relu, fq_x2).eval()
            v = torch.randn((4, 4), dtype=torch.float32, requires_grad=False).add(1)

            def matcher_check_fn():
                # 1. Dequant-linear pattern matched in quantization weight prepack * 4
                self.assertEqual(
                    counters["inductor"]["qlinear_weight_prepack_matcher_count"], 4
                )
                # pattern = [dequant_per_tensor, (convert_dtype), dequant_per_channel, (convert_dtype), permute, addmm]
                nodes_per_match = 6 if int8_mixed_bf16 else 4
                self.assertEqual(
                    counters["inductor"]["qlinear_weight_prepack_matcher_nodes"],
                    4 * nodes_per_match,
                )
                # 2. Qlinear Binary Unary fusion in post-grad fusion pass * 2
                self.assertEqual(
                    counters["inductor"]["qlinear_binary_matcher_count"], 2
                )
                # Two linear-binary patterns are matched
                # matched patter1 = [qlinear, add, (convert dtype), (relu), quantize_per_tensor]
                # matched patter2 = [qlinear, add, (convert dtype), (relu)]
                # If add_fn is x.add_(y), x is bf16 and y is fp32, there is a to_bf16 node after binary
                to_bf16_after_binary = 2 * (add_fn == add_fn_list[2] and fq_x2)
                self.assertEqual(
                    counters["inductor"]["qlinear_binary_matcher_nodes"],
                    (4 if is_dynamic else 5) + 2 * use_relu + to_bf16_after_binary,
                )

            self._test_common(
                mod,
                (v,),
                check_quantization=True,
                check_autocast=torch.bfloat16 if int8_mixed_bf16 else torch.float,
                matcher_check_fn=matcher_check_fn,
                is_qat=is_qat,
                is_dynamic=is_dynamic,
            )
            if torch._inductor.config.cpp_wrapper:
                # For CPP wrapper
                self._test_code_common(
                    mod,
                    (v,),
                    [
                        "aoti_torch_cpu__qlinear_pointwise_tensor",
                        "aoti_torch_cpu__qlinear_pointwise_binary_tensor",
                    ],
                    [],
                    check_quantization=True,
                    num_include_ops=[2, 2],
                )
            else:
                # For python wrapper
                self._test_code_common(
                    mod,
                    (v,),
                    [
                        "torch.ops.onednn.qlinear_pointwise.tensor",
                        "torch.ops.onednn.qlinear_pointwise.binary",
                    ],
                    [],
                    check_quantization=True,
                    num_include_ops=[2, 2],
                )

    @skipIfNoDynamoSupport
    @skipIfNoONEDNN
    @parametrize("use_relu", [True, False])
    @parametrize("is_qat", [True, False])
    @parametrize("is_dynamic", [True, False])
    def test_qlinear_add_cpu(self, use_relu, is_qat, is_dynamic):
        self._qlinear_add_cpu_test_helper(
            use_relu=use_relu, is_qat=is_qat, is_dynamic=is_dynamic
        )

    @skipIfNoDynamoSupport
    @skipIfNoONEDNNBF16
    @skipIfNoONEDNN
    @parametrize("use_relu", [True, False])
    @parametrize("is_qat", [True, False])
    @parametrize("is_dynamic", [True, False])
    def test_qlinear_add_int8_mixed_bf16(self, use_relu, is_qat, is_dynamic):
        self._qlinear_add_cpu_test_helper(
            int8_mixed_bf16=True,
            use_relu=use_relu,
            is_qat=is_qat,
            is_dynamic=is_dynamic,
        )

    def _qlinear_dequant_promotion_cpu_test_helper(
        self,
        inputs,
        int8_mixed_bf16=False,
        is_dynamic=False,
        matcher_check_fn=None,
    ):
        class M(torch.nn.Module):
            def __init__(
                self,
                **kwargs,
            ):
                super().__init__()
                self.linear1 = torch.nn.Linear(4, 4)
                self.linear2 = torch.nn.Linear(4, 4)
                self.linear3 = torch.nn.Linear(4, 4)

            def forward(self, x):
                temp = self.linear1(x)
                temp = self.linear2(temp) + self.linear3(temp)
                return temp

        mod = M().eval()

        def default_matcher_check_fn():
            # 1. Dequant pattern matcher for dequant promotion * 1
            self.assertEqual(counters["inductor"]["dequant_promotion_matcher_count"], 1)
            # 2. dequant-linear pattern matched in quantization weight prepack * 3
            self.assertEqual(
                counters["inductor"]["qlinear_weight_prepack_matcher_count"], 3
            )
            # 3. QLinear Unary fusion in post-grad fusion pass * 1
            self.assertEqual(counters["inductor"]["qlinear_unary_matcher_count"], 1)

        self._test_common(
            mod,
            inputs,
            check_autocast=torch.bfloat16 if int8_mixed_bf16 else torch.float,
            check_quantization=True,
            matcher_check_fn=(
                matcher_check_fn
                if matcher_check_fn is not None
                else default_matcher_check_fn
            ),
            is_dynamic=is_dynamic,
        )

    @skipIfNoDynamoSupport
    @skipIfNoONEDNN
    def test_qlinear_dequant_promotion_cpu(self):
        r"""
        This testcase test if dequant node before linear is promoted correctly:
                  X
                  |
               Linear1(X)
                /   \
        Linear2(X)   Linear3(X)
                \   /
                 Add
                  |
                  Y
        """
        self._qlinear_dequant_promotion_cpu_test_helper((torch.randn((2, 4)),))

    @skipIfNoDynamoSupport
    @skipIfNoONEDNNBF16
    @skipIfNoONEDNN
    def test_qlinear_dequant_promotion_int8_mixed_bf16(self):
        r"""
        Test with int8_mixed_bf16 quantization.
        This testcase test if dequant node before linear is promoted correctly:
                  X
                  |
               Linear1(X)
                /   \
        Linear2(X)   Linear3(X)
                \   /
                 Add
                  |
                  Y
        """
        self._qlinear_dequant_promotion_cpu_test_helper(
            (torch.randn((2, 4)),), int8_mixed_bf16=True
        )

    @skipIfNoDynamoSupport
    @skipIfNoONEDNN
    def test_qlinear_dequant_promotion_cpu_input_dim_exceeds_2(self):
        r"""
        This testcase test if dequant node before linear is promoted correctly:
                  X
                  |
               Linear1(X)
                /   \
        Linear2(X)   Linear3(X)
                \   /
                 Add
                  |
                  Y
        """
        self._qlinear_dequant_promotion_cpu_test_helper((torch.randn((2, 3, 4)),))

    @skipIfNoDynamoSupport
    @skipIfNoONEDNNBF16
    @skipIfNoONEDNN
    def test_qlinear_dequant_promotion_int8_mixed_bf16_input_dim_exceeds_2(self):
        r"""
        Test with int8_mixed_bf16 quantization.
        This testcase test if dequant node before linear is promoted correctly:
                  X
                  |
               Linear1(X)
                /   \
        Linear2(X)   Linear3(X)
                \   /
                 Add
                  |
                  Y
        """
        self._qlinear_dequant_promotion_cpu_test_helper(
            (torch.randn((2, 3, 4)),), int8_mixed_bf16=True
        )

    @skipIfNoDynamoSupport
    @skipIfNoONEDNN
    def test_qlinear_dequant_promotion_dynamic_cpu(self):
        r"""
        This testcase test if dequant node before linear is promoted correctly:
                  X
                  |
               Linear1(X)
                /   \
        Linear2(X)   Linear3(X)
                \   /
                 Add
                  |
                  Y
        """

        def matcher_check_fn():
            # 1. Dequant pattern matcher for dequant promotion * 1
            self.assertEqual(counters["inductor"]["dequant_promotion_matcher_count"], 1)
            # 2. dequant-linear pattern matched in quantization weight prepack * 3
            self.assertEqual(
                counters["inductor"]["qlinear_weight_prepack_matcher_count"], 3
            )

        self._qlinear_dequant_promotion_cpu_test_helper(
            (torch.randn((2, 4)),),
            matcher_check_fn=matcher_check_fn,
            is_dynamic=True,
        )

    @skipIfNoDynamoSupport
    @skipIfNoONEDNN
    def test_qlinear_mul_cpu(self):
        r"""
        This testcase will quantize a Linear->Mul pattern.
        """

        class M(torch.nn.Module):
            def __init__(self, use_bias):
                super().__init__()
                self.linear = torch.nn.Linear(4, 5, use_bias)

            def forward(self, x1, x2):
                return torch.mul(self.linear(x1), x2)

        bias_list = [True, False]
        for bias in bias_list:
            mod = M(bias).eval()
            x1 = torch.randn((2, 4))
            x2 = torch.randn((2, 5))

            def matcher_check_fn():
                self.assertEqual(
                    counters["inductor"]["qlinear_weight_prepack_matcher_count"], 1
                )

            self._test_common(
                mod,
                (x1, x2),
                check_quantization=True,
                matcher_check_fn=matcher_check_fn,
            )

    @skipIfNoDynamoSupport
    def test_qmaxpool2d(self):
        r"""
        This testcase will quantize Conv2d->ReLU->MaxPool2d pattern.
        """

        class M(torch.nn.Module):
            def __init__(
                self,
                kwargs,
            ):
                super().__init__()
                self.conv = torch.nn.Conv2d(
                    3, 64, 7, bias=True, stride=2, padding=3, dilation=1
                )
                self.relu = torch.nn.ReLU()
                self.maxpool = torch.nn.MaxPool2d(3, **kwargs)

            def forward(self, x):
                return self.maxpool(self.relu(self.conv(x)))

        kwargs_list = [
            {"stride": 2},
            {"stride": 2, "padding": 1},
            {"stride": 2, "padding": 1, "dilation": 1},
            {"stride": 2, "padding": 1, "dilation": 1, "ceil_mode": False},
        ]
        for kwargs in kwargs_list:
            mod = M(kwargs).eval()
            v = torch.randn((1, 3, 8, 8), dtype=torch.float32, requires_grad=False).add(
                1
            )

            def matcher_check_fn():
                self.assertEqual(counters["inductor"]["qmaxpool2d_matcher_count"], 1)
                self.assertEqual(
                    counters["inductor"]["qconv2d_weight_prepack_matcher_count"], 1
                )
                self.assertEqual(counters["inductor"]["qconv2d_unary_matcher_count"], 1)

            self._test_common(
                mod,
                (v,),
                check_quantization=True,
                matcher_check_fn=matcher_check_fn,
            )

    @skipIfNoDynamoSupport
    def test_qflatten(self):
        r"""
        This testcase will quantize Conv2d->AdaptiveAvgPool2d->flatten->cat pattern.
        """

        class M(torch.nn.Module):
            def __init__(
                self,
            ):
                super().__init__()
                self.conv = torch.nn.Conv2d(
                    3, 64, 7, bias=True, stride=2, padding=3, dilation=1
                )
                self.relu = torch.nn.ReLU()
                self.adaptive_avg_pool2d = torch.nn.AdaptiveAvgPool2d((1, 1))

            def forward(self, x):
                return torch.cat(
                    [
                        torch.flatten(
                            self.adaptive_avg_pool2d(self.relu(self.conv(x))), 1
                        )
                    ]
                )

        mod = M().eval()
        v = torch.randn((1, 3, 8, 8), dtype=torch.float32, requires_grad=False).add(1)

        def matcher_check_fn():
            self.assertEqual(counters["inductor"]["qreshape_matcher_count"], 1)

        self._test_common(
            mod,
            (v,),
            check_quantization=True,
            matcher_check_fn=matcher_check_fn,
        )

    @skipIfNoDynamoSupport
    def test_qcat(self):
        r"""
        This testcase will quantize cat based pattern:
                X
             /     \
        Conv1(X)  Pow(x)
            \        \
             \     Conv2(X)
              \    /
               Cat
                |
                Y
        """

        class M(torch.nn.Module):
            def __init__(
                self,
            ):
                super().__init__()
                self.conv = torch.nn.Conv2d(
                    3, 64, 7, bias=True, stride=2, padding=3, dilation=1
                )
                self.conv2 = torch.nn.Conv2d(
                    3, 64, 7, bias=True, stride=2, padding=3, dilation=1
                )

            def forward(self, x):
                temp1 = self.conv(x)
                temp2 = self.conv2(torch.pow(x, 2))
                return torch.cat((temp1, temp2), 1)

        mod = M().eval()
        v = torch.randn((1, 3, 8, 8), dtype=torch.float32, requires_grad=False).add(1)

        def matcher_check_fn():
            self.assertEqual(counters["inductor"]["qcat_matcher_count"], 1)
            self.assertEqual(
                counters["inductor"]["qconv2d_weight_prepack_matcher_count"], 2
            )
            self.assertEqual(counters["inductor"]["qconv2d_unary_matcher_count"], 2)

        self._test_common(
            mod,
            (v,),
            check_quantization=True,
            matcher_check_fn=matcher_check_fn,
        )

    # https://github.com/pytorch/pytorch/issues/99841.
    def test_hardtanh_pattern_fallback(self):
        class Model(torch.nn.Module):
            def __init__(self) -> None:
                super().__init__()
                self.conv_transpose = torch.nn.ConvTranspose2d(
                    in_channels=3, out_channels=32, kernel_size=3, stride=1, padding=1
                )

            def forward(self, x, min_value, max_value):
                conv_transpose_output = self.conv_transpose(x)
                clamp_min_output = torch.clamp_min(conv_transpose_output, min_value)
                clamp_max_output = torch.clamp_max(clamp_min_output, max_value)
                return clamp_max_output

        # check works for min_value > max_value.
        min_values = [3, torch.randn(1, 32, 28, 28)]
        max_values = [0, torch.randn(1, 32, 28, 28)]
        v = torch.randn(1, 3, 28, 28)
        for min_value, max_value in zip(min_values, max_values):
            mod = Model().eval()
            self._test_common(mod, (v, min_value, max_value), 2, 4)

    def test_leaky_relu_pattern_fallback(self):
        class Model(torch.nn.Module):
            def __init__(self) -> None:
                super().__init__()
                self.conv = torch.nn.Conv2d(
                    in_channels=3, out_channels=32, kernel_size=3, stride=1, padding=1
                )

            def forward(self, x, negative_slope):
                conv_out = self.conv(x)
                return torch.where(conv_out > 0, conv_out, conv_out * negative_slope)

        negative_slopes = [0.1, torch.randn(1, 32, 28, 28)]
        with torch.no_grad():
            v = torch.randn(1, 3, 28, 28)
            for negative_slope in negative_slopes:
                mod = Model().eval()
                self._test_common(mod, (v, negative_slope), 2, 5)

    # https://github.com/pytorch/pytorch/issues/99838.
    def test_conv2d_add_scalar(self):
        class Model(torch.nn.Module):
            def __init__(self) -> None:
                super().__init__()
                self.conv = torch.nn.Conv2d(
                    in_channels=3, out_channels=32, kernel_size=3, stride=1, padding=1
                )

            def forward(self, x):
                out_conv = self.conv(x)
                out = torch.add(out_conv, 1.0)
                return out

        with torch.no_grad():
            mod = Model().eval()
            v = torch.randn(1, 3, 28, 28)
            self._test_common(mod, (v,), 2, 3)

    def test_conv2d_binary_inplace_fusion_pass_cpu(
        self, include_ops=None, exclude_ops=None
    ):
        class Model_v1(torch.nn.Module):
            def __init__(self) -> None:
                super().__init__()
                self.conv = torch.nn.Conv2d(
                    in_channels=3, out_channels=32, kernel_size=3, stride=1, padding=1
                )

            def forward(self, x, other):
                conv_out = self.conv(x)
                return torch.add(conv_out, other.relu())

        class Model_v2(torch.nn.Module):
            def __init__(self) -> None:
                super().__init__()
                self.conv = torch.nn.Conv2d(
                    in_channels=3, out_channels=32, kernel_size=3, stride=1, padding=1
                )
                self.conv2 = torch.nn.Conv2d(
                    in_channels=32, out_channels=32, kernel_size=3, stride=1, padding=1
                )
                self.conv3 = torch.nn.Conv2d(
                    in_channels=32, out_channels=32, kernel_size=3, stride=1, padding=1
                )

            def forward(self, x, _):
                conv_out1 = self.conv(x)
                pow_out = torch.pow(conv_out1, 2)
                conv_out2 = self.conv2(pow_out)
                conv_out3 = self.conv3(conv_out2)
                res = torch.add(conv_out3, pow_out)
                return res

        input = torch.randn(1, 3, 28, 28).to(memory_format=torch.channels_last)
        others = [
            torch.randn(1, 32, 28, 28).to(memory_format=torch.channels_last),
            torch.randn(1, 32, 28, 28).to(memory_format=torch.channels_last),
        ]
        mod_v1 = Model_v1().to(memory_format=torch.channels_last).eval()
        mod_v2 = Model_v2().to(memory_format=torch.channels_last).eval()

        if include_ops is None:
            include_ops = ["mkldnn._convolution_pointwise_.binary"]
        if exclude_ops is None:
            exclude_ops = ["mkldnn._convolution_pointwise.binary"]

        for other, mod in zip(others, [mod_v1, mod_v2]):
            self._test_code_common(mod, (input, other), include_ops, exclude_ops)

    def test_conv2d_binary_inplace_fusion_failed_cpu(
        self, include_ops=None, exclude_ops=None
    ):
        # Written buffer is graph input, we can't fuse inplace.
        class Model_v1(torch.nn.Module):
            def __init__(self) -> None:
                super().__init__()
                self.conv = torch.nn.Conv2d(
                    in_channels=3, out_channels=32, kernel_size=3, stride=1, padding=1
                )

            def forward(self, x, other):
                conv_out = self.conv(x)
                return torch.add(conv_out, other)

        # Written buffer is an alias tensor, we can't fuse inplace.
        class Model_v2(torch.nn.Module):
            def __init__(self) -> None:
                super().__init__()
                self.conv = torch.nn.Conv2d(
                    in_channels=3, out_channels=32, kernel_size=3, stride=1, padding=1
                )

            def forward(self, x, other):
                conv_out = self.conv(x)
                return torch.add(conv_out, other[1:2, :, :, :]), other

        class Model_v3(torch.nn.Module):
            def __init__(self) -> None:
                super().__init__()
                self.conv = torch.nn.Conv2d(
                    in_channels=3, out_channels=32, kernel_size=3, stride=1, padding=1
                )
                self.conv2 = torch.nn.Conv2d(
                    in_channels=32, out_channels=32, kernel_size=3, stride=1, padding=1
                )

            def forward(self, x, _):
                pow_out = torch.pow(self.conv(x), 2)
                other2 = F.relu(pow_out)
                conv_out2 = self.conv2(pow_out)
                res = torch.add(conv_out2, pow_out)
                res = res + other2
                return res

        # Written buffer is an ReinterpretView, we can't fuse inplace.
        class Model_v4(torch.nn.Module):
            def __init__(self) -> None:
                super().__init__()
                self.conv = torch.nn.Conv2d(3, 32, 3, padding=1, bias=True)
                self.linear = torch.nn.Linear(32 * 28, 32 * 28)
                self.relu = torch.nn.ReLU()

            def forward(self, x, y):
                x = self.conv(self.relu(x))
                y = self.linear(y)
                y = torch.cat((y, y + 1), 1)
                y = torch.ops.aten.permute.default(y, [0, 2, 1]).reshape(1, 32, 28, 28)
                return x + y

        class Model_v5(torch.nn.Module):
            def __init__(self) -> None:
                super().__init__()
                self.conv = torch.nn.Conv2d(32, 32, 3, padding=1, bias=True)
                self.relu = torch.nn.ReLU()

            def forward(self, _, x):
                x1 = self.relu(x)
                return self.conv(x1) + x1

        input = torch.randn(1, 3, 28, 28).to(memory_format=torch.channels_last)
        others = [
            torch.randn(1, 32, 28, 28).to(memory_format=torch.channels_last),
            torch.randn(2, 32, 28, 28).to(memory_format=torch.channels_last),
            torch.randn(1, 32, 28, 28).to(memory_format=torch.channels_last),
            torch.randn(1, 14, 32 * 28),
            torch.randn(1, 32, 28, 28).to(memory_format=torch.channels_last),
        ]
        mod_v1 = Model_v1().to(memory_format=torch.channels_last).eval()
        mod_v2 = Model_v2().to(memory_format=torch.channels_last).eval()
        mod_v3 = Model_v3().to(memory_format=torch.channels_last).eval()
        mod_v4 = Model_v4().to(memory_format=torch.channels_last).eval()
        mod_v5 = Model_v5().to(memory_format=torch.channels_last).eval()

        if include_ops is None:
            include_ops = ["mkldnn._convolution_pointwise.binary"]
        if exclude_ops is None:
            exclude_ops = ["mkldnn._convolution_pointwise_.binary"]

        for other, mod in zip(others, [mod_v1, mod_v2, mod_v3, mod_v4, mod_v5]):
            self._test_code_common(mod, (input, other), include_ops, exclude_ops)

    def test_conv2d_binary_fusion_failed(self):
        # we don't support alpha !=1 case or other has different size with conv's output.
        class Model(torch.nn.Module):
            def __init__(self) -> None:
                super().__init__()
                self.conv = torch.nn.Conv2d(
                    in_channels=3, out_channels=32, kernel_size=3, stride=1, padding=1
                )

            def forward(self, x, other, alpha):
                conv_out = self.conv(x)
                return torch.add(conv_out, other, alpha=alpha)

        # https://github.com/pytorch/pytorch/issues/100802.
        # we can't do the fusion when add's inputs are same tensor.
        class Model2(torch.nn.Module):
            def __init__(self) -> None:
                super().__init__()
                self.conv = torch.nn.Conv2d(
                    in_channels=3, out_channels=16, kernel_size=3, stride=1, padding=1
                )

            def forward(self, x):
                out = self.conv(x)
                out = torch.add(out, out)
                return out

        # https://github.com/pytorch/pytorch/issues/101374.
        # we can't do the fusion when add's inputs are mixed dtype.
        class Model3(torch.nn.Module):
            def __init__(self) -> None:
                super().__init__()
                self.conv = torch.nn.Conv2d(
                    in_channels=3, out_channels=16, kernel_size=3, stride=1, padding=1
                )

            def forward(self, x):
                temp = self.conv(x)
                other = torch.ones(temp.shape, dtype=torch.double)
                out = torch.add(temp, other)
                return out

        input = torch.randn(1, 3, 28, 28).to(memory_format=torch.channels_last)
        others = [
            torch.randn(1, 32, 28, 28).to(memory_format=torch.channels_last),
            torch.randn(32, 28, 28),
        ]
        include_ops = ["mkldnn._convolution_pointwise"]
        exclude_ops = [
            "mkldnn._convolution_pointwise.binary",
            "mkldnn._convolution_pointwise_.binary",
        ]

        # case1
        for other, alpha in zip(others, [0.1, 1.0]):
            mod = Model().to(memory_format=torch.channels_last).eval()
            self._test_code_common(mod, (input, other, alpha), include_ops, exclude_ops)
        # case2:
        mod = Model2().to(memory_format=torch.channels_last).eval()
        self._test_code_common(mod, (input,), include_ops, exclude_ops)
        # case3:
        mod = Model3().to(memory_format=torch.channels_last).eval()
        self._test_code_common(mod, (input,), include_ops, exclude_ops)

    def test_reproduce_99842_issue(self):
        class Model(torch.nn.Module):
            def __init__(self) -> None:
                super().__init__()
                self.conv = torch.nn.Conv2d(3, 64, kernel_size=3, stride=1, padding=1)

            def forward(self, input_tensor):
                x = self.conv(input_tensor)
                x = F.relu(x + torch.ones(x.size()))
                return x

        input = torch.randn(1, 3, 14, 14)
        mod = Model().eval()
        include_ops = ["mkldnn._convolution_pointwise_.binary"]
        self._test_code_common(mod, (input,), include_ops, [])

    def test_reproduce_113440_issue_1(self):
        class Mod(torch.nn.Module):
            def __init__(
                self,
                add_fn,
                **kwargs,
            ):
                super().__init__()
                self.conv1 = torch.nn.Conv2d(3, 6, kernel_size=3, stride=1)
                self.conv2 = torch.nn.Conv2d(3, 6, kernel_size=3, stride=1)
                self.add_fn = add_fn
                self.relu = torch.nn.ReLU(inplace=True)
                self.conv3 = torch.nn.Conv2d(6, 6, kernel_size=3, stride=1)
                self.conv4 = torch.nn.Conv2d(6, 6, kernel_size=3, stride=1)
                self.add_fn2 = add_fn
                self.relu2 = torch.nn.ReLU(inplace=True)
                self.use_relu = True

            def forward(self, x):
                x1 = self.conv1(x)
                x2 = self.conv2(x)
                tmp = self.add_fn(x1, x2)
                if self.use_relu:
                    tmp = self.relu(tmp)
                tmp1 = self.conv3(tmp)
                tmp2 = self.conv4(tmp)
                res = self.add_fn2(tmp1, tmp2)
                if self.use_relu:
                    res = self.relu2(res)
                return res

        with torch.no_grad():
            example_inputs = (
                torch.randn((1, 3, 8, 8), dtype=torch.float32, requires_grad=False).add(
                    1
                ),
            )
            example_inputs[0].get_device()
            m = Mod(
                lambda x, y: x.add_(y),
            ).eval()
            om = torch.compile(m)
            om(*example_inputs)
            om(*example_inputs)

    def test_reproduce_113440_issue_2(self):
        class Mod(torch.nn.Module):
            def __init__(
                self,
                add_fn,
                **kwargs,
            ):
                super().__init__()
                self.conv1 = torch.nn.Conv2d(3, 6, kernel_size=3, stride=1)
                self.conv2 = torch.nn.Conv2d(3, 6, kernel_size=3, stride=1)
                self.add_fn = add_fn
                self.relu = torch.nn.ReLU(inplace=True)
                self.conv3 = torch.nn.Conv2d(6, 6, kernel_size=3, stride=1)
                self.conv4 = torch.nn.Conv2d(6, 6, kernel_size=3, stride=1)
                self.add_fn2 = add_fn
                self.relu2 = torch.nn.ReLU(inplace=True)

                self.conv5 = torch.nn.Conv2d(6, 6, kernel_size=3, stride=1)
                self.conv6 = torch.nn.Conv2d(6, 6, kernel_size=3, stride=1)
                self.conv7 = torch.nn.Conv2d(6, 6, kernel_size=1, stride=1)
                self.add_fn3 = add_fn
                self.relu3 = torch.nn.ReLU(inplace=True)

                self.use_relu = True

            def forward(self, x):
                x1 = self.conv1(x)
                x2 = self.conv2(x)
                tmp = self.add_fn(x1, x2)
                if self.use_relu:
                    tmp = self.relu(tmp)

                tmp1 = self.conv3(tmp)
                res = self.relu2(tmp1)

                return res

        with torch.no_grad():
            example_inputs = (
                torch.randn((1, 3, 8, 8), dtype=torch.float32, requires_grad=False).add(
                    1
                ),
            )
            m = Mod(
                lambda x, y: x.add_(y),
            ).eval()
            om = torch.compile(m)
            om(*example_inputs)
            om(*example_inputs)

    @torch._dynamo.config.patch("inline_inbuilt_nn_modules", True)
    def test_reproduce_121253_issue(self):
        class Mod(torch.nn.Module):
            def __init__(self, weight, bias, beta, alpha):
                super().__init__()
                self.weight = weight
                self.bias = bias
                self.beta = beta
                self.alpha = alpha

            def forward(self, x):
                return torch.addmm(
                    self.bias, x, self.weight, beta=self.beta, alpha=self.alpha
                )

        dtypes = [torch.float32]
        if torch.ops.mkldnn._is_mkldnn_bf16_supported():
            dtypes.append(torch.bfloat16)
        for dtype in dtypes:
            linear_op = (
                "mkl._mkl_linear"
                if dtype == torch.float32
                else "mkldnn._linear_pointwise"
            )
            for beta, alpha in zip([1.0, 0.1, 0.0], [1.0, 0.1, 1.0]):
                weight = torch.nn.Parameter(torch.randn(64, 64, dtype=dtype))
                bias = torch.nn.Parameter(torch.randn(64, dtype=dtype))
                mod = Mod(weight, bias, beta, alpha).to(dtype).eval()
                with torch.no_grad():
                    x = torch.randn(1, 64, dtype=dtype)
                    include_ops = []
                    exclude_ops = []
                    if (beta != 1.0 and beta != 0.0) or alpha != 1.0:
                        exclude_ops = [linear_op]
                    else:
                        include_ops = [linear_op]
                    self._test_code_common(mod, (x,), include_ops, exclude_ops)

    @skipIfNoDynamoSupport
    def test_woq_int8(self):
        class M(torch.nn.Module):
            def __init__(self, is_permute):
                super().__init__()
                self.is_permute = is_permute

            def forward(self, x, weight, scales):
                if self.is_permute:
                    weight = weight.t()
                    m = torch.mm(
                        x.reshape(-1, x.shape[-1]),
                        weight.to(x.dtype),
                    )
                    y = m * scales.to(m.dtype)
                    y = y.reshape(*x.shape[:-1], y.shape[-1])
                    return y
                else:
                    return (
                        torch.nn.functional.linear(x, weight.to(dtype=x.dtype)) * scales
                    )

        x_shape = (1, 1, 256)
        s_shape = 12
        x_strides = [
            (256, 256, 1),  # linear dispatching to mm
            (256, 32, 1),  # linear dispatching to bmm
        ]
        is_permutes = [False, True]
        for x_stride, is_permute in itertools.product(x_strides, is_permutes):
            mod = M(is_permute=is_permute).eval()
            x = torch.randn(x_shape, dtype=torch.bfloat16).as_strided(x_shape, x_stride)
            w_shape = (12, 256)
            w = torch.randint(-128, 127, w_shape, dtype=torch.int8)
            s = torch.randn(s_shape, dtype=torch.bfloat16)

            def matcher_check_fn():
                self.assertEqual(counters["inductor"]["woq_matcher_count"], 1)

            self._test_common(
                mod,
                (x, w, s),
                matcher_check_fn=matcher_check_fn,
                check_quantization=False,
                atol=0.001,
                rtol=0.07,
            )

    def _test_linear_dynamic_fp16_helper(self, use_relu: bool):
        class M(torch.nn.Module):
            def __init__(self, bias: bool, use_relu: bool):
                super().__init__()
                self.linear = torch.nn.Linear(256, 256, bias=bias)
                self.relu = torch.nn.ReLU()
                self.use_relu = use_relu

            def forward(self, x):
                if self.use_relu:
                    return self.relu(self.linear(x))
                return self.linear(x)

        quantizer = X86InductorQuantizer().set_global(
            xiq.get_default_x86_inductor_quantization_config()
        )
        quantizer.set_module_type_qconfig(
            torch.nn.Linear, xiq.get_x86_inductor_linear_dynamic_fp16_config()
        )
        bias_list = [True, False]
        input_ndim_list = [2, 3]
        x_contig_list = [True, False]
        cases = itertools.product(bias_list, input_ndim_list, x_contig_list)
        for bias, input_ndim, x_contig in cases:
            x_shape = (4, 256) if input_ndim == 2 else (4, 1, 256)
            x = torch.randn(x_shape)
            if not x_contig:
                x = x[0::2, ...]
            mod = M(bias, use_relu).eval()

            def matcher_check_fn():
                self.assertEqual(
                    counters["inductor"]["qlinear_weight_prepack_matcher_count"], 1
                )
                # Matched nodes:
                # (1) dequantize w, (2) permute w, (3) mm/addmm/bmm
                # If x.ndim == 3 and x is contiguous, two view nodes are added.
                # If x.ndim == 3 and x is not contiguous, two expand nodes and one add node are added.
                nodes_count = 3
                if input_ndim > 2:
<<<<<<< HEAD
                    nodes_count += 2
                if use_relu:
                    nodes_count += 1
=======
                    if x_contig:
                        nodes_count += 2
                    else:
                        nodes_count += 3 if bias else 2
>>>>>>> 9eadd19d
                self.assertEqual(
                    counters["inductor"]["qlinear_weight_prepack_matcher_nodes"],
                    nodes_count,
                )

            self._test_common(
                mod,
                (x,),
                atol=1e-2,
                rtol=1e-2,
                matcher_check_fn=matcher_check_fn,
                check_quantization=True,
                quantizer=quantizer,
            )
            linear_op_str = (
                "torch.ops.onednn.linear_relu_dynamic_fp16.default"
                if use_relu
                else "torch.ops.onednn.linear_dynamic_fp16.default"
            )
            self._test_code_common(
                mod,
                (x,),
                [linear_op_str],
                ["torch.ops.aten.addmm.default", "torch.ops.aten.mm.default"],
                check_quantization=True,
                quantizer=quantizer,
            )

    @skipIfNoDynamoSupport
    @skipIfNoONEDNN
    def test_linear_dynamic_fp16(self):
        self._test_linear_dynamic_fp16_helper(use_relu=False)

    @skipIfNoDynamoSupport
    @skipIfNoONEDNN
    def test_linear_relu_dynamic_fp16(self):
        self._test_linear_dynamic_fp16_helper(use_relu=True)


@dynamo_config.patch({"dynamic_shapes": True, "assume_static_by_default": False})
class TestDynamicPatternMatcher(TestPatternMatcherBase):
    _test_conv_unary_cpu_base = TestPatternMatcher._test_conv_unary_cpu_base
    test_conv2d_unary_dynamic_shapes = TestPatternMatcher.test_conv2d_unary_cpu
    test_conv3d_unary_dynamic_shapes = TestPatternMatcher.test_conv3d_unary_cpu
    _test_conv_binary_base = TestPatternMatcher._test_conv_binary_base
    test_conv2d_binary_dynamic_shapes = TestPatternMatcher.test_conv2d_binary
    test_conv3d_binary_dynamic_shapes = TestPatternMatcher.test_conv3d_binary
    test_linear_unary_dynamic_shapes = TestPatternMatcher.test_linear_unary
    test_linear_input_non_contiguous_3D_wo_bias_dynamic_shapes = (
        TestPatternMatcher.test_linear_input_non_contiguous_3D_wo_bias
    )

    def test_conv_transpose2d_dynamic_shapes(self):
        # We don't support conv_transpose2d for now.
        class M(torch.nn.Module):
            def __init__(self) -> None:
                super().__init__()
                self.conv_transpose2d = torch.nn.ConvTranspose2d(
                    3, 16, 3, stride=2, padding=1
                )

            def forward(self, x):
                return self.conv_transpose2d(x)

        x_shape = (1, 3, 28, 28)
        mod = M().eval()
        v = torch.randn(x_shape, dtype=torch.float32)
        self._test_common(mod, (v,), 0, 0)

    def test_multi_linear_share_same_input_dynamic(self):
        # llama pattern.
        class M(torch.nn.Module):
            def __init__(
                self,
            ):
                super().__init__()
                self.w1 = torch.nn.Linear(16, 16, bias=False)
                self.w2 = torch.nn.Linear(16, 16, bias=False)

            def forward(self, x):
                return F.silu(self.w1(x)) * F.relu(self.w2(x))

        dtypes = []
        if torch.ops.mkldnn._is_mkldnn_bf16_supported():
            dtypes.append(torch.bfloat16)
        if torch.ops.mkldnn._is_mkldnn_fp16_supported():
            dtypes.append(torch.float16)
        for dtype in dtypes:
            mod = M().to(dtype).eval()
            v = torch.randn(2, 4, 16).to(dtype)
            # 1. view(match_count=4, match_nodes=4).
            # 2. mm to packed linear(match_count=2, match_nodes=2).
            # 3. view+linear+view to linear(match_count=2, match_nodes=6).
            # 4. linear to linear+swish(match_count=1, match_nodes=2).
            # 5. linear to linear+relu(match_count=1, match_nodes=5).

            match_count = 10
            match_nodes = 19
            self._test_common(mod, (v,), match_count, match_nodes, rtol=1e-2, atol=1e-2)

    def test_qconv2d_maxpool2d_linear_dynamic_cpu(self, include_ops=None):
        r"""
        This testcase will quantize a single Conv2d->Maxpool2d->Linear module
        with dynamic batch size input.
        """

        class M(torch.nn.Module):
            def __init__(
                self,
                **kwargs,
            ):
                super().__init__()
                self.conv = torch.nn.Conv2d(
                    3, 16, (2, 2), stride=(1, 1), padding=(1, 1)
                )
                self.relu = torch.nn.ReLU()
                self.maxpool2d = torch.nn.MaxPool2d(kernel_size=3, stride=2, padding=1)
                self.avgpool = torch.nn.AdaptiveAvgPool2d((1, 1))
                self.linear = torch.nn.Linear(16, 16)

            def forward(self, x):
                temp = self.relu(self.conv(x))
                temp = self.maxpool2d(temp)
                temp = self.avgpool(temp)
                temp = torch.flatten(temp, 1)
                return self.linear(temp)

        mod = M().eval()
        v = torch.randn((2, 3, 8, 8), dtype=torch.float32, requires_grad=False).add(1)
        if include_ops is None:
            include_ops = [
                "torch.ops.onednn.qconv2d_pointwise",
                "torch.ops.quantized.max_pool2d",
                "torch.ops.onednn.qlinear_pointwise",
            ]
        exclude_ops = []
        self._test_code_common(
            mod,
            (v,),
            include_ops,
            exclude_ops,
            check_quantization=True,
            check_dynamic=True,
        )

    @skipIfNoDynamoSupport
    @skipIfNoONEDNN
    def test_qat_bn_conv2d(self):
        r"""
        This testcase will quantize a single BN Conv2d module with qat flow.
        """

        class M(torch.nn.Module):
            def __init__(
                self,
            ):
                super().__init__()
                self.conv = torch.nn.Conv2d(3, 3, 3)
                self.bn1 = torch.nn.BatchNorm2d(3)
                self.bn2 = torch.nn.BatchNorm2d(3)

            def forward(self, x):
                x = self.conv(self.bn1(x))
                return self.bn2(x)

        mod = M().train()
        v = torch.randn((1, 3, 8, 8), dtype=torch.float32, requires_grad=True).add(1)

        def matcher_check_fn():
            self.assertEqual(
                counters["inductor"]["qconv2d_weight_prepack_matcher_count"], 1
            )

        self._test_common(
            mod,
            (v,),
            check_quantization=True,
            is_qat=True,
            matcher_check_fn=matcher_check_fn,
        )

    @skipIfNoDynamoSupport
    @skipIfNoONEDNN
    def test_q_attention_block(self):
        class SelfAttnLikeModule(torch.nn.Module):
            def __init__(
                self,
                input_dim,
                transpose_for_score=False,
                num_attention_heads=None,
                attention_head_size=None,
            ) -> None:
                super().__init__()
                self.input_dim = input_dim
                self.q_proj = torch.nn.Linear(input_dim, input_dim, bias=False)
                self.k_proj = torch.nn.Linear(input_dim, input_dim, bias=False)
                self.v_proj = torch.nn.Linear(input_dim, input_dim, bias=False)
                self.softmax = torch.nn.Softmax(dim=-1)
                self.transpose_for_score = transpose_for_score
                if self.transpose_for_score:
                    assert num_attention_heads is not None
                    assert attention_head_size is not None
                    self.num_attention_heads = num_attention_heads
                    self.attention_head_size = attention_head_size

            def transpose_for_scores(self, x: torch.Tensor) -> torch.Tensor:
                new_x_shape = x.size()[:-1] + (
                    self.num_attention_heads,
                    self.attention_head_size,
                )
                x = x.view(new_x_shape)
                return x.permute(0, 2, 1, 3)

            def forward(self, x):
                q = self.q_proj(x)
                k = self.k_proj(x)
                v = self.v_proj(x)
                if self.transpose_for_score:
                    q = self.transpose_for_scores(q)
                    k = self.transpose_for_scores(k)
                    v = self.transpose_for_scores(v)
                scores = torch.matmul(q, k.transpose(-1, -2)) / (self.input_dim**0.5)
                attention = self.softmax(scores)
                weighted = torch.matmul(attention, v)
                return weighted

        for annotate_matmul in [False, True]:
            mod = SelfAttnLikeModule(
                input_dim=64 * 16,
                transpose_for_score=True,
                num_attention_heads=16,
                attention_head_size=64,
            ).eval()
            v = torch.randn(2, 384, 1024)

            def matcher_check_fn():
                self.assertEqual(
                    counters["inductor"]["qlinear_weight_prepack_matcher_count"], 3
                )
                self.assertEqual(
                    counters["inductor"]["qlinear_unary_matcher_count"],
                    3 if annotate_matmul else 0,
                )

            quantizer = X86InductorQuantizer()
            quantizer.set_global(xiq.get_default_x86_inductor_quantization_config())
            if annotate_matmul:
                quantizer.set_function_type_qconfig(
                    torch.matmul, quantizer.get_global_quantization_config()
                )

            self._test_common(
                mod,
                (v,),
                check_quantization=True,
                matcher_check_fn=matcher_check_fn,
                quantizer=quantizer,
            )


instantiate_parametrized_tests(TestPatternMatcher)

if __name__ == "__main__":
    if IS_LINUX and HAS_CPU and torch.backends.mkldnn.is_available():
        run_tests()<|MERGE_RESOLUTION|>--- conflicted
+++ resolved
@@ -3003,16 +3003,12 @@
                 # If x.ndim == 3 and x is not contiguous, two expand nodes and one add node are added.
                 nodes_count = 3
                 if input_ndim > 2:
-<<<<<<< HEAD
-                    nodes_count += 2
-                if use_relu:
-                    nodes_count += 1
-=======
                     if x_contig:
                         nodes_count += 2
                     else:
                         nodes_count += 3 if bias else 2
->>>>>>> 9eadd19d
+                if use_relu:
+                    nodes_count += 1
                 self.assertEqual(
                     counters["inductor"]["qlinear_weight_prepack_matcher_nodes"],
                     nodes_count,
