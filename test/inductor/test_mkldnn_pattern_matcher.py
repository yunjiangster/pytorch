# Owner(s): ["oncall: cpu inductor"]
import contextlib
import copy
import itertools
import unittest

import torch
import torch.ao.quantization.quantizer.x86_inductor_quantizer as xiq
from torch._dynamo import config as dynamo_config
from torch._dynamo.utils import counters
from torch._inductor import config, metrics
from torch._inductor.test_case import run_tests, TestCase
from torch._inductor.utils import run_and_get_code
from torch.ao.quantization.quantizer.x86_inductor_quantizer import X86InductorQuantizer
from torch.nn import functional as F
from torch.testing._internal.common_quantization import (
    _generate_qdq_quantized_model,
    skipIfNoDynamoSupport,
    skipIfNoONEDNN,
    skipIfNoONEDNNBF16,
)
from torch.testing._internal.common_utils import (
    instantiate_parametrized_tests,
    IS_FBCODE,
    IS_LINUX,
    parametrize,
    skipIfNoXPU,
    skipIfRocm,
    TEST_ACL,
    TEST_MKL,
    xfailIfACL,
)
from torch.testing._internal.inductor_utils import _check_has_dynamic_shape, HAS_CPU


# The dict value is match_nodes(computation_op+unary_op)

unary_list = {
    torch.nn.ReLU(): 2,
    torch.nn.Sigmoid(): 2,
    torch.nn.Tanh(): 2,
    torch.nn.Hardswish(): 6,
    torch.nn.LeakyReLU(0.1, inplace=False): 4,
    # Use floats for min/max, otherwise they can get converted to symints
    torch.nn.Hardtanh(min_val=-0.5, max_val=4.0, inplace=False): 3,
    torch.nn.Hardtanh(min_val=-0.5, max_val=float("inf"), inplace=False): 3,
    torch.nn.GELU(approximate="none"): 6,
    torch.nn.GELU(approximate="tanh"): 10,
    torch.nn.ReLU6(): 3,
    torch.nn.SiLU(): 3,
    torch.nn.Hardsigmoid(): 5,
}

non_decomposed_unary_list = [
    torch.nn.ReLU,
    torch.nn.Sigmoid,
    torch.nn.Tanh,
]

# The dict value is (match_count, match_nodes, inplace)
binary_list = {
    lambda x, y: torch.add(x, y): (1, 2, False),  # call_function
    lambda x, y: torch.add(y, x): (1, 2, False),  # call_function
    lambda x, y: x.add(y): (1, 2, False),  # call_method
    lambda x, y: x.add_(y): (1, 2, True),  # call_method
    lambda x, y: torch.sub(x, y): (1, 2, False),  # call_function
    lambda x, y: x.sub(y): (1, 2, False),  # call_method
    lambda x, y: x.sub_(y): (1, 2, True),  # call_method
}

quantization_add_fn_list = [
    lambda x, y: torch.add(x, y),
    lambda x, y: x.add(y),
]

quantization_inplace_add_fn_list = [
    lambda x, y: x.add_(y),
]


def get_default_quantizer(is_qat, is_dynamic):
    quantizer = X86InductorQuantizer()
    quantizer.set_global(
        xiq.get_default_x86_inductor_quantization_config(
            is_qat=is_qat, is_dynamic=is_dynamic
        )
    )
    return quantizer


def cal_conv_generated_kernel_number(mod, input, dtype, dim=4):
    # this function is to decide how many kernels are generated
    # while testing conv2d/3d/deconv2d
    # the assumption is:
    #   (1) There will be a to_dtype kernel for input for lp
    #   (2) inductor always use channel_last format, there will
    #       be a to_channel_last format for input
    #   (3) to_dtype and to_channel_last for input can be fused
    #   (4) inductor always get channel last format from mkldnn_conv_pointwise(binary),
    #       and force the output to have same stride with eager.
    #       So there will be a to_contiguous for output if eager output is contiguouse
    mod = copy.deepcopy(mod)
    input = input.clone()
    if dtype == torch.float32:
        maybe_autocast = contextlib.nullcontext()
    else:
        maybe_autocast = torch.amp.autocast("cpu", dtype=dtype)
    with torch.no_grad(), maybe_autocast:
        output = mod(input)
    input_kernel, output_kernel = 0, 0
    if (
        input.is_contiguous(memory_format=torch.contiguous_format)
        or dtype != torch.float32
        or (TEST_ACL and dim == 4)
    ):
        input_kernel = 1
    if output.is_contiguous(memory_format=torch.contiguous_format):
        output_kernel = 1
    return input_kernel + output_kernel


@config.patch({"freezing": True})
class TestPatternMatcherBase(TestCase):
    def _check_unary_is_decomposed(self, unary_fn):
        return not any(
            isinstance(unary_fn, fn)
            for fn in [torch.nn.ReLU, torch.nn.Sigmoid, torch.nn.Tanh]
        )

    def _clone_inputs(self, inputs):
        def clone(x):
            if not isinstance(x, torch.Tensor):
                return x
            return x.clone()

        return tuple(clone(x) for x in inputs)

    def _test_common(
        self,
        mod,
        inputs,
        matcher_check_fn,
        atol=1e-5,
        rtol=1.3e-6,
        check_autocast=torch.float32,
        check_quantization=False,
        is_qat=False,
        dtype=None,
        is_dynamic=False,
        quantizer=None,
        compile_options={},  # noqa: B006
    ):
        counters.clear()
        torch._dynamo.reset()
        if (
            check_autocast == torch.bfloat16
            and torch.ops.mkldnn._is_mkldnn_bf16_supported()
        ):
            maybe_autocast = torch.amp.autocast("cpu", dtype=torch.bfloat16)
            atol, rtol = 1e-2, 1e-2
        elif (
            check_autocast == torch.float16
            and torch.ops.mkldnn._is_mkldnn_fp16_supported()
        ):
            maybe_autocast = torch.amp.autocast("cpu", dtype=torch.float16)
            atol, rtol = 1e-2, 1e-2
        else:
            assert check_autocast == torch.float32
            maybe_autocast = contextlib.nullcontext()

        if check_quantization:
            convert_model = _generate_qdq_quantized_model(
                mod, inputs, is_qat, is_dynamic, quantizer
            )
            with torch.no_grad(), maybe_autocast:
                _ = torch.compile(convert_model)(*inputs)
                matcher_check_fn()
        else:
            with torch.no_grad(), maybe_autocast:
                clone_inputs = self._clone_inputs(inputs)
                expected = mod(*inputs)
                actual = torch.compile(mod, **compile_options)(*clone_inputs)
                torch.testing.assert_close(actual, expected, atol=atol, rtol=rtol)
                matcher_check_fn()

    def _test_code_common(
        self,
        mod,
        inputs,
        include_ops,
        exclude_ops,
        atol=1e-5,
        rtol=1.3e-6,
        check_quantization=False,
        check_dynamic=None,
        num_include_ops=None,
        quantizer=None,
    ):
        with torch.no_grad():
            clone_inputs = self._clone_inputs(inputs)
            if check_quantization:
                mod = _generate_qdq_quantized_model(mod, inputs, quantizer=quantizer)
            expected = mod(*inputs)
            actual, (source_code,) = run_and_get_code(
                torch.compile(mod, fullgraph=True, dynamic=check_dynamic),
                *clone_inputs,
            )
            for op in include_ops:
                self.assertIn(op, source_code)
            if num_include_ops is not None:
                assert len(include_ops) == len(num_include_ops)
                for i in range(len(include_ops)):
                    self.assertEqual(
                        source_code.count(include_ops[i]), num_include_ops[i]
                    )
            for op in exclude_ops:
                self.assertNotIn(op, source_code)
            if check_dynamic is not None:
                _check_has_dynamic_shape(self, source_code)
            if not check_quantization:
                # Skip due to reduce range setting for Quantization on preCI system.
                torch.testing.assert_close(actual, expected, atol=atol, rtol=rtol)


class TestPatternMatcher(TestPatternMatcherBase):
    def _test_conv_unary_cpu_base(self, dim=4):
        assert dim == 4 or dim == 5

        class M(torch.nn.Module):
            def __init__(
                self,
                unary_fn,
                **kwargs,
            ):
                super().__init__()
                if dim == 4:
                    self.conv = torch.nn.Conv2d(3, 16, kernel_size=3, stride=1)
                else:
                    self.conv = torch.nn.Conv3d(3, 16, kernel_size=3, stride=1)
                self.unary_fn = unary_fn

            def forward(self, x):
                x = self.conv(x)
                return self.unary_fn(x)

        dtypes = [
            torch.float,
        ]
        if torch.ops.mkldnn._is_mkldnn_bf16_supported():
            dtypes.append(torch.bfloat16)
        if torch.ops.mkldnn._is_mkldnn_fp16_supported():
            dtypes.append(torch.float16)
        cl_format = torch.channels_last if dim == 4 else torch.channels_last_3d
        options = itertools.product(
            unary_list.keys(),
            [torch.contiguous_format, cl_format],
            dtypes,
        )

        for (
            unary_fn,
            memory_format,
            dtype,
        ) in options:
            metrics.reset()
            if dim == 4:
                x_shape = (1, 3, 56, 56)
            else:
                x_shape = (1, 3, 20, 56, 56)
            mod = M(unary_fn).to(memory_format=memory_format).eval()

            v = (
                torch.randn(x_shape, dtype=torch.float32)
                .add(1)
                .to(memory_format=memory_format)
            )

            def matcher_check_fn():
                match_nodes = 0 if TEST_ACL else unary_list[unary_fn]
                if (
                    dtype
                    in (
                        torch.float16,
                        torch.bfloat16,
                    )
                    and self._check_unary_is_decomposed(unary_fn)
                    and not TEST_ACL
                ):
                    # Has extra dtype conversion nodes for autocast.
                    match_nodes += 2
                self.assertEqual(
                    counters["inductor"]["mkldnn_unary_fusion_matcher_nodes"],
                    match_nodes,
                )
                self.assertEqual(
                    counters["inductor"]["mkldnn_conv_weight_pack_matcher_count"], 1
                )

            self._test_common(mod, (v,), matcher_check_fn, check_autocast=dtype)
            generated_kernel_count = cal_conv_generated_kernel_number(
                mod, v, dtype, dim
            )
            # TODO: Remove when https://github.com/pytorch/pytorch/issues/143146 is fixed
            if (
                TEST_ACL
                and dtype == torch.bfloat16
                and memory_format != torch.contiguous_format
            ):
                continue
            self.assertEqual(metrics.generated_kernel_count, generated_kernel_count)

    @skipIfNoDynamoSupport
    @skipIfNoONEDNN
    @skipIfRocm
    def test_conv2d_unary_cpu(self):
        self._test_conv_unary_cpu_base(dim=4)

    @skipIfNoDynamoSupport
    @skipIfNoONEDNN
    @skipIfRocm
    def test_conv3d_unary_cpu(self):
        self._test_conv_unary_cpu_base(dim=5)

    def test_linear_unary(self):
        class M(torch.nn.Module):
            def __init__(
                self,
                unary_fn,
                in_features,
                out_features,
                bias,
                **kwargs,
            ):
                super().__init__()
                self.linear = torch.nn.Linear(
                    in_features,
                    out_features,
                    bias,
                    **kwargs,
                )
                self.unary_fn = unary_fn

            def forward(self, x):
                x = self.linear(x)
                return self.unary_fn(x)

        dtypes = []
        if torch.ops.mkldnn._is_mkldnn_bf16_supported():
            dtypes.append(torch.bfloat16)
        if torch.ops.mkldnn._is_mkldnn_fp16_supported():
            dtypes.append(torch.float16)
        options = itertools.product(unary_list, [True, False], dtypes)
        for unary_fn, bias, dtype in options:
            metrics.reset()
            mod = M(unary_fn, 10, 30, bias=bias).eval()
            # only fuse for linear when the dtype is bf16
            mod = mod
            v = torch.randn(2, 10)
            # TODO: Remove when https://github.com/pytorch/pytorch/issues/143146 is fixed
            acl_bf16 = TEST_ACL and dtype == torch.bfloat16

            def matcher_check_fn():
                match_nodes = unary_list[unary_fn]
                if self._check_unary_is_decomposed(unary_fn):
                    # Has extra dtype conversion nodes for autocast.
                    match_nodes += 2
                self.assertEqual(
                    counters["inductor"]["mkldnn_unary_fusion_matcher_nodes"],
                    match_nodes if not acl_bf16 else 0,
                )
                self.assertEqual(
                    counters["inductor"]["mkldnn_linear_weight_pack_matcher_count"], 1
                )

            self._test_common(mod, (v,), matcher_check_fn, check_autocast=dtype)
            # only generated 1 kernel for "to"
            self.assertEqual(metrics.generated_kernel_count, 1 if not acl_bf16 else 2)

    @unittest.skipIf(not TEST_MKL, "Test requires MKL")
    def test_linear_fp32(self):
        class M(torch.nn.Module):
            def __init__(self, bias):
                super().__init__()
                self.linear = torch.nn.Linear(10, 30, bias)

            def forward(self, x):
                return self.linear(x)

        for bias in [True, False]:
            mod = M(bias=bias).eval()
            v = torch.randn(2, 10)

            # packing pass.
            def matcher_check_fn():
                self.assertEqual(
                    counters["inductor"]["mkldnn_linear_weight_pack_matcher_count"], 1
                )

            self._test_common(mod, (v,), matcher_check_fn)

    @unittest.skipIf(not TEST_MKL, "Test requires MKL")
    def test_linear_input_non_contiguous_3D_wo_bias(self):
        # Activation is 3D, non-contiguous and without Bias
        class M(torch.nn.Module):
            def __init__(self):
                super().__init__()
                self.linear = torch.nn.Linear(4096, 1024, bias=False)

            def forward(self, x):
                x = torch.ops.aten.permute.default(x, [0, 2, 1, 3])
                x = torch.ops.aten.reshape.default(x, [4, 1, 4096])
                return self.linear(x)

        mod = M().eval()
        v = torch.randn(4, 32, 1, 128)

        dtypes = [torch.float]
        if torch.ops.mkldnn._is_mkldnn_bf16_supported():
            dtypes.append(torch.bfloat16)
        if torch.ops.mkldnn._is_mkldnn_fp16_supported():
            dtypes.append(torch.float16)

        for dtype in dtypes:
            torch._dynamo.reset()
            autocast_enabled = (
                True if dtype in [torch.bfloat16, torch.float16] else False
            )
            with torch.no_grad(), torch.autocast(
                device_type="cpu", enabled=autocast_enabled, dtype=dtype
            ):
                expected = mod(v)
                actual, (source_code,) = run_and_get_code(
                    torch.compile(mod, fullgraph=True),
                    v,
                )
                self.assertIn(
                    "torch.ops.mkldnn._linear_pointwise.default"
                    if autocast_enabled
                    else "torch.ops.mkl._mkl_linear.default",
                    source_code,
                )
                torch.testing.assert_close(actual, expected, atol=1e-2, rtol=1e-2)

    def test_linear_add_bias(self):
        class M(torch.nn.Module):
            def __init__(self, dtype, unary_fn, cast_bias):
                super().__init__()
                self.linear1 = torch.nn.Linear(10, 64, bias=False)
                self.bias1 = torch.randn(64)
                self.linear2 = torch.nn.Linear(10, 64, bias=False)
                self.bias2 = torch.randn(64)
                if cast_bias:
                    self.bias1 = self.bias1.to(dtype=dtype)
                    self.bias2 = self.bias2.to(dtype=dtype)
                self.unary_fn = unary_fn

            def forward(self, x):
                a = self.linear1(x) + self.bias1
                b = self.linear2(x) + self.bias2
                return self.unary_fn(a), self.unary_fn(b)

        dtypes = []
        if torch.ops.mkldnn._is_mkldnn_bf16_supported():
            dtypes.append(torch.bfloat16)
        if torch.ops.mkldnn._is_mkldnn_fp16_supported():
            dtypes.append(torch.float16)
        options = itertools.product(unary_list, dtypes)
        for unary_fn, dtype in options:
            metrics.reset()
            fold_mod = M(dtype, unary_fn, cast_bias=True).eval()
            v = torch.randn(2, 10)
            # TODO: Remove when https://github.com/pytorch/pytorch/issues/143146 is fixed
            acl_bf16 = TEST_ACL and dtype == torch.bfloat16

            def folder_matcher_check_fn():
                match_nodes = unary_list[unary_fn]
                if self._check_unary_is_decomposed(unary_fn):
                    # Has extra dtype conversion nodes for autocast.
                    match_nodes += 2
                # we have 2 linears, so we double the matcher_count/nodes
                self.assertEqual(
                    counters["inductor"]["mkldnn_unary_fusion_matcher_count"],
                    2 if not acl_bf16 else 0,
                )
                self.assertEqual(
                    counters["inductor"]["mkldnn_unary_fusion_matcher_nodes"],
                    match_nodes * 2 if not acl_bf16 else 0,
                )
                self.assertEqual(
                    counters["inductor"]["mkldnn_linear_weight_pack_matcher_count"], 2
                )

            self._test_common(
                fold_mod,
                (v,),
                folder_matcher_check_fn,
                check_autocast=dtype,
            )
            self.assertEqual(metrics.generated_kernel_count, 1 if not acl_bf16 else 3)
            # we won't fold the bias if bias is not same dtype with weight
            # https://github.com/pytorch/pytorch/pull/129138
            metrics.reset()
            mod = M(dtype, unary_fn, cast_bias=False).eval()

            def matcher_check_fn():
                self.assertEqual(
                    counters["inductor"]["mkldnn_linear_weight_pack_matcher_count"], 2
                )

            self._test_common(mod, (v,), matcher_check_fn, check_autocast=dtype)
            # 1 kernel for "to_lowp", 2 kernels for unary ops
            self.assertEqual(metrics.generated_kernel_count, 3)

    def _test_conv_transpose_unary_base(self, dim=4):
        assert dim == 4 or dim == 5

        class M(torch.nn.Module):
            def __init__(
                self,
                unary_fn,
                **kwargs,
            ):
                super().__init__()
                if dim == 4:
                    self.conv_transpose = torch.nn.ConvTranspose2d(
                        3, 16, 3, stride=2, padding=1
                    )
                else:
                    self.conv_transpose = torch.nn.ConvTranspose3d(
                        3, 16, 3, stride=2, padding=1
                    )
                self.unary_fn = unary_fn

            def forward(self, x):
                x = self.conv_transpose(x)
                return self.unary_fn(x)

        dtypes = [
            torch.float,
        ]
        if torch.ops.mkldnn._is_mkldnn_bf16_supported():
            dtypes.append(torch.bfloat16)
        if torch.ops.mkldnn._is_mkldnn_fp16_supported():
            dtypes.append(torch.float16)

        cl_format = torch.channels_last if dim == 4 else torch.channels_last_3d
        options = itertools.product(
            unary_list,
            [torch.contiguous_format, cl_format],
            dtypes,
        )

        for unary_fn, memory_format, dtype in options:
            metrics.reset()
            if dim == 4:
                x_shape = (1, 3, 28, 28)
            else:
                x_shape = (1, 3, 17, 28, 28)
            mod = M(unary_fn).eval()

            v = torch.randn(x_shape, dtype=torch.float32).to(
                memory_format=memory_format
            )

            def matcher_check_fn():
                match_nodes = 0 if TEST_ACL else unary_list[unary_fn]
                if dtype in (
                    torch.float16,
                    torch.bfloat16,
                ) and self._check_unary_is_decomposed(unary_fn):
                    # Has extra dtype conversion nodes for autocast.
                    match_nodes += 2 if not TEST_ACL else 0
                self.assertEqual(
                    counters["inductor"]["mkldnn_unary_fusion_matcher_nodes"],
                    match_nodes,
                )
                self.assertEqual(
                    counters["inductor"]["mkldnn_conv_weight_pack_matcher_count"], 1
                )

            self._test_common(mod, (v,), matcher_check_fn, check_autocast=dtype)
            generated_kernel_count = cal_conv_generated_kernel_number(
                mod, v, dtype, dim
            )
            # TODO: Remove when https://github.com/pytorch/pytorch/issues/143146 is fixed
            if (
                TEST_ACL
                and dtype == torch.bfloat16
                and memory_format != torch.contiguous_format
            ):
                continue
            self.assertEqual(metrics.generated_kernel_count, generated_kernel_count)

    @skipIfNoDynamoSupport
    @skipIfNoONEDNN
    @skipIfRocm
    def test_conv_transpose2d_unary_cpu(self):
        self._test_conv_transpose_unary_base(dim=4)

    @skipIfNoDynamoSupport
    @skipIfNoONEDNN
    @skipIfRocm
    def test_conv_transpose3d_unary_cpu(self):
        self._test_conv_transpose_unary_base(dim=5)

    def _test_conv_binary_base(self, dim=4):
        assert dim == 4 or dim == 5

        class M(torch.nn.Module):
            def __init__(
                self,
                binary_fn,
                has_relu,
                **kwargs,
            ):
                super().__init__()
                if dim == 4:
                    self.conv1 = torch.nn.Conv2d(3, 16, kernel_size=3, stride=1)
                    self.conv2 = torch.nn.Conv2d(3, 16, kernel_size=3, stride=1)
                else:
                    self.conv1 = torch.nn.Conv3d(3, 16, kernel_size=3, stride=1)
                    self.conv2 = torch.nn.Conv3d(3, 16, kernel_size=3, stride=1)
                self.binary_fn = binary_fn
                self.has_relu = has_relu

            def forward(self, x):
                x1 = self.conv1(x)
                x2 = self.conv2(x)
                if has_relu:
                    return self.binary_fn(x1, x2).relu()
                else:
                    return self.binary_fn(x1, x2)

        dtypes = [
            torch.float,
        ]
        if torch.ops.mkldnn._is_mkldnn_bf16_supported():
            dtypes.append(torch.bfloat16)
        if torch.ops.mkldnn._is_mkldnn_fp16_supported():
            dtypes.append(torch.float16)
        cl_format = torch.channels_last if dim == 4 else torch.channels_last_3d
        test_memory_format = [torch.contiguous_format, cl_format]
        options = itertools.product(
            binary_list,
            [True, False],
            test_memory_format,
            dtypes,
        )

        for (
            binary_fn,
            has_relu,
            memory_format,
            dtype,
        ) in options:
            metrics.reset()
            if dim == 4:
                x_shape = (1, 3, 56, 56)
            else:
                x_shape = (1, 3, 20, 56, 56)
            mod = M(binary_fn, has_relu).eval()
            v = (
                torch.randn(x_shape, dtype=torch.float32, requires_grad=True)
                .add(1)
                .to(memory_format=memory_format)
            )

            def matcher_check_fn():
                match_nodes = 0 if TEST_ACL else binary_list[binary_fn][1]
                if has_relu and not TEST_ACL:
                    match_nodes += 1
                self.assertEqual(
                    counters["inductor"][
                        "mkldnn_conv_binary_unary_fusion_matcher_nodes"
                    ],
                    match_nodes,
                )
                self.assertEqual(
                    counters["inductor"]["mkldnn_conv_weight_pack_matcher_count"], 2
                )

            self._test_common(mod, (v,), matcher_check_fn, check_autocast=dtype)
            generated_kernel_count = cal_conv_generated_kernel_number(
                mod, v, dtype, dim
            )
            # TODO: Remove when https://github.com/pytorch/pytorch/issues/143146 is fixed
            if (
                TEST_ACL
                and dtype == torch.bfloat16
                and memory_format != torch.contiguous_format
            ):
                continue
            self.assertEqual(metrics.generated_kernel_count, generated_kernel_count)

    @skipIfNoDynamoSupport
    @skipIfNoONEDNN
    @skipIfRocm
    def test_conv2d_binary(self):
        self._test_conv_binary_base(dim=4)

    @skipIfNoDynamoSupport
    @skipIfNoONEDNN
    @skipIfRocm
    def test_conv3d_binary(self):
        self._test_conv_binary_base(dim=5)

    def _test_conv_binary_broadcast_shapes_base(self, dim=4):
        assert dim == 4 or dim == 5

        class M(torch.nn.Module):
            def __init__(
                self,
                binary_fn,
                has_relu,
                **kwargs,
            ):
                super().__init__()
                if dim == 4:
                    self.conv = torch.nn.Conv2d(3, 16, kernel_size=3, stride=1)
                else:
                    self.conv = torch.nn.Conv3d(3, 16, kernel_size=3, stride=1)
                self.binary_fn = binary_fn
                self.has_relu = has_relu

            def forward(self, x, x2):
                x1 = self.conv(x)
                if has_relu:
                    return self.binary_fn(x1, x2).relu()
                else:
                    return self.binary_fn(x1, x2)

        dtypes = [
            torch.float,
        ]
        if torch.ops.mkldnn._is_mkldnn_bf16_supported():
            dtypes.append(torch.bfloat16)
        if torch.ops.mkldnn._is_mkldnn_fp16_supported():
            dtypes.append(torch.float16)
        cl_format = torch.channels_last if dim == 4 else torch.channels_last_3d
        test_memory_format = [torch.contiguous_format, cl_format]
        if dim == 4:
            input_shapes = [
                [2, 3, 56, 56],
            ]
            other_shapes = [[2, 16, 1, 1], [1, 16, 1, 1], [1, 1, 1, 1]]
        else:
            input_shapes = [
                [2, 3, 20, 56, 56],
            ]
            other_shapes = [[2, 16, 1, 1, 1], [1, 16, 1, 1, 1], [1, 1, 1, 1, 1]]
        options = itertools.product(
            binary_list,
            input_shapes,
            other_shapes,
            [True, False],
            test_memory_format,
            dtypes,
        )

        for (
            binary_fn,
            x_shape,
            other_shape,
            has_relu,
            memory_format,
            dtype,
        ) in options:
            metrics.reset()
            mod = M(binary_fn, has_relu).eval()
            x = (
                torch.randn(x_shape, dtype=torch.float32, requires_grad=True)
                .add(1)
                .to(memory_format=memory_format)
            )
            other = (
                torch.randn(other_shape, dtype=torch.float32, requires_grad=True)
                .add(1)
                .to(memory_format=memory_format)
                .to(dtype)
            )

            def matcher_check_fn():
                match_nodes = 0 if TEST_ACL else binary_list[binary_fn][1]
                if has_relu and not TEST_ACL:
                    match_nodes += 1
                self.assertEqual(
                    counters["inductor"][
                        "mkldnn_conv_binary_unary_fusion_matcher_nodes"
                    ],
                    match_nodes,
                )
                self.assertEqual(
                    counters["inductor"]["mkldnn_conv_weight_pack_matcher_nodes"], 1
                )

            self._test_common(mod, (x, other), matcher_check_fn, check_autocast=dtype)

    @skipIfNoDynamoSupport
    @skipIfNoONEDNN
    @skipIfRocm
    def test_conv2d_binary_broadcast_shapes_cpu(self):
        self._test_conv_binary_broadcast_shapes_base(dim=4)

    @skipIfNoDynamoSupport
    @skipIfNoONEDNN
    @skipIfRocm
    def test_conv3d_binary_broadcast_shapes_cpu(self):
        self._test_conv_binary_broadcast_shapes_base(dim=5)

    def test_linear_binary(self):
        class M(torch.nn.Module):
            def __init__(self, binary_fn, in_channels, out_channels, bias, **kwargs):
                super().__init__()
                self.linear = torch.nn.Linear(
                    in_channels, out_channels, bias=bias, **kwargs
                )
                self.binary_fn = binary_fn

            def forward(self, x, y):
                x = self.linear(x)
                x = self.binary_fn(x, y.clone())
                return x

        dtypes = []
        if torch.ops.mkldnn._is_mkldnn_bf16_supported():
            dtypes.append(torch.bfloat16)
        if torch.ops.mkldnn._is_mkldnn_fp16_supported():
            dtypes.append(torch.float16)
        options = itertools.product(
            binary_list, [[2, 3, 10], [2, 10]], [True, False], dtypes
        )
        out_feature = 30

        for binary_fn, input_shape, bias, dtype in options:
            metrics.reset()
            # TODO: Remove when https://github.com/pytorch/pytorch/issues/143146 is fixed
            acl_bf16 = TEST_ACL and dtype == torch.bfloat16

            def matcher_check_fn():
                self.assertEqual(
                    counters["inductor"][
                        "mkldnn_conv_binary_unary_fusion_matcher_nodes"
                    ],
                    2 if not acl_bf16 else 0,
                )
                reshape_linear_reshape_match_nodes = 3 if len(input_shape) == 3 else 0
                self.assertEqual(
                    counters["inductor"]["mkldnn_reshape_linear_reshape_matcher_nodes"],
                    reshape_linear_reshape_match_nodes,
                )
                self.assertEqual(
                    counters["inductor"]["mkldnn_linear_weight_pack_matcher_count"], 1
                )

            mod = M(binary_fn, input_shape[-1], out_feature, bias).eval()
            v = torch.randn(input_shape)
            other = torch.randn(input_shape[:-1] + [out_feature]).to(dtype)
            self._test_common(
                mod,
                (
                    v,
                    other,
                ),
                matcher_check_fn,
                check_autocast=dtype,
            )
            self.assertEqual(metrics.generated_kernel_count, 1 if not acl_bf16 else 2)

    def test_linear_binary_broadcast_shapes_cpu(self):
        class M(torch.nn.Module):
            def __init__(self, binary_fn, in_channels, out_channels, bias, **kwargs):
                super().__init__()
                self.linear = torch.nn.Linear(
                    in_channels, out_channels, bias=bias, **kwargs
                )
                self.binary_fn = binary_fn

            def forward(self, x, y):
                x = self.linear(x)
                x = self.binary_fn(x, y.clone())
                return x

        dtypes = []
        if torch.ops.mkldnn._is_mkldnn_bf16_supported():
            dtypes.append(torch.bfloat16)
        if torch.ops.mkldnn._is_mkldnn_fp16_supported():
            dtypes.append(torch.float16)
        options = itertools.product(
            binary_list,
            (
                ([2, 3, 10], [1, 1, 30]),
                ([2, 3, 10], [1, 1, 1]),
                ([2, 10], [1, 30]),
                ([2, 10], [1, 1]),
            ),
            (True, False),
            dtypes,
        )
        out_feature = 30

        for binary_fn, (input_shape, other_shape), bias, dtype in options:
            metrics.reset()
            mod = M(binary_fn, input_shape[-1], out_feature, bias).eval()
            v = torch.randn(input_shape)
<<<<<<< HEAD
            other = torch.randn(other_shape).to(dtype)
=======
            other = torch.randn(input_shape[:-1] + [1]).to(dtype)
            # TODO: Remove when https://github.com/pytorch/pytorch/issues/143146 is fixed
            acl_bf16 = TEST_ACL and dtype == torch.bfloat16
>>>>>>> 6432818a

            def matcher_check_fn():
                self.assertEqual(
                    counters["inductor"][
                        "mkldnn_conv_binary_unary_fusion_matcher_nodes"
                    ],
                    2 if not acl_bf16 else 0,
                )
                reshape_linear_reshape_match_nodes = 3 if len(input_shape) == 3 else 0
                self.assertEqual(
                    counters["inductor"]["mkldnn_reshape_linear_reshape_matcher_nodes"],
                    reshape_linear_reshape_match_nodes,
                )
                self.assertEqual(
                    counters["inductor"][
                        "mkldnn_conv_binary_unary_fusion_matcher_nodes"
                    ],
                    2 if not acl_bf16 else 0,
                )
                self.assertEqual(
                    counters["inductor"]["mkldnn_linear_weight_pack_matcher_nodes"], 1
                )

            self._test_common(
                mod,
                (
                    v,
                    other,
                ),
                matcher_check_fn,
                check_autocast=dtype,
            )
            self.assertEqual(metrics.generated_kernel_count, 1 if not acl_bf16 else 2)

    @skipIfNoDynamoSupport
    @skipIfNoONEDNN
    @skipIfRocm
    def test_conv2d_linear_add_broadcast_shapes_cpu(self):
        class M(torch.nn.Module):
            def __init__(self):
                super().__init__()
                self.conv = torch.nn.Conv2d(3, 16, kernel_size=3, stride=1)
                self.linear = torch.nn.Linear(3, 16)

            def forward(self, x1, x2):
                return self.conv(x1) + self.linear(x2)[:, :, None, None]

        metrics.reset()
        mod = M().eval()
        x1 = torch.randn(2, 3, 56, 56)
        x2 = torch.randn(2, 3)

        def matcher_check_fn():
            match_nodes = 0 if TEST_ACL else 2
            self.assertEqual(
                counters["inductor"]["mkldnn_conv_binary_unary_fusion_matcher_nodes"],
                match_nodes,
            )
            self.assertEqual(
                counters["inductor"]["mkldnn_conv_weight_pack_matcher_nodes"], 1
            )

        self._test_common(mod, (x1, x2), matcher_check_fn)

    def test_multi_linear_share_same_input(self):
        # llama pattern.
        class M(torch.nn.Module):
            def __init__(
                self,
            ):
                super().__init__()
                self.w1 = torch.nn.Linear(16, 16, bias=False)
                self.w2 = torch.nn.Linear(16, 16, bias=False)

            def forward(self, x):
                return F.silu(self.w1(x)) * F.relu(self.w2(x))

        dtypes = []
        # TODO: Remove when https://github.com/pytorch/pytorch/issues/143146 is fixed
        if torch.ops.mkldnn._is_mkldnn_bf16_supported() and not TEST_ACL:
            dtypes.append(torch.bfloat16)
        if torch.ops.mkldnn._is_mkldnn_fp16_supported():
            dtypes.append(torch.float16)

        def matcher_check_fn():
            self.assertEqual(
                counters["inductor"]["mkldnn_unary_fusion_matcher_nodes"], 7
            )
            self.assertEqual(
                counters["inductor"]["mkldnn_unary_fusion_matcher_count"], 2
            )
            self.assertEqual(
                counters["inductor"]["mkldnn_reshape_linear_reshape_matcher_nodes"], 6
            )
            self.assertEqual(
                counters["inductor"]["mkldnn_linear_weight_pack_matcher_count"], 2
            )

        for dtype in dtypes:
            mod = M().to(dtype).eval()
            v = torch.randn(2, 4, 16).to(dtype)
            self._test_common(mod, (v,), matcher_check_fn, rtol=1e-2, atol=1e-2)

    def _qconv2d_test_helper(self, device="cpu", int8_mixed_bf16=False):
        class M(torch.nn.Module):
            def __init__(
                self,
                **kwargs,
            ):
                super().__init__()
                self.conv = torch.nn.Conv2d(3, 128, kernel_size=3, stride=1)
                self.conv2 = torch.nn.Conv2d(128, 128, kernel_size=3, stride=1)

            def forward(self, x):
                return self.conv2(self.conv(x))

        mod = M().eval().to(device=device)
        v = (
            torch.randn((1, 3, 8, 8), dtype=torch.float32, requires_grad=False)
            .add(1)
            .to(device=device)
        )

        def matcher_check_fn():
            # 1. Dequant-Conv2D pattern matched in QConv2D weight prepack * 1
            #    int8_mixed_fp32: [dequant_node, dequantize_per_channel, clone, convolution]
            #    int8_mixed_bf16: [dequant_node, optional(convert_element_type_4),
            #     dequantize_per_channel, optional(convert_element_type_3), clone, convolution]
            self.assertEqual(
                counters["inductor"]["qconv2d_weight_prepack_matcher_count"], 2
            )
            self.assertEqual(
                counters["inductor"]["qconv2d_weight_prepack_matcher_nodes"],
                12 if int8_mixed_bf16 else 8,
            )

        self._test_common(
            mod,
            (v,),
            matcher_check_fn,
            check_quantization=True,
            check_autocast=torch.bfloat16 if int8_mixed_bf16 else torch.float,
        )

    @skipIfNoDynamoSupport
    @skipIfNoONEDNN
    @skipIfRocm
    def test_qconv2d_cpu(self):
        r"""
        This testcase will quantize a single Conv2d module.
        """
        self._qconv2d_test_helper("cpu")

    @skipIfNoDynamoSupport
    @skipIfNoONEDNN
    @skipIfNoXPU
    def test_qconv2d_xpu(self):
        r"""
        This testcase will quantize a single Conv2d module.
        """
        self._qconv2d_test_helper("xpu")

    @skipIfNoDynamoSupport
    @skipIfNoONEDNNBF16
    @skipIfNoONEDNN
    def test_qconv2d_int8_mixed_bf16(self):
        r"""
        This testcase will quantize a single Conv2d module with int8_mixed_bf16 quantization.
        """
        self._qconv2d_test_helper(int8_mixed_bf16=True)

    def _qconv2d_unary_test_helper(
        self,
        device="cpu",
        int8_mixed_bf16=False,
        unary_op=torch.nn.ReLU(),
        qconv2d_unary_matcher_nodes=None,
    ):
        class M(torch.nn.Module):
            def __init__(
                self,
                **kwargs,
            ):
                super().__init__()
                self.conv = torch.nn.Conv2d(3, 128, kernel_size=3, stride=1)
                self.unary_fn = copy.deepcopy(unary_op)
                self.conv2 = torch.nn.Conv2d(
                    128, 128, kernel_size=3, stride=1, bias=False
                )
                self.unary_fn2 = copy.deepcopy(unary_op)

            def forward(self, x):
                tmp = self.unary_fn(self.conv(x))
                return self.unary_fn2(self.conv2(tmp))

        mod = M().eval().to(device=device)
        v = (
            torch.randn((1, 3, 8, 8), dtype=torch.float32, requires_grad=False)
            .add(1)
            .to(device=device)
        )

        def matcher_check_fn():
            # 1. Dequant-Conv2D pattern matched in quantization weight prepack * 2
            self.assertEqual(
                counters["inductor"]["qconv2d_weight_prepack_matcher_count"], 2
            )
            # 2. QConv2D Unary fusion in post-grad fusion pass * 2
            self.assertEqual(
                counters["inductor"]["qconv2d_unary_matcher_count"],
                0 if TEST_ACL else 2,
            )
            if qconv2d_unary_matcher_nodes:
                self.assertEqual(
                    counters["inductor"]["qconv2d_unary_matcher_nodes"],
                    0 if TEST_ACL else qconv2d_unary_matcher_nodes,
                )

        self._test_common(
            mod,
            (v,),
            check_quantization=True,
            check_autocast=torch.bfloat16 if int8_mixed_bf16 else torch.float,
            matcher_check_fn=matcher_check_fn,
        )

    @skipIfNoDynamoSupport
    @skipIfNoONEDNN
    def test_qconv2d_relu_cpu(self):
        r"""
        This testcase will quantize Conv2d->ReLU pattern.
        """
        self._qconv2d_unary_test_helper(device="cpu")

    @skipIfNoDynamoSupport
    @skipIfNoONEDNN
    @skipIfNoXPU
    def test_qconv2d_relu_xpu(self):
        r"""
        This testcase will quantize Conv2d->ReLU pattern.
        """
        self._qconv2d_unary_test_helper(device="xpu")

    @skipIfNoDynamoSupport
    @skipIfNoONEDNNBF16
    @skipIfNoONEDNN
    def test_qconv2d_relu_int8_mixed_bf16(self):
        r"""
        This testcase will quantize Conv2d->ReLU pattern with int8_mixed_bf16 quantization.
        """
        self._qconv2d_unary_test_helper(int8_mixed_bf16=True)

    @skipIfNoDynamoSupport
    @skipIfNoONEDNN
    def test_qconv2d_relu6_cpu(self):
        r"""
        This testcase will quantize Conv2d->ReLU6 pattern.
        """
        self._qconv2d_unary_test_helper(device="cpu", unary_op=torch.nn.ReLU6())

    @skipIfNoDynamoSupport
    @skipIfNoONEDNN
    @skipIfNoXPU
    def test_qconv2d_relu6_xpu(self):
        r"""
        This testcase will quantize Conv2d->ReLU6 pattern.
        """
        self._qconv2d_unary_test_helper(device="xpu", unary_op=torch.nn.ReLU6())

    @skipIfNoDynamoSupport
    @skipIfNoONEDNN
    def test_qconv2d_hardtanh_cpu(self):
        r"""
        This testcase will quantize Conv2d->Hardtanh pattern.
        """
        self._qconv2d_unary_test_helper(device="cpu", unary_op=torch.nn.Hardtanh())

    @skipIfNoDynamoSupport
    @skipIfNoONEDNN
    @skipIfNoXPU
    def test_qconv2d_hardtanh_xpu(self):
        r"""
        This testcase will quantize Conv2d->Hardtanh pattern.
        """
        self._qconv2d_unary_test_helper(device="xpu", unary_op=torch.nn.Hardtanh())

    @skipIfNoDynamoSupport
    @skipIfNoONEDNNBF16
    @skipIfNoONEDNN
    def test_qconv2d_hardtanh_int8_mixed_bf16_cpu(self):
        r"""
        This testcase will quantize Conv2d->Hardtanh pattern.
        Match.nodes:
            [qconv2d_pointwise_default, convert_element_type, clamp_min, clamp_max, convert_element_type, quantize_per_tensor]
            [qconv2d_pointwise_default, convert_element_type, clamp_min, clamp_max, convert_element_type]
        """
        self._qconv2d_unary_test_helper(
            unary_op=torch.nn.Hardtanh(),
            int8_mixed_bf16=True,
            qconv2d_unary_matcher_nodes=11,
        )

    @skipIfNoDynamoSupport
    @skipIfNoONEDNN
    def test_qconv2d_hardswish_cpu(self):
        r"""
        This testcase will quantize Conv2d->Hardswish pattern.
        """
        self._qconv2d_unary_test_helper(device="cpu", unary_op=torch.nn.Hardswish())

    @skipIfNoDynamoSupport
    @skipIfNoONEDNN
    @skipIfNoXPU
    def test_qconv2d_hardswish_xpu(self):
        r"""
        This testcase will quantize Conv2d->Hardswish pattern.
        """
        self._qconv2d_unary_test_helper(device="xpu", unary_op=torch.nn.Hardswish())

    @skipIfNoDynamoSupport
    @skipIfNoONEDNNBF16
    @skipIfNoONEDNN
    def test_qconv2d_hardswish_int8_mixed_bf16_cpu(self):
        r"""
        This testcase will quantize Conv2d->Hardswish pattern.
        Match.nodes:
            [qconv2d_pointwise_default, convert_element_type, add, clamp_min,
             clamp_max, mul, div, convert_element_type, quantize_per_tensor]
            [qconv2d_pointwise_default, convert_element_type, add, clamp_min, clamp_max, mul, div, convert_element_type]
        """
        self._qconv2d_unary_test_helper(
            unary_op=torch.nn.Hardswish(),
            int8_mixed_bf16=True,
            qconv2d_unary_matcher_nodes=17,
        )

    @skipIfNoDynamoSupport
    @skipIfNoONEDNN
    def test_qconv2d_silu_cpu(self):
        r"""
        This testcase will quantize Conv2d->SiLU pattern.
        """
        self._qconv2d_unary_test_helper(device="cpu", unary_op=torch.nn.SiLU())

    @skipIfNoDynamoSupport
    @skipIfNoONEDNN
    @skipIfNoXPU
    def test_qconv2d_silu_xpu(self):
        r"""
        This testcase will quantize Conv2d->SiLU pattern.
        """
        self._qconv2d_unary_test_helper(device="xpu", unary_op=torch.nn.SiLU())

    @skipIfNoDynamoSupport
    @skipIfNoONEDNNBF16
    @skipIfNoONEDNN
    def test_qconv2d_silu_int8_mixed_bf16_cpu(self):
        r"""
        This testcase will quantize Conv2d->SiLU pattern.
        Match.nodes:
            [qconv2d_pointwise_default, convert_element_type, sigmoid, mul,
             convert_element_type, quantize_per_tensor]
            [qconv2d_pointwise_default, convert_element_type, sigmoid, mul, convert_element_type]
        """
        self._qconv2d_unary_test_helper(
            unary_op=torch.nn.SiLU(),
            int8_mixed_bf16=True,
            qconv2d_unary_matcher_nodes=11,
        )

    def _qconv2d_add_cpu_test_helper(self, use_relu=False, int8_mixed_bf16=False):
        r"""
        This testcase will quantize a Conv2d->Add pattern as:
                 X
               /   \
        Conv1(X)   Conv2(X)
               \   /
                Add
                 |
           Optional(relu)
                 |
                 Y
        """

        class M(torch.nn.Module):
            def __init__(
                self,
                add_fn,
                use_relu,
                **kwargs,
            ):
                super().__init__()
                self.conv1 = torch.nn.Conv2d(3, 6, kernel_size=3, stride=1)
                self.conv2 = torch.nn.Conv2d(3, 6, kernel_size=3, stride=1)
                self.add_fn = add_fn
                self.relu = torch.nn.ReLU()
                self.conv3 = torch.nn.Conv2d(6, 6, kernel_size=3, stride=1, bias=False)
                self.conv4 = torch.nn.Conv2d(6, 6, kernel_size=3, stride=1, bias=False)
                self.add_fn2 = add_fn
                self.relu2 = torch.nn.ReLU()
                self.use_relu = use_relu

            def forward(self, x):
                x1 = self.conv1(x)
                x2 = self.conv2(x)
                tmp = self.add_fn(x1, x2)
                if self.use_relu:
                    tmp = self.relu(tmp)
                tmp1 = self.conv3(tmp)
                tmp2 = self.conv4(tmp)
                res = self.add_fn2(tmp1, tmp2)
                if self.use_relu:
                    res = self.relu2(res)
                return res

        for add_fn in quantization_add_fn_list + quantization_inplace_add_fn_list:
            mod = M(add_fn, use_relu).eval()
            v = torch.randn((1, 3, 8, 8), dtype=torch.float32, requires_grad=False).add(
                1
            )

            def matcher_check_fn():
                # 1. Dequant-Conv2D pattern matched in quantization weight prepack * 4
                self.assertEqual(
                    counters["inductor"]["qconv2d_weight_prepack_matcher_count"], 4
                )
                # 2. Qconv2d Binary Unary fusion in post-grad fusion pass * 2
                self.assertEqual(
                    counters["inductor"]["qconv2d_binary_matcher_count"],
                    0 if TEST_ACL else 2,
                )

            self._test_common(
                mod,
                (v,),
                matcher_check_fn,
                check_quantization=True,
                check_autocast=torch.bfloat16 if int8_mixed_bf16 else torch.float,
            )

    def _qconv2d_add_cpu_test_helper2(self, use_relu=False, int8_mixed_bf16=False):
        r"""
        This testcase will quantize two Conv2d->Add patterns as:

        Conv(X)   extra input
               \   /
                Add
                 |
           Optional(relu)
                 |
                 Y

        , and

        extra input   Conv(X)
               \   /
                Add
                 |
           Optional(relu)
                 |
                 Y
        """

        class M(torch.nn.Module):
            def __init__(
                self,
                add_fn,
                use_relu,
                swap_inputs,
                **kwargs,
            ):
                super().__init__()
                self.conv1 = torch.nn.Conv2d(3, 6, kernel_size=3, stride=1)
                self.add_fn = add_fn
                self.relu = torch.nn.ReLU()
                self.conv2 = torch.nn.Conv2d(6, 6, kernel_size=3, stride=1, bias=False)
                self.add_fn2 = add_fn
                self.relu2 = torch.nn.ReLU()
                self.use_relu = use_relu
                self.swap_inputs = swap_inputs

            def forward(self, x, x2, x3):
                x1 = self.conv1(x)
                if self.swap_inputs:
                    tmp = self.add_fn(x2, x1)
                else:
                    tmp = self.add_fn(x1, x2)
                if self.use_relu:
                    tmp = self.relu(tmp)
                tmp1 = self.conv2(tmp)
                if self.swap_inputs:
                    res = self.add_fn2(x3, tmp1)
                else:
                    res = self.add_fn2(tmp1, x3)
                if self.use_relu:
                    res = self.relu2(res)
                return res

        for add_fn, swap_inputs in itertools.product(
            quantization_add_fn_list + quantization_inplace_add_fn_list, [False, True]
        ):
            mod = M(add_fn, use_relu, swap_inputs).eval()
            x = torch.randn((1, 3, 8, 8), dtype=torch.float32, requires_grad=False)
            x2 = torch.randn((1, 6, 6, 6), dtype=torch.float32, requires_grad=False)
            x3 = torch.randn((1, 6, 4, 4), dtype=torch.float32, requires_grad=False)

            def matcher_check_fn():
                # 1. Dequant-Conv2D pattern matched in quantization weight prepack * 2
                self.assertEqual(
                    counters["inductor"]["qconv2d_weight_prepack_matcher_count"], 2
                )
                # 2. Qconv2d Binary Unary fusion in post-grad fusion pass * 2
                self.assertEqual(
                    counters["inductor"]["qconv2d_binary_matcher_count"],
                    0 if TEST_ACL else 2,
                )

            self._test_common(
                mod,
                (x, x2, x3),
                matcher_check_fn,
                check_quantization=True,
                check_autocast=torch.bfloat16 if int8_mixed_bf16 else torch.float,
            )

    @skipIfNoDynamoSupport
    @skipIfNoONEDNN
    def test_qconv2d_add_cpu(self):
        self._qconv2d_add_cpu_test_helper()
        self._qconv2d_add_cpu_test_helper2()

    @skipIfNoDynamoSupport
    @skipIfNoONEDNNBF16
    @skipIfNoONEDNN
    def test_qconv2d_add_int8_mixed_bf16(self):
        self._qconv2d_add_cpu_test_helper(int8_mixed_bf16=True)
        self._qconv2d_add_cpu_test_helper2(int8_mixed_bf16=True)

    @skipIfNoDynamoSupport
    @skipIfNoONEDNN
    def test_qconv2d_add_relu_cpu(self):
        self._qconv2d_add_cpu_test_helper(use_relu=True)
        self._qconv2d_add_cpu_test_helper2(use_relu=True)

    @skipIfNoDynamoSupport
    @skipIfNoONEDNNBF16
    @skipIfNoONEDNN
    def test_qconv2d_add_relu_int8_mixed_bf16(self):
        self._qconv2d_add_cpu_test_helper(use_relu=True, int8_mixed_bf16=True)
        self._qconv2d_add_cpu_test_helper2(use_relu=True, int8_mixed_bf16=True)

    @skipIfNoDynamoSupport
    @skipIfNoONEDNN
    def test_qconv2d_add_broadcast_shapes_cpu(self):
        r"""
        This testcase will quantize Conv2d->add pattern using broadcast shape inputs.
        Conv2d->Add fusion will fail for the broadcast shape inputs case.
        """

        class M(torch.nn.Module):
            def __init__(self, use_bias):
                super().__init__()
                self.conv = torch.nn.Conv2d(32, 32, kernel_size=3, stride=1)

            def forward(self, x1, x2):
                return torch.add(self.conv(x1), x2)

        bias_list = [True, False]
        for bias in bias_list:
            mod = M(bias).eval()
            x1 = torch.randn((2, 32, 9, 9))
            x2 = torch.randn((2, 32, 1, 1))

            def matcher_check_fn():
                # 1. Dequant-Conv2D pattern matched in quantization weight prepack * 1
                self.assertEqual(
                    counters["inductor"]["qconv2d_weight_prepack_matcher_count"], 1
                )
                # 2. Qconv2d Binary Unary fusion in post-grad fusion pass * 0
                self.assertEqual(
                    counters["inductor"]["qconv2d_binary_matcher_count"], 0
                )

            self._test_common(
                mod,
                (x1, x2),
                matcher_check_fn,
                check_quantization=True,
            )

    @skipIfNoDynamoSupport
    @skipIfNoONEDNN
    def test_qconv2d_with_concat_cpu(self):
        channel_1 = 32
        channel_2 = 16
        channel_3 = 8
        channel_4 = int(channel_2 * 2 + channel_3)

        class Model(torch.nn.Module):
            def __init__(
                self,
            ):
                super().__init__()
                self.conv1 = torch.nn.Conv2d(
                    channel_1, channel_2, 1, stride=1, dilation=1, padding=0
                )
                self.conv2 = torch.nn.Conv2d(
                    channel_1, channel_2, 1, stride=1, dilation=1, padding=0
                )
                self.conv3 = torch.nn.Conv2d(
                    channel_2, channel_3, 3, stride=1, dilation=1, padding=1
                )

                self.conv = torch.nn.Conv2d(
                    channel_4, channel_2, 1, stride=1, dilation=1, padding=0
                )

            def forward(self, x: torch.Tensor):
                x1 = self.conv1(x)
                x2 = self.conv2(x)
                x3 = self.conv3(x2)
                res = torch.cat([x1, x2, x3], dim=1)
                res = self.conv(res)
                return res

        mod = Model().eval()
        v = torch.randn(
            (8, channel_1, 40, 40), dtype=torch.float32, requires_grad=False
        )

        def matcher_check_fn():
            self.assertEqual(
                counters["inductor"]["qconv2d_weight_prepack_matcher_count"], 4
            )
            self.assertEqual(
                counters["inductor"]["qconv2d_unary_matcher_count"],
                0 if TEST_ACL else 3,
            )

        self._test_common(
            mod,
            (v,),
            matcher_check_fn,
            check_quantization=True,
        )

    @skipIfNoDynamoSupport
    @skipIfNoONEDNN
    def test_qconv2d_add_2(self):
        r"""
        This testcase prevents this pattern be matched as a conv_binary fusion by mistake.
                Conv(X)  3
                    \   /
                     Add
        We see this pattern in Mobilenet v3 large which add is decomposed from torch.nn.Hardswish or torch.nn.Hardsigmoid.
        """

        class M(torch.nn.Module):
            def __init__(
                self,
                post_op,
            ):
                super().__init__()
                self.conv = torch.nn.Conv2d(3, 6, kernel_size=3, stride=1)
                self.post_op = post_op

            def forward(self, x):
                return self.post_op(self.conv(x))

        for post_op in [
            torch.nn.Hardswish(inplace=True),
            torch.nn.Hardsigmoid(inplace=True),
        ]:
            mod = M(post_op).eval()
            v = torch.randn((1, 3, 8, 8), dtype=torch.float32, requires_grad=False).add(
                1
            )

            def matcher_check_fn():
                # Shouldn't hit conv binary fusion
                self.assertEqual(
                    counters["inductor"]["qconv2d_binary_matcher_count"], 0
                )

            self._test_common(
                mod,
                (v,),
                matcher_check_fn,
                check_quantization=True,
            )

    @skipIfNoDynamoSupport
    @skipIfNoONEDNN
    def test_qconv2d_add_3(self):
        r"""
        This testcase will test below model:
             x
           /   \
        conv1  maxpool
          \    /   \
           add    conv2
            \     /
              cat
        Based on default recipe of x86InductorQuantizer, we will see this pattern after convert:
        qconv1    maxpool
         \           |
          \         q1
           \       /   \
            \     dq1  qconv2
             \   /
              add
               |
               q2
        Since q1 has 2 users and qconv2 is not ancestor node of qconv1, we shouldn't fuse:
                int8
                 /
        qconv1 dq1
           \   /
            add
             |
             q2
             |
            int8
        Instead we can match and fuse this pattern into qconv_binary:
        qconv1  fp32
            \   /
             add
              |
             fp32
        """

        class M(torch.nn.Module):
            def __init__(
                self,
            ):
                super().__init__()
                self.conv1 = torch.nn.Conv2d(3, 3, kernel_size=3, stride=1)
                self.conv2 = torch.nn.Conv2d(3, 3, kernel_size=1, stride=1)
                self.maxpool = torch.nn.MaxPool2d(
                    kernel_size=3, stride=1, padding=0, dilation=1
                )

            def forward(self, x):
                tmp1 = self.conv1(x)
                tmp2 = self.maxpool(x)
                add = torch.add(tmp1, tmp2)
                tmp3 = self.conv2(tmp2)
                return torch.cat((add, tmp3), dim=1)

        mod = M().eval()
        v = torch.randn((1, 3, 8, 8), dtype=torch.float32, requires_grad=False).add(1)

        def matcher_check_fn():
            self.assertEqual(
                counters["inductor"]["qconv2d_binary_matcher_count"],
                0 if TEST_ACL else 1,
            )
            # The matched qconv binary pattern should have 2 nodes [qconv, add]
            # instead of 11 which has dequant in binary input and output quant
            self.assertEqual(
                counters["inductor"]["qconv2d_binary_matcher_nodes"],
                0 if TEST_ACL else 2,
            )

        self._test_common(
            mod,
            (v,),
            matcher_check_fn,
            check_quantization=True,
        )

    @skipIfNoDynamoSupport
    @skipIfNoONEDNN
    @skipIfRocm
    def test_qat_qconv2d(self):
        r"""
        This testcase will quantize a single Conv2d module with qat flow.
        """

        class M(torch.nn.Module):
            def __init__(
                self,
                **kwargs,
            ):
                super().__init__()
                self.conv = torch.nn.Conv2d(3, 128, kernel_size=3, stride=1)
                self.bn = torch.nn.BatchNorm2d(128)

            def forward(self, x):
                return self.bn(self.conv(x))

        mod = M().train()
        v = torch.randn((1, 3, 8, 8), dtype=torch.float32, requires_grad=True).add(1)

        def matcher_check_fn():
            # 1. Dequant-conv pattern matched in quantization weight prepack * 1
            #    [dequantize_per_tensor, dequantize_per_channel, clone, convolution]
            self.assertEqual(
                counters["inductor"]["qconv2d_weight_prepack_matcher_count"], 1
            )
            self.assertEqual(
                counters["inductor"]["qconv2d_weight_prepack_matcher_nodes"], 4
            )
            # 2. QConv2D Unary fusion in post-grad fusion pass * 1
            #    [qconv2d_pointwise_default, quantize_per_tensor]
            self.assertEqual(
                counters["inductor"]["qconv2d_unary_matcher_count"],
                0 if TEST_ACL else 1,
            )
            self.assertEqual(
                counters["inductor"]["qconv2d_unary_matcher_nodes"],
                0 if TEST_ACL else 2,
            )

        self._test_common(
            mod,
            (v,),
            matcher_check_fn,
            check_quantization=True,
            is_qat=True,
        )

    def _qat_qconv2d_unary_cpu_test_helper(
        self,
        unary_op=torch.nn.ReLU(),
    ):
        class M(torch.nn.Module):
            def __init__(
                self,
                **kwargs,
            ):
                super().__init__()
                self.conv = torch.nn.Conv2d(3, 3, kernel_size=3, stride=1)
                self.unary_fn = copy.deepcopy(unary_op)
                self.bn = torch.nn.BatchNorm2d(3)
                self.conv2 = torch.nn.Conv2d(3, 3, kernel_size=3, stride=1)
                self.unary_fn2 = copy.deepcopy(unary_op)
                self.bn2 = torch.nn.BatchNorm2d(3)

            def forward(self, x):
                tmp = self.unary_fn(self.bn(self.conv(x)))
                return self.unary_fn2(self.bn2(self.conv2(tmp)))

        mod = M()
        v = torch.randn((1, 3, 8, 8), dtype=torch.float32, requires_grad=True).add(1)

        def matcher_check_fn():
            # 1. Dequant-conv pattern matched in quantization weight prepack * 1
            #    [convert_element_type_1, sub, mul_1, dequantize_per_channel, clone, convolution]
            self.assertEqual(
                counters["inductor"]["qconv2d_weight_prepack_matcher_count"], 2
            )
            # 2. QConv2D Unary fusion in post-grad fusion pass * 1
            #    [qconv2d_pointwise_default, relu, div_1, round_2, add_1, clamp_min_1, clamp_max_1, convert_element_type_2]
            self.assertEqual(
                counters["inductor"]["qconv2d_unary_matcher_count"],
                0 if TEST_ACL else 2,
            )

        self._test_common(
            mod,
            (v,),
            matcher_check_fn,
            check_quantization=True,
            is_qat=True,
        )

    @skipIfNoDynamoSupport
    @skipIfNoONEDNN
    def test_qat_qconv2d_relu(self):
        r"""
        This testcase will quantize Conv2d->ReLU pattern with qat flow.
        """

        self._qat_qconv2d_unary_cpu_test_helper()

    @skipIfNoDynamoSupport
    @skipIfNoONEDNN
    def test_qat_qconv2d_relu6(self):
        r"""
        This testcase will quantize Conv2d->ReLU6 pattern with qat flow.
        """
        self._qat_qconv2d_unary_cpu_test_helper(unary_op=torch.nn.ReLU6())

    @skipIfNoDynamoSupport
    @skipIfNoONEDNN
    def test_qat_qconv2d_hardtanh(self):
        r"""
        This testcase will quantize Conv2d->Hardtanh pattern with qat flow.
        """
        self._qat_qconv2d_unary_cpu_test_helper(unary_op=torch.nn.Hardtanh())

    @skipIfNoDynamoSupport
    @skipIfNoONEDNN
    def test_qat_qconv2d_silu(self):
        r"""
        This testcase will quantize Conv2d->SiLU pattern with qat flow.
        """
        self._qat_qconv2d_unary_cpu_test_helper(unary_op=torch.nn.SiLU())

    @skipIfNoDynamoSupport
    @skipIfNoONEDNN
    def test_qat_qconv2d_hardswish(self):
        r"""
        This testcase will quantize Conv2d->Hardswish pattern with qat flow.
        """
        self._qat_qconv2d_unary_cpu_test_helper(unary_op=torch.nn.Hardswish())

    @skipIfNoDynamoSupport
    @skipIfNoONEDNN
    @skipIfRocm
    def test_qat_qconv2d_add(self):
        r"""
        This testcase will quantize a Conv2d->Add pattern as:
                 X
               /   \
        Conv1(X)   Conv2(X)
               \   /
                Add
                 |
                 Y
        """

        class M(torch.nn.Module):
            def __init__(
                self,
                **kwargs,
            ):
                super().__init__()
                self.conv1 = torch.nn.Conv2d(3, 6, kernel_size=3, stride=1)
                self.bn1 = torch.nn.BatchNorm2d(6)
                self.conv2 = torch.nn.Conv2d(3, 6, kernel_size=3, stride=1)
                self.bn2 = torch.nn.BatchNorm2d(6)

            def forward(self, x):
                x1 = self.bn1(self.conv1(x))
                x2 = self.bn2(self.conv2(x))
                return x1 + x2

        mod = M().train()
        v = torch.randn((1, 3, 8, 8), dtype=torch.float32, requires_grad=True).add(1)

        def matcher_check_fn():
            # 1. Dequant-conv pattern matched in quantization weight prepack * 2
            #    [dequantize_per_tensor, dequantize_per_channel, clone, convolution]
            self.assertEqual(
                counters["inductor"]["qconv2d_weight_prepack_matcher_count"], 2
            )
            self.assertEqual(
                counters["inductor"]["qconv2d_weight_prepack_matcher_nodes"], 8
            )
            # 2. Qconv2d Binary fusion in post-grad fusion pass * 1
            #    [qconv2d_pointwise_default_1, dequantize_per_tensor, add_3, quantize_per_tensor]
            self.assertEqual(
                counters["inductor"]["qconv2d_binary_matcher_count"],
                0 if TEST_ACL else 1,
            )
            self.assertEqual(
                counters["inductor"]["qconv2d_binary_matcher_nodes"],
                0 if TEST_ACL else 4,
            )

        self._test_common(
            mod,
            (v,),
            matcher_check_fn,
            check_quantization=True,
            is_qat=True,
        )

    @skipIfNoDynamoSupport
    @skipIfNoONEDNN
    @skipIfRocm
    def test_qat_qconv2d_add_relu(self):
        r"""
        This testcase will quantize a Conv2d->Add->ReLU pattern as:
                 X
               /   \
        Conv1(X)   Conv2(X)
               \   /
                Add
                 |
                ReLU
                 |
                 Y
        """

        class M(torch.nn.Module):
            def __init__(
                self,
                **kwargs,
            ):
                super().__init__()
                self.conv1 = torch.nn.Conv2d(3, 6, kernel_size=3, stride=1)
                self.bn1 = torch.nn.BatchNorm2d(6)
                self.conv2 = torch.nn.Conv2d(3, 6, kernel_size=3, stride=1)
                self.bn2 = torch.nn.BatchNorm2d(6)
                self.relu = torch.nn.ReLU()

            def forward(self, x):
                x1 = self.bn1(self.conv1(x))
                x2 = self.bn2(self.conv2(x))
                return self.relu(x1 + x2)

        mod = M().train()
        v = torch.randn((1, 3, 8, 8), dtype=torch.float32, requires_grad=True).add(1)

        def matcher_check_fn():
            # 1. Dequant-conv pattern matched in quantization weight prepack * 2
            #    [dequantize_per_tensor, dequantize_per_channel, clone, convolution]
            self.assertEqual(
                counters["inductor"]["qconv2d_weight_prepack_matcher_count"], 2
            )
            self.assertEqual(
                counters["inductor"]["qconv2d_weight_prepack_matcher_nodes"], 8
            )
            # 2. Qconv2d Binary fusion in post-grad fusion pass * 1
            #    [qconv2d_pointwise_default_1, dequantize_per_tensor, add_3, relu, quantize_per_tensor]
            self.assertEqual(
                counters["inductor"]["qconv2d_binary_matcher_count"],
                0 if TEST_ACL else 1,
            )
            self.assertEqual(
                counters["inductor"]["qconv2d_binary_matcher_nodes"],
                0 if TEST_ACL else 5,
            )

        self._test_common(
            mod,
            (v,),
            matcher_check_fn,
            check_quantization=True,
            is_qat=True,
        )

    @skipIfNoDynamoSupport
    @skipIfNoONEDNN
    @skipIfRocm
    def test_qconv2d_dequant_promotion_cpu(self):
        r"""
        This testcase tests if dequant node before conv2d is promoted correctly:
                 X
                 |
              Conv1(X)
               /   \
        Conv2(X)   Conv3(X)
               \   /
                Add
                 |
                 Y
        """

        class M(torch.nn.Module):
            def __init__(
                self,
                **kwargs,
            ):
                super().__init__()
                self.conv1 = torch.nn.Conv2d(3, 6, kernel_size=3, stride=1)
                self.conv2 = torch.nn.Conv2d(6, 6, kernel_size=3, stride=1)
                self.conv3 = torch.nn.Conv2d(6, 6, kernel_size=3, stride=1)

            def forward(self, x):
                temp = self.conv1(x)
                temp = self.conv2(temp) + self.conv3(temp)
                return temp

        mod = M().eval()
        v = torch.randn((1, 3, 8, 8), dtype=torch.float32, requires_grad=False).add(1)

        def matcher_check_fn():
            # 1. Dequant pattern matcher for dequant promotion * 1
            #    [dequantize_per_tensor]
            self.assertEqual(counters["inductor"]["dequant_promotion_matcher_count"], 1)
            self.assertEqual(counters["inductor"]["dequant_promotion_matcher_nodes"], 1)
            # 2. Dequant-conv pattern matched in quantization weight prepack * 3
            #    [dequantize_per_tensor, dequantize_per_channel, clone, convolution]
            self.assertEqual(
                counters["inductor"]["qconv2d_weight_prepack_matcher_count"], 3
            )
            self.assertEqual(
                counters["inductor"]["qconv2d_weight_prepack_matcher_nodes"], 12
            )
            # 3. Qconv2d Binary fusion in post-grad fusion pass * 1
            #    [qconv2d_pointwise_default_1, add_3]
            self.assertEqual(
                counters["inductor"]["qconv2d_binary_matcher_count"],
                0 if TEST_ACL else 1,
            )
            self.assertEqual(
                counters["inductor"]["qconv2d_binary_matcher_nodes"],
                0 if TEST_ACL else 2,
            )

        self._test_common(
            mod,
            (v,),
            matcher_check_fn,
            check_quantization=True,
        )

    def _qlinear_cpu_test_helper(
        self,
        inputs,
        int8_mixed_bf16=False,
        do_permute=False,
        matcher_check_fn=None,
        bias=True,
        is_dynamic=False,
        is_qat=False,
    ):
        class M(torch.nn.Module):
            def __init__(self, use_bias, do_permute=False):
                super().__init__()
                self.linear = torch.nn.Linear(4, 3, use_bias)
                self.linear2 = torch.nn.Linear(3, 4, use_bias)
                self.do_permute = do_permute

            def forward(self, x):
                if self.do_permute:
                    x = torch.reshape(torch.permute(x, (0, 2, 3, 1)), (2, 12, 4))
                return self.linear2(self.linear(x))

        mod = M(bias, do_permute=do_permute).eval()

        def _default_matcher_check_fn():
            self.assertEqual(
                counters["inductor"]["qlinear_weight_prepack_matcher_count"], 2
            )

        self._test_common(
            mod,
            inputs,
            matcher_check_fn=(
                matcher_check_fn
                if matcher_check_fn is not None
                else _default_matcher_check_fn
            ),
            check_autocast=torch.bfloat16 if int8_mixed_bf16 else torch.float,
            check_quantization=True,
            is_qat=is_qat,
            is_dynamic=is_dynamic,
        )

    @skipIfNoDynamoSupport
    @skipIfNoONEDNN
    def test_qlinear_cpu(self):
        r"""
        This testcase will quantize a single Linear Moduel.
        """
        for bias in [True, False]:
            self._qlinear_cpu_test_helper((torch.randn((2, 4)),), bias=bias)

    @skipIfNoDynamoSupport
    @skipIfNoONEDNN
    def test_dynamic_qlinear_cpu(self):
        r"""
        This testcase will quantize a single Linear Moduel.
        """
        for bias in [True, False]:
            self._qlinear_cpu_test_helper(
                (torch.randn((2, 4)),), bias=bias, is_dynamic=True
            )

    @skipIfNoDynamoSupport
    @skipIfNoONEDNN
    def test_dynamic_qlinear_qat_cpu(self):
        r"""
        This testcase will quantize a single Linear Moduel.
        """
        for bias in [True, False]:
            self._qlinear_cpu_test_helper(
                (torch.randn((2, 4)),), bias=bias, is_dynamic=True, is_qat=True
            )

    @skipIfNoDynamoSupport
    @skipIfNoONEDNN
    def test_dynamic_qlinear_input_dim_exceeds_2(self):
        r"""
        This testcase will quantize a single Linear Moduel.
        """
        for bias in [True, False]:
            self._qlinear_cpu_test_helper(
                (torch.randn((2, 3, 4)),), bias=bias, is_dynamic=True
            )

    @skipIfNoDynamoSupport
    @skipIfNoONEDNNBF16
    @skipIfNoONEDNN
    def test_qlinear_int8_mixed_bf16(self):
        r"""
        This testcase will quantize a single Linear Moduel with int8_mixed_bf16 quantization.
        """
        for bias in [True, False]:
            self._qlinear_cpu_test_helper(
                (torch.randn((2, 4)),), int8_mixed_bf16=True, bias=bias
            )

    @skipIfNoDynamoSupport
    @skipIfNoONEDNN
    def test_qlinear_input_dim_exceeds_2(self):
        r"""
        This testcase will quantize a single Linear Moduel.
        """
        for bias in [True, False]:
            self._qlinear_cpu_test_helper((torch.randn((2, 3, 4)),), bias=bias)

    @skipIfNoDynamoSupport
    @skipIfNoONEDNNBF16
    @skipIfNoONEDNN
    def test_qlinear_int8_mixed_bf16_input_dim_exceeds_2(self):
        r"""
        This testcase will quantize a single Linear Moduel with int8_mixed_bf16 quantization.
        """
        for bias in [True, False]:
            self._qlinear_cpu_test_helper(
                (torch.randn((2, 3, 4)),), int8_mixed_bf16=True, bias=bias
            )

    @skipIfNoDynamoSupport
    @skipIfNoONEDNN
    def test_qlinear_input_dim_exceeds_2_and_not_contiguous(self):
        r"""
        This testcase will quantize a single Linear Module.
        * Input dim exceeds 2
        * Input not contiguous
        """
        for bias in [True, False]:

            def matcher_check_fn():
                self.assertEqual(
                    counters["inductor"]["qlinear_weight_prepack_matcher_count"], 2
                )
                self.assertEqual(
                    counters["inductor"]["qlinear_weight_prepack_matcher_nodes"],
                    13 if bias else 12,
                )

            self._qlinear_cpu_test_helper(
                (torch.randn((2, 4, 3, 4)),),
                do_permute=True,
                matcher_check_fn=matcher_check_fn,
                bias=bias,
            )

    @skipIfNoDynamoSupport
    @skipIfNoONEDNNBF16
    @skipIfNoONEDNN
    def test_qlinear_int8_mixed_bf16_input_dim_exceeds_2_and_not_contiguous(self):
        r"""
        This testcase will quantize a single Linear Module for int8_bf16.
        * Input dim exceeds 2
        * Input not contiguous
        """
        for bias in [True, False]:

            def matcher_check_fn():
                self.assertEqual(
                    counters["inductor"]["qlinear_weight_prepack_matcher_count"], 2
                )
                self.assertEqual(
                    counters["inductor"]["qlinear_weight_prepack_matcher_nodes"],
                    17 if bias else 16,
                )

            self._qlinear_cpu_test_helper(
                (torch.randn((2, 4, 3, 4)),),
                int8_mixed_bf16=True,
                do_permute=True,
                matcher_check_fn=matcher_check_fn,
                bias=bias,
            )

    def _qlinear_unary_cpu_test_helper(
        self, inputs, unary_op=torch.nn.ReLU(), int8_mixed_bf16=False
    ):
        class M(torch.nn.Module):
            def __init__(self, use_bias):
                super().__init__()
                self.linear = torch.nn.Linear(4, 4, use_bias)
                self.unary_fn = copy.deepcopy(unary_op)
                self.linear2 = torch.nn.Linear(4, 4, use_bias)
                self.unary_fn2 = copy.deepcopy(unary_op)

            def forward(self, x):
                tmp = self.unary_fn(self.linear(x))
                return self.unary_fn2(self.linear2(tmp))

        bias_list = [True, False]
        for bias in bias_list:
            mod = M(bias).eval()

            def matcher_check_fn():
                # 1. dequant-linear pattern matched in quantization weight prepack
                self.assertEqual(
                    counters["inductor"]["qlinear_weight_prepack_matcher_count"], 2
                )
                # 2. QLinear Unary fusion in post-grad fusion pass
                self.assertEqual(
                    counters["inductor"]["qlinear_unary_matcher_count"],
                    0 if TEST_ACL else 2,
                )

            self._test_common(
                mod,
                inputs,
                matcher_check_fn,
                check_autocast=torch.bfloat16 if int8_mixed_bf16 else torch.float,
                check_quantization=True,
            )

    @skipIfNoDynamoSupport
    @skipIfNoONEDNN
    def test_qlinear_relu_cpu(self):
        r"""
        This testcase will quantize a Linear->ReLU pattern.
        """
        self._qlinear_unary_cpu_test_helper((torch.randn((2, 4)),))

    @skipIfNoDynamoSupport
    @skipIfNoONEDNNBF16
    @skipIfNoONEDNN
    def test_qlinear_relu_int8_mixed_bf16(self):
        r"""
        This testcase will quantize a Linear->ReLU pattern with int8_mixed_bf16 quantization.
        """
        self._qlinear_unary_cpu_test_helper(
            (torch.randn((2, 4)),), int8_mixed_bf16=True
        )

    @skipIfNoDynamoSupport
    @skipIfNoONEDNN
    def test_qlinear_relu_input_dim_exceeds_2(self):
        r"""
        This testcase will quantize a Linear->ReLU pattern.
        """
        self._qlinear_unary_cpu_test_helper((torch.randn((2, 3, 4)),))

    @skipIfNoDynamoSupport
    @skipIfNoONEDNNBF16
    @skipIfNoONEDNN
    def test_qlinear_relu_int8_mixed_bf16_input_dim_exceeds_2(self):
        r"""
        This testcase will quantize a Linear->ReLU pattern with int8_mixed_bf16 quantization.
        """
        self._qlinear_unary_cpu_test_helper(
            (torch.randn((2, 3, 4)),), int8_mixed_bf16=True
        )

    @skipIfNoDynamoSupport
    @skipIfNoONEDNN
    def test_qlinear_gelu_cpu(self):
        r"""
        This testcase will quantize a Linear->GELU pattern.
        """
        for gelu in [torch.nn.GELU("none"), torch.nn.GELU("tanh")]:
            self._qlinear_unary_cpu_test_helper((torch.randn((2, 4)),), gelu)

    @skipIfNoDynamoSupport
    @skipIfNoONEDNNBF16
    @skipIfNoONEDNN
    def test_qlinear_gelu_int8_mixed_bf16(self):
        r"""
        This testcase will quantize a Linear->GELU pattern with int8_mixed_bf16 quantization.
        """
        for gelu in [torch.nn.GELU("none"), torch.nn.GELU("tanh")]:
            self._qlinear_unary_cpu_test_helper(
                (torch.randn((2, 4)),), gelu, int8_mixed_bf16=True
            )

    def _qlinear_add_cpu_test_helper(
        self, use_relu=False, int8_mixed_bf16=False, is_qat=True, is_dynamic=True
    ):
        r"""
        This testcase will quantize two consecutive Linear->Add(->relu) patterns as:
                 X
               /   \
        linear(X)   linear(X)
               \   /
                Add
                 |
           Optional(relu)
               /   \
        linear(X)   linear(X)
               \   /
                Add
                 |
           Optional(relu)
                 |
                 Y
        """

        def fake_quant(x):
            # to produce a float32 result as extra input
            qlib = torch.ops.quantized_decomposed
            x = qlib.quantize_per_tensor.default(x, 0.0166785, 42, 0, 255, torch.uint8)
            x = qlib.dequantize_per_tensor.default(
                x, 0.0166785, 42, 0, 255, torch.uint8
            )
            return x

        class M(torch.nn.Module):
            def __init__(
                self,
                add_fn,
                use_relu,
                fake_quant_before_extra_input,
            ):
                super().__init__()
                self.linear1 = torch.nn.Linear(4, 4)
                self.linear2 = torch.nn.Linear(4, 4)
                self.add_fn = add_fn
                self.relu = torch.nn.ReLU()
                self.linear3 = torch.nn.Linear(4, 4)
                self.linear4 = torch.nn.Linear(4, 4)
                self.add_fn2 = add_fn
                self.relu2 = torch.nn.ReLU()
                self.use_relu = use_relu
                self.fake_quant_before_extra_input = fake_quant_before_extra_input

            def forward(self, x):
                x1 = self.linear1(x)
                x2 = self.linear2(x)
                if self.fake_quant_before_extra_input:
                    x2 = fake_quant(x2)
                tmp = self.add_fn(x1, x2)
                if self.use_relu:
                    tmp = self.relu(tmp)
                tmp1 = self.linear3(tmp)
                tmp2 = self.linear4(tmp)
                if self.fake_quant_before_extra_input:
                    tmp2 = fake_quant(tmp2)
                res = self.add_fn2(tmp1, tmp2)
                if self.use_relu:
                    res = self.relu2(res)
                return res

        add_fn_list = [
            lambda x, y: x + y,
            lambda x, y: y + x,
            lambda x, y: x.add_(y),
            lambda x, y: y.add_(x),
        ]
        fake_quant_x2_list = [False, True] if int8_mixed_bf16 else [False]
        cases = itertools.product(add_fn_list, fake_quant_x2_list)
        for add_fn, fq_x2 in cases:
            mod = M(add_fn, use_relu, fq_x2).eval()
            v = torch.randn((4, 4), dtype=torch.float32, requires_grad=False).add(1)

            def matcher_check_fn():
                # 1. Dequant-linear pattern matched in quantization weight prepack * 4
                self.assertEqual(
                    counters["inductor"]["qlinear_weight_prepack_matcher_count"], 4
                )
                # pattern = [dequant_per_tensor, (convert_dtype), dequant_per_channel, (convert_dtype), permute, addmm]
                nodes_per_match = 6 if int8_mixed_bf16 else 4
                self.assertEqual(
                    counters["inductor"]["qlinear_weight_prepack_matcher_nodes"],
                    4 * nodes_per_match,
                )
                # 2. Qlinear Binary Unary fusion in post-grad fusion pass * 2
                self.assertEqual(
                    counters["inductor"]["qlinear_binary_matcher_count"],
                    0 if TEST_ACL else 2,
                )
                # Two linear-binary patterns are matched
                # matched patter1 = [qlinear, add, (convert dtype), (relu), quantize_per_tensor]
                # matched patter2 = [qlinear, add, (convert dtype), (relu)]
                # If add_fn is x.add_(y), x is bf16 and y is fp32, there is a to_bf16 node after binary
                to_bf16_after_binary = 2 * (add_fn == add_fn_list[2] and fq_x2)
                expected_matcher_nodes = (
                    (4 if is_dynamic else 5) + 2 * use_relu + to_bf16_after_binary
                )
                self.assertEqual(
                    counters["inductor"]["qlinear_binary_matcher_nodes"],
                    0 if TEST_ACL else expected_matcher_nodes,
                )

            self._test_common(
                mod,
                (v,),
                matcher_check_fn,
                check_quantization=True,
                check_autocast=torch.bfloat16 if int8_mixed_bf16 else torch.float,
                is_qat=is_qat,
                is_dynamic=is_dynamic,
            )

            if TEST_ACL:
                continue

            if torch._inductor.config.cpp_wrapper:
                # For CPP wrapper
                self._test_code_common(
                    mod,
                    (v,),
                    [
                        "aoti_torch_cpu__qlinear_pointwise_tensor",
                        "aoti_torch_cpu__qlinear_pointwise_binary_tensor",
                    ],
                    [],
                    check_quantization=True,
                    num_include_ops=[2, 2],
                )
            else:
                # For python wrapper
                self._test_code_common(
                    mod,
                    (v,),
                    [
                        "torch.ops.onednn.qlinear_pointwise.tensor",
                        "torch.ops.onednn.qlinear_pointwise.binary",
                    ],
                    [],
                    check_quantization=True,
                    num_include_ops=[2, 2],
                )

    @skipIfNoDynamoSupport
    @skipIfNoONEDNN
    @parametrize("use_relu", [True, False])
    @parametrize("is_qat", [True, False])
    @parametrize("is_dynamic", [True, False])
    def test_qlinear_add_cpu(self, use_relu, is_qat, is_dynamic):
        self._qlinear_add_cpu_test_helper(
            use_relu=use_relu, is_qat=is_qat, is_dynamic=is_dynamic
        )

    @skipIfNoDynamoSupport
    @skipIfNoONEDNNBF16
    @skipIfNoONEDNN
    @parametrize("use_relu", [True, False])
    @parametrize("is_qat", [True, False])
    @parametrize("is_dynamic", [True, False])
    def test_qlinear_add_int8_mixed_bf16(self, use_relu, is_qat, is_dynamic):
        self._qlinear_add_cpu_test_helper(
            int8_mixed_bf16=True,
            use_relu=use_relu,
            is_qat=is_qat,
            is_dynamic=is_dynamic,
        )

    def _qlinear_dequant_promotion_cpu_test_helper(
        self,
        inputs,
        int8_mixed_bf16=False,
        is_dynamic=False,
        matcher_check_fn=None,
    ):
        class M(torch.nn.Module):
            def __init__(
                self,
                **kwargs,
            ):
                super().__init__()
                self.linear1 = torch.nn.Linear(4, 4)
                self.linear2 = torch.nn.Linear(4, 4)
                self.linear3 = torch.nn.Linear(4, 4)

            def forward(self, x):
                temp = self.linear1(x)
                temp = self.linear2(temp) + self.linear3(temp)
                return temp

        mod = M().eval()

        def default_matcher_check_fn():
            # 1. Dequant pattern matcher for dequant promotion * 1
            self.assertEqual(counters["inductor"]["dequant_promotion_matcher_count"], 1)
            # 2. dequant-linear pattern matched in quantization weight prepack * 3
            self.assertEqual(
                counters["inductor"]["qlinear_weight_prepack_matcher_count"], 3
            )
            # 3. QLinear Unary fusion in post-grad fusion pass * 1
            self.assertEqual(
                counters["inductor"]["qlinear_unary_matcher_count"],
                0 if TEST_ACL else 1,
            )

        self._test_common(
            mod,
            inputs,
            matcher_check_fn=(
                matcher_check_fn
                if matcher_check_fn is not None
                else default_matcher_check_fn
            ),
            check_autocast=torch.bfloat16 if int8_mixed_bf16 else torch.float,
            check_quantization=True,
            is_dynamic=is_dynamic,
        )

    @skipIfNoDynamoSupport
    @skipIfNoONEDNN
    def test_qlinear_dequant_promotion_cpu(self):
        r"""
        This testcase test if dequant node before linear is promoted correctly:
                  X
                  |
               Linear1(X)
                /   \
        Linear2(X)   Linear3(X)
                \   /
                 Add
                  |
                  Y
        """
        self._qlinear_dequant_promotion_cpu_test_helper((torch.randn((2, 4)),))

    @skipIfNoDynamoSupport
    @skipIfNoONEDNNBF16
    @skipIfNoONEDNN
    def test_qlinear_dequant_promotion_int8_mixed_bf16(self):
        r"""
        Test with int8_mixed_bf16 quantization.
        This testcase test if dequant node before linear is promoted correctly:
                  X
                  |
               Linear1(X)
                /   \
        Linear2(X)   Linear3(X)
                \   /
                 Add
                  |
                  Y
        """
        self._qlinear_dequant_promotion_cpu_test_helper(
            (torch.randn((2, 4)),), int8_mixed_bf16=True
        )

    @skipIfNoDynamoSupport
    @skipIfNoONEDNN
    def test_qlinear_dequant_promotion_cpu_input_dim_exceeds_2(self):
        r"""
        This testcase test if dequant node before linear is promoted correctly:
                  X
                  |
               Linear1(X)
                /   \
        Linear2(X)   Linear3(X)
                \   /
                 Add
                  |
                  Y
        """
        self._qlinear_dequant_promotion_cpu_test_helper((torch.randn((2, 3, 4)),))

    @skipIfNoDynamoSupport
    @skipIfNoONEDNNBF16
    @skipIfNoONEDNN
    def test_qlinear_dequant_promotion_int8_mixed_bf16_input_dim_exceeds_2(self):
        r"""
        Test with int8_mixed_bf16 quantization.
        This testcase test if dequant node before linear is promoted correctly:
                  X
                  |
               Linear1(X)
                /   \
        Linear2(X)   Linear3(X)
                \   /
                 Add
                  |
                  Y
        """
        self._qlinear_dequant_promotion_cpu_test_helper(
            (torch.randn((2, 3, 4)),), int8_mixed_bf16=True
        )

    @skipIfNoDynamoSupport
    @skipIfNoONEDNN
    def test_qlinear_dequant_promotion_dynamic_cpu(self):
        r"""
        This testcase test if dequant node before linear is promoted correctly:
                  X
                  |
               Linear1(X)
                /   \
        Linear2(X)   Linear3(X)
                \   /
                 Add
                  |
                  Y
        """

        def matcher_check_fn():
            # 1. Dequant pattern matcher for dequant promotion * 1
            self.assertEqual(counters["inductor"]["dequant_promotion_matcher_count"], 1)
            # 2. dequant-linear pattern matched in quantization weight prepack * 3
            self.assertEqual(
                counters["inductor"]["qlinear_weight_prepack_matcher_count"], 3
            )

        self._qlinear_dequant_promotion_cpu_test_helper(
            (torch.randn((2, 4)),),
            matcher_check_fn=matcher_check_fn,
            is_dynamic=True,
        )

    @skipIfNoDynamoSupport
    @skipIfNoONEDNN
    def test_qlinear_mul_cpu(self):
        r"""
        This testcase will quantize a Linear->Mul pattern.
        """

        class M(torch.nn.Module):
            def __init__(self, use_bias):
                super().__init__()
                self.linear = torch.nn.Linear(4, 5, use_bias)

            def forward(self, x1, x2):
                return torch.mul(self.linear(x1), x2)

        bias_list = [True, False]
        for bias in bias_list:
            mod = M(bias).eval()
            x1 = torch.randn((2, 4))
            x2 = torch.randn((2, 5))

            def matcher_check_fn():
                self.assertEqual(
                    counters["inductor"]["qlinear_weight_prepack_matcher_count"], 1
                )

            self._test_common(
                mod,
                (x1, x2),
                matcher_check_fn,
                check_quantization=True,
            )

    @skipIfNoDynamoSupport
    def test_qmaxpool2d(self):
        r"""
        This testcase will quantize Conv2d->ReLU->MaxPool2d pattern.
        """

        class M(torch.nn.Module):
            def __init__(
                self,
                kwargs,
            ):
                super().__init__()
                self.conv = torch.nn.Conv2d(
                    3, 64, 7, bias=True, stride=2, padding=3, dilation=1
                )
                self.relu = torch.nn.ReLU()
                self.maxpool = torch.nn.MaxPool2d(3, **kwargs)

            def forward(self, x):
                return self.maxpool(self.relu(self.conv(x)))

        kwargs_list = [
            {"stride": 2},
            {"stride": 2, "padding": 1},
            {"stride": 2, "padding": 1, "dilation": 1},
            {"stride": 2, "padding": 1, "dilation": 1, "ceil_mode": False},
        ]
        for kwargs in kwargs_list:
            mod = M(kwargs).eval()
            v = torch.randn((1, 3, 8, 8), dtype=torch.float32, requires_grad=False).add(
                1
            )

            def matcher_check_fn():
                self.assertEqual(
                    counters["inductor"]["qmaxpool2d_matcher_count"],
                    0 if TEST_ACL else 1,
                )
                self.assertEqual(
                    counters["inductor"]["qconv2d_weight_prepack_matcher_count"], 1
                )
                self.assertEqual(
                    counters["inductor"]["qconv2d_unary_matcher_count"],
                    0 if TEST_ACL else 1,
                )

            self._test_common(
                mod,
                (v,),
                matcher_check_fn,
                check_quantization=True,
            )

    @skipIfNoDynamoSupport
    def test_qflatten(self):
        r"""
        This testcase will quantize Conv2d->AdaptiveAvgPool2d->flatten->cat pattern.
        """

        class M(torch.nn.Module):
            def __init__(
                self,
            ):
                super().__init__()
                self.conv = torch.nn.Conv2d(
                    3, 64, 7, bias=True, stride=2, padding=3, dilation=1
                )
                self.relu = torch.nn.ReLU()
                self.adaptive_avg_pool2d = torch.nn.AdaptiveAvgPool2d((1, 1))

            def forward(self, x):
                return torch.cat(
                    [
                        torch.flatten(
                            self.adaptive_avg_pool2d(self.relu(self.conv(x))), 1
                        )
                    ]
                )

        mod = M().eval()
        v = torch.randn((1, 3, 8, 8), dtype=torch.float32, requires_grad=False).add(1)

        def matcher_check_fn():
            self.assertEqual(
                counters["inductor"]["qreshape_matcher_count"], 0 if TEST_ACL else 1
            )

        self._test_common(
            mod,
            (v,),
            matcher_check_fn,
            check_quantization=True,
        )

    @skipIfNoDynamoSupport
    def test_qcat(self):
        r"""
        This testcase will quantize cat based pattern:
                X
             /     \
        Conv1(X)  Pow(x)
            \        \
             \     Conv2(X)
              \    /
               Cat
                |
                Y
        """

        class M(torch.nn.Module):
            def __init__(
                self,
            ):
                super().__init__()
                self.conv = torch.nn.Conv2d(
                    3, 64, 7, bias=True, stride=2, padding=3, dilation=1
                )
                self.conv2 = torch.nn.Conv2d(
                    3, 64, 7, bias=True, stride=2, padding=3, dilation=1
                )

            def forward(self, x):
                temp1 = self.conv(x)
                temp2 = self.conv2(torch.pow(x, 2))
                return torch.cat((temp1, temp2), 1)

        mod = M().eval()
        v = torch.randn((1, 3, 8, 8), dtype=torch.float32, requires_grad=False).add(1)

        def matcher_check_fn():
            self.assertEqual(
                counters["inductor"]["qcat_matcher_count"], 0 if TEST_ACL else 1
            )
            self.assertEqual(
                counters["inductor"]["qconv2d_weight_prepack_matcher_count"], 2
            )
            self.assertEqual(
                counters["inductor"]["qconv2d_unary_matcher_count"],
                0 if TEST_ACL else 2,
            )

        self._test_common(
            mod,
            (v,),
            matcher_check_fn,
            check_quantization=True,
        )

    # https://github.com/pytorch/pytorch/issues/99841.
    def test_hardtanh_pattern_fallback(self):
        class Model(torch.nn.Module):
            def __init__(self) -> None:
                super().__init__()
                self.conv_transpose = torch.nn.ConvTranspose2d(
                    in_channels=3, out_channels=32, kernel_size=3, stride=1, padding=1
                )

            def forward(self, x, min_value, max_value):
                conv_transpose_output = self.conv_transpose(x)
                clamp_min_output = torch.clamp_min(conv_transpose_output, min_value)
                clamp_max_output = torch.clamp_max(clamp_min_output, max_value)
                return clamp_max_output

        # check works for min_value > max_value.
        min_values = [3, torch.randn(1, 32, 28, 28)]
        max_values = [0, torch.randn(1, 32, 28, 28)]
        v = torch.randn(1, 3, 28, 28)

        def matcher_check_fn():
            self.assertEqual(
                counters["inductor"]["mkldnn_unary_fusion_matcher_nodes"],
                0 if TEST_ACL else 3,
            )
            self.assertEqual(
                counters["inductor"]["mkldnn_conv_weight_pack_matcher_count"], 1
            )

        for min_value, max_value in zip(min_values, max_values):
            mod = Model().eval()
            self._test_common(mod, (v, min_value, max_value), matcher_check_fn)

    def test_leaky_relu_pattern_fallback(self):
        class Model(torch.nn.Module):
            def __init__(self) -> None:
                super().__init__()
                self.conv = torch.nn.Conv2d(
                    in_channels=3, out_channels=32, kernel_size=3, stride=1, padding=1
                )

            def forward(self, x, negative_slope):
                conv_out = self.conv(x)
                return torch.where(conv_out > 0, conv_out, conv_out * negative_slope)

        negative_slopes = [0.1, torch.randn(1, 32, 28, 28)]

        def matcher_check_fn():
            self.assertEqual(
                counters["inductor"]["mkldnn_unary_fusion_matcher_nodes"],
                0 if TEST_ACL else 4,
            )
            self.assertEqual(
                counters["inductor"]["mkldnn_conv_weight_pack_matcher_count"], 1
            )

        with torch.no_grad():
            v = torch.randn(1, 3, 28, 28)
            for negative_slope in negative_slopes:
                mod = Model().eval()
                self._test_common(mod, (v, negative_slope), matcher_check_fn)

    # https://github.com/pytorch/pytorch/issues/99838.
    def test_conv2d_add_scalar(self):
        class Model(torch.nn.Module):
            def __init__(self) -> None:
                super().__init__()
                self.conv = torch.nn.Conv2d(
                    in_channels=3, out_channels=32, kernel_size=3, stride=1, padding=1
                )

            def forward(self, x):
                out_conv = self.conv(x)
                out = torch.add(out_conv, 1.0)
                return out

        def matcher_check_fn():
            self.assertEqual(counters["inductor"]["binary_folding"], 1)
            self.assertEqual(
                counters["inductor"]["mkldnn_conv_weight_pack_matcher_count"], 1
            )

        with torch.no_grad():
            mod = Model().eval()
            v = torch.randn(1, 3, 28, 28)
            self._test_common(mod, (v,), matcher_check_fn)

    @xfailIfACL
    def test_conv2d_binary_inplace_fusion_pass_cpu(
        self, include_ops=None, exclude_ops=None
    ):
        class Model_v1(torch.nn.Module):
            def __init__(self) -> None:
                super().__init__()
                self.conv = torch.nn.Conv2d(
                    in_channels=3, out_channels=32, kernel_size=3, stride=1, padding=1
                )

            def forward(self, x, other):
                conv_out = self.conv(x)
                return torch.add(conv_out, other.relu())

        class Model_v2(torch.nn.Module):
            def __init__(self) -> None:
                super().__init__()
                self.conv = torch.nn.Conv2d(
                    in_channels=3, out_channels=32, kernel_size=3, stride=1, padding=1
                )
                self.conv2 = torch.nn.Conv2d(
                    in_channels=32, out_channels=32, kernel_size=3, stride=1, padding=1
                )
                self.conv3 = torch.nn.Conv2d(
                    in_channels=32, out_channels=32, kernel_size=3, stride=1, padding=1
                )

            def forward(self, x, _):
                conv_out1 = self.conv(x)
                pow_out = torch.pow(conv_out1, 2)
                conv_out2 = self.conv2(pow_out)
                conv_out3 = self.conv3(conv_out2)
                res = torch.add(conv_out3, pow_out)
                return res

        input = torch.randn(1, 3, 28, 28).to(memory_format=torch.channels_last)
        others = [
            torch.randn(1, 32, 28, 28).to(memory_format=torch.channels_last),
            torch.randn(1, 32, 28, 28).to(memory_format=torch.channels_last),
        ]
        mod_v1 = Model_v1().to(memory_format=torch.channels_last).eval()
        mod_v2 = Model_v2().to(memory_format=torch.channels_last).eval()

        if include_ops is None:
            include_ops = ["mkldnn._convolution_pointwise_.binary"]
        if exclude_ops is None:
            exclude_ops = ["mkldnn._convolution_pointwise.binary"]

        for other, mod in zip(others, [mod_v1, mod_v2]):
            self._test_code_common(mod, (input, other), include_ops, exclude_ops)

    @xfailIfACL
    def test_conv2d_binary_inplace_fusion_failed_cpu(
        self, include_ops=None, exclude_ops=None
    ):
        # Written buffer is graph input, we can't fuse inplace.
        class Model_v1(torch.nn.Module):
            def __init__(self) -> None:
                super().__init__()
                self.conv = torch.nn.Conv2d(
                    in_channels=3, out_channels=32, kernel_size=3, stride=1, padding=1
                )

            def forward(self, x, other):
                conv_out = self.conv(x)
                return torch.add(conv_out, other)

        # Written buffer is an alias tensor, we can't fuse inplace.
        class Model_v2(torch.nn.Module):
            def __init__(self) -> None:
                super().__init__()
                self.conv = torch.nn.Conv2d(
                    in_channels=3, out_channels=32, kernel_size=3, stride=1, padding=1
                )

            def forward(self, x, other):
                conv_out = self.conv(x)
                return torch.add(conv_out, other[1:2, :, :, :]), other

        class Model_v3(torch.nn.Module):
            def __init__(self) -> None:
                super().__init__()
                self.conv = torch.nn.Conv2d(
                    in_channels=3, out_channels=32, kernel_size=3, stride=1, padding=1
                )
                self.conv2 = torch.nn.Conv2d(
                    in_channels=32, out_channels=32, kernel_size=3, stride=1, padding=1
                )

            def forward(self, x, _):
                pow_out = torch.pow(self.conv(x), 2)
                other2 = F.relu(pow_out)
                conv_out2 = self.conv2(pow_out)
                res = torch.add(conv_out2, pow_out)
                res = res + other2
                return res

        # Written buffer is an ReinterpretView, we can't fuse inplace.
        class Model_v4(torch.nn.Module):
            def __init__(self) -> None:
                super().__init__()
                self.conv = torch.nn.Conv2d(3, 32, 3, padding=1, bias=True)
                self.linear = torch.nn.Linear(32 * 28, 32 * 28)
                self.relu = torch.nn.ReLU()

            def forward(self, x, y):
                x = self.conv(self.relu(x))
                y = self.linear(y)
                y = torch.cat((y, y + 1), 1)
                y = torch.ops.aten.permute.default(y, [0, 2, 1]).reshape(1, 32, 28, 28)
                return x + y

        class Model_v5(torch.nn.Module):
            def __init__(self) -> None:
                super().__init__()
                self.conv = torch.nn.Conv2d(32, 32, 3, padding=1, bias=True)
                self.relu = torch.nn.ReLU()

            def forward(self, _, x):
                x1 = self.relu(x)
                return self.conv(x1) + x1

        input = torch.randn(1, 3, 28, 28).to(memory_format=torch.channels_last)
        others = [
            torch.randn(1, 32, 28, 28).to(memory_format=torch.channels_last),
            torch.randn(2, 32, 28, 28).to(memory_format=torch.channels_last),
            torch.randn(1, 32, 28, 28).to(memory_format=torch.channels_last),
            torch.randn(1, 14, 32 * 28),
            torch.randn(1, 32, 28, 28).to(memory_format=torch.channels_last),
        ]
        mod_v1 = Model_v1().to(memory_format=torch.channels_last).eval()
        mod_v2 = Model_v2().to(memory_format=torch.channels_last).eval()
        mod_v3 = Model_v3().to(memory_format=torch.channels_last).eval()
        mod_v4 = Model_v4().to(memory_format=torch.channels_last).eval()
        mod_v5 = Model_v5().to(memory_format=torch.channels_last).eval()

        if include_ops is None:
            include_ops = ["mkldnn._convolution_pointwise.binary"]
        if exclude_ops is None:
            exclude_ops = ["mkldnn._convolution_pointwise_.binary"]

        for other, mod in zip(others, [mod_v1, mod_v2, mod_v3, mod_v4, mod_v5]):
            self._test_code_common(mod, (input, other), include_ops, exclude_ops)

    def test_conv2d_binary_fusion_failed(self):
        # we don't support alpha !=1 case or other has different size with conv's output.
        class Model(torch.nn.Module):
            def __init__(self) -> None:
                super().__init__()
                self.conv = torch.nn.Conv2d(
                    in_channels=3, out_channels=32, kernel_size=3, stride=1, padding=1
                )

            def forward(self, x, other, alpha):
                conv_out = self.conv(x)
                return torch.add(conv_out, other, alpha=alpha)

        # https://github.com/pytorch/pytorch/issues/100802.
        # we can't do the fusion when add's inputs are same tensor.
        class Model2(torch.nn.Module):
            def __init__(self) -> None:
                super().__init__()
                self.conv = torch.nn.Conv2d(
                    in_channels=3, out_channels=16, kernel_size=3, stride=1, padding=1
                )

            def forward(self, x):
                out = self.conv(x)
                out = torch.add(out, out)
                return out

        # https://github.com/pytorch/pytorch/issues/101374.
        # we can't do the fusion when add's inputs are mixed dtype.
        class Model3(torch.nn.Module):
            def __init__(self) -> None:
                super().__init__()
                self.conv = torch.nn.Conv2d(
                    in_channels=3, out_channels=16, kernel_size=3, stride=1, padding=1
                )

            def forward(self, x):
                temp = self.conv(x)
                other = torch.ones(temp.shape, dtype=torch.double)
                out = torch.add(temp, other)
                return out

        input = torch.randn(1, 3, 28, 28).to(memory_format=torch.channels_last)
        others = [
            torch.randn(1, 32, 28, 28).to(memory_format=torch.channels_last),
            torch.randn(32, 28, 28),
        ]
        include_ops = ["mkldnn._convolution_pointwise"]
        exclude_ops = [
            "mkldnn._convolution_pointwise.binary",
            "mkldnn._convolution_pointwise_.binary",
        ]

        # case1
        for other, alpha in zip(others, [0.1, 1.0]):
            mod = Model().to(memory_format=torch.channels_last).eval()
            self._test_code_common(mod, (input, other, alpha), include_ops, exclude_ops)
        # case2:
        mod = Model2().to(memory_format=torch.channels_last).eval()
        self._test_code_common(mod, (input,), include_ops, exclude_ops)
        # case3:
        mod = Model3().to(memory_format=torch.channels_last).eval()
        self._test_code_common(mod, (input,), include_ops, exclude_ops)

    @xfailIfACL
    def test_reproduce_99842_issue(self):
        class Model(torch.nn.Module):
            def __init__(self) -> None:
                super().__init__()
                self.conv = torch.nn.Conv2d(3, 64, kernel_size=3, stride=1, padding=1)

            def forward(self, input_tensor):
                x = self.conv(input_tensor)
                x = F.relu(x + torch.ones(x.size()))
                return x

        input = torch.randn(1, 3, 14, 14)
        mod = Model().eval()
        include_ops = ["mkldnn._convolution_pointwise_.binary"]
        self._test_code_common(mod, (input,), include_ops, [])

    def test_reproduce_113440_issue_1(self):
        class Mod(torch.nn.Module):
            def __init__(
                self,
                add_fn,
                **kwargs,
            ):
                super().__init__()
                self.conv1 = torch.nn.Conv2d(3, 6, kernel_size=3, stride=1)
                self.conv2 = torch.nn.Conv2d(3, 6, kernel_size=3, stride=1)
                self.add_fn = add_fn
                self.relu = torch.nn.ReLU(inplace=True)
                self.conv3 = torch.nn.Conv2d(6, 6, kernel_size=3, stride=1)
                self.conv4 = torch.nn.Conv2d(6, 6, kernel_size=3, stride=1)
                self.add_fn2 = add_fn
                self.relu2 = torch.nn.ReLU(inplace=True)
                self.use_relu = True

            def forward(self, x):
                x1 = self.conv1(x)
                x2 = self.conv2(x)
                tmp = self.add_fn(x1, x2)
                if self.use_relu:
                    tmp = self.relu(tmp)
                tmp1 = self.conv3(tmp)
                tmp2 = self.conv4(tmp)
                res = self.add_fn2(tmp1, tmp2)
                if self.use_relu:
                    res = self.relu2(res)
                return res

        with torch.no_grad():
            example_inputs = (
                torch.randn((1, 3, 8, 8), dtype=torch.float32, requires_grad=False).add(
                    1
                ),
            )
            example_inputs[0].get_device()
            m = Mod(
                lambda x, y: x.add_(y),
            ).eval()
            om = torch.compile(m)
            om(*example_inputs)
            om(*example_inputs)

    def test_reproduce_113440_issue_2(self):
        class Mod(torch.nn.Module):
            def __init__(
                self,
                add_fn,
                **kwargs,
            ):
                super().__init__()
                self.conv1 = torch.nn.Conv2d(3, 6, kernel_size=3, stride=1)
                self.conv2 = torch.nn.Conv2d(3, 6, kernel_size=3, stride=1)
                self.add_fn = add_fn
                self.relu = torch.nn.ReLU(inplace=True)
                self.conv3 = torch.nn.Conv2d(6, 6, kernel_size=3, stride=1)
                self.conv4 = torch.nn.Conv2d(6, 6, kernel_size=3, stride=1)
                self.add_fn2 = add_fn
                self.relu2 = torch.nn.ReLU(inplace=True)

                self.conv5 = torch.nn.Conv2d(6, 6, kernel_size=3, stride=1)
                self.conv6 = torch.nn.Conv2d(6, 6, kernel_size=3, stride=1)
                self.conv7 = torch.nn.Conv2d(6, 6, kernel_size=1, stride=1)
                self.add_fn3 = add_fn
                self.relu3 = torch.nn.ReLU(inplace=True)

                self.use_relu = True

            def forward(self, x):
                x1 = self.conv1(x)
                x2 = self.conv2(x)
                tmp = self.add_fn(x1, x2)
                if self.use_relu:
                    tmp = self.relu(tmp)

                tmp1 = self.conv3(tmp)
                res = self.relu2(tmp1)

                return res

        with torch.no_grad():
            example_inputs = (
                torch.randn((1, 3, 8, 8), dtype=torch.float32, requires_grad=False).add(
                    1
                ),
            )
            m = Mod(
                lambda x, y: x.add_(y),
            ).eval()
            om = torch.compile(m)
            om(*example_inputs)
            om(*example_inputs)

    @xfailIfACL
    @torch._dynamo.config.patch("inline_inbuilt_nn_modules", True)
    def test_reproduce_121253_issue_addmm_fusion_check(self):
        class Mod(torch.nn.Module):
            def __init__(self, weight, bias, beta, alpha):
                super().__init__()
                self.weight = weight
                self.bias = bias
                self.beta = beta
                self.alpha = alpha

            def forward(self, x):
                return torch.addmm(
                    self.bias, x, self.weight, beta=self.beta, alpha=self.alpha
                )

        dtypes = [torch.float32]
        if torch.ops.mkldnn._is_mkldnn_bf16_supported():
            dtypes.append(torch.bfloat16)
        for dtype in dtypes:
            linear_op = (
                "mkl._mkl_linear"
                if dtype == torch.float32
                else "mkldnn._linear_pointwise"
            )
            for beta, alpha in zip([1.0, 0.1, 0.0], [1.0, 0.1, 1.0]):
                weight = torch.nn.Parameter(torch.randn(64, 64, dtype=dtype))
                bias = torch.nn.Parameter(torch.randn(64, dtype=dtype))
                mod = Mod(weight, bias, beta, alpha).to(dtype).eval()
                with torch.no_grad():
                    x = torch.randn(1, 64, dtype=dtype)
                    include_ops = []
                    exclude_ops = []
                    if (beta != 1.0 and beta != 0.0) or alpha != 1.0:
                        exclude_ops = [linear_op]
                    else:
                        include_ops = [linear_op]
                    self._test_code_common(mod, (x,), include_ops, exclude_ops)

    @skipIfNoDynamoSupport
    def test_woq_int8(self):
        class M(torch.nn.Module):
            def __init__(self, is_permute):
                super().__init__()
                self.is_permute = is_permute

            def forward(self, x, weight, scales):
                if self.is_permute:
                    weight = weight.t()
                    m = torch.mm(
                        x.reshape(-1, x.shape[-1]),
                        weight.to(x.dtype),
                    )
                    y = m * scales.to(m.dtype)
                    y = y.reshape(*x.shape[:-1], y.shape[-1])
                    return y
                else:
                    return (
                        torch.nn.functional.linear(x, weight.to(dtype=x.dtype)) * scales
                    )

        x_shape = (1, 1, 256)
        s_shape = 12
        x_strides = [
            (256, 256, 1),  # linear dispatching to mm
            (256, 32, 1),  # linear dispatching to bmm
        ]
        is_permutes = [False, True]
        for x_stride, is_permute in itertools.product(x_strides, is_permutes):
            mod = M(is_permute=is_permute).eval()
            x = torch.randn(x_shape, dtype=torch.bfloat16).as_strided(x_shape, x_stride)
            w_shape = (12, 256)
            w = torch.randint(-128, 127, w_shape, dtype=torch.int8)
            s = torch.randn(s_shape, dtype=torch.bfloat16)

            def matcher_check_fn():
                self.assertEqual(
                    counters["inductor"]["woq_matcher_count"], 0 if TEST_ACL else 1
                )

            self._test_common(
                mod,
                (x, w, s),
                matcher_check_fn,
                check_quantization=False,
                atol=0.001,
                rtol=0.07,
            )

    def _test_linear_dynamic_fp16_helper(self, use_relu: bool):
        class M(torch.nn.Module):
            def __init__(self, bias: bool, use_relu: bool):
                super().__init__()
                self.linear = torch.nn.Linear(256, 256, bias=bias)
                self.relu = torch.nn.ReLU()
                self.use_relu = use_relu

            def forward(self, x):
                if self.use_relu:
                    return self.relu(self.linear(x))
                return self.linear(x)

        quantizer = X86InductorQuantizer().set_global(
            xiq.get_default_x86_inductor_quantization_config()
        )
        quantizer.set_module_type_qconfig(
            torch.nn.Linear, xiq.get_x86_inductor_linear_dynamic_fp16_config()
        )
        bias_list = [True, False]
        input_ndim_list = [2, 3]
        x_contig_list = [True, False]
        cases = itertools.product(bias_list, input_ndim_list, x_contig_list)
        for bias, input_ndim, x_contig in cases:
            x_shape = (4, 256) if input_ndim == 2 else (4, 1, 256)
            x = torch.randn(x_shape)
            if not x_contig:
                x = x[0::2, ...]
            mod = M(bias, use_relu).eval()

            def matcher_check_fn():
                self.assertEqual(
                    counters["inductor"]["qlinear_weight_prepack_matcher_count"], 1
                )
                # Matched nodes:
                # (1) w to fp16, (2) w to fp32, (3) permute w, (4) mm/addmm/bmm
                # If x.ndim == 3 and x is contiguous, two view nodes are added.
                # If x.ndim == 3 and x is not contiguous, two expand nodes and one add node are added.
                nodes_count = 4
                if input_ndim > 2:
                    if x_contig:
                        nodes_count += 2
                    else:
                        nodes_count += 3 if bias else 2
                if use_relu:
                    nodes_count += 1
                self.assertEqual(
                    counters["inductor"]["qlinear_weight_prepack_matcher_nodes"],
                    nodes_count,
                )

            self._test_common(
                mod,
                (x,),
                atol=1e-2,
                rtol=1e-2,
                matcher_check_fn=matcher_check_fn,
                check_quantization=True,
                quantizer=quantizer,
            )
            linear_op_str = (
                "torch.ops.onednn.linear_relu_dynamic_fp16.default"
                if use_relu
                else "torch.ops.onednn.linear_dynamic_fp16.default"
            )
            self._test_code_common(
                mod,
                (x,),
                [linear_op_str],
                ["torch.ops.aten.addmm.default", "torch.ops.aten.mm.default"],
                check_quantization=True,
                quantizer=quantizer,
            )

    @skipIfNoDynamoSupport
    @skipIfNoONEDNN
    def test_linear_dynamic_fp16(self):
        self._test_linear_dynamic_fp16_helper(use_relu=False)

    @skipIfNoDynamoSupport
    @skipIfNoONEDNN
    def test_linear_relu_dynamic_fp16(self):
        self._test_linear_dynamic_fp16_helper(use_relu=True)

    @skipIfNoDynamoSupport
    @skipIfNoONEDNN
    # TODO: investigate options of torch.compile in fbcode
    @unittest.skipIf(IS_FBCODE, "Failing in fbcode")
    @parametrize("has_bias", [True, False])
    @parametrize("dtype", [torch.float, torch.bfloat16])
    @parametrize("per_channel_quant", [True, False])
    @parametrize("dynamic", [True, False])
    def test_smooth_quant_with_int_mm(
        self, has_bias, dtype, per_channel_quant, dynamic
    ):
        r"""
        This testcase check if we can match the SmoothQuant int8 linear pattern from Torchao.
        The pattern is:
            (no bias) reshape -> _int_mm -> convert_element_type -> (expand -> mul) -> mul -> reshape
        or
            (with bias) pattern_no_bias -> add -> reshape -> reshape
        """
        if dtype == torch.bfloat16 and not torch.ops.mkldnn._is_mkldnn_bf16_supported():
            return
        M = 16
        in_feature = 32
        out_feature = 64
        q_min, q_max = -32, 31

        class Mod(torch.nn.Module):
            def __init__(
                self, dtype: torch.dtype, has_bias: bool, per_channel_quant: bool
            ):
                super().__init__()
                self.dtype = dtype
                self.has_bias = has_bias
                self.b = torch.randint(
                    q_min, q_max, [in_feature, out_feature], dtype=torch.int8
                )
                self.per_channel_quant = per_channel_quant
                a_scale_per_tensor = torch.rand([1], dtype=dtype) * 0.01 + 0.01
                a_scale_per_channel = torch.rand([M, 1], dtype=dtype) * 0.01 + 0.01
                self.a_scale = (
                    a_scale_per_channel
                    if self.per_channel_quant
                    else a_scale_per_tensor
                )
                self.b_scale = torch.rand([out_feature]) * 0.01 + 0.01
                self.b_scale = self.b_scale.to(dtype)
                self.bias = torch.rand([out_feature], dtype=dtype) if has_bias else None

            def forward(self, a):
                out_shape = a.shape[:-1] + (self.b.size(-1),)
                a_reshaped = a.reshape(-1, a.size(-1))
                c = torch._int_mm(a_reshaped, self.b)
                c = c.to(self.dtype)
                c_shape = c.shape
                a_scale = self.a_scale.expand(c.shape)
                c = c * a_scale
                c = c * self.b_scale
                if self.has_bias:
                    c = c.reshape([1, *list(c_shape)])
                    c = c + self.bias
                    c = c.reshape(c_shape)
                c = c.reshape(out_shape)
                return c

        mod = Mod(dtype, has_bias, per_channel_quant).eval()
        a = torch.randint(q_min, q_max, [1, M, in_feature], dtype=torch.int8)

        def matcher_check_fn():
            self.assertEqual(
                counters["inductor"]["qlinear_weight_prepack_matcher_count"], 1
            )
            if dynamic:
                nodes_count = 10 if has_bias else 7
            else:
                nodes_count = 7 if has_bias else 6
            self.assertEqual(
                counters["inductor"]["qlinear_weight_prepack_matcher_nodes"],
                nodes_count,
            )

        self._test_common(
            mod,
            (a,),
            matcher_check_fn=matcher_check_fn,
            check_autocast=dtype,
            compile_options={"dynamic": dynamic},
        )

    @skipIfNoDynamoSupport
    @skipIfNoONEDNN
    # TODO: investigate options of torch.compile in fbcode
    @unittest.skipIf(IS_FBCODE, "Failing in fbcode")
    @parametrize("has_bias", [True, False])
    @parametrize("dtype", [torch.float, torch.bfloat16])
    @parametrize("dynamic", [True, False])
    @parametrize("reshape_a", [True, False])
    def test_da8w8_sym_act_sym_wgt_with_int_mm(
        self, has_bias, dtype, dynamic, reshape_a
    ):
        r"""
        This testcase check if we can match the int8_dynamic_activation_int8_weight int8 linear pattern from torchao,
        when activation is symmetrically quantized dynamically & weights are symmetrically quantized (statically)
        The pattern is:
            (no bias) _int_mm -> convert_element_type -> ([expand_a] -> mul) -> mul
        or
            (with bias) pattern_no_bias -> add
        Expansion of the scale of activation is optional.
        The pattern depiction doesn't mean that convert_element_type output is fed into expand_a as input,
        but simply that activation scale may be applied after an expand operation on it.
        """
        if dtype == torch.bfloat16 and not torch.ops.mkldnn._is_mkldnn_bf16_supported():
            return
        M = 32
        in_feature = 32
        out_feature = 64
        q_min, q_max = -32, 31

        class Mod(torch.nn.Module):
            def __init__(self, dtype: torch.dtype, has_bias: bool):
                super().__init__()
                self.dtype = dtype
                self.has_bias = has_bias
                self.b = torch.randint(
                    q_min, q_max, [in_feature, out_feature], dtype=torch.int8
                )
                self.a_scale = torch.rand([M, 1], dtype=dtype) * 0.01 + 0.01
                self.b_scale = torch.rand([out_feature]) * 0.01 + 0.01
                self.b_scale = self.b_scale.to(dtype)
                self.bias = torch.rand([out_feature], dtype=dtype) if has_bias else None

            def forward(self, a):
                if reshape_a:
                    a_reshaped = a.reshape(-1, a.size(-1))
                else:
                    a_reshaped = a
                c = torch._int_mm(a_reshaped, self.b)
                c = c.to(self.dtype)
                a_scale = self.a_scale.expand(c.shape)
                c = c * a_scale
                c = c * self.b_scale
                if self.has_bias:
                    c = c + self.bias
                return c

        mod = Mod(dtype, has_bias).eval()
        a = torch.randint(q_min, q_max, [M, in_feature], dtype=torch.int8)

        def matcher_check_fn():
            self.assertEqual(
                counters["inductor"]["qlinear_weight_prepack_matcher_count"], 1
            )

        self._test_common(
            mod,
            (a,),
            matcher_check_fn=matcher_check_fn,
            check_autocast=dtype,
            compile_options={"dynamic": dynamic},
        )


@dynamo_config.patch({"dynamic_shapes": True, "assume_static_by_default": False})
class TestDynamicPatternMatcher(TestPatternMatcherBase):
    _test_conv_unary_cpu_base = TestPatternMatcher._test_conv_unary_cpu_base
    test_conv2d_unary_dynamic_shapes = TestPatternMatcher.test_conv2d_unary_cpu
    test_conv3d_unary_dynamic_shapes = TestPatternMatcher.test_conv3d_unary_cpu
    _test_conv_binary_base = TestPatternMatcher._test_conv_binary_base
    test_conv2d_binary_dynamic_shapes = TestPatternMatcher.test_conv2d_binary
    test_conv3d_binary_dynamic_shapes = TestPatternMatcher.test_conv3d_binary
    test_linear_unary_dynamic_shapes = TestPatternMatcher.test_linear_unary
    test_linear_input_non_contiguous_3D_wo_bias_dynamic_shapes = (
        TestPatternMatcher.test_linear_input_non_contiguous_3D_wo_bias
    )

    def test_conv_transpose2d_dynamic_shapes(self):
        # We don't support conv_transpose2d for now.
        class M(torch.nn.Module):
            def __init__(self) -> None:
                super().__init__()
                self.conv_transpose2d = torch.nn.ConvTranspose2d(
                    3, 16, 3, stride=2, padding=1
                )

            def forward(self, x):
                return self.conv_transpose2d(x)

        x_shape = (1, 3, 28, 28)
        mod = M().eval()
        v = torch.randn(x_shape, dtype=torch.float32)

        def matcher_check_fn():
            return

        self._test_common(mod, (v,), matcher_check_fn)

    def test_multi_linear_share_same_input_dynamic(self):
        # llama pattern.
        class M(torch.nn.Module):
            def __init__(
                self,
            ):
                super().__init__()
                self.w1 = torch.nn.Linear(16, 16, bias=False)
                self.w2 = torch.nn.Linear(16, 16, bias=False)

            def forward(self, x):
                return F.silu(self.w1(x)) * F.relu(self.w2(x))

        dtypes = []
        # TODO: Remove when https://github.com/pytorch/pytorch/issues/143146 is fixed
        if torch.ops.mkldnn._is_mkldnn_bf16_supported() and not TEST_ACL:
            dtypes.append(torch.bfloat16)
        if torch.ops.mkldnn._is_mkldnn_fp16_supported():
            dtypes.append(torch.float16)

        def matcher_check_fn():
            self.assertEqual(
                counters["inductor"]["mkldnn_unary_fusion_matcher_nodes"], 7
            )
            self.assertEqual(
                counters["inductor"]["mkldnn_unary_fusion_matcher_count"], 2
            )
            self.assertEqual(
                counters["inductor"]["mkldnn_reshape_linear_reshape_matcher_nodes"], 6
            )
            self.assertEqual(
                counters["inductor"]["mkldnn_reshape_linear_reshape_matcher_count"], 2
            )
            self.assertEqual(
                counters["inductor"]["mkldnn_linear_weight_pack_matcher_count"], 2
            )

        for dtype in dtypes:
            mod = M().to(dtype).eval()
            v = torch.randn(2, 4, 16).to(dtype)
            self._test_common(mod, (v,), matcher_check_fn, rtol=1e-2, atol=1e-2)

    @xfailIfACL
    def test_qconv2d_maxpool2d_linear_dynamic_cpu(self, include_ops=None):
        r"""
        This testcase will quantize a single Conv2d->Maxpool2d->Linear module
        with dynamic batch size input.
        """

        class M(torch.nn.Module):
            def __init__(
                self,
                **kwargs,
            ):
                super().__init__()
                self.conv = torch.nn.Conv2d(
                    3, 16, (2, 2), stride=(1, 1), padding=(1, 1)
                )
                self.relu = torch.nn.ReLU()
                self.maxpool2d = torch.nn.MaxPool2d(kernel_size=3, stride=2, padding=1)
                self.avgpool = torch.nn.AdaptiveAvgPool2d((1, 1))
                self.linear = torch.nn.Linear(16, 16)

            def forward(self, x):
                temp = self.relu(self.conv(x))
                temp = self.maxpool2d(temp)
                temp = self.avgpool(temp)
                temp = torch.flatten(temp, 1)
                return self.linear(temp)

        mod = M().eval()
        v = torch.randn((2, 3, 8, 8), dtype=torch.float32, requires_grad=False).add(1)
        if include_ops is None:
            include_ops = [
                "torch.ops.onednn.qconv2d_pointwise",
                "torch.ops.quantized.max_pool2d",
                "torch.ops.onednn.qlinear_pointwise",
            ]
        exclude_ops = []
        self._test_code_common(
            mod,
            (v,),
            include_ops,
            exclude_ops,
            check_quantization=True,
            check_dynamic=True,
        )

    @skipIfNoDynamoSupport
    @skipIfNoONEDNN
    def test_qat_bn_conv2d(self):
        r"""
        This testcase will quantize a single BN Conv2d module with qat flow.
        """

        class M(torch.nn.Module):
            def __init__(
                self,
            ):
                super().__init__()
                self.conv = torch.nn.Conv2d(3, 3, 3)
                self.bn1 = torch.nn.BatchNorm2d(3)
                self.bn2 = torch.nn.BatchNorm2d(3)

            def forward(self, x):
                x = self.conv(self.bn1(x))
                return self.bn2(x)

        mod = M().train()
        v = torch.randn((1, 3, 8, 8), dtype=torch.float32, requires_grad=True).add(1)

        def matcher_check_fn():
            self.assertEqual(
                counters["inductor"]["qconv2d_weight_prepack_matcher_count"], 1
            )

        self._test_common(
            mod,
            (v,),
            matcher_check_fn,
            check_quantization=True,
            is_qat=True,
        )

    @skipIfNoDynamoSupport
    @skipIfNoONEDNN
    def test_q_attention_block(self):
        class SelfAttnLikeModule(torch.nn.Module):
            def __init__(
                self,
                input_dim,
                transpose_for_score=False,
                num_attention_heads=None,
                attention_head_size=None,
            ) -> None:
                super().__init__()
                self.input_dim = input_dim
                self.q_proj = torch.nn.Linear(input_dim, input_dim, bias=False)
                self.k_proj = torch.nn.Linear(input_dim, input_dim, bias=False)
                self.v_proj = torch.nn.Linear(input_dim, input_dim, bias=False)
                self.softmax = torch.nn.Softmax(dim=-1)
                self.transpose_for_score = transpose_for_score
                if self.transpose_for_score:
                    assert num_attention_heads is not None
                    assert attention_head_size is not None
                    self.num_attention_heads = num_attention_heads
                    self.attention_head_size = attention_head_size

            def transpose_for_scores(self, x: torch.Tensor) -> torch.Tensor:
                new_x_shape = x.size()[:-1] + (
                    self.num_attention_heads,
                    self.attention_head_size,
                )
                x = x.view(new_x_shape)
                return x.permute(0, 2, 1, 3)

            def forward(self, x):
                q = self.q_proj(x)
                k = self.k_proj(x)
                v = self.v_proj(x)
                if self.transpose_for_score:
                    q = self.transpose_for_scores(q)
                    k = self.transpose_for_scores(k)
                    v = self.transpose_for_scores(v)
                scores = torch.matmul(q, k.transpose(-1, -2)) / (self.input_dim**0.5)
                attention = self.softmax(scores)
                weighted = torch.matmul(attention, v)
                return weighted

        for annotate_matmul in [False, True]:
            mod = SelfAttnLikeModule(
                input_dim=64 * 16,
                transpose_for_score=True,
                num_attention_heads=16,
                attention_head_size=64,
            ).eval()
            v = torch.randn(2, 384, 1024)

            def matcher_check_fn():
                self.assertEqual(
                    counters["inductor"]["qlinear_weight_prepack_matcher_count"], 3
                )
                self.assertEqual(
                    counters["inductor"]["qlinear_unary_matcher_count"],
                    3 if annotate_matmul and not TEST_ACL else 0,
                )

            quantizer = X86InductorQuantizer()
            quantizer.set_global(xiq.get_default_x86_inductor_quantization_config())
            if annotate_matmul:
                quantizer.set_function_type_qconfig(
                    torch.matmul, quantizer.get_global_quantization_config()
                )

            self._test_common(
                mod,
                (v,),
                matcher_check_fn,
                check_quantization=True,
                quantizer=quantizer,
            )


instantiate_parametrized_tests(TestPatternMatcher)

if __name__ == "__main__":
    if IS_LINUX and HAS_CPU and torch.backends.mkldnn.is_available():
        run_tests()<|MERGE_RESOLUTION|>--- conflicted
+++ resolved
@@ -902,13 +902,9 @@
             metrics.reset()
             mod = M(binary_fn, input_shape[-1], out_feature, bias).eval()
             v = torch.randn(input_shape)
-<<<<<<< HEAD
             other = torch.randn(other_shape).to(dtype)
-=======
-            other = torch.randn(input_shape[:-1] + [1]).to(dtype)
             # TODO: Remove when https://github.com/pytorch/pytorch/issues/143146 is fixed
             acl_bf16 = TEST_ACL and dtype == torch.bfloat16
->>>>>>> 6432818a
 
             def matcher_check_fn():
                 self.assertEqual(
