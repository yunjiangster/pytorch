# Owner(s): ["module: inductor"]
import atexit
import functools
import os
import sys
import unittest
from collections import defaultdict
from enum import Enum
from functools import partial
from unittest.mock import patch

import torch

from torch._dynamo.test_case import run_tests
from torch.testing._internal.common_cuda import SM80OrLater
from torch.testing._internal.common_device_type import (
    instantiate_device_type_tests,
    onlyNativeDeviceTypes,
    OpDTypes,
    ops,
    skipCPUIf,
    skipCUDAIf,
)
from torch.testing._internal.common_methods_invocations import op_db, skipOps
from torch.testing._internal.common_utils import (
    dtype_abbrs,
    IS_MACOS,
    IS_X86,
    skipCUDAMemoryLeakCheckIf,
    skipIfCrossRef,
    skipIfTorchDynamo,
    suppress_warnings,
    TEST_MKL,
    TEST_WITH_ASAN,
    TEST_WITH_ROCM,
    TestCase,
)
from torch.testing._internal.inductor_utils import HAS_CPU, HAS_CUDA

try:
    try:
        from .test_torchinductor import check_model, check_model_cuda
    except ImportError:
        from test_torchinductor import check_model, check_model_cuda
except (unittest.SkipTest, ImportError) as e:
    sys.stderr.write(f"{type(e)}: {e}\n")
    if __name__ == "__main__":
        sys.exit(0)
    raise

bf16 = torch.bfloat16  # not tested
f64 = torch.float64
f32 = torch.float32
f16 = torch.float16
i8 = torch.int8  # not tested
i16 = torch.int16  # not tested
i32 = torch.int32
i64 = torch.int64
b8 = torch.bool
u8 = torch.uint8  # not tested

_ops = partial(
    ops, dtypes=OpDTypes.supported, allowed_dtypes=[f16, f32, f64, i32, i64, b8]
)

# Success forces pass; failure forces fail; skip unconditionally skips testing
ExpectedTestResult = Enum("ExpectedTestResult", ("SUCCESS", "XFAILURE", "SKIP"))

COLLECT_EXPECT = os.getenv("PYTORCH_COLLECT_EXPECT", "0") == "1"
ALL_SAMPLES = os.getenv("PYTORCH_ALL_SAMPLES", "0") == "1"
START = os.getenv("PYTORCH_TEST_RANGE_START", None)
END = os.getenv("PYTORCH_TEST_RANGE_END", None)

if START is not None or END is not None:
    assert END is not None
    assert START is not None
    START = int(START)
    END = int(END)
    assert START < END
else:
    START = 0
    END = len(op_db)

seen_failed = defaultdict(set)
failed_reasons = defaultdict(set)


def print_seen():
    expected_failures = defaultdict(list)

    def fmt_dtypes(dtypes):
        r = ", ".join(sorted(dtype_abbrs[d] for d in dtypes))
        return "{" + r + "}"

    def sort_key(kv):
        k, v = kv
        device_type, op = k
        if isinstance(op, tuple):
            return op
        else:
            return op, ""

    for (device_type, op), failed_dtypes in sorted(seen_failed.items(), key=sort_key):
        key = device_type, op
        reasons = ""
        if failed_reasons[key]:

            def maybe_truncate(x, length=80):
                x = str(x).replace("\n", " ")

                idx = x.find("\\n")
                if idx >= 0:
                    x = f"{x[:idx]}..."
                if len(x) > length:
                    return f"{x[:length - 3]}..."
                return x

            reasons = sorted(set(map(maybe_truncate, failed_reasons[key])))
            reasons = "  # " + ", ".join(reasons)

        if failed_dtypes:

            def format_op(op):
                if isinstance(op, tuple):
                    return f'("{op[0]}", "{op[1]}")'
                else:
                    return f'"{op}"'

            expected_failures[device_type].append(
                f"    {format_op(op)}: {fmt_dtypes(failed_dtypes)},{reasons}"
            )

    for device_type in ("cpu", "cuda"):
        expected_failures[device_type]
        nl = "\n"
        print(
            f"""
inductor_expected_failures_single_sample[\"{device_type}\"] = {{
{nl.join(expected_failures[device_type])}
}}
"""
        )


if COLLECT_EXPECT:
    atexit.register(print_seen)

# Note, in these skip/xfail dictionaries use a string as the key
# for the default test, and a tuple of two strings for variants

inductor_skips = defaultdict(dict)


inductor_skips["cpu"] = {
    "linalg.ldl_solve": {b8, f16, f32, f64, i32, i64},  # segfault
    "linalg.ldl_factor": {f32, f64},  # flaky
    "__rdiv__": {b8, f16, f32, f64, i32, i64},  # flaky
    "nn.functional.cosine_embedding_loss": {b8},  # flaky
}

if IS_MACOS and IS_X86:
    inductor_skips["cpu"]["rsqrt"] = {b8, i32}

inductor_skips["cuda"] = {
    # Jiterator kernel is not expected to work with inductor
    "jiterator_2inputs_2outputs": {b8, f16, f32, f64, i32, i64},
    "jiterator_4inputs_with_extra_args": {b8, f16, f32, f64, i32, i64},
    "jiterator_binary": {b8, f16, f32, f64, i32, i64},
    "jiterator_binary_return_by_ref": {b8, f16, f32, f64, i32, i64},
    "jiterator_unary": {b8, f16, f32, f64, i32, i64},
    # flaky
    "nn.functional.cosine_embedding_loss": {b8},
    "native_batch_norm": {f16, f32, f64},
    "_native_batch_norm_legit": {f16, f32, f64},
}

if not SM80OrLater:
    inductor_skips["cuda"]["bfloat16"] = {b8, f16, f32, f64, i32, i64}

if TEST_WITH_ROCM:
    # Tensors are not alike
    inductor_skips["cuda"]["logcumsumexp"] = {f32}

inductor_expected_failures_single_sample = defaultdict(dict)

inductor_expected_failures_single_sample["cpu"] = {
    "__getitem__": {b8, f16, f32, f64, i32, i64},
<<<<<<< HEAD
    "allclose": {f16, f32, f64},
    "amax": {f16},
    "amin": {f16},
    "angle": {f16, f32, f64},
    "argwhere": {b8, f16, f32, f64, i32, i64},
    "bernoulli": {f32, f64},
    "bincount": {i32, i64},
    "bucketize": {b8, f16, f32, f64, i32, i64},
    "cholesky": {f32, f64},
    "combinations": {b8, f16, f32, f64, i32, i64},
    "corrcoef": {f32, f64, i32, i64},
    "cov": {f32, f64, i32, i64},
    "equal": {b8, f16, f32, f64, i32, i64},
    "index_add": {f16},
    "index_reduce": {f16, f32, f64},
    "istft": {f32, f64},
    # Unsupported: data dependent operator: aten._local_scalar_dense.default
    "item": {b8, f16, f32, f64, i32, i64},
    "linalg.eig": {f32, f64},
=======
    ("_segment_reduce", "lengths"): {f16, f32, f64},
    "_upsample_bilinear2d_aa": {f32, f64},
    "bernoulli": {f32, f64},
    "bucketize": {f16, f32, f64, i32, i64},
    "cauchy": {f16},
    "chalf": {f16, f32, f64},
    "cholesky": {f32, f64},
    "complex": {f16},
    "exponential": {f16},
    "geometric": {f16},
    "index_reduce": {f16, f32, f64},
>>>>>>> c379d628
    "linalg.eigh": {f32, f64},
    "linalg.eigvalsh": {f32, f64},
<<<<<<< HEAD
    "linalg.lstsq": {f32, f64},
    # This pair of strings denotes a test variant
    ("linalg.lstsq", "grad_oriented"): {f32, f64},
    "masked.var": {f16},
=======
    "log_normal": {f16},
>>>>>>> c379d628
    "masked_scatter": {f16, f32, f64},
    "masked_select": {b8, f16, f32, f64, i32, i64},
    ("max", "reduction_with_dim"): {b8},
    ("min", "reduction_with_dim"): {b8},
    "multinomial": {f32, f64},
    "nn.functional.avg_pool1d": {i64},
    "nn.functional.avg_pool2d": {i64},
<<<<<<< HEAD
    "nn.functional.adaptive_avg_pool2d": {f16},
    "nn.functional.ctc_loss": {f32, f64},
    "nn.functional.gaussian_nll_loss": {f16, f32, f64},
=======
>>>>>>> c379d628
    "nn.functional.local_response_norm": {i64},
    "nn.functional.rrelu": {f32, f64},
    "nn.functional.triplet_margin_with_distance_loss": {f16, f32, f64, i32, i64},
<<<<<<< HEAD
    "nonzero": {b8, f16, f32, f64, i32, i64},
=======
    "nonzero_static": {b8, f16, f32, f64, i32, i64},
>>>>>>> c379d628
    "normal": {f16, f32, f64},
    ("normal", "in_place"): {f16, f32, f64},
    ("normal", "number_mean"): {f16, f32, f64},
    "rand_like": {f16, f32, f64},
    "randint": {f16, f32, f64, i32, i64},
    "randint_like": {f16, f32, f64, i32, i64},
    "randn_like": {f16, f32, f64},
<<<<<<< HEAD
    "repeat_interleave": {b8, f16, f32, f64, i32, i64},
    "scatter_add": {f16},
    ("scatter_reduce", "sum"): {f16},
=======
>>>>>>> c379d628
    ("scatter_reduce", "prod"): {f16, f32, f64},
    ("sparse.mm", "reduce"): {f32, f64},
    "sparse.sampled_addmm": {f32, f64},
    "tensor_split": {b8, f16, f32, f64, i32, i64},
    "to_sparse": {f32, f64},
    "uniform": {f16},
<<<<<<< HEAD
    "unique": {b8, f16, f32, f64, i32, i64},
    "unique_consecutive": {b8, f16, f32, f64, i32, i64},
    "var": {f16},
    "var_mean": {f16},
=======
>>>>>>> c379d628
    "view_as_complex": {f16},
}


inductor_expected_failures_single_sample["cuda"] = {
    "__getitem__": {b8, f16, f32, f64, i32, i64},
    "__rdiv__": {b8, f16, f32, f64, i32, i64},
    ("_segment_reduce", "lengths"): {f16, f32, f64},
    "_upsample_bilinear2d_aa": {f16, f32, f64},
    "addr": {f16},
<<<<<<< HEAD
    "allclose": {f16, f32, f64},
    "angle": {f32, f64},
    "argwhere": {b8, f16, f32, f64, i32, i64},
=======
    "angle": {f64},
>>>>>>> c379d628
    ("as_strided", "partial_views"): {b8, f16, f32, f64, i32, i64},
    "asin": {f16},
    "atanh": {f16, f32},
    "baddbmm": {f16},
    "bernoulli": {f16, f32, f64},
<<<<<<< HEAD
    "bincount": {i32, i64},
    "bucketize": {b8, f16, f32, f64, i32, i64},
    "cholesky": {f32, f64},
    "combinations": {b8, f16, f32, f64, i32, i64},
    "corrcoef": {f16, f32, f64, i32, i64},
    "cov": {f16, f32, f64, i32, i64},
    "equal": {b8, f16, f32, f64, i32, i64},
    "index_reduce": {f16, f32, f64},
    "istft": {f32, f64},
    # Unsupported: data dependent operator: aten._local_scalar_dense.default
    "item": {b8, f16, f32, f64, i32, i64},
=======
    "bucketize": {f16, f32, f64, i32, i64},
    "cauchy": {f16, f32, f64},
    "chalf": {f16, f32, f64},
    "cholesky": {f32, f64},
    "complex": {f16},
    "cumprod": {f16},
    "exponential": {f16, f32, f64},
    "fft.fft": {f16},
    "fft.fft2": {f16},
    "fft.fftn": {f16},
    "fft.hfft": {f16},
    "fft.hfft2": {f16},
    "fft.hfftn": {f16},
    "fft.ifft": {f16},
    "fft.ifft2": {f16},
    "fft.ifftn": {f16},
    "fft.ihfft": {f16},
    "fft.ihfft2": {f16, f32, f64},
    "fft.ihfftn": {f16, f32, f64},
    "fft.irfft": {f16},
    "fft.irfft2": {f16},
    "fft.irfftn": {f16},
    "fft.rfft": {f16},
    "fft.rfft2": {f16},
    "fft.rfftn": {f16},
    "geometric": {f16, f32, f64, i32, i64},
    "index_reduce": {f16, f32, f64},
    "kron": {f16},
>>>>>>> c379d628
    "linalg.eig": {f32, f64},
    "linalg.eigh": {f32, f64},
    "linalg.eigvalsh": {f32, f64},
<<<<<<< HEAD
    "linalg.householder_product": {f32, f64},
    "linalg.lstsq": {f32, f64},
    ("linalg.lstsq", "grad_oriented"): {f32, f64},
=======
    "log_normal": {f16, f32, f64},
>>>>>>> c379d628
    "masked_scatter": {f16, f32, f64},
    "masked_select": {b8, f16, f32, f64, i32, i64},
    ("max", "reduction_with_dim"): {b8},
    ("min", "reduction_with_dim"): {b8},
    "multinomial": {f16, f32, f64},
<<<<<<< HEAD
    "nn.functional.adaptive_avg_pool2d": {f16},
    "nn.functional.ctc_loss": {f32, f64},
    "nn.functional.grid_sample": {f16},
    "grid_sampler_2d": {f16},
    "nn.functional.gaussian_nll_loss": {f16, f32, f64},
    "nn.functional.one_hot": {i64},
=======
    "nanquantile": {f32, f64},
    "nn.functional.avg_pool2d": {f16, f32, f64},
    "nn.functional.batch_norm": {f16},
    ("nn.functional.batch_norm", "without_cudnn"): {f16},
    "nn.functional.cosine_similarity": {f16},
    "nn.functional.instance_norm": {f16},
    "nn.functional.local_response_norm": {f16},
    "nn.functional.normalize": {f16},
>>>>>>> c379d628
    "nn.functional.rrelu": {f16, f32, f64},
    "nn.functional.soft_margin_loss": {f16},
    "nn.functional.softsign": {f16},
    "nn.functional.triplet_margin_loss": {f16},
    "nn.functional.triplet_margin_with_distance_loss": {f16, f32, f64, i32, i64},
    "nonzero": {b8, f16, f32, f64, i32, i64},
    "normal": {f16, f32, f64},
    ("normal", "in_place"): {f16, f32, f64},
    ("normal", "number_mean"): {f16, f32, f64},
    "outer": {f16},
    "rand_like": {f16, f32, f64},
    "randint": {f16, f32, f64, i32, i64},
    "randint_like": {f16, f32, f64, i32, i64},
    "randn_like": {f16, f32, f64},
    ("round", "decimals_3"): {f16},
    ("scatter_reduce", "prod"): {f16, f32, f64},
    "sparse.sampled_addmm": {f32, f64},
    ("std_mean", "unbiased"): {f16},
    "tanh": {f16},
    "tensor_split": {b8, f16, f32, f64, i32, i64},
    "to_sparse": {f16, f32, f64},
    "uniform": {f16, f32, f64},
<<<<<<< HEAD
    "unique": {b8, f16, f32, f64, i32, i64},
    "unique_consecutive": {b8, f16, f32, f64, i32, i64},
    # AssertionError: Tensor-likes are not close!
    "nn.functional.triplet_margin_loss": {f16},
    "pca_lowrank": {f32, f64},
    "svd_lowrank": {f32, f64},
    "svd": {f32, f64},
    # AssertionError: Scalars are not close!
    "nn.functional.soft_margin_loss": {f16},
    "fft.fft": {b8, f16, f32, f64, i32, i64},
    "fft.fft2": {b8, f16, f32, f64, i32, i64},
    "fft.fftn": {b8, f16, f32, f64, i32, i64},
    "fft.hfft": {b8, f16, f32, f64, i32, i64},
    "fft.hfft2": {b8, f16, f32, f64, i32, i64},
    "fft.hfftn": {b8, f16, f32, f64, i32, i64},
    "fft.ifft": {f16, f32, f64, b8, i32, i64},
    "fft.ifft2": {b8, f16, f32, f64, i32, i64},
    "fft.ifftn": {b8, f16, f32, f64, i32, i64},
    "fft.ihfft": {f16, f32, f64, b8, i32, i64},
    "fft.ihfft2": {f16, f32, f64, b8, i32, i64},
    "fft.ihfftn": {f16, f32, f64, b8, i32, i64},
    "fft.irfft": {b8, f16, f32, f64, i32, i64},
    "fft.irfft2": {b8, f16, f32, f64, i32, i64},
    "fft.irfftn": {b8, f16, f32, f64, i32, i64},
    "fft.rfft": {f16, f32, f64, b8, i32, i64},
    "fft.rfft2": {b8, f16, f32, f64, i32, i64},
    "fft.rfftn": {b8, f16, f32, f64, i32, i64},
    # These return complex tensors
    "cdouble": {b8, i32, i64, f16, f32, f64},
    "cfloat": {b8, i32, i64, f16, f32, f64},
    "chalf": {b8, i32, i64, f16, f32, f64},
    "complex": {f16, f32, f64},
=======
>>>>>>> c379d628
}


inductor_gradient_expected_failures_single_sample = defaultdict(dict)

inductor_gradient_expected_failures_single_sample["cuda"] = {
    "asin": {f16},
    "atanh": {f16, f32},
    "cumprod": {f16},
    "kron": {f16},
    "nanquantile": {f32, f64},
    "nn.functional.avg_pool2d": {f16, f32, f64},
    ("nn.functional.batch_norm", "without_cudnn"): {f16},
    "nn.functional.batch_norm": {f16},
    "nn.functional.cosine_similarity": {f16},
    "nn.functional.instance_norm": {f16},
    "nn.functional.normalize": {f16},
    "nn.functional.softsign": {f16},
    "nn.functional.local_response_norm": {f16},
    "outer": {f16},
}

if not TEST_WITH_ROCM:
    inductor_gradient_expected_failures_single_sample["cuda"]["tanh"] = {f16}
else:
    # aten.miopen_batch_norm is unsupported for lowering
    inductor_expected_failures_single_sample["cuda"].update(
        {
            "nn.functional.batch_norm": {f16, f32},
            "nn.functional.instance_norm": {f16, f32},
        }
    )

if not TEST_MKL:
    inductor_expected_failures_single_sample["cpu"].update(
        {
            "fft.hfft2": {b8, i32, i64, f32, f64},
            "fft.hfftn": {b8, i32, i64, f32, f64},
            "fft.ihfft2": {b8, i32, i64, f32, f64},
            "fft.ihfftn": {b8, i32, i64, f32, f64},
        }
    )

inductor_should_fail_with_exception = defaultdict(dict)
inductor_should_fail_with_exception["cpu"] = {}
inductor_should_fail_with_exception["cuda"] = {}


def get_skips_and_xfails(from_dict, xfails=True):
    retval = set()
    for device, d in from_dict.items():
        for op, dtypes in d.items():
            if type(op) is tuple:
                op, variant_name = op
            else:
                variant_name = ""
            retval.add((op, variant_name, device, tuple(dtypes), xfails))
    return retval


# Note: if you get a "AssertionError: Couldn't find OpInfo for ..." error for an OpInfo you are sure
# exists, you might be trying to use a test variant and you need to replace, for example,
# "max.reduction_no_dim" with ("max", "reduction_no_dim") as the key of one of these dictionaries
test_skips_or_fails = (
    get_skips_and_xfails(inductor_skips, xfails=False)
    | get_skips_and_xfails(inductor_expected_failures_single_sample, xfails=True)
    | get_skips_and_xfails(
        inductor_gradient_expected_failures_single_sample, xfails=True
    )
)


def wrapper_set_seed(op, *args, **kwargs):
    """Wrapper to set seed manually for some functions like dropout
    See: https://github.com/pytorch/pytorch/pull/62315#issuecomment-896143189 for more details.
    """
    torch.manual_seed(42)
    return op(*args, **kwargs)


torch.testing._internal.common_methods_invocations.wrapper_set_seed = wrapper_set_seed

# This file does a global patch to `disable_global_flags()` - which we should not invoke in non testing cases.
torch._dynamo.variables.torch.tensor_dunder_fns.append(
    torch.testing._internal.common_utils.disable_functorch
)

# key can be either op_name, or (op_name, deivce_type), or (op_name, device_type, dtype)
inductor_override_kwargs = {
    # the return value of empty is undefined
    "empty": {"assert_equal": False},
    "empty_permuted": {"assert_equal": False},
    "empty_like": {"assert_equal": False},
    "new_empty": {"assert_equal": False},
    "empty_strided": {"assert_equal": False},
    "new_empty_strided": {"assert_equal": False},
    "randn": {"assert_equal": False},
    ("masked.softmin", "cuda", f16): {"atol": 1e-4, "rtol": 0.01},
    ("nn.functional.tanhshrink", "cuda", f16): {"atol": 3e-4, "rtol": 0.001},
    ("nn.functional.softmin", "cuda", f16): {"atol": 1e-4, "rtol": 0.01},
    ("special.log_ndtr", "cuda", f64): {"atol": 1e-6, "rtol": 1e-5},
    ("cummax", "cuda", f16): {"atol": 5e-4, "rtol": 0.002},
    ("softmax", "cuda", f16): {"atol": 1e-4, "rtol": 0.02},
    ("softmax", "cpu", f16): {"atol": 1e-4, "rtol": 0.02},
    ("_softmax_backward_data", "cuda", f16): {"atol": 0.008, "rtol": 0.002},
    "gradient": {"check_gradient": False},  # segfault on check_gradient
    # Following tests failed, and causing subsequent tests failing with unrecoverable CUDA error
    "linalg.solve_triangular": {"check_gradient": False},
    "linalg.lu_factor": {"check_gradient": False},
    "linalg.lu_factor_ex": {"check_gradient": False},
}

# Always test with all sample for following ops
inductor_all_samples = {
    "arange",
    "diagonal",
    "diagonal_copy",
    "diagonal_scatter",
    "softmax.with_dtype",
    "index_add",
    "index_copy",
    "scatter_reduce.sum",
    "select_scatter",
    "squeeze",
    "unfold",
    "unsqueeze",
    "sum",
    "amax",
    "amin",
    "all",
    "T",
    "H",
    "isinf",
    "isposinf",
    "isneginf",
    "nan_to_num",
    "mT",
    "mH",
    "rsub",
    "triu",
}


def collection_decorator(fn):
    @functools.wraps(fn)
    def inner(self, device, dtype, op):
        try:
            fn(self, device, dtype, op)
        except Exception as e:
            if COLLECT_EXPECT:
                variant = op.variant_test_name
                op_key = op.name if not variant else (op.name, variant)
                device_type = torch.device(device).type
                # failed_reasons[device_type, op_key].add(repr(e))
                seen_failed[device_type, op_key].add(dtype)
            raise e

    return inner


class TestInductorOpInfo(TestCase):
    check_model = check_model
    check_model_cuda = check_model_cuda

    @onlyNativeDeviceTypes
    @suppress_warnings
    @skipCUDAMemoryLeakCheckIf(
        True
    )  # inductor kernels failing this test intermittently
    @skipCUDAIf(not HAS_CUDA, "Skipped! Triton not found")
    @skipCPUIf(not HAS_CPU, "Skipped! Supported CPU compiler not found")
    @unittest.skipIf(TEST_WITH_ASAN, "Skipped under ASAN")
    @skipIfTorchDynamo("Test uses dynamo already")
    @skipIfCrossRef
    @_ops(op_db[START:END])
    @skipOps("TestInductorOpInfo", "test_comprehensive", test_skips_or_fails)
    @patch("torch._dynamo.config.raise_on_unsafe_aot_autograd", True)
    @torch._inductor.config.patch(
        {"implicit_fallbacks": False, "triton.autotune_pointwise": False}
    )
    @collection_decorator
    def test_comprehensive(self, device, dtype, op):
        torch._dynamo.reset()
        with torch.no_grad():
            torch.cuda.empty_cache()
        op_name = op.name
        if op.variant_test_name:
            op_name += f".{op.variant_test_name}"

        device_type = torch.device(device).type

        assert device_type in ("cuda", "cpu")

        # with open("test_output.txt", "a") as f:
        #     print(f"CONSIDERING OP {op_name} on {device_type} with {dtype} |
        # {inductor_skips[device_type].get(op_name, set())}", flush=True, file=f)
        #     print(f"CONSIDERING OP {op_name} on {device_type} with {dtype} |
        # {inductor_skips[device_type].get(op_name, set())}", flush=True)
        if dtype in inductor_skips[device_type].get(op_name, set()):
            test_expect = ExpectedTestResult.SKIP
            # with open("test_output.txt", "a") as f:
            #     print(f"SKIPPING OP {op_name} on {device_type}", flush=True, file=f)
            #     print(f"SKIPPING OP {op_name} on {device_type}", flush=True)
        elif dtype in inductor_expected_failures_single_sample[device_type].get(
            op_name, set()
        ) or dtype in inductor_gradient_expected_failures_single_sample[
            device_type
        ].get(
            op_name, set()
        ):
            test_expect = ExpectedTestResult.XFAILURE
        else:
            test_expect = ExpectedTestResult.SUCCESS

        overridden_kwargs = {}
        if op_name in inductor_override_kwargs:
            overridden_kwargs = inductor_override_kwargs[op_name]
        elif (op_name, device_type) in inductor_override_kwargs:
            overridden_kwargs = inductor_override_kwargs[(op_name, device_type)]
        elif (op_name, device_type, dtype) in inductor_override_kwargs:
            overridden_kwargs = inductor_override_kwargs[(op_name, device_type, dtype)]

        func = op.get_op()

        def fn(*args, **kwargs):
            return func(*args, **kwargs)

        requires_grad = (
            op.supports_autograd
            and dtype in op.supported_backward_dtypes(device_type)
            # TODO: OpInfo really ought to error out for this case, but it's
            # not exercised in test_ops_gradients atm.  The problem is not
            # complex32 per-se (which is supported by data movement only ops)
            # but that when we do backwards we expect other ops like add to work
            and not dtype == torch.complex32
        )
        samples = op.sample_inputs(device, dtype, requires_grad=requires_grad)

        if op_name not in inductor_all_samples and not ALL_SAMPLES:
            if isinstance(samples, (list, tuple)):
                samples = [samples[0]]
            else:
                samples = [next(samples)]

        try:
            for sample_input in samples:
                args = [sample_input.input] + list(sample_input.args)
                kwargs = sample_input.kwargs
                # UNCOMMENT TO DEBUG SEGFAULTS
                # with open("test_output.txt", "a") as f:
                #     print(f"RUNNING OP {op_name} on {device_type} with {dtype}", flush=True, file=f)
                #     print(f"RUNNING OP {op_name} on {device_type} with {dtype}", flush=True)
                if device_type == "cuda":
                    # opinfo test case have already place the input on the correct device
                    # so we don't need do additional copy by setting copy_to_cuda=False
                    adjusted_kwargs = {
                        "check_lowp": False,
                        "nopython": True,
                        "copy_to_cuda": False,
                        "reference_in_float": False,
                        "check_gradient": requires_grad,
                    }
                    adjusted_kwargs.update(overridden_kwargs)
                    self.check_model_cuda(
                        fn,
                        args,
                        kwargs,
                        **adjusted_kwargs,
                    )
                elif device_type == "cpu":
                    adjusted_kwargs = {
                        "check_lowp": False,
                        "nopython": True,
                        # skip checking gradient on CPU for now
                        "check_gradient": False,
                    }
                    adjusted_kwargs.update(overridden_kwargs)

                    self.check_model(
                        fn,
                        args,
                        kwargs,
                        **adjusted_kwargs,
                    )

        except Exception as e:
            known_failure = False
            if dtype in inductor_should_fail_with_exception[device_type].get(
                op_name, set()
            ):
                failure = inductor_should_fail_with_exception[device_type][op_name][
                    dtype
                ]
                if failure in str(e):
                    known_failure = True
            if not known_failure:
                raise e

        # with open("test_output.txt", "a") as f:
        #     print(f"SUCCEEDED OP {op_name} on {device_type} with {dtype}", flush=True, file=f)


instantiate_device_type_tests(TestInductorOpInfo, globals())

if __name__ == "__main__":
    run_tests()<|MERGE_RESOLUTION|>--- conflicted
+++ resolved
@@ -12,6 +12,11 @@
 import torch
 
 from torch._dynamo.test_case import run_tests
+from torch._subclasses.fake_tensor import (
+    DataDependentOutputException,
+    DynamicOutputShapeException,
+    FakeTensorMode,
+)
 from torch.testing._internal.common_cuda import SM80OrLater
 from torch.testing._internal.common_device_type import (
     instantiate_device_type_tests,
@@ -36,6 +41,7 @@
     TestCase,
 )
 from torch.testing._internal.inductor_utils import HAS_CPU, HAS_CUDA
+from torch.utils._pytree import tree_map
 
 try:
     try:
@@ -160,6 +166,14 @@
 
 if IS_MACOS and IS_X86:
     inductor_skips["cpu"]["rsqrt"] = {b8, i32}
+    inductor_skips["cpu"]["nn.functional.multi_margin_loss"] = {
+        b8,
+        f16,
+        f32,
+        f64,
+        i32,
+        i64,
+    }
 
 inductor_skips["cuda"] = {
     # Jiterator kernel is not expected to work with inductor
@@ -185,27 +199,6 @@
 
 inductor_expected_failures_single_sample["cpu"] = {
     "__getitem__": {b8, f16, f32, f64, i32, i64},
-<<<<<<< HEAD
-    "allclose": {f16, f32, f64},
-    "amax": {f16},
-    "amin": {f16},
-    "angle": {f16, f32, f64},
-    "argwhere": {b8, f16, f32, f64, i32, i64},
-    "bernoulli": {f32, f64},
-    "bincount": {i32, i64},
-    "bucketize": {b8, f16, f32, f64, i32, i64},
-    "cholesky": {f32, f64},
-    "combinations": {b8, f16, f32, f64, i32, i64},
-    "corrcoef": {f32, f64, i32, i64},
-    "cov": {f32, f64, i32, i64},
-    "equal": {b8, f16, f32, f64, i32, i64},
-    "index_add": {f16},
-    "index_reduce": {f16, f32, f64},
-    "istft": {f32, f64},
-    # Unsupported: data dependent operator: aten._local_scalar_dense.default
-    "item": {b8, f16, f32, f64, i32, i64},
-    "linalg.eig": {f32, f64},
-=======
     ("_segment_reduce", "lengths"): {f16, f32, f64},
     "_upsample_bilinear2d_aa": {f32, f64},
     "bernoulli": {f32, f64},
@@ -217,38 +210,19 @@
     "exponential": {f16},
     "geometric": {f16},
     "index_reduce": {f16, f32, f64},
->>>>>>> c379d628
     "linalg.eigh": {f32, f64},
     "linalg.eigvalsh": {f32, f64},
-<<<<<<< HEAD
-    "linalg.lstsq": {f32, f64},
-    # This pair of strings denotes a test variant
-    ("linalg.lstsq", "grad_oriented"): {f32, f64},
-    "masked.var": {f16},
-=======
     "log_normal": {f16},
->>>>>>> c379d628
     "masked_scatter": {f16, f32, f64},
-    "masked_select": {b8, f16, f32, f64, i32, i64},
     ("max", "reduction_with_dim"): {b8},
     ("min", "reduction_with_dim"): {b8},
     "multinomial": {f32, f64},
     "nn.functional.avg_pool1d": {i64},
     "nn.functional.avg_pool2d": {i64},
-<<<<<<< HEAD
-    "nn.functional.adaptive_avg_pool2d": {f16},
-    "nn.functional.ctc_loss": {f32, f64},
-    "nn.functional.gaussian_nll_loss": {f16, f32, f64},
-=======
->>>>>>> c379d628
     "nn.functional.local_response_norm": {i64},
     "nn.functional.rrelu": {f32, f64},
     "nn.functional.triplet_margin_with_distance_loss": {f16, f32, f64, i32, i64},
-<<<<<<< HEAD
-    "nonzero": {b8, f16, f32, f64, i32, i64},
-=======
     "nonzero_static": {b8, f16, f32, f64, i32, i64},
->>>>>>> c379d628
     "normal": {f16, f32, f64},
     ("normal", "in_place"): {f16, f32, f64},
     ("normal", "number_mean"): {f16, f32, f64},
@@ -256,25 +230,12 @@
     "randint": {f16, f32, f64, i32, i64},
     "randint_like": {f16, f32, f64, i32, i64},
     "randn_like": {f16, f32, f64},
-<<<<<<< HEAD
-    "repeat_interleave": {b8, f16, f32, f64, i32, i64},
-    "scatter_add": {f16},
-    ("scatter_reduce", "sum"): {f16},
-=======
->>>>>>> c379d628
     ("scatter_reduce", "prod"): {f16, f32, f64},
     ("sparse.mm", "reduce"): {f32, f64},
     "sparse.sampled_addmm": {f32, f64},
     "tensor_split": {b8, f16, f32, f64, i32, i64},
     "to_sparse": {f32, f64},
     "uniform": {f16},
-<<<<<<< HEAD
-    "unique": {b8, f16, f32, f64, i32, i64},
-    "unique_consecutive": {b8, f16, f32, f64, i32, i64},
-    "var": {f16},
-    "var_mean": {f16},
-=======
->>>>>>> c379d628
     "view_as_complex": {f16},
 }
 
@@ -285,31 +246,12 @@
     ("_segment_reduce", "lengths"): {f16, f32, f64},
     "_upsample_bilinear2d_aa": {f16, f32, f64},
     "addr": {f16},
-<<<<<<< HEAD
-    "allclose": {f16, f32, f64},
-    "angle": {f32, f64},
-    "argwhere": {b8, f16, f32, f64, i32, i64},
-=======
     "angle": {f64},
->>>>>>> c379d628
     ("as_strided", "partial_views"): {b8, f16, f32, f64, i32, i64},
     "asin": {f16},
     "atanh": {f16, f32},
     "baddbmm": {f16},
     "bernoulli": {f16, f32, f64},
-<<<<<<< HEAD
-    "bincount": {i32, i64},
-    "bucketize": {b8, f16, f32, f64, i32, i64},
-    "cholesky": {f32, f64},
-    "combinations": {b8, f16, f32, f64, i32, i64},
-    "corrcoef": {f16, f32, f64, i32, i64},
-    "cov": {f16, f32, f64, i32, i64},
-    "equal": {b8, f16, f32, f64, i32, i64},
-    "index_reduce": {f16, f32, f64},
-    "istft": {f32, f64},
-    # Unsupported: data dependent operator: aten._local_scalar_dense.default
-    "item": {b8, f16, f32, f64, i32, i64},
-=======
     "bucketize": {f16, f32, f64, i32, i64},
     "cauchy": {f16, f32, f64},
     "chalf": {f16, f32, f64},
@@ -338,30 +280,14 @@
     "geometric": {f16, f32, f64, i32, i64},
     "index_reduce": {f16, f32, f64},
     "kron": {f16},
->>>>>>> c379d628
     "linalg.eig": {f32, f64},
     "linalg.eigh": {f32, f64},
     "linalg.eigvalsh": {f32, f64},
-<<<<<<< HEAD
-    "linalg.householder_product": {f32, f64},
-    "linalg.lstsq": {f32, f64},
-    ("linalg.lstsq", "grad_oriented"): {f32, f64},
-=======
     "log_normal": {f16, f32, f64},
->>>>>>> c379d628
     "masked_scatter": {f16, f32, f64},
-    "masked_select": {b8, f16, f32, f64, i32, i64},
     ("max", "reduction_with_dim"): {b8},
     ("min", "reduction_with_dim"): {b8},
     "multinomial": {f16, f32, f64},
-<<<<<<< HEAD
-    "nn.functional.adaptive_avg_pool2d": {f16},
-    "nn.functional.ctc_loss": {f32, f64},
-    "nn.functional.grid_sample": {f16},
-    "grid_sampler_2d": {f16},
-    "nn.functional.gaussian_nll_loss": {f16, f32, f64},
-    "nn.functional.one_hot": {i64},
-=======
     "nanquantile": {f32, f64},
     "nn.functional.avg_pool2d": {f16, f32, f64},
     "nn.functional.batch_norm": {f16},
@@ -370,13 +296,11 @@
     "nn.functional.instance_norm": {f16},
     "nn.functional.local_response_norm": {f16},
     "nn.functional.normalize": {f16},
->>>>>>> c379d628
     "nn.functional.rrelu": {f16, f32, f64},
     "nn.functional.soft_margin_loss": {f16},
     "nn.functional.softsign": {f16},
     "nn.functional.triplet_margin_loss": {f16},
     "nn.functional.triplet_margin_with_distance_loss": {f16, f32, f64, i32, i64},
-    "nonzero": {b8, f16, f32, f64, i32, i64},
     "normal": {f16, f32, f64},
     ("normal", "in_place"): {f16, f32, f64},
     ("normal", "number_mean"): {f16, f32, f64},
@@ -393,41 +317,6 @@
     "tensor_split": {b8, f16, f32, f64, i32, i64},
     "to_sparse": {f16, f32, f64},
     "uniform": {f16, f32, f64},
-<<<<<<< HEAD
-    "unique": {b8, f16, f32, f64, i32, i64},
-    "unique_consecutive": {b8, f16, f32, f64, i32, i64},
-    # AssertionError: Tensor-likes are not close!
-    "nn.functional.triplet_margin_loss": {f16},
-    "pca_lowrank": {f32, f64},
-    "svd_lowrank": {f32, f64},
-    "svd": {f32, f64},
-    # AssertionError: Scalars are not close!
-    "nn.functional.soft_margin_loss": {f16},
-    "fft.fft": {b8, f16, f32, f64, i32, i64},
-    "fft.fft2": {b8, f16, f32, f64, i32, i64},
-    "fft.fftn": {b8, f16, f32, f64, i32, i64},
-    "fft.hfft": {b8, f16, f32, f64, i32, i64},
-    "fft.hfft2": {b8, f16, f32, f64, i32, i64},
-    "fft.hfftn": {b8, f16, f32, f64, i32, i64},
-    "fft.ifft": {f16, f32, f64, b8, i32, i64},
-    "fft.ifft2": {b8, f16, f32, f64, i32, i64},
-    "fft.ifftn": {b8, f16, f32, f64, i32, i64},
-    "fft.ihfft": {f16, f32, f64, b8, i32, i64},
-    "fft.ihfft2": {f16, f32, f64, b8, i32, i64},
-    "fft.ihfftn": {f16, f32, f64, b8, i32, i64},
-    "fft.irfft": {b8, f16, f32, f64, i32, i64},
-    "fft.irfft2": {b8, f16, f32, f64, i32, i64},
-    "fft.irfftn": {b8, f16, f32, f64, i32, i64},
-    "fft.rfft": {f16, f32, f64, b8, i32, i64},
-    "fft.rfft2": {b8, f16, f32, f64, i32, i64},
-    "fft.rfftn": {b8, f16, f32, f64, i32, i64},
-    # These return complex tensors
-    "cdouble": {b8, i32, i64, f16, f32, f64},
-    "cfloat": {b8, i32, i64, f16, f32, f64},
-    "chalf": {b8, i32, i64, f16, f32, f64},
-    "complex": {f16, f32, f64},
-=======
->>>>>>> c379d628
 }
 
 
@@ -672,6 +561,25 @@
             else:
                 samples = [next(samples)]
 
+        def do_nopython(fn, args, kwargs):
+            try:
+                mode = FakeTensorMode()
+
+                def map_to_fake(e):
+                    if isinstance(e, torch.Tensor):
+                        return mode.from_tensor(e)
+                    else:
+                        return e
+
+                args, kwargs = tree_map(map_to_fake, (args, kwargs))
+                with mode:
+                    fn(*args, **kwargs)
+
+            except (DataDependentOutputException, DynamicOutputShapeException):
+                return False
+
+            return True
+
         try:
             for sample_input in samples:
                 args = [sample_input.input] + list(sample_input.args)
@@ -683,12 +591,15 @@
                 if device_type == "cuda":
                     # opinfo test case have already place the input on the correct device
                     # so we don't need do additional copy by setting copy_to_cuda=False
+
+                    no_python = do_nopython(fn, args, kwargs)
                     adjusted_kwargs = {
                         "check_lowp": False,
-                        "nopython": True,
+                        "nopython": no_python,
                         "copy_to_cuda": False,
                         "reference_in_float": False,
                         "check_gradient": requires_grad,
+                        "check_has_compiled": no_python,
                     }
                     adjusted_kwargs.update(overridden_kwargs)
                     self.check_model_cuda(
@@ -698,9 +609,11 @@
                         **adjusted_kwargs,
                     )
                 elif device_type == "cpu":
+                    no_python = do_nopython(fn, args, kwargs)
                     adjusted_kwargs = {
                         "check_lowp": False,
-                        "nopython": True,
+                        "nopython": no_python,
+                        "check_has_compiled": no_python,
                         # skip checking gradient on CPU for now
                         "check_gradient": False,
                     }
