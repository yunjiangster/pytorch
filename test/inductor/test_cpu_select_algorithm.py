# Owner(s): ["oncall: cpu inductor"]
import contextlib
import functools
import sys
import unittest
from typing import Optional
from unittest.mock import patch

import torch
import torch._dynamo.config
import torch._dynamo.config as dynamo_config
import torch._inductor.config as inductor_config
import torch._inductor.select_algorithm as select_algorithm
from torch._dynamo.utils import counters
from torch._inductor import test_operators
from torch._inductor.cpu_vec_isa import VecAMX
from torch._inductor.test_case import run_tests, TestCase
from torch.testing._internal.common_device_type import (
    dtypes,
    instantiate_device_type_tests,
)
from torch.testing._internal.common_quantization import _generate_qdq_quantized_model
from torch.testing._internal.common_quantized import (
    _calculate_dynamic_per_channel_qparams,
)
from torch.testing._internal.common_utils import (
    IS_MACOS,
    parametrize,
    skipIfWindows,
    TEST_MKL,
)


try:
    try:
        from . import test_cpu_repro, test_torchinductor
    except ImportError:
        import test_cpu_repro  # @manual=fbcode//caffe2/test/inductor:test_cpu_repro-library
        import test_torchinductor  # @manual=fbcode//caffe2/test/inductor:test_inductor-library
except unittest.SkipTest:
    if __name__ == "__main__":
        sys.exit(0)
    raise

check_model = test_torchinductor.check_model
set_num_threads = test_cpu_repro.set_num_threads

aten = torch.ops.aten


def patches(fn):
    def skip_cache(self, choices, name, key, benchmark):
        if benchmark is None:
            return {}
        timings = benchmark(choices)
        for choice, timing in timings.items():
            if isinstance(choice, select_algorithm.ExternKernelCaller):
                # we intentionally make ATEN kernel slower to cover the cases
                # where template kernels are always chosen with fusions applied
                # and correctness checks at runtime.
                timings[choice] = timing * 1000
        return timings

    for patcher in [
        dynamo_config.patch(verbose=True),
        dynamo_config.patch(inline_inbuilt_nn_modules=True),
        inductor_config.patch(
            debug=True,
            max_autotune=True,
            epilogue_fusion=True,
            max_autotune_gemm_backends="CPP,ATEN",
        ),
        patch.object(select_algorithm, "VERIFY", dict(atol=1e-4, rtol=1e-4)),
        patch.object(select_algorithm.AlgorithmSelectorCache, "lookup", skip_cache),
    ]:
        fn = patcher(fn)

    @functools.wraps(fn)
    def wrapped(*args, **kwargs):
        counters.clear()
        torch.manual_seed(12345)
        return fn(*args, **kwargs)

    return wrapped


@contextlib.contextmanager
def verify(dtype):
    # For bfloat16 and half, we have to relax the tolerance
    # due to the difference associave orders in different
    # kernel implementations
    atol, rtol = 1e-4, 1e-4
    if dtype == torch.half or dtype == torch.bfloat16:
        atol, rtol = 1e-2, 1e-2
    with patch.object(select_algorithm, "VERIFY", dict(atol=atol, rtol=rtol)):
        yield atol, rtol


def _get_epilogue(epilogue: str, other: Optional[torch.Tensor] = None):
    if epilogue == "none":
        return lambda x: x
    elif epilogue == "relu":
        return torch.nn.ReLU()
    elif epilogue == "gelu":
        return torch.nn.GELU()
    elif epilogue == "silu":
        return torch.nn.SiLU()
    elif epilogue == "sigmoid":
        return torch.nn.Sigmoid()
    elif epilogue == "tanh":
        return torch.nn.Tanh()
    elif epilogue == "hardswish":
        return torch.nn.Hardswish()
    elif epilogue == "hardsigmoid":
        return torch.nn.Hardsigmoid()
    elif epilogue == "leaky_relu":
        return torch.nn.LeakyReLU()
    elif epilogue == "hardtanh":
        return torch.nn.Hardtanh()
    elif epilogue == "add":
        return lambda x: x + other
    elif epilogue == "sub":
        return lambda x: x - other
    elif epilogue == "mul":
        return lambda x: x * other
    elif epilogue == "div":
        return lambda x: x / other


class BaseTestSelectAlgorithm(TestCase):
    def _check_amx_counter(self, vec_amx):
        if vec_amx:
            self.assertTrue(counters["inductor"]["cpp_micro_gemm_amx_counter"] > 0)
        else:
            self.assertEqual(counters["inductor"]["cpp_micro_gemm_amx_counter"], 0)

    def _check_brgemm_counter(self, vec_amx):
        if vec_amx and torch.cpu._is_amx_fp16_supported():
            self.assertTrue(counters["inductor"]["cpp_micro_brgemm_counter"] > 0)
        else:
            self.assertEqual(counters["inductor"]["cpp_micro_brgemm_counter"], 0)


class TestSelectAlgorithm(BaseTestSelectAlgorithm):
    common = check_model

    @inductor_config.patch({"freezing": True})
    @patches
    @torch.no_grad
    @unittest.skipIf(not TEST_MKL, "Test requires MKL")
    @parametrize("batch_size", (1, 2, 1000))
    @parametrize("in_features", (1, 1000))
    @parametrize("out_features", (1, 1024))
    @parametrize("bias", (True, False))
    @parametrize("input_3d", (True, False))
    @dtypes(torch.float, torch.bfloat16, torch.half)
    def test_linear_static_shapes(
        self, batch_size, in_features, out_features, bias, input_3d, dtype
    ):
        class M(torch.nn.Module):
            def __init__(self, bias):
                super().__init__()
                self.linear = torch.nn.Linear(in_features, out_features, bias)

            def forward(self, x):
                return self.linear(x)

        counters.clear()
        mod = M(bias=bias).to(dtype=dtype).eval()
        B = (2, batch_size) if input_3d else (batch_size,)
        v = torch.randn(*B, in_features).to(dtype=dtype)
        with verify(dtype) as (atol, rtol):
            self.common(mod, (v,), atol=atol, rtol=rtol)
        if (
            counters["inductor"]["decompose_mm"] > 0
            or counters["inductor"]["decompose_addmm"] > 0
        ):
            # This is a special case where we go directly with vectorized codegen
            self.assertEqual(counters["inductor"]["select_algorithm_autotune"], 0)
        else:
            self.assertEqual(counters["inductor"]["select_algorithm_autotune"], 1)

    @inductor_config.patch({"freezing": True})
    @patches
    @torch.no_grad
    @unittest.skipIf(not TEST_MKL, "Test requires MKL")
    @parametrize("in_features", (1000,))
    @parametrize("out_features", (1024,))
    @parametrize("bias", (True,))
    @dtypes(
        torch.float,
    )
    def test_linear_wgt_multi_users(self, in_features, out_features, bias, dtype):
        class M(torch.nn.Module):
            def __init__(self, bias):
                super().__init__()
                self.embeddings = torch.nn.Embedding(out_features, in_features)
                self.linear = torch.nn.Linear(in_features, out_features, bias)
                self.linear.weight = self.embeddings.weight

            def forward(self, x):
                x = self.embeddings(x)
                return self.linear(x)

        counters.clear()
        mod = M(bias=bias).to(dtype=dtype).eval()
        v = torch.LongTensor([[1, 2, 4, 5], [4, 3, 2, 9]])
        with verify(dtype) as (atol, rtol):
            self.common(mod, (v,), atol=atol, rtol=rtol)
        self.assertEqual(counters["inductor"]["select_algorithm_autotune"], 1)

    @inductor_config.patch({"freezing": True})
    @patches
    @torch.no_grad
    @unittest.skipIf(not TEST_MKL, "Test requires MKL")
    @parametrize("bias", (True, False))
    @dtypes(torch.float)
    def test_linear_input_transpose(self, bias, dtype):
        batch_size = 384
        in_features = 196
        out_features = 384

        class M(torch.nn.Module):
            def __init__(self, bias):
                super().__init__()
                self.linear = torch.nn.Linear(in_features, out_features, bias)

            @torch.compile
            def forward(self, x):
                return self.linear(x)

        counters.clear()
        mod = M(bias=bias).to(dtype=dtype).eval()
        v = torch.randn(in_features, batch_size).to(dtype=dtype)
        self.common(mod, (v.transpose(0, 1),))
        # TODO(jgong5): support transposed input
        self.assertEqual(counters["inductor"]["select_algorithm_autotune"], 0)

    @inductor_config.patch({"freezing": True})
    @patches
    @torch.no_grad
    @unittest.skipIf(not TEST_MKL, "Test requires MKL")
    @parametrize("batch_size", (384,))
    @parametrize("in_features", (196,))
    @parametrize("out_features", (384, 385))
    @parametrize("bias", (True, False))
    @parametrize(
        "epilogue",
        (
            "relu",
            "gelu",
            "silu",
            "sigmoid",
            "tanh",
            "hardswish",
            "hardsigmoid",
            "leaky_relu",
            "hardtanh",
            "add",
            "sub",
            "mul",
            "div",
        ),
    )
    @dtypes(torch.float, torch.bfloat16, torch.half)
    @torch.fx.experimental._config.patch(use_duck_shape=False)
    def test_linear_with_pointwise(
        self, batch_size, in_features, out_features, bias, epilogue, dtype
    ):
        class M(torch.nn.Module):
            def __init__(self, bias, epilogue, other):
                super().__init__()
                self.linear = torch.nn.Linear(in_features, out_features, bias)
                self.epilogue = _get_epilogue(epilogue, other)

            def forward(self, x):
                return self.epilogue(self.linear(x))

        counters.clear()
        v = torch.randn(batch_size, in_features).to(dtype=dtype)
        u = torch.randn(batch_size, out_features).to(dtype=dtype)
        mod = M(bias=bias, epilogue=epilogue, other=u).to(dtype=dtype).eval()
        with verify(dtype) as (atol, rtol):
            self.common(mod, (v,), atol=atol, rtol=rtol)
        self.assertEqual(counters["inductor"]["select_algorithm_autotune"], 1)
        if (
            (
                (
                    dtype == torch.bfloat16
                    and torch.ops.mkldnn._is_mkldnn_bf16_supported()
                )
                or (
                    dtype == torch.float16
                    and torch.ops.mkldnn._is_mkldnn_fp16_supported()
                )
            )
            and epilogue != "mul"
            and epilogue != "div"
            or (
                dtype in (torch.float16, torch.bfloat16)
                and epilogue == "add"
                and not bias
            )
            or (
                dtype == torch.float32
                and epilogue == "add"
                and not bias
                and dynamo_config.dynamic_shapes
                and not dynamo_config.assume_static_by_default
            )
        ):
            # Several scenarios where epilogue fusion is not counted in:
            # 1. For bfloat16, the epilogue fusion is part of the template,
            #    not fused via scheduler. This will also be true for float16 when
            #    hardware has the float16 instruction. The exception is mul or
            #    div fusion which is not supported for oneDNN linear.
            # 2. For bfloat16/float16, when oneDNN linear is not applied, linear w/o bias
            #    plus epilogue add is treated as linear w/ bias.
            # 3. For float32, when dynamic shapes is enabled, mkl linear is not applied.
            #    and linear w/o bias plus epilogue add is treated as addmm.
            self.assertEqual(counters["inductor"]["cpp_epilogue_fusion_counter"], 0)
        else:
            self.assertEqual(counters["inductor"]["cpp_epilogue_fusion_counter"], 1)

    @inductor_config.patch({"freezing": True})
    @patches
    @torch.no_grad
    @unittest.skipIf(not TEST_MKL, "Test requires MKL")
    @parametrize("batch_size", (384,))
    @parametrize("in_features", (196,))
    @parametrize("out_features", (128, 129))
    @parametrize("bias", (True, False))
    @parametrize(
        "epilogue",
        (
            "none",
            "relu",
            "add",
            "sub",
            "mul",
        ),
    )
    @dtypes(torch.float, torch.bfloat16, torch.half)
    def test_linear_with_transpose(
        self, batch_size, in_features, out_features, bias, epilogue, dtype
    ):
        class M(torch.nn.Module):
            def __init__(self, bias, epilogue, other):
                super().__init__()
                self.epilogue = _get_epilogue(epilogue, other)
                self.linear = torch.nn.Linear(in_features, out_features, bias)

            def forward(self, x, y):
                return self.epilogue(self.linear(x)).transpose(0, 1) + y

        counters.clear()
        v = torch.randn(batch_size, in_features).to(dtype=dtype)
        u = torch.randn(out_features, batch_size).to(dtype=dtype)
        other = torch.randn(batch_size, out_features).to(dtype=dtype)
        mod = M(bias=bias, epilogue=epilogue, other=other).to(dtype=dtype).eval()
        with verify(dtype) as (atol, rtol):
            self.common(mod, (v, u), atol=atol, rtol=rtol)
        self.assertEqual(counters["inductor"]["select_algorithm_autotune"], 1)
        self.assertEqual(counters["inductor"]["cpp_epilogue_fusion_counter"], 1)

    @inductor_config.patch({"freezing": True})
    @patches
    @torch.no_grad
    @parametrize("batch_size", (1,))
    @parametrize("in_features", (16,))
    @parametrize("image_size", (18,))
    @parametrize("out_features", (32,))
    @parametrize(
        "bias",
        (
            False,
            True,
        ),
    )
    @parametrize(
        "has_non_epilogue_users",
        (
            True,
            False,
        ),
    )
    @dtypes(torch.bfloat16)
    def test_linear_with_permute(
        self,
        batch_size,
        in_features,
        image_size,
        out_features,
        bias,
        has_non_epilogue_users,
        dtype,
    ):
        # Reproducer from the convnext model in timm
        class M(torch.nn.Module):
            def __init__(self, bias, has_non_epilogue_users):
                super().__init__()
                self.linear = torch.nn.Linear(in_features, out_features, bias)
                self._frozen_param398 = torch.randn(batch_size, out_features, 1, 1)
                self.conv = torch.nn.Conv2d(
                    out_features,
                    out_features,
                    kernel_size=7,
                    padding=3,
                    groups=out_features,
                )
                self.linear2 = torch.nn.Linear(out_features, out_features, bias)
                self._frozen_param400 = torch.randn(batch_size, out_features, 1, 1)
                self.has_non_epilogue_users = has_non_epilogue_users

            def forward(self, mul_272, _convolution_pointwise_default_31):
                out1 = torch.ops.prims.convert_element_type.default(
                    mul_272, torch.bfloat16
                )
                mul_272 = None

                _linear_pointwise_default_131 = self.linear(out1)
                permute_188 = torch.ops.aten.permute.default(
                    _linear_pointwise_default_131, [0, 3, 1, 2]
                )

                mul_273 = torch.ops.aten.mul.Tensor(permute_188, self._frozen_param398)
                add_187 = torch.ops.aten.add.Tensor(
                    mul_273, _convolution_pointwise_default_31
                )
                convert_element_type_847 = torch.ops.prims.convert_element_type.default(
                    add_187, torch.bfloat16
                )
                _convolution_pointwise_default_29 = self.conv(convert_element_type_847)
                permute_189 = torch.ops.aten.permute.default(
                    _convolution_pointwise_default_29, [0, 2, 3, 1]
                )
                permute_189 = self.linear2(permute_189)
                permute_189 = torch.ops.aten.permute.default(permute_189, [0, 3, 1, 2])
                permute_189 = torch.ops.aten.mul.Tensor(
                    permute_189, self._frozen_param400
                )
                # If template_buffer will be used by nodes other than the epilogue nodes,
                # we can't alias the template_buffer with the Y buffer.
                if self.has_non_epilogue_users:
                    add_191 = torch.ops.aten.add.Tensor(permute_189, add_187)
                    return add_191
                return permute_189

        view_12 = torch.randn(batch_size, image_size, image_size, in_features)
        _convolution_pointwise_default_31 = torch.randn(
            batch_size, out_features, image_size, image_size
        ).to(memory_format=torch.channels_last)

        mod = M(bias=bias, has_non_epilogue_users=has_non_epilogue_users).eval()
        with verify(dtype) as (atol, rtol), torch.cpu.amp.autocast():
            self.common(
                mod,
                (
                    view_12,
                    _convolution_pointwise_default_31,
                ),
                atol=atol,
                rtol=rtol,
            )
        self.assertEqual(counters["inductor"]["select_algorithm_autotune"], 2)
        self.assertEqual(counters["inductor"]["cpp_epilogue_fusion_counter"], 2)

    @inductor_config.patch({"freezing": True})
    @patches
    @torch.no_grad
    @unittest.skipIf(not TEST_MKL, "Test requires MKL")
    @parametrize("batch_size", (8,))
    @parametrize("in_features", (3,))
    @parametrize("linear_in_features", (384,))
    @parametrize("out_features", (196,))
    @parametrize("bias", (True,))
    @dtypes(torch.float)
    def test_linear_with_input_of_flexible_layout(
        self, batch_size, in_features, linear_in_features, out_features, bias, dtype
    ):
        # Reproducer from the resmlp_12_224 model in timm
        flatten_BS = int(batch_size * linear_in_features)

        class M(torch.nn.Module):
            def __init__(self, bias):
                super().__init__()
                self.conv = torch.nn.Conv2d(
                    in_features,
                    linear_in_features,
                    kernel_size=16,
                    padding=0,
                    stride=16,
                    dilation=1,
                    groups=1,
                )
                self._frozen_param151 = torch.randn(1, 1, linear_in_features)
                self._frozen_param3 = torch.randn(1, 1, linear_in_features)
                self._frozen_param2 = torch.randn(linear_in_features)

                self.linear = torch.nn.Linear(out_features, out_features, bias)

            def forward(self, arg150_1):
                _convolution_pointwise_default = self.conv(arg150_1)
                view_73 = torch.ops.aten.reshape.default(
                    _convolution_pointwise_default,
                    [batch_size, linear_in_features, out_features],
                )
                _convolution_pointwise_default = None
                permute_62 = torch.ops.aten.permute.default(view_73, [0, 2, 1])
                view_73 = None
                mul_111 = torch.ops.aten.mul.Tensor(self._frozen_param151, permute_62)
                add_73 = torch.ops.aten.add.Tensor(self._frozen_param3, mul_111)
                permute_63 = torch.ops.aten.permute.default(add_73, [0, 2, 1])
                add_73 = None
                view_74 = torch.ops.aten.reshape.default(
                    permute_63, [flatten_BS, out_features]
                )
                permute_63 = None
                _mkl_linear_36 = self.linear(view_74)
                view_75 = torch.ops.aten.reshape.default(
                    _mkl_linear_36, [batch_size, linear_in_features, out_features]
                )
                _mkl_linear_36 = None
                permute_65 = torch.ops.aten.permute.default(view_75, [0, 2, 1])
                view_75 = None
                mul_112 = torch.ops.aten.mul.Tensor(self._frozen_param2, permute_65)
                _frozen_param2 = permute_65 = None
                add_74 = torch.ops.aten.add.Tensor(permute_62, mul_112)
                permute_62 = mul_112 = None
                return add_74

        v = torch.randn(batch_size, in_features, 224, 224).to(dtype=dtype)
        mod = M(bias=bias).to(dtype=dtype).eval()
        with verify(dtype) as (atol, rtol):
            self.common(mod, (v,), atol=atol, rtol=rtol)
        self.assertEqual(counters["inductor"]["select_algorithm_autotune"], 1)
        self.assertEqual(counters["inductor"]["cpp_epilogue_fusion_counter"], 1)

    @inductor_config.patch({"freezing": True})
    @patches
    @torch.no_grad
    @unittest.skipIf(not TEST_MKL, "Test requires MKL")
    @parametrize("batch_size", (8,))
    @parametrize("in_features", (128,))
    @parametrize("size_0", (4,))
    @parametrize("size_1", (14,))
    @parametrize("out_features", (512,))
    @parametrize("out_features_conv", (256,))
    @parametrize(
        "bias",
        (
            False,
            True,
        ),
    )
    @parametrize(
        "epilogue",
        (
            False,
            True,
        ),
    )
    @dtypes(torch.float32)
    def test_linear_unsupported_epilogue_fusion(
        self,
        batch_size,
        in_features,
        size_0,
        size_1,
        out_features,
        out_features_conv,
        bias,
        epilogue,
        dtype,
    ):
        img_size_0 = int(size_0 * size_0)
        img_size_1 = int(size_1 * size_1)
        conv_shape = int(size_0 * size_1)
        flatten_BS = int(batch_size * size_0 * size_0 * size_1 * size_1)

        # Reproducer from the jx_nest_base model in timm
        class M(torch.nn.Module):
            def __init__(self, bias):
                super().__init__()
                self.linear1 = torch.nn.Linear(in_features, in_features, bias=bias)
                self.linear2 = torch.nn.Linear(out_features, in_features, bias=bias)
                self.conv = torch.nn.Conv2d(
                    in_features,
                    out_features_conv,
                    kernel_size=3,
                    padding=1,
                    stride=1,
                    dilation=1,
                    groups=1,
                )
                self.epilogue = epilogue

            def forward(self, mul_239, view_425, add_184):
                _mkl_linear_91 = self.linear1(view_425)
                view_426 = torch.ops.aten.reshape.default(
                    _mkl_linear_91, [batch_size, img_size_0, img_size_1, in_features]
                )
                _mkl_linear_91 = None
                add_187 = torch.ops.aten.add.Tensor(add_184, view_426)
                add_184 = view_426 = None
                view_429 = torch.ops.aten.reshape.default(
                    mul_239, [flatten_BS, out_features]
                )
                mul_239 = None

                _mkl_linear_89 = self.linear2(view_429)
                if self.epilogue:
                    _mkl_linear_89 = torch.pow(_mkl_linear_89, 2)
                    _mkl_linear_89 = test_operators.realize(_mkl_linear_89)

                view_430 = torch.ops.aten.reshape.default(
                    _mkl_linear_89, [batch_size, img_size_0, img_size_1, in_features]
                )
                _mkl_linear_89 = None

                add_191 = torch.ops.aten.add.Tensor(add_187, view_430)
                add_187 = view_430 = None

                view_431 = torch.ops.aten.reshape.default(
                    add_191, [batch_size, size_0, size_0, size_1, size_1, in_features]
                )
                add_191 = None
                permute_203 = torch.ops.aten.permute.default(
                    view_431, [0, 1, 3, 2, 4, 5]
                )
                view_431 = None
                clone_188 = torch.ops.aten.clone.default(
                    permute_203, memory_format=torch.contiguous_format
                )
                permute_203 = None
                view_432 = torch.ops.aten.reshape.default(
                    clone_188, [batch_size, conv_shape, conv_shape, in_features]
                )
                clone_188 = None
                permute_204 = torch.ops.aten.permute.default(view_432, [0, 3, 1, 2])
                view_432 = None

                _convolution_pointwise_default_1 = self.conv(permute_204)

                return _convolution_pointwise_default_1

        mul_239 = torch.randn(batch_size, img_size_0, img_size_1, out_features)
        view_425 = torch.randn(flatten_BS, in_features)
        add_184 = torch.randn(batch_size, img_size_0, img_size_1, in_features)
        mod = M(bias=bias).eval()
        with verify(dtype) as (atol, rtol), torch.cpu.amp.autocast(
            enabled=dtype == torch.bfloat16
        ):
            self.common(
                mod,
                (
                    mul_239,
                    view_425,
                    add_184,
                ),
                atol=atol,
                rtol=rtol,
            )
        self.assertEqual(counters["inductor"]["select_algorithm_autotune"], 2)
        # TODO: change cpp_epilogue_fusion_counter to 1 once supported
        self.assertEqual(
            counters["inductor"]["cpp_epilogue_fusion_counter"], 1 if epilogue else 0
        )

    @inductor_config.patch({"freezing": True})
    @patches
    @torch.no_grad
    @unittest.skipIf(not TEST_MKL, "Test requires MKL")
    @parametrize("batch_size", (384,))
    @parametrize("in_features", (196,))
    @parametrize("out_features", (384, 385))
    @parametrize("bias", (True, False))
    @parametrize(
        "unary",
        ("relu",),
    )
    @parametrize(
        "binary",
        (
            "add",
            "sub",
            "mul",
            "div",
        ),
    )
    @dtypes(torch.float, torch.bfloat16, torch.half)
    def test_linear_with_unary_binary(
        self, batch_size, in_features, out_features, bias, unary, binary, dtype
    ):
        class M(torch.nn.Module):
            def __init__(self, bias, unary, binary, other):
                super().__init__()
                self.linear = torch.nn.Linear(in_features, out_features, bias)
                self.unary = _get_epilogue(unary)
                self.binary = _get_epilogue(binary, other)

            def forward(self, x):
                return self.binary(self.unary(self.linear(x)))

        counters.clear()
        v = torch.randn(batch_size, in_features).to(dtype=dtype)
        u = torch.randn(batch_size, out_features).to(dtype=dtype)
        mod = M(bias=bias, unary=unary, binary=binary, other=u).to(dtype=dtype).eval()
        with verify(dtype) as (atol, rtol):
            self.common(mod, (v,), atol=atol, rtol=rtol)
        self.assertEqual(counters["inductor"]["select_algorithm_autotune"], 1)
        self.assertEqual(counters["inductor"]["cpp_epilogue_fusion_counter"], 1)

    @inductor_config.patch({"freezing": True})
    @patches
    @torch.no_grad
    @unittest.skipIf(not TEST_MKL, "Test requires MKL")
    @parametrize("batch_size", (384,))
    @parametrize("in_features", (196,))
    @parametrize("out_features", (384,))
    @parametrize("bias", (True, False))
    @parametrize(
        "binary",
        ("add",),
    )
    @dtypes(torch.float, torch.bfloat16, torch.half)
    def test_linear_with_binary_input_3d(
        self, batch_size, in_features, out_features, bias, binary, dtype
    ):
        class M(torch.nn.Module):
            def __init__(self, bias, binary, other):
                super().__init__()
                self.linear = torch.nn.Linear(in_features, out_features, bias)
                self.binary = _get_epilogue(binary, other)

            def forward(self, x):
                return self.binary(self.linear(x))

        counters.clear()
        B = (2, batch_size)
        v = torch.randn(*B, in_features).to(dtype=dtype)
        u = torch.randn(*B, out_features).to(dtype=dtype)
        mod = M(bias=bias, binary=binary, other=u).to(dtype=dtype).eval()
        with verify(dtype) as (atol, rtol):
            self.common(mod, (v,), atol=atol, rtol=rtol)
        self.assertEqual(counters["inductor"]["select_algorithm_autotune"], 1)

    @inductor_config.patch({"freezing": True})
    @patches
    @torch.no_grad
    @unittest.skipIf(not TEST_MKL, "Test requires MKL")
    @set_num_threads(1)
    @dynamo_config.patch({"dynamic_shapes": True, "assume_static_by_default": False})
    @parametrize("batch_size", (256,))
    @parametrize("in_features", (3,))
    @parametrize("out_features", (1024,))
    @parametrize("out_features2", (2,))
    @parametrize("bias", (True, False))
    @dtypes(torch.float)
    def test_linear_local_and_global_buffer_dynamic_shapes(
        self, batch_size, in_features, out_features, out_features2, bias, dtype
    ):
        # Reproducer from soft_actor_critic
        class M(torch.nn.Module):
            def __init__(self, bias):
                super().__init__()
                self.linear = torch.nn.Linear(in_features, out_features, bias)
                self.linear1 = torch.nn.Linear(out_features, out_features, bias)
                self.linear2 = torch.nn.Linear(out_features, out_features2, bias)

            def forward(self, arg7_1):
                addmm_3 = self.linear(arg7_1)
                relu_2 = torch.ops.aten.relu.default(addmm_3)

                addmm_4 = self.linear1(relu_2)
                relu_3 = torch.ops.aten.relu.default(addmm_4)

                addmm_5 = self.linear2(relu_3)

                split_1 = torch.ops.aten.split.Tensor(addmm_5, 1, 1)
                getitem_2 = split_1[0]
                getitem_3 = split_1[1]

                tanh_1 = torch.ops.aten.tanh.default(getitem_3)

                add_62 = torch.ops.aten.add.Tensor(tanh_1, 1)

                mul_36 = torch.ops.aten.mul.Tensor(add_62, 6.0)
                add_69 = torch.ops.aten.add.Tensor(mul_36, -10.0)

                exp_1 = torch.ops.aten.exp.default(add_69)
                return (getitem_2, exp_1)

        counters.clear()
        v = torch.randn(batch_size, in_features).to(dtype=dtype)
        mod = M(bias=bias).to(dtype=dtype).eval()
        with verify(dtype) as (atol, rtol):
            self.common(mod, (v,), atol=atol, rtol=rtol)
        self.assertEqual(counters["inductor"]["select_algorithm_autotune"], 3)
        self.assertEqual(counters["inductor"]["cpp_epilogue_fusion_counter"], 2)

    @inductor_config.patch({"freezing": True})
    @patches
    @torch.no_grad
    @parametrize("batch_size", (1024,))
    @parametrize("in_features", (1024,))
    @parametrize("out_features", (1024, 1025))
    @parametrize("bias", (True, False))
    @dtypes(torch.bfloat16, torch.half)
    def test_linear_amx(self, batch_size, in_features, out_features, bias, dtype):
        class M(torch.nn.Module):
            def __init__(self, bias):
                super().__init__()
                self.linear = torch.nn.Linear(in_features, out_features, bias)

            def forward(self, x):
                return self.linear(x)

        counters.clear()
        v = torch.randn(batch_size, in_features).to(dtype=dtype)
        mod = M(bias=bias).to(dtype=dtype).eval()
        with verify(dtype) as (atol, rtol):
            self.common(mod, (v,), atol=atol, rtol=rtol)
        self.assertEqual(counters["inductor"]["select_algorithm_autotune"], 1)
        vec_amx = VecAMX()
        # Currently brgemm config is only added for half
        if dtype == torch.half:
            self._check_brgemm_counter(vec_amx)
        else:
            self._check_amx_counter(vec_amx)

    @inductor_config.patch({"freezing": True})
    @patches
    @torch.no_grad
    @unittest.skipIf(not TEST_MKL, "Test requires MKL")
    @parametrize("batch_size", (8,))
    @parametrize("in_features", (128,))
    @parametrize("in_features_2", (196,))
    @parametrize("out_features", (256,))
    @parametrize(
        "bias",
        (True,),
    )
    @dtypes(torch.float32)
    def test_linear_with_multiple_reindexers(
        self,
        batch_size,
        in_features,
        in_features_2,
        out_features,
        bias,
        dtype,
    ):
        flatten_BS = int(batch_size * in_features_2)

        # Reproducer from the levit_128 model in timm
        class M(torch.nn.Module):
            def __init__(self, bias):
                super().__init__()
                self.conv = torch.nn.Conv2d(
                    64,
                    128,
                    kernel_size=3,
                    padding=1,
                    stride=2,
                    dilation=1,
                    groups=1,
                )
                self.linear = torch.nn.Linear(in_features, out_features, bias=False)
                self._frozen_param221 = torch.randn(out_features)
                self._frozen_param389 = torch.randn(out_features)
                self._frozen_param20 = torch.randn(out_features)
                self._frozen_param21 = torch.randn(out_features)

            def forward(self, view_368):
                _mkl_linear_57 = self.linear(view_368)
                view_369 = torch.ops.aten.reshape.default(
                    _mkl_linear_57, [batch_size, in_features_2, out_features]
                )
                _mkl_linear_57 = None

                view_370 = torch.ops.aten.reshape.default(
                    view_369, [flatten_BS, out_features]
                )
                view_369 = None
                sub_85 = torch.ops.aten.sub.Tensor(view_370, self._frozen_param221)
                view_370 = _frozen_param221 = None
                mul_261 = torch.ops.aten.mul.Tensor(sub_85, self._frozen_param389)
                sub_85 = _frozen_param389 = None
                mul_262 = torch.ops.aten.mul.Tensor(mul_261, self._frozen_param20)
                mul_261 = _frozen_param20 = None
                add_219 = torch.ops.aten.add.Tensor(mul_262, self._frozen_param21)
                mul_262 = _frozen_param21 = None
                view_371 = torch.ops.aten.reshape.default(
                    add_219, [batch_size, in_features_2, out_features]
                )
                add_219 = None

                add_220 = torch.ops.aten.add.Tensor(view_371, 3)
                clamp_min_35 = torch.ops.aten.clamp_min.default(add_220, 0)
                add_220 = None
                clamp_max_35 = torch.ops.aten.clamp_max.default(clamp_min_35, 6)
                clamp_min_35 = None
                mul_263 = torch.ops.aten.mul.Tensor(view_371, clamp_max_35)
                view_371 = clamp_max_35 = None
                div_51 = torch.ops.aten.div.Tensor(mul_263, 6)
                mul_263 = None

                return div_51

        view_368 = torch.randn(flatten_BS, in_features)

        mod = M(bias=bias).eval()
        with verify(dtype) as (atol, rtol):
            self.common(
                mod,
                (view_368,),
                atol=atol,
                rtol=rtol,
            )
        self.assertEqual(counters["inductor"]["select_algorithm_autotune"], 1)
        self.assertEqual(counters["inductor"]["cpp_epilogue_fusion_counter"], 2)

    @inductor_config.patch({"freezing": True})
    @patches
    @torch.no_grad
    @parametrize("batch_size", (384,))
    @parametrize("in_features", (196,))
    @parametrize("out_features", (384,))
    @parametrize("bias", (True, False))
    @dtypes(torch.bfloat16)
    def test_linear_with_embedding(
        self, batch_size, in_features, out_features, bias, dtype
    ):
        class M(torch.nn.Module):
            def __init__(self, bias):
                super().__init__()
                self.linear = torch.nn.Linear(in_features, out_features, bias).to(
                    dtype=dtype
                )
                self.emb = torch.nn.Embedding(64, out_features)

            def forward(self, idx, x):
                return self.emb(idx) + self.linear(x)

        idx = torch.randint(0, 64, (batch_size,))
        x = torch.randn(batch_size, in_features).to(dtype=dtype)
        mod = M(bias=bias).eval()
        with verify(dtype) as (atol, rtol):
            self.common(mod, (idx, x), atol=atol, rtol=rtol)
        self.assertEqual(counters["inductor"]["select_algorithm_autotune"], 1)
        self.assertEqual(counters["inductor"]["cpp_epilogue_fusion_counter"], 1)

    @inductor_config.patch({"freezing": True})
    @patches
    @torch.no_grad
    @parametrize("batch_size", (2,))
    @parametrize("in_features", (16,))
    @parametrize("seq_lens", (128,))
    @parametrize("out_features", (32,))
    @parametrize("bias", (True,))
    @dtypes(torch.bfloat16)
    def test_linear_with_indirect_indexing(
        self, batch_size, in_features, seq_lens, out_features, bias, dtype
    ):
        # Reproducer from the GPT2ForSequenceClassification model in HuggingFace
        class M(torch.nn.Module):
            def __init__(self, bias):
                super().__init__()
                self.wte = torch.nn.Embedding(128, seq_lens)
                self.wpe = torch.nn.Embedding(in_features, seq_lens)
                self.linear = torch.nn.Linear(out_features, seq_lens, bias)

            def forward(self, view_12, input_ids, view_9):
                inputs_embeds = self.wte(input_ids)

                position_ids = torch.arange(0, in_features, dtype=torch.long)
                position_ids = position_ids.unsqueeze(0)
                position_embeds = self.wpe(position_ids)

                add = inputs_embeds + position_embeds
                add_4 = view_9 + add

                _linear_pointwise_default_45 = self.linear(view_12)

                view_13 = torch.ops.aten.reshape.default(
                    _linear_pointwise_default_45, [batch_size, in_features, seq_lens]
                )
                out = torch.ops.aten.add.Tensor(add_4, view_13)

                return out

        view_12 = torch.randn(batch_size * in_features, out_features)
        input_ids = torch.randint(0, 128, (batch_size, in_features))
        view_9 = torch.randn(batch_size, in_features, seq_lens)
        mod = M(bias=bias).eval()
        with verify(dtype) as (atol, rtol), torch.cpu.amp.autocast():
            self.common(
                mod,
                (
                    view_12,
                    input_ids,
                    view_9,
                ),
                atol=atol,
                rtol=rtol,
            )
        self.assertEqual(counters["inductor"]["select_algorithm_autotune"], 1)
        self.assertEqual(counters["inductor"]["cpp_epilogue_fusion_counter"], 1)

    @inductor_config.patch({"freezing": True})
    @patches
    @torch.no_grad
    @parametrize("batch_size", (8,))
    @parametrize("in_features", (3,))
    @parametrize("in_features2", (192,))
    @parametrize("image_size", (224,))
    @parametrize("out_features", (64,))
    @parametrize(
        "bias",
        (True,),
    )
    @dtypes(torch.float32)
    def test_linear_with_in_out_buffer(
        self,
        batch_size,
        in_features,
        in_features2,
        image_size,
        out_features,
        bias,
        dtype,
    ):
        # Reproducer from the coat_lite_mini model in timm
        class M(torch.nn.Module):
            def __init__(self, bias):
                super().__init__()
                self._frozen_param398 = torch.randn(batch_size, out_features, 1, 1)
                self.conv = torch.nn.Conv2d(
                    in_features,
                    out_features,
                    kernel_size=4,
                    padding=0,
                    stride=4,
                    dilation=1,
                    groups=1,
                )
                self.conv2 = torch.nn.Conv2d(
                    out_features,
                    out_features,
                    kernel_size=3,
                    padding=1,
                    stride=1,
                    dilation=1,
                    groups=out_features,
                )

                self.conv3 = torch.nn.Conv2d(
                    16,
                    16,
                    kernel_size=3,
                    padding=1,
                    stride=1,
                    dilation=1,
                    groups=16,
                )

                self.conv4 = torch.nn.Conv2d(
                    24,
                    24,
                    kernel_size=5,
                    padding=2,
                    stride=1,
                    dilation=1,
                    groups=24,
                )

                self.conv5 = torch.nn.Conv2d(
                    24,
                    24,
                    kernel_size=7,
                    padding=3,
                    stride=1,
                    dilation=1,
                    groups=24,
                )

                self.linear = torch.nn.Linear(out_features, in_features2, bias)

                self.linear2 = torch.nn.Linear(out_features, out_features, bias)
                self._frozen_param2 = torch.randn(out_features)
                self._frozen_param3 = torch.randn(out_features)
                self._frozen_param7 = torch.randn(out_features)
                self._frozen_param8 = torch.randn(out_features)
                self._frozen_param153 = torch.randn(batch_size, 1, out_features)

            def forward(self, arg152_1):
                _convolution_pointwise_default_35 = self.conv(arg152_1)
                arg152_1 = None

                view_168 = torch.ops.aten.reshape.default(
                    _convolution_pointwise_default_35, [8, 64, 3136]
                )
                _convolution_pointwise_default_35 = None
                permute_97 = torch.ops.aten.permute.default(view_168, [0, 2, 1])
                view_168 = None
                clone_65 = torch.ops.aten.clone.default(
                    permute_97, memory_format=torch.contiguous_format
                )
                permute_97 = None
                var_mean_21 = torch.ops.aten.var_mean.correction(
                    clone_65, [2], correction=0, keepdim=True
                )
                getitem_90 = var_mean_21[0]
                getitem_91 = var_mean_21[1]
                var_mean_21 = None
                add_82 = torch.ops.aten.add.Tensor(getitem_90, 1e-05)
                getitem_90 = None
                rsqrt_21 = torch.ops.aten.rsqrt.default(add_82)
                add_82 = None
                sub_29 = torch.ops.aten.sub.Tensor(clone_65, getitem_91)
                clone_65 = getitem_91 = None
                mul_82 = torch.ops.aten.mul.Tensor(sub_29, rsqrt_21)
                sub_29 = rsqrt_21 = None
                mul_83 = torch.ops.aten.mul.Tensor(mul_82, self._frozen_param2)
                mul_82 = None
                add_83 = torch.ops.aten.add.Tensor(mul_83, self._frozen_param3)
                mul_83 = None
                _frozen_param153 = self._frozen_param153
                cat_20 = torch.ops.aten.cat.default([_frozen_param153, add_83], 1)
                _frozen_param153 = add_83 = None
                slice_111 = torch.ops.aten.slice.Tensor(cat_20, 1, 0, 1)
                slice_113 = torch.ops.aten.slice.Tensor(
                    cat_20, 1, 1, 9223372036854775807
                )
                cat_20 = None
                permute_98 = torch.ops.aten.permute.default(slice_113, [0, 2, 1])
                slice_113 = None
                view_169 = torch.ops.aten.reshape.default(permute_98, [8, 64, 56, 56])
                permute_98 = None
                _convolution_pointwise_default_34 = self.conv2(view_169)

                add_84 = torch.ops.aten.add.Tensor(
                    _convolution_pointwise_default_34, view_169
                )
                _convolution_pointwise_default_34 = view_169 = None
                view_170 = torch.ops.aten.reshape.default(add_84, [8, 64, 3136])
                add_84 = None
                permute_99 = torch.ops.aten.permute.default(view_170, [0, 2, 1])
                view_170 = None
                cat_21 = torch.ops.aten.cat.default([slice_111, permute_99], 1)
                slice_111 = permute_99 = None
                var_mean_22 = torch.ops.aten.var_mean.correction(
                    cat_21, [2], correction=0, keepdim=True
                )
                getitem_92 = var_mean_22[0]
                getitem_93 = var_mean_22[1]
                var_mean_22 = None
                add_85 = torch.ops.aten.add.Tensor(getitem_92, 1e-06)
                getitem_92 = None
                rsqrt_22 = torch.ops.aten.rsqrt.default(add_85)
                add_85 = None
                sub_30 = torch.ops.aten.sub.Tensor(cat_21, getitem_93)
                getitem_93 = None
                mul_84 = torch.ops.aten.mul.Tensor(sub_30, rsqrt_22)
                sub_30 = rsqrt_22 = None
                mul_85 = torch.ops.aten.mul.Tensor(mul_84, self._frozen_param7)
                mul_84 = None
                add_86 = torch.ops.aten.add.Tensor(mul_85, self._frozen_param8)
                mul_85 = None
                view_171 = torch.ops.aten.reshape.default(add_86, [25096, 64])
                add_86 = None

                _mkl_linear_32 = self.linear(view_171)
                view_171 = None

                view_172 = torch.ops.aten.reshape.default(
                    _mkl_linear_32, [8, 3137, 192]
                )
                _mkl_linear_32 = None
                view_173 = torch.ops.aten.reshape.default(view_172, [8, 3137, 3, 8, 8])
                view_172 = None
                permute_101 = torch.ops.aten.permute.default(view_173, [2, 0, 3, 1, 4])
                view_173 = None
                unbind_8 = torch.ops.aten.unbind.int(permute_101)
                permute_101 = None
                getitem_94 = unbind_8[0]
                getitem_95 = unbind_8[1]
                getitem_96 = unbind_8[2]
                unbind_8 = None
                clone_66 = torch.ops.aten.clone.default(
                    getitem_95, memory_format=torch.contiguous_format
                )
                getitem_95 = None
                amax_8 = torch.ops.aten.amax.default(clone_66, [2], True)
                sub_31 = torch.ops.aten.sub.Tensor(clone_66, amax_8)
                clone_66 = amax_8 = None
                exp_8 = torch.ops.aten.exp.default(sub_31)
                sub_31 = None
                sum_9 = torch.ops.aten.sum.dim_IntList(exp_8, [2], True)
                div_8 = torch.ops.aten.div.Tensor(exp_8, sum_9)
                exp_8 = sum_9 = None
                permute_102 = torch.ops.aten.permute.default(div_8, [0, 1, 3, 2])
                div_8 = None
                expand_37 = torch.ops.aten.expand.default(permute_102, [8, 8, 8, 3137])
                permute_102 = None
                view_174 = torch.ops.aten.reshape.default(expand_37, [64, 8, 3137])
                expand_37 = None
                expand_38 = torch.ops.aten.expand.default(getitem_96, [8, 8, 3137, 8])
                clone_67 = torch.ops.aten.clone.default(
                    expand_38, memory_format=torch.contiguous_format
                )
                expand_38 = None
                view_175 = torch.ops.aten.reshape.default(clone_67, [64, 3137, 8])
                clone_67 = None
                bmm_16 = torch.ops.aten.bmm.default(view_174, view_175)
                view_174 = view_175 = None
                view_176 = torch.ops.aten.reshape.default(bmm_16, [8, 8, 8, 8])
                bmm_16 = None
                expand_39 = torch.ops.aten.expand.default(getitem_94, [8, 8, 3137, 8])
                clone_68 = torch.ops.aten.clone.default(
                    expand_39, memory_format=torch.contiguous_format
                )
                expand_39 = None
                view_177 = torch.ops.aten.reshape.default(clone_68, [64, 3137, 8])
                clone_68 = None
                expand_40 = torch.ops.aten.expand.default(view_176, [8, 8, 8, 8])
                view_176 = None
                view_178 = torch.ops.aten.reshape.default(expand_40, [64, 8, 8])
                expand_40 = None
                bmm_17 = torch.ops.aten.bmm.default(view_177, view_178)
                view_177 = view_178 = None
                view_179 = torch.ops.aten.reshape.default(bmm_17, [8, 8, 3137, 8])
                bmm_17 = None
                slice_116 = torch.ops.aten.slice.Tensor(
                    getitem_94, 2, 1, 9223372036854775807
                )
                getitem_94 = None
                slice_120 = torch.ops.aten.slice.Tensor(
                    getitem_96, 2, 1, 9223372036854775807
                )
                getitem_96 = None
                permute_103 = torch.ops.aten.permute.default(slice_120, [0, 1, 3, 2])
                slice_120 = None
                view_180 = torch.ops.aten.reshape.default(permute_103, [8, 64, 56, 56])
                permute_103 = None
                split_with_sizes_8 = torch.ops.aten.split_with_sizes.default(
                    view_180, [16, 24, 24], 1
                )
                view_180 = None
                getitem_97 = split_with_sizes_8[0]
                getitem_98 = split_with_sizes_8[1]
                getitem_99 = split_with_sizes_8[2]
                split_with_sizes_8 = None

                _convolution_pointwise_default_33 = self.conv3(getitem_97)
                _convolution_pointwise_default_32 = self.conv4(getitem_98)
                _convolution_pointwise_default_31 = self.conv5(getitem_99)

                cat_22 = torch.ops.aten.cat.default(
                    [
                        _convolution_pointwise_default_33,
                        _convolution_pointwise_default_32,
                        _convolution_pointwise_default_31,
                    ],
                    1,
                )
                _convolution_pointwise_default_33 = (
                    _convolution_pointwise_default_32
                ) = _convolution_pointwise_default_31 = None
                view_181 = torch.ops.aten.reshape.default(cat_22, [8, 8, 8, 3136])
                cat_22 = None
                permute_104 = torch.ops.aten.permute.default(view_181, [0, 1, 3, 2])
                view_181 = None

                mul_86 = torch.ops.aten.mul.Tensor(slice_116, permute_104)
                slice_116 = permute_104 = None
                constant_pad_nd_8 = torch.ops.aten.constant_pad_nd.default(
                    mul_86, [0, 0, 1, 0, 0, 0], 0.0
                )
                mul_86 = None
                mul_87 = torch.ops.aten.mul.Tensor(view_179, 0.3535533905932738)
                view_179 = None
                add_87 = torch.ops.aten.add.Tensor(mul_87, constant_pad_nd_8)
                mul_87 = constant_pad_nd_8 = None
                return add_87

        view_12 = torch.randn(batch_size, in_features, image_size, image_size)

        mod = M(bias=bias).eval()
        with verify(dtype) as (atol, rtol):
            self.common(
                mod,
                (view_12,),
                atol=atol,
                rtol=rtol,
            )
        self.assertEqual(counters["inductor"]["select_algorithm_autotune"], 2)
        self.assertEqual(counters["inductor"]["cpp_epilogue_fusion_counter"], 2)

    @inductor_config.patch({"freezing": True})
    @patches
    @torch.no_grad
    @unittest.skipIf(not TEST_MKL, "Test requires MKL")
    @parametrize("batch_size", (32,))
    @parametrize("in_features", (128,))
    @parametrize("out_features", (64, 65))
    @parametrize("bias", (False, True))
    @parametrize("input_3d", (False, True))
    @dtypes(torch.float32, torch.bfloat16)
    @parametrize(
        "epilogue",
        (
            "none",
            "relu",
            "gelu",
        ),
    )
    @skipIfWindows(msg="Windows don't support quantize.")
    def test_quantized_linear_with_pointwise(
        self, batch_size, in_features, out_features, bias, input_3d, dtype, epilogue
    ):
        B = (2, batch_size) if input_3d else (batch_size,)
        input = torch.randn(*B, in_features).to(dtype=torch.float32)

        class M(torch.nn.Module):
            def __init__(self, bias):
                super().__init__()
                self.linear = torch.nn.Linear(in_features, out_features, bias)
                self.epilogue = _get_epilogue(epilogue)
                self.linear2 = torch.nn.Linear(out_features, out_features, bias)
                self.epilogue2 = _get_epilogue(epilogue)

            def forward(self, x):
                res = self.epilogue(self.linear(x))
                res = self.epilogue2(self.linear2(res))
                return res

        counters.clear()
        ref_quantized_mod = _generate_qdq_quantized_model(
            M(bias=bias).eval(),
            (input,),
        )

        atol, rtol = 1e-3, 1e-3
        if dtype == torch.bfloat16:
            atol, rtol = 5e-2, 5e-2

        with patch.object(
            select_algorithm, "VERIFY", dict(atol=atol, rtol=rtol)
        ), torch.no_grad(), torch.autocast(
            "cpu", enabled=(dtype == torch.bfloat16), dtype=dtype
        ):
            ref_res = ref_quantized_mod(input)
            cfn = torch.compile(ref_quantized_mod)
            res = cfn(input)
            self.assertEqual(
                res,
                ref_res,
                atol=atol,
                rtol=rtol,
                equal_nan=True,
                exact_dtype=True,
            )
            self.assertEqual(counters["inductor"]["select_algorithm_autotune"], 2)
            self.assertEqual(counters["inductor"]["cpp_epilogue_fusion_counter"], 0)

    @inductor_config.patch({"freezing": True})
    @patches
    @torch.no_grad
    @dtypes(torch.bfloat16)
    @parametrize("batch_size", (32,))
    @parametrize("in_features", (128, 144))
    @parametrize("out_features", (64, 65))
    def test_int8_woq_mm(self, dtype, batch_size, in_features, out_features):
        # x will be reshaped from 3d to 2d
        second_dim_size = 8

        def _convert_weight_to_int8pack(w):
            scale, zp = _calculate_dynamic_per_channel_qparams(
                w.to(torch.float), torch.int8
            )
            scale = torch.from_numpy(scale)
            zp = torch.from_numpy(zp)
            w_int8 = torch.ao.quantization.fx._decomposed.quantize_per_channel(
                input=w,
                scales=scale,
                zero_points=zp,
                axis=0,
                quant_min=-128,
                quant_max=127,
                dtype=torch.int8,
            )
            return w_int8, scale.to(torch.bfloat16)

        class M(torch.nn.Module):
            def __init__(self, w):
                super().__init__()
                self.linear_weight = torch.nn.Parameter(w, requires_grad=False)

            def forward(self, x, scale):
                return (
                    torch.nn.functional.linear(x, self.linear_weight.to(x.dtype))
                    * scale
                )

        counters.clear()
        # Currently, the corresponding torch.fx pattern only supports 3D x
        # Add 2D X case once the corresponding pattern-matcher pattern is added
        x = torch.rand((batch_size, second_dim_size, in_features), dtype=dtype)
        w = torch.rand((out_features, in_features), dtype=dtype)
        w_int8pack, w_scales = _convert_weight_to_int8pack(w)
        mod = M(w_int8pack).eval()
        self.common(mod, (x, w_scales))
        self.assertEqual(counters["inductor"]["select_algorithm_autotune"], 1)
        vec_amx = VecAMX()
        self._check_amx_counter(vec_amx)

    @inductor_config.patch({"freezing": True})
    @patches
    @torch.no_grad
    @unittest.skipIf(not TEST_MKL, "Test requires MKL")
    @parametrize("batch_size", (32,))
    @parametrize("in_features", (128,))
    @parametrize("out_features", (64, 65))
    @parametrize("bias", (False, True))
    @parametrize("input_3d", (False, True))
    @parametrize("int8_mixed_bf16", (False, True))
    @dtypes(torch.float32, torch.bfloat16)
    @parametrize(
        "epilogue",
        (
            "none",
            "relu",
        ),
    )
    @skipIfWindows(msg="Windows don't support quantize.")
    def test_quantized_linear_with_pointwise_binary(
        self,
        batch_size,
        in_features,
        out_features,
        bias,
        input_3d,
        int8_mixed_bf16,
        dtype,
        epilogue,
    ):
        if not int8_mixed_bf16 and dtype == torch.bfloat16:
            return
        B = (2, batch_size) if input_3d else (batch_size,)
        input = torch.randn(*B, in_features).to(dtype=torch.float32)

        other = torch.randn(*B, out_features).to(dtype=dtype)
        # Avoid hiting qlinear inplace sum fusion
        if input_3d:
            other2 = torch.randn(B[0] * B[1], out_features).to(dtype=dtype)
        else:
            other2 = torch.randn(1, *B, out_features).to(dtype=dtype)

        class M(torch.nn.Module):
            def __init__(self, bias, input_3d):
                super().__init__()
                self.linear = torch.nn.Linear(in_features, out_features, bias)
                self.epilogue = _get_epilogue(epilogue)
                self.linear2 = torch.nn.Linear(out_features, out_features, bias)
                self.epilogue2 = _get_epilogue(epilogue)
                self.input_3d = input_3d

            def forward(self, x, other, other2):
                res = self.epilogue(self.linear(x) + other)
                # Avoid hiting qlinear inplace sum fusion
                if self.input_3d:
                    other2 = other2.view(2, other2.size(0) // 2, other2.size(1))
                else:
                    other2 = other2.view(other2.size(1), other2.size(2))
                res = self.epilogue2(self.linear2(res) + other2)
                return res

        counters.clear()
        ref_quantized_mod = _generate_qdq_quantized_model(
            M(bias=bias, input_3d=input_3d).eval(),
            (input, other, other2),
        )
        atol, rtol = 5e-2, 5e-2
        with patch.object(
            select_algorithm, "VERIFY", dict(atol=atol, rtol=rtol)
        ), torch.no_grad(), torch.autocast(
            "cpu", enabled=int8_mixed_bf16, dtype=torch.bfloat16
        ):
            ref_res = ref_quantized_mod(input, other, other2)
            cfn = torch.compile(ref_quantized_mod)
            res = cfn(input, other, other2)
            self.assertEqual(
                res,
                ref_res,
                atol=atol,
                rtol=rtol,
                equal_nan=True,
                exact_dtype=True,
            )
            self.assertEqual(
                counters["inductor"]["select_algorithm_autotune"],
                2,
            )
            self.assertEqual(
                counters["inductor"]["cpp_epilogue_fusion_counter"],
                0,
            )

    @inductor_config.patch({"freezing": True})
    @patches
    @torch.no_grad
    @parametrize("batch_size", (3, 16, 32, 49))
    @parametrize("in_features", (4, 68, 128))  # k should be a multiple of 4
    @parametrize("out_features", (64, 65))
    @parametrize("bias", (True, False))
    @skipIfWindows(msg="Windows don't support quantize.")
    def test_quantized_linear_amx(self, batch_size, in_features, out_features, bias):
        class M(torch.nn.Module):
            def __init__(self, bias):
                super().__init__()
                self.linear = torch.nn.Linear(in_features, out_features, bias)

            def forward(self, x):
                return self.linear(x)

        counters.clear()
        v = torch.randn(batch_size, in_features).to(dtype=torch.float32)
        ref_quantized_mod = _generate_qdq_quantized_model(
            M(bias=bias).eval(),
            (v,),
        )
        atol, rtol = 1e-2, 1e-2
        with patch.object(select_algorithm, "VERIFY", dict(atol=atol, rtol=rtol)):
            self.common(ref_quantized_mod, (v,), atol=atol, rtol=rtol)
        self.assertEqual(counters["inductor"]["select_algorithm_autotune"], 1)
        vec_amx = VecAMX()
        self._check_amx_counter(vec_amx)

    @inductor_config.patch({"freezing": True})
    @inductor_config.patch({"cpp.gemm_max_k_slices": 0})
    @patches
    @torch.no_grad
    @unittest.skipIf(not TEST_MKL, "Test requires MKL")
    @parametrize("batch_size", (2,))
    @parametrize("in_features", (1000,))
    @parametrize("out_features", (2,))
    @parametrize("bias", (True, False))
    @parametrize(
        "epilogue",
        (
            "none",
            "relu",
        ),
    )
    @dtypes(torch.float, torch.bfloat16, torch.half)
    def test_linear_k_slicing(
        self, batch_size, in_features, out_features, bias, epilogue, dtype
    ):
        class M(torch.nn.Module):
            def __init__(self, bias, epilogue, other):
                super().__init__()
                self.linear = torch.nn.Linear(in_features, out_features, bias)
                self.epilogue = _get_epilogue(epilogue, other)

            def forward(self, x):
                return self.epilogue(self.linear(x))

        counters.clear()
        v = torch.randn(batch_size, in_features).to(dtype=dtype)
        u = torch.randn(batch_size, out_features).to(dtype=dtype)
        mod = M(bias=bias, epilogue=epilogue, other=u).to(dtype=dtype).eval()
        with verify(dtype) as (atol, rtol):
            self.common(mod, (v,), atol=atol, rtol=rtol)
        self.assertEqual(counters["inductor"]["select_algorithm_autotune"], 1)

    @inductor_config.patch({"freezing": True})
    @inductor_config.patch({"cpp.gemm_cache_blocking": "2,2,2"})
    @patches
    @torch.no_grad
    @unittest.skipIf(not TEST_MKL, "Test requires MKL")
    @set_num_threads(1)
    @parametrize("batch_size", (512,))
    @parametrize("in_features", (1024,))
    @parametrize("out_features", (1024,))
    @parametrize("bias", (True, False))
    @dtypes(torch.float, torch.bfloat16, torch.half)
    def test_linear_cache_blocking(
        self, batch_size, in_features, out_features, bias, dtype
    ):
        class M(torch.nn.Module):
            def __init__(self, bias):
                super().__init__()
                self.linear = torch.nn.Linear(in_features, out_features, bias)

            def forward(self, x):
                return self.linear(x)

        counters.clear()
        v = torch.randn(batch_size, in_features).to(dtype=dtype)
        mod = M(bias=bias).to(dtype=dtype).eval()
        with verify(dtype) as (atol, rtol):
            self.common(mod, (v,), atol=atol, rtol=rtol)
        self.assertEqual(counters["inductor"]["select_algorithm_autotune"], 1)

    @inductor_config.patch({"freezing": True})
    @inductor_config.patch({"cpp.gemm_thread_factors": "4,2,7"})
    @patches
    @torch.no_grad
    @unittest.skipIf(not TEST_MKL, "Test requires MKL")
    @set_num_threads(56)
    @parametrize("batch_size", (1024,))
    @parametrize("in_features", (1024,))
    @parametrize("out_features", (1024,))
    @parametrize("bias", (True, False))
    @dtypes(torch.float, torch.bfloat16, torch.half)
    def test_linear_thread_factors(
        self, batch_size, in_features, out_features, bias, dtype
    ):
        class M(torch.nn.Module):
            def __init__(self, bias):
                super().__init__()
                self.linear = torch.nn.Linear(in_features, out_features, bias)

            def forward(self, x):
                return self.linear(x)

        counters.clear()
        v = torch.randn(batch_size, in_features).to(dtype=dtype)
        mod = M(bias=bias).to(dtype=dtype).eval()
        with verify(dtype) as (atol, rtol):
            self.common(mod, (v,), atol=atol, rtol=rtol)
        self.assertEqual(counters["inductor"]["select_algorithm_autotune"], 1)

    @inductor_config.patch({"freezing": False})
    @patches
    @torch.no_grad
    @unittest.skipIf(not TEST_MKL, "Test requires MKL")
    @parametrize("batch_size", (16,))
    @parametrize("in_features", (128,))
    @parametrize("out_features", (64,))
    @parametrize("bias", (True,))
    @dtypes(
        torch.float,
    )
    def test_aoti_linear(self, batch_size, in_features, out_features, bias, dtype):
        try:
            try:
                from . import test_aot_inductor_utils
            except ImportError:
                import test_aot_inductor_utils
        except Exception:
            # skip this UT if import failed
            return

        class M(torch.nn.Module):
            def __init__(self, bias=bias) -> None:
                super().__init__()
                self.mlp = torch.nn.Sequential(
                    torch.nn.Linear(in_features, out_features, bias=bias),
                    torch.nn.ReLU(),
                )

            def forward(self, x):
                return self.mlp(x)

        assert torch._inductor.config.freezing is False

        counters.clear()
        v = torch.randn(batch_size, in_features).to(dtype=dtype)
        mod = M(bias=bias).to(dtype=dtype).eval()
        torch._dynamo.reset()
        torch._inductor.metrics.reset()
        torch.manual_seed(0)
        with verify(dtype) as (atol, rtol), torch.no_grad():
            expected = mod(v)
            actual = test_aot_inductor_utils.AOTIRunnerUtil.run(
                "cpu",
                mod,
                (v,),
            )
            self.assertEqual(actual, expected, atol=atol, rtol=rtol)
        self.assertEqual(counters["inductor"]["select_algorithm_autotune"], 1)

    @inductor_config.patch({"freezing": True})
    @inductor_config.patch({"cpp.enable_linear_silu_linear_mul": True})
    @patches
    @torch.no_grad
    @unittest.skipIf(not TEST_MKL, "Test requires MKL")
    @parametrize("batch_size", (16, 52))
    @parametrize("in_features", (52,))
    @parametrize("out_features", (32, 52))
    @parametrize("bias_gate", (True, False))
    @parametrize("bias_up", (True, False))
    @parametrize("input_3d", (True, False))
    @parametrize(
        "epilogue",
        (
            "none",
            "relu",
        ),
    )
    @dtypes(
        torch.bfloat16,
    )
    def test_linear_silu_linear_mul(
        self,
        batch_size,
        in_features,
        out_features,
        bias_gate,
        bias_up,
        input_3d,
        epilogue,
        dtype,
    ):
        class Linear_Gate_Up(torch.nn.Module):
            def __init__(self, in_feature, out_feature, bias_gate=False, bias_up=False):
                super().__init__()
                self.gate_proj = torch.nn.Linear(
                    in_feature, out_feature, bias=bias_gate
                )
                self.up_proj = torch.nn.Linear(in_feature, out_feature, bias=bias_up)
                self.epilogue = _get_epilogue(epilogue)

            def forward(self, x):
                tmp = torch.nn.functional.silu(self.gate_proj(x)) * self.up_proj(x)
                return self.epilogue(tmp)

        if input_3d and bias_gate and bias_up:
            # Reduce the redundant test combination
            return
        torch._dynamo.reset()
        torch._inductor.metrics.reset()
        counters.clear()
        assert dtype == torch.bfloat16
        mod = Linear_Gate_Up(in_features, out_features, bias_gate, bias_up).eval()
        B = (2, batch_size) if input_3d else (batch_size,)
        v = torch.randn(*B, in_features).to(torch.bfloat16)
        with verify(dtype) as (atol, rtol), torch.autocast(
            device_type="cpu"
        ), torch.no_grad():
            self.common(mod, (v,), atol=atol, rtol=rtol)
        self.assertEqual(counters["inductor"]["cpp_group_gemm_template"], 1)

    @inductor_config.patch({"freezing": True})
    @inductor_config.patch({"cpp.enable_concat_linear": True})
    @inductor_config.patch({"cpp.enable_linear_silu_linear_mul": True})
    @patches
    @torch.no_grad
    @unittest.skipIf(not TEST_MKL, "Test requires MKL")
    @parametrize("batch_size", (16,))
    @parametrize("in_features", (52,))
    @parametrize("out_features", (32,))
    @parametrize("input_3d", (True, False))
    @dtypes(
        torch.bfloat16,
    )
    def test_linear_silu_linear_mul_with_concat_linear(
        self, batch_size, in_features, out_features, input_3d, dtype
    ):
        class Linear_Gate_Up(torch.nn.Module):
            def __init__(self, in_feature, out_feature, bias_gate=False, bias_up=False):
                super().__init__()
                self.gate_proj = torch.nn.Linear(
                    in_feature, out_feature, bias=bias_gate
                )
                self.up_proj = torch.nn.Linear(in_feature, out_feature, bias=bias_up)

            def forward(self, x):
                return torch.nn.functional.silu(self.gate_proj(x)) * self.up_proj(x)

        torch._dynamo.reset()
        torch._inductor.metrics.reset()
        counters.clear()
        assert dtype == torch.bfloat16
        mod = Linear_Gate_Up(in_features, out_features).eval()
        B = (2, batch_size) if input_3d else (batch_size,)
        v = torch.randn(*B, in_features).to(torch.bfloat16)
        with verify(dtype) as (atol, rtol), torch.autocast(
            device_type="cpu"
        ), torch.no_grad():
            self.common(mod, (v,), atol=atol, rtol=rtol)
        self.assertEqual(counters["inductor"]["cpp_group_gemm_template"], 1)

    @inductor_config.patch({"freezing": False})
    @patches
    @torch.no_grad
    @unittest.skipIf(not TEST_MKL, "Test requires MKL")
    @parametrize("batch_size", (16,))
    @parametrize("in_features", (128,))
    @parametrize("out_features", (64,))
    @dtypes(
        torch.float,
    )
    def test_aoti_linear_multi_view_operations(
        self, batch_size, in_features, out_features, dtype
    ):
        try:
            try:
                from . import test_aot_inductor_utils
            except ImportError:
                import test_aot_inductor_utils
        except Exception:
            # skip this UT if import failed
            return

        class M(torch.nn.Module):
            def __init__(self) -> None:
                super().__init__()
                self.bias = torch.randn(out_features)
                self.weight = torch.randn(out_features // 2, 2, in_features)
                self.relu = torch.nn.ReLU()

            def forward(self, x):
                tmp = torch.addmm(
                    self.bias,
                    x,
                    self.weight.permute(2, 0, 1).view(in_features, out_features),
                )
                return self.relu(tmp)

        assert torch._inductor.config.freezing is False

        counters.clear()
        v = torch.randn(batch_size, in_features).to(dtype=dtype)
        mod = M().to(dtype=dtype).eval()
        torch._dynamo.reset()
        torch._inductor.metrics.reset()
        torch.manual_seed(0)
        with verify(dtype) as (atol, rtol), torch.no_grad():
            expected = mod(v)
            actual = test_aot_inductor_utils.AOTIRunnerUtil.run(
                "cpu",
                mod,
                (v,),
            )
            self.assertEqual(actual, expected, atol=atol, rtol=rtol)
        self.assertEqual(counters["inductor"]["select_algorithm_autotune"], 1)

    @inductor_config.patch({"freezing": True})
    @inductor_config.patch({"coordinate_descent_tuning": True})
    @patches
    @torch.no_grad
    @unittest.skipIf(not TEST_MKL, "Test requires MKL")
    def test_cpp_coordinate_descent_tuning(self):
        class M(torch.nn.Module):
            def __init__(self):
                super().__init__()
                self.linear = torch.nn.Linear(512, 1024, bias=False)

            def forward(self, x):
                return self.linear(x)

        v = torch.randn(1, 512)
        mod = M().eval()
        torch._dynamo.reset()
        torch._inductor.metrics.reset()
        counters.clear()
        with verify(torch.bfloat16) as (atol, rtol), torch.autocast(device_type="cpu"):
            self.common(mod, (v,), atol=atol, rtol=rtol)
        self.assertEqual(counters["inductor"]["select_algorithm_autotune"], 1)

<<<<<<< HEAD
=======
    @patches
    @torch.no_grad
    @unittest.skipIf(not TEST_MKL, "Test requires MKL")
    @parametrize("bs", (1, 50))
    @parametrize("Mdim", (192,))
    @parametrize("Kdim", (196,))
    @parametrize("Ndim", (84, 385))
    @dtypes(torch.float, torch.bfloat16, torch.half)
    def test_bmm(self, dtype, bs, Mdim, Kdim, Ndim):
        class M(torch.nn.Module):
            def __init__(self):
                super().__init__()

            def forward(self, x, y):
                return x @ y

        counters.clear()
        u = torch.randn(bs, Mdim, Kdim).to(dtype=dtype)
        v = torch.randn(bs, Kdim, Ndim).to(dtype=dtype)
        mod = M().to(dtype=dtype).eval()
        with verify(dtype) as (atol, rtol):
            self.common(mod, (u, v), atol=atol, rtol=rtol)
        self.assertEqual(counters["inductor"]["select_algorithm_autotune"], 1)

    @patches
    @torch.no_grad
    @unittest.skipIf(not TEST_MKL, "Test requires MKL")
    @parametrize("bs", (1,))
    @parametrize("Mdim", (192,))
    @parametrize("Kdim", (196,))
    @parametrize("Ndim", (84,))
    @dtypes(torch.float, torch.bfloat16, torch.half)
    def test_bmm_amp(self, dtype, bs, Mdim, Kdim, Ndim):
        class M(torch.nn.Module):
            def __init__(self):
                super().__init__()

            def forward(self, x, y):
                return x @ y

        counters.clear()
        u = torch.randn(bs, Mdim, Kdim).to(dtype=dtype)
        v = torch.randn(bs, Kdim, Ndim).to(dtype=dtype)
        mod = M().to(dtype=dtype).eval()
        with verify(dtype) as (atol, rtol), torch.amp.autocast("cpu"):
            self.common(mod, (u, v), atol=atol, rtol=rtol)
        self.assertEqual(counters["inductor"]["select_algorithm_autotune"], 1)

>>>>>>> 16e15f3c
    @inductor_config.patch({"freezing": True})
    @patches
    @torch.no_grad
    @unittest.skipIf(not TEST_MKL, "Test requires MKL")
<<<<<<< HEAD
    @parametrize("batch_size", (384, 385))
    @parametrize("in_features", (196, 1024))
    @parametrize("out_features", (384, 385))
    @parametrize("bias", (False,))
    @parametrize(
        "epilogue",
        ("relu",),
    )
    @dtypes(torch.bfloat16)
    @torch.fx.experimental._config.patch(use_duck_shape=False)
    @inductor_config.patch({"cpp.cpp_gemm_transverse_strategy": "HORIZONTAL"})
    def test_horizontal_transverse(
        self, batch_size, in_features, out_features, bias, epilogue, dtype
    ):
        class M(torch.nn.Module):
            def __init__(self, bias, epilogue, other):
                super().__init__()
                self.linear = torch.nn.Linear(in_features, out_features, bias)
                self.epilogue = _get_epilogue(epilogue, other)

            def forward(self, x):
                return self.epilogue(self.linear(x))

        counters.clear()
        v = torch.randn(batch_size, in_features).to(dtype=dtype)
        u = torch.randn(batch_size, out_features).to(dtype=dtype)
        mod = M(bias=bias, epilogue=epilogue, other=u).to(dtype=dtype).eval()
        with verify(dtype) as (atol, rtol):
            self.common(mod, (v,), atol=atol, rtol=rtol)
        self.assertEqual(counters["inductor"]["select_algorithm_autotune"], 1)

    @inductor_config.patch({"freezing": True})
    @inductor_config.patch({"cpp.enable_linear_silu_linear_mul": True})
    @patches
    @torch.no_grad
    @unittest.skipIf(not TEST_MKL, "Test requires MKL")
    @parametrize("batch_size", (16,))
    @parametrize("in_features", (52,))
    @parametrize("out_features", (32,))
    @parametrize("bias_gate", (True, False))
    @parametrize("bias_up", (True, False))
    @parametrize("input_3d", (True, False))
    @dtypes(
        torch.bfloat16,
    )
    @inductor_config.patch({"cpp.cpp_gemm_transverse_strategy": "HORIZONTAL"})
    def test_linear_silu_linear_mul_horizontal(
        self, batch_size, in_features, out_features, bias_gate, bias_up, input_3d, dtype
    ):
        class Linear_Gate_Up(torch.nn.Module):
            def __init__(self, in_feature, out_feature, bias_gate=False, bias_up=False):
                super().__init__()
                self.gate_proj = torch.nn.Linear(
                    in_feature, out_feature, bias=bias_gate
                )
                self.up_proj = torch.nn.Linear(in_feature, out_feature, bias=bias_up)

            def forward(self, x):
                return torch.nn.functional.silu(self.gate_proj(x)) * self.up_proj(x)

        if input_3d and bias_gate and bias_up:
            # Reduce the redundant test combination
            return

        torch._dynamo.reset()
        torch._inductor.metrics.reset()
        counters.clear()
        assert dtype == torch.bfloat16
        mod = Linear_Gate_Up(in_features, out_features, bias_gate, bias_up).eval()
        B = (2, batch_size) if input_3d else (batch_size,)
        v = torch.randn(*B, in_features).to(torch.bfloat16)
        with verify(dtype) as (atol, rtol), torch.autocast(
            device_type="cpu"
        ), torch.no_grad():
            self.common(mod, (v,), atol=atol, rtol=rtol)
        self.assertEqual(counters["inductor"]["cpp_group_gemm_template"], 1)
=======
    @parametrize("bs", (1,))
    @parametrize("Mdim", (192,))
    @parametrize("Kdim", (196,))
    @parametrize("Ndim", (64, 65))
    @dtypes(torch.float, torch.bfloat16, torch.half)
    def test_bmm_freezing(self, dtype, bs, Mdim, Kdim, Ndim):
        class M(torch.nn.Module):
            def __init__(self, w):
                super().__init__()
                self.w = torch.nn.Parameter(w, requires_grad=False)

            def forward(self, x):
                return x @ self.w

        counters.clear()
        u = torch.randn(bs, Mdim, Kdim).to(dtype=dtype)
        v = torch.randn(bs, Kdim, Ndim).to(dtype=dtype)
        mod = M(v).to(dtype=dtype).eval()
        with verify(dtype) as (atol, rtol):
            self.common(mod, (u,), atol=atol, rtol=rtol)
        self.assertEqual(counters["inductor"]["select_algorithm_autotune"], 1)

    @patches
    @torch.no_grad
    @unittest.skipIf(not TEST_MKL, "Test requires MKL")
    @parametrize("Ndim", (64, 61))
    @parametrize(
        "order",
        (
            ((0, 1, 2), (0, 2, 1)),  # First BMM in hf_Reformer
            ((0, 1, 2), (1, 2, 0)),  # First BMM in hf_DistilBert
            ((0, 1, 2), (1, 0, 2)),  # Second BMM in hf_DistilBert, hf_T5
            ((1, 0, 2), (0, 1, 2)),  # Third BMM in hf_Reformer
            ((1, 0, 2), (1, 2, 0)),  # First in hf_T5
        ),
    )
    @dtypes(torch.float, torch.bfloat16, torch.half)
    def test_bmm_2d_permute(self, Ndim, order, dtype):
        # TODO: Support bmm with transposed X
        dtype = torch.float
        bs = 12
        Mdim = 10
        Kdim = 62
        x_args = (bs, Mdim, Kdim)
        w_args = (bs, Kdim, Ndim)
        inverse_order = [torch.argsort(torch.tensor(o)).tolist() for o in order]

        class M(torch.nn.Module):
            def __init__(self):
                super().__init__()

            def forward(self, x, w):
                if order[0] != (0, 1, 2):
                    x_order = [x_args[i] for i in inverse_order[0]]
                    x = x.reshape(x_order[0], x_order[1] * x_order[2]).clone()
                    x = x.reshape(*x_order).permute(*order[0])
                if order[1] != (0, 1, 2):
                    w_order = [w_args[i] for i in inverse_order[1]]
                    w = w.reshape(w_order[0], w_order[1] * w_order[2]).clone()
                    w = w.reshape(*w_order).permute(*order[1])
                y = x @ w
                return y

        counters.clear()
        u = torch.randn(bs, Mdim, Kdim).to(dtype=dtype)
        v = torch.randn(bs, Kdim, Ndim).to(dtype=dtype)
        mod = M().to(dtype=dtype).eval()
        with verify(dtype) as (atol, rtol):
            self.common(mod, (u, v), atol=atol, rtol=rtol)
        self.assertEqual(
            counters["inductor"]["select_algorithm_autotune"],
            1 if order[0] == (0, 1, 2) else 0,
        )

    @patches
    @torch.no_grad
    @unittest.skipIf(not TEST_MKL, "Test requires MKL")
    @parametrize("bs", (5,))
    @parametrize("Mdim", (64,))
    @parametrize("Kdim", (96,))
    @dtypes(torch.float, torch.float16, torch.bfloat16)
    def test_bmm_self_permute(self, bs, Mdim, Kdim, dtype):
        class M(torch.nn.Module):
            def __init__(self):
                super().__init__()

            def forward(self, x):
                return x @ x.permute(0, 2, 1)

        counters.clear()
        u = torch.randn(bs, Mdim, Kdim).to(dtype=dtype)
        mod = M().to(dtype=dtype).eval()
        with verify(dtype) as (atol, rtol):
            self.common(mod, (u,), atol=atol, rtol=rtol)
        self.assertEqual(counters["inductor"]["select_algorithm_autotune"], 1)

    @patches
    @torch.no_grad
    @unittest.skipIf(not TEST_MKL, "Test requires MKL")
    @parametrize("bs", (5,))
    @parametrize("Mdim", (64,))
    @dtypes(torch.float)
    def test_bmm_self_square(self, bs, Mdim, dtype):
        class M(torch.nn.Module):
            def __init__(self):
                super().__init__()

            def forward(self, x):
                return x @ x

        counters.clear()
        u = torch.randn(bs, Mdim, Mdim).to(dtype=dtype)
        mod = M().to(dtype=dtype).eval()
        with verify(dtype) as (atol, rtol):
            self.common(mod, (u,), atol=atol, rtol=rtol)
        self.assertEqual(counters["inductor"]["select_algorithm_autotune"], 1)

    @patches
    @torch.no_grad
    @unittest.skipIf(not TEST_MKL, "Test requires MKL")
    @parametrize("bs", (5,))
    @parametrize("Mdim", (384,))
    @parametrize("Kdim", (96,))
    @parametrize("Ndim", (64, 65))
    @parametrize(
        "epilogue",
        (
            "relu",
            "add",
            "sub",
            "mul",
            "div",
        ),
    )
    @dtypes(torch.float32, torch.bfloat16, torch.half)
    def test_bmm_with_pointwise(self, bs, Mdim, Kdim, Ndim, epilogue, dtype):
        class M(torch.nn.Module):
            def __init__(self, epilogue, other):
                super().__init__()
                self.epilogue = _get_epilogue(epilogue, other)

            def forward(self, x, w):
                return self.epilogue(x @ w)

        counters.clear()
        x = torch.randn(bs, Mdim, Kdim).to(dtype=dtype)
        w = torch.randn(bs, Kdim, Ndim).to(dtype=dtype)
        other = torch.randn(bs, Mdim, Ndim).to(dtype=dtype)
        mod = M(epilogue, other).to(dtype=dtype).eval()
        with verify(dtype) as (atol, rtol):
            self.common(mod, (x, w), atol=atol, rtol=rtol)
        self.assertEqual(counters["inductor"]["select_algorithm_autotune"], 1)
        self.assertEqual(counters["inductor"]["cpp_epilogue_fusion_counter"], 1)

    @patches
    @torch.no_grad
    @unittest.skipIf(not TEST_MKL, "Test requires MKL")
    @dtypes(torch.float32, torch.bfloat16, torch.half)
    def test_bmm_with_fused_epilogues(self, dtype):
        class M(torch.nn.Module):
            def __init__(self):
                super().__init__()
                self.mul = torch.randn(8, 8, 3136, 8).as_strided(
                    (8, 8, 3136, 8), (200704, 8, 64, 1)
                )

            def forward(self, x, w):
                x = torch.ops.aten.reshape.default(x, [64, 3137, 8])
                w = torch.ops.aten.reshape.default(w, [64, 8, 8])
                bmm = torch.ops.aten.bmm.default(x, w)
                bmm = torch.ops.aten.reshape.default(bmm, [8, 8, 3137, 8])
                constant_pad_nd = torch.ops.aten.constant_pad_nd.default(
                    self.mul, [0, 0, 1, 0, 0, 0], 0.0
                )
                mul_2 = torch.ops.aten.mul.Tensor(bmm, 0.3535533905932738)
                add = torch.ops.aten.add.Tensor(mul_2, constant_pad_nd)
                return add

        counters.clear()
        x = torch.randn(8, 8, 3137, 8).to(dtype=dtype)
        w = torch.randn(8, 8, 8, 8).to(dtype=dtype)
        mod = M().to(dtype=dtype).eval()
        with verify(dtype) as (atol, rtol):
            self.common(mod, (x, w), atol=atol, rtol=rtol)
        self.assertEqual(counters["inductor"]["select_algorithm_autotune"], 1)
        self.assertEqual(counters["inductor"]["cpp_epilogue_fusion_counter"], 1)
>>>>>>> 16e15f3c


@dynamo_config.patch({"dynamic_shapes": True, "assume_static_by_default": False})
class _DynamicShapesTestBase(BaseTestSelectAlgorithm):
    pass


class TestSelectAlgorithmDynamicShapes(_DynamicShapesTestBase):
    common = check_model
    test_linear_dynamic_shapes = TestSelectAlgorithm.test_linear_static_shapes
    test_linear_with_pointwise_dynamic_shapes = (
        TestSelectAlgorithm.test_linear_with_pointwise
    )
    test_linear_with_transpose_dynamic_shapes = (
        TestSelectAlgorithm.test_linear_with_transpose
    )
    test_linear_with_unary_binary_dynamic_shapes = (
        TestSelectAlgorithm.test_linear_with_unary_binary
    )
    test_linear_amx_dynamic_shapes = TestSelectAlgorithm.test_linear_amx
    test_linear_with_embedding_dynamic_shapes = (
        TestSelectAlgorithm.test_linear_with_embedding
    )
    test_quantized_linear_with_pointwise_dynamic_shapes = (
        TestSelectAlgorithm.test_quantized_linear_with_pointwise
    )
    test_quantized_linear_with_pointwise_binary_dynamic_shapes = (
        TestSelectAlgorithm.test_quantized_linear_with_pointwise_binary
    )
    test_quantized_linear_amx_dynamic_shapes = (
        TestSelectAlgorithm.test_quantized_linear_amx
    )
    test_linear_silu_linear_mul_dynamic_shapes = (
        TestSelectAlgorithm.test_linear_silu_linear_mul
    )
    test_linear_silu_linear_mul_with_concat_linear_dynamic_shapes = (
        TestSelectAlgorithm.test_linear_silu_linear_mul_with_concat_linear
    )
    test_linear_k_slicing_dynamic_shapes = TestSelectAlgorithm.test_linear_k_slicing
    test_linear_cache_blocking_dynamic_shapes = (
        TestSelectAlgorithm.test_linear_cache_blocking
    )
    test_linear_thread_factors_dynamic_shapes = (
        TestSelectAlgorithm.test_linear_thread_factors
    )
    test_horizontal_transverse_dynamic_shapes = (
        TestSelectAlgorithm.test_horizontal_transverse
    )
    test_linear_silu_linear_mul_horizontal_dynamic_shapes = (
        TestSelectAlgorithm.test_linear_silu_linear_mul_horizontal
    )

    @patches
    @torch.no_grad
    @unittest.skipIf(not TEST_MKL, "Test requires MKL")
    @parametrize("bs", (5,))
    @parametrize("Mdim", (384,))
    @parametrize("Kdim", (96,))
    @parametrize("Ndim", (64, 65))
    @dtypes(torch.float, torch.bfloat16, torch.half)
    def test_bmm_with_pointwise_dynamic_shapes(self, bs, Mdim, Kdim, Ndim, dtype):
        class M(torch.nn.Module):
            def __init__(self):
                super().__init__()
                self.epilogue = torch.nn.ReLU()

            def forward(self, x, other):
                return self.epilogue(x @ other)

        counters.clear()
        u = torch.randn(bs, Mdim, Kdim).to(dtype=dtype)
        v = torch.randn(bs, Kdim, Ndim).to(dtype=dtype)
        torch._dynamo.mark_dynamic(u, 0)
        torch._dynamo.mark_dynamic(u, 1)
        torch._dynamo.mark_static(u, 2)
        torch._dynamo.mark_static(v, 2)
        mod = M().to(dtype=dtype).eval()
        with verify(dtype) as (atol, rtol):
            self.common(mod, (u, v), atol=atol, rtol=rtol)
        self.assertEqual(counters["inductor"]["select_algorithm_autotune"], 1)
        self.assertEqual(counters["inductor"]["cpp_epilogue_fusion_counter"], 1)


instantiate_device_type_tests(TestSelectAlgorithm, globals(), only_for="cpu")
instantiate_device_type_tests(
    TestSelectAlgorithmDynamicShapes, globals(), only_for="cpu"
)


if __name__ == "__main__":
    from torch.testing._internal.inductor_utils import HAS_CPU

    if HAS_CPU and not IS_MACOS:
        run_tests()<|MERGE_RESOLUTION|>--- conflicted
+++ resolved
@@ -1862,8 +1862,6 @@
             self.common(mod, (v,), atol=atol, rtol=rtol)
         self.assertEqual(counters["inductor"]["select_algorithm_autotune"], 1)
 
-<<<<<<< HEAD
-=======
     @patches
     @torch.no_grad
     @unittest.skipIf(not TEST_MKL, "Test requires MKL")
@@ -1912,89 +1910,10 @@
             self.common(mod, (u, v), atol=atol, rtol=rtol)
         self.assertEqual(counters["inductor"]["select_algorithm_autotune"], 1)
 
->>>>>>> 16e15f3c
-    @inductor_config.patch({"freezing": True})
-    @patches
-    @torch.no_grad
-    @unittest.skipIf(not TEST_MKL, "Test requires MKL")
-<<<<<<< HEAD
-    @parametrize("batch_size", (384, 385))
-    @parametrize("in_features", (196, 1024))
-    @parametrize("out_features", (384, 385))
-    @parametrize("bias", (False,))
-    @parametrize(
-        "epilogue",
-        ("relu",),
-    )
-    @dtypes(torch.bfloat16)
-    @torch.fx.experimental._config.patch(use_duck_shape=False)
-    @inductor_config.patch({"cpp.cpp_gemm_transverse_strategy": "HORIZONTAL"})
-    def test_horizontal_transverse(
-        self, batch_size, in_features, out_features, bias, epilogue, dtype
-    ):
-        class M(torch.nn.Module):
-            def __init__(self, bias, epilogue, other):
-                super().__init__()
-                self.linear = torch.nn.Linear(in_features, out_features, bias)
-                self.epilogue = _get_epilogue(epilogue, other)
-
-            def forward(self, x):
-                return self.epilogue(self.linear(x))
-
-        counters.clear()
-        v = torch.randn(batch_size, in_features).to(dtype=dtype)
-        u = torch.randn(batch_size, out_features).to(dtype=dtype)
-        mod = M(bias=bias, epilogue=epilogue, other=u).to(dtype=dtype).eval()
-        with verify(dtype) as (atol, rtol):
-            self.common(mod, (v,), atol=atol, rtol=rtol)
-        self.assertEqual(counters["inductor"]["select_algorithm_autotune"], 1)
-
-    @inductor_config.patch({"freezing": True})
-    @inductor_config.patch({"cpp.enable_linear_silu_linear_mul": True})
-    @patches
-    @torch.no_grad
-    @unittest.skipIf(not TEST_MKL, "Test requires MKL")
-    @parametrize("batch_size", (16,))
-    @parametrize("in_features", (52,))
-    @parametrize("out_features", (32,))
-    @parametrize("bias_gate", (True, False))
-    @parametrize("bias_up", (True, False))
-    @parametrize("input_3d", (True, False))
-    @dtypes(
-        torch.bfloat16,
-    )
-    @inductor_config.patch({"cpp.cpp_gemm_transverse_strategy": "HORIZONTAL"})
-    def test_linear_silu_linear_mul_horizontal(
-        self, batch_size, in_features, out_features, bias_gate, bias_up, input_3d, dtype
-    ):
-        class Linear_Gate_Up(torch.nn.Module):
-            def __init__(self, in_feature, out_feature, bias_gate=False, bias_up=False):
-                super().__init__()
-                self.gate_proj = torch.nn.Linear(
-                    in_feature, out_feature, bias=bias_gate
-                )
-                self.up_proj = torch.nn.Linear(in_feature, out_feature, bias=bias_up)
-
-            def forward(self, x):
-                return torch.nn.functional.silu(self.gate_proj(x)) * self.up_proj(x)
-
-        if input_3d and bias_gate and bias_up:
-            # Reduce the redundant test combination
-            return
-
-        torch._dynamo.reset()
-        torch._inductor.metrics.reset()
-        counters.clear()
-        assert dtype == torch.bfloat16
-        mod = Linear_Gate_Up(in_features, out_features, bias_gate, bias_up).eval()
-        B = (2, batch_size) if input_3d else (batch_size,)
-        v = torch.randn(*B, in_features).to(torch.bfloat16)
-        with verify(dtype) as (atol, rtol), torch.autocast(
-            device_type="cpu"
-        ), torch.no_grad():
-            self.common(mod, (v,), atol=atol, rtol=rtol)
-        self.assertEqual(counters["inductor"]["cpp_group_gemm_template"], 1)
-=======
+    @inductor_config.patch({"freezing": True})
+    @patches
+    @torch.no_grad
+    @unittest.skipIf(not TEST_MKL, "Test requires MKL")
     @parametrize("bs", (1,))
     @parametrize("Mdim", (192,))
     @parametrize("Kdim", (196,))
@@ -2181,7 +2100,87 @@
             self.common(mod, (x, w), atol=atol, rtol=rtol)
         self.assertEqual(counters["inductor"]["select_algorithm_autotune"], 1)
         self.assertEqual(counters["inductor"]["cpp_epilogue_fusion_counter"], 1)
->>>>>>> 16e15f3c
+
+    @inductor_config.patch({"freezing": True})
+    @patches
+    @torch.no_grad
+    @unittest.skipIf(not TEST_MKL, "Test requires MKL")
+    @parametrize("batch_size", (384, 385))
+    @parametrize("in_features", (196, 1024))
+    @parametrize("out_features", (384, 385))
+    @parametrize("bias", (False,))
+    @parametrize(
+        "epilogue",
+        ("relu",),
+    )
+    @dtypes(torch.bfloat16)
+    @torch.fx.experimental._config.patch(use_duck_shape=False)
+    @inductor_config.patch({"cpp.cpp_gemm_transverse_strategy": "HORIZONTAL"})
+    def test_horizontal_transverse(
+        self, batch_size, in_features, out_features, bias, epilogue, dtype
+    ):
+        class M(torch.nn.Module):
+            def __init__(self, bias, epilogue, other):
+                super().__init__()
+                self.linear = torch.nn.Linear(in_features, out_features, bias)
+                self.epilogue = _get_epilogue(epilogue, other)
+
+            def forward(self, x):
+                return self.epilogue(self.linear(x))
+
+        counters.clear()
+        v = torch.randn(batch_size, in_features).to(dtype=dtype)
+        u = torch.randn(batch_size, out_features).to(dtype=dtype)
+        mod = M(bias=bias, epilogue=epilogue, other=u).to(dtype=dtype).eval()
+        with verify(dtype) as (atol, rtol):
+            self.common(mod, (v,), atol=atol, rtol=rtol)
+        self.assertEqual(counters["inductor"]["select_algorithm_autotune"], 1)
+
+    @inductor_config.patch({"freezing": True})
+    @inductor_config.patch({"cpp.enable_linear_silu_linear_mul": True})
+    @patches
+    @torch.no_grad
+    @unittest.skipIf(not TEST_MKL, "Test requires MKL")
+    @parametrize("batch_size", (16,))
+    @parametrize("in_features", (52,))
+    @parametrize("out_features", (32,))
+    @parametrize("bias_gate", (True, False))
+    @parametrize("bias_up", (True, False))
+    @parametrize("input_3d", (True, False))
+    @dtypes(
+        torch.bfloat16,
+    )
+    @inductor_config.patch({"cpp.cpp_gemm_transverse_strategy": "HORIZONTAL"})
+    def test_linear_silu_linear_mul_horizontal(
+        self, batch_size, in_features, out_features, bias_gate, bias_up, input_3d, dtype
+    ):
+        class Linear_Gate_Up(torch.nn.Module):
+            def __init__(self, in_feature, out_feature, bias_gate=False, bias_up=False):
+                super().__init__()
+                self.gate_proj = torch.nn.Linear(
+                    in_feature, out_feature, bias=bias_gate
+                )
+                self.up_proj = torch.nn.Linear(in_feature, out_feature, bias=bias_up)
+
+            def forward(self, x):
+                return torch.nn.functional.silu(self.gate_proj(x)) * self.up_proj(x)
+
+        if input_3d and bias_gate and bias_up:
+            # Reduce the redundant test combination
+            return
+
+        torch._dynamo.reset()
+        torch._inductor.metrics.reset()
+        counters.clear()
+        assert dtype == torch.bfloat16
+        mod = Linear_Gate_Up(in_features, out_features, bias_gate, bias_up).eval()
+        B = (2, batch_size) if input_3d else (batch_size,)
+        v = torch.randn(*B, in_features).to(torch.bfloat16)
+        with verify(dtype) as (atol, rtol), torch.autocast(
+            device_type="cpu"
+        ), torch.no_grad():
+            self.common(mod, (v,), atol=atol, rtol=rtol)
+        self.assertEqual(counters["inductor"]["cpp_group_gemm_template"], 1)
 
 
 @dynamo_config.patch({"dynamic_shapes": True, "assume_static_by_default": False})
