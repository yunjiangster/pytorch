# Owner(s): ["module: inductor"]
<<<<<<< HEAD
# ruff: noqa: F841
# ruff: noqa: F841
import copy
=======
>>>>>>> 04bb82f0
import itertools
import logging
import os
import sys
import tempfile
import unittest
from typing import Dict, Tuple
from unittest import skip

import torch
import torch._export
import torch._inductor
import torch._inductor.config
import torch.ao.quantization.quantizer.x86_inductor_quantizer as xiq
import torch.nn as nn
from torch._dynamo import config as dynamo_config
from torch._dynamo.device_interface import get_interface_for_device
from torch._dynamo.testing import rand_strided, same
from torch._dynamo.utils import counters
from torch._inductor import config
from torch._inductor.exc import CppWrapperCodegenError
from torch._inductor.runtime.runtime_utils import cache_dir
from torch._inductor.test_case import TestCase
from torch._inductor.utils import run_and_get_cpp_code
from torch.ao.quantization.quantize_pt2e import convert_pt2e, prepare_pt2e
from torch.ao.quantization.quantizer.x86_inductor_quantizer import X86InductorQuantizer
from torch.export import Dim, export, export_for_training
from torch.testing import FileCheck
from torch.testing._internal import common_utils
from torch.testing._internal.common_cuda import SM80OrLater, SM90OrLater
from torch.testing._internal.common_device_type import (
    _has_sufficient_memory,
    skipCUDAIf,
)
from torch.testing._internal.common_quantization import (
    skip_if_no_torchvision,
    skipIfNoFBGEMM,
)
from torch.testing._internal.common_utils import (
    DeterministicGuard,
    IS_CI,
    IS_FBCODE,
    IS_MACOS,
    IS_WINDOWS,
    skipIfRocm,
    skipIfXpu,
    TEST_WITH_ROCM,
)
from torch.testing._internal.inductor_utils import GPU_TYPE
from torch.testing._internal.logging_utils import LoggingTestCase, make_logging_test
from torch.testing._internal.triton_utils import HAS_GPU, requires_gpu
from torch.utils import _pytree as pytree
from torch.utils._triton import has_triton_tma


if HAS_GPU:
    import triton  # @manual
    from triton import language as tl

    from torch.testing._internal.triton_utils import (
        add_kernel,
        add_kernel_2d_autotuned,
        add_kernel_autotuned,
        add_kernel_autotuned_weird_param_order,
        add_kernel_with_optional_param,
        add_kernel_with_scaling,
        add_kernel_with_tma_1d,
        add_kernel_with_tma_2d,
        mul2_inplace_kernel,
    )

if IS_WINDOWS and IS_CI:
    sys.stderr.write(
        "Windows CI does not have necessary dependencies for test_torchinductor yet\n"
    )
    if __name__ == "__main__":
        sys.exit(0)
    raise unittest.SkipTest("requires sympy/functorch/filelock")

try:
    try:
        from .test_aot_inductor_utils import (
            AOTIRunnerUtil,
            check_model,
            check_model_with_multiple_inputs,
            code_check_count,
        )
        from .test_control_flow import (
            CondModels,
            prepend_counters,
            prepend_predicates,
            WhileLoopModels,
        )
        from .test_torchinductor import copy_tests, requires_multigpu, TestFailure
    except ImportError:
        from test_aot_inductor_utils import (  # @manual=fbcode//caffe2/test/inductor:aot_inductor_utils-library
            AOTIRunnerUtil,
            check_model,
            check_model_with_multiple_inputs,
            code_check_count,
        )
        from test_control_flow import (  # @manual=fbcode//caffe2/test/inductor:control_flow-library
            CondModels,
            prepend_counters,
            prepend_predicates,
            WhileLoopModels,
        )
        from test_torchinductor import (  # @manual=fbcode//caffe2/test/inductor:test_inductor-library
            copy_tests,
            requires_multigpu,
            TestFailure,
        )
except (unittest.SkipTest, ImportError):
    if __name__ == "__main__":
        sys.exit(0)
    raise


class AOTInductorTestsTemplate:
    def test_simple(self):
        class Model(torch.nn.Module):
            def __init__(self) -> None:
                super().__init__()
                self.linear = torch.nn.Linear(10, 10)

            def forward(self, x, y):
                return x + self.linear(y)

        example_inputs = (
            torch.randn(10, 10, device=self.device),
            torch.randn(10, 10, device=self.device),
        )
        model = Model()
        self.check_model(model, example_inputs)
        if self.use_minimal_arrayref_interface:
            self.code_check_count(
                model, example_inputs, "AOTInductorModelRunMinimalArrayrefInterface(", 1
            )

    def test_small_constant(self):
        class Model(torch.nn.Module):
            def __init__(self) -> None:
                super().__init__()
                self.linear = torch.nn.Linear(4, 4)

            def forward(self, x):
                return self.linear(x)

        example_inputs = (torch.randn(4, 4, device=self.device),)
        with config.patch({"always_keep_tensor_constants": True}):
            self.check_model(Model().to(self.device), example_inputs)

    def test_output_path_1(self):
        class Model(torch.nn.Module):
            def __init__(self) -> None:
                super().__init__()
                self.linear = torch.nn.Linear(10, 10)

            def forward(self, x, y):
                return x + self.linear(y)

        example_inputs = (
            torch.randn(10, 10, device=self.device),
            torch.randn(10, 10, device=self.device),
        )
        with config.patch("aot_inductor.output_path", "tmp_output_"):
            self.check_model(Model(), example_inputs)

    def test_output_path_2(self):
        class Model(torch.nn.Module):
            def __init__(self) -> None:
                super().__init__()
                self.linear = torch.nn.Linear(10, 10)

            def forward(self, x, y):
                return x + self.linear(y)

        model = Model().to(device=self.device)
        example_inputs = (
            torch.randn(10, 10, device=self.device),
            torch.randn(10, 10, device=self.device),
        )
        expected_path = os.path.join(tempfile.mkdtemp(dir=cache_dir()), "model.so")
        actual_path = AOTIRunnerUtil.compile(
            model, example_inputs, options={"aot_inductor.output_path": expected_path}
        )
        self.assertTrue(actual_path == expected_path)

    def test_constant_folding(self):
        class Model(torch.nn.Module):
            def __init__(self, device):
                super().__init__()
                self.w_pre = torch.randn(4, 4, device=device)
                self.b = torch.randn(4, device=device)

            def forward(self, x):
                w_transpose = torch.transpose(self.w_pre, 0, 1)
                w_relu = torch.nn.functional.relu(w_transpose)
                w = w_relu + self.b
                return torch.matmul(x, w)

        example_inputs = (torch.randn(4, 4, device=self.device),)
        with config.patch({"aot_inductor.use_runtime_constant_folding": True}):
            self.check_model(Model(self.device), example_inputs)

    @requires_gpu
    def test_duplicate_constant_folding(self):
        class Model(torch.nn.Module):
            def __init__(self, device):
                super().__init__()
                self.w1 = torch.randn(4, 4, device=device)
                self.w2 = torch.randn(4, 4, device=device)
                self.w3 = torch.randn(4, 4, device=device)
                self.w4 = torch.randn(4, 4, device=device)

            def forward(self, x):
                w_concat = torch.cat((self.w1, self.w2, self.w3, self.w4))
                return torch.cat((x, w_concat))

        example_inputs = (torch.randn(4, 4, device=self.device),)
        with config.patch({"aot_inductor.use_runtime_constant_folding": True}):
            self.check_model(Model(self.device), example_inputs)

    @requires_gpu
    def test_multi_device(self):
        if self.device == "cpu" and GPU_TYPE == "xpu":
            raise unittest.SkipTest(
                "In this scenario, the test case will run XPU code in "
                "AOTIModelContainerRunnerCpu, which is not reasonable,"
                "See issue #140805"
            )

        class Model(torch.nn.Module):
            def forward(self, x):
                x = x + 1
                x = x.cpu()
                x = x + 2
                x = x.to(GPU_TYPE)
                return x

        example_inputs = (torch.randn(32, 64, device=self.device),)
        self.check_model(Model(), example_inputs)

    def test_large_weight(self):
        class Model(torch.nn.Module):
            def __init__(self) -> None:
                super().__init__()
                self.linear = torch.nn.Linear(2048, 262144)

            def forward(self, x, y):
                return x + self.linear(y)

        example_inputs = (
            torch.randn(1, 262144, device=self.device),
            torch.randn(1, 2048, device=self.device),
        )

        # We only test compilation since we often get OOM running in CI.
        model = Model()
        model = model.to(self.device)
        AOTIRunnerUtil.compile(model, example_inputs)

    def test_large_mmaped_weights(self):
        class Model(torch.nn.Module):
            def __init__(self) -> None:
                super().__init__()
                self.linear = torch.nn.Linear(512, 250112)

            def forward(self, x, y):
                return x + self.linear(y)

        example_inputs = (
            torch.randn(1, 250112, device=self.device),
            torch.randn(1, 512, device=self.device),
        )
        with config.patch({"aot_inductor.force_mmap_weights": True}):
            self.check_model(Model(), example_inputs)

    def test_with_offset(self):
        class Model(torch.nn.Module):
            def __init__(self, device):
                super().__init__()
                self.orig_tensor = torch.randn(2, 15, 10, device=device)[0]
                self.tensor = self.orig_tensor[5:, :]

            def forward(self, x, y):
                return (
                    x
                    + torch.nn.functional.linear(y, self.orig_tensor[:10, :])
                    + self.tensor
                )

        example_inputs = (
            torch.randn(10, 10, device=self.device),
            torch.randn(10, 10, device=self.device),
        )
        self.check_model(Model(self.device), example_inputs)

    @unittest.skipIf(
        IS_FBCODE,
        "Not yet runnable in fbcode when the model.so is newly generated while older PyTorch is used",
    )
    def test_freezing(self):
        class Model(torch.nn.Module):
            def __init__(self, device):
                super().__init__()
                self.weight = torch.randn(9, 10, device=device)
                self.padding = torch.randn(1, 10, device=device)

            def forward(self, x, y):
                padded_weight = torch.cat((self.weight, self.padding), dim=0)
                return x + torch.nn.functional.linear(y, padded_weight)

        example_inputs = (
            torch.randn(10, 10, device=self.device),
            torch.randn(10, 10, device=self.device),
        )

        with config.patch({"freezing": True}):
            self.check_model(Model(self.device), example_inputs)

    @unittest.skipIf(
        IS_FBCODE,
        "Not yet runnable in fbcode when the model.so is newly generated while older PyTorch is used",
    )
    def test_conv_freezing(self):
        dtypes = [torch.bfloat16, torch.float] if SM80OrLater else [torch.float]
        for dtype, groups in itertools.product(dtypes, [1, 2]):
            iC = 2
            oC = 3

            class Model(torch.nn.Module):
                def __init__(self, device):
                    super().__init__()
                    self.weight = torch.randn(oC * groups, iC, 3, 3, device=device).to(
                        dtype
                    )

                def forward(self, y):
                    return torch.nn.functional.conv2d(y, self.weight, groups=groups)

            example_inputs = (
                torch.randn(2, iC * groups, 10, 10, device=self.device).to(dtype),
            )

            with config.patch({"freezing": True}):
                self.check_model(Model(self.device), example_inputs)

    @unittest.skipIf(
        IS_FBCODE,
        "Not yet runnable in fbcode when the model.so is newly generated while older PyTorch is used",
    )
    def test_deconv_freezing(self):
        dtypes = [torch.float]
        if torch._C._has_mkldnn and torch.ops.mkldnn._is_mkldnn_bf16_supported():
            dtypes.append(torch.bfloat16)
        for dtype, groups in itertools.product(dtypes, [2, 1]):
            iC = 4
            oC = 2

            class Model(torch.nn.Module):
                def __init__(self, device):
                    super().__init__()
                    self.weight = torch.randn(iC, oC * groups, 2, 2, device=device).to(
                        dtype
                    )

                def forward(self, y):
                    return torch.nn.functional.conv_transpose2d(
                        y, self.weight, groups=groups
                    )

            example_inputs = (torch.randn(1, iC, 3, 3, device=self.device).to(dtype),)
            with config.patch({"freezing": True}):
                self.check_model(Model(self.device), example_inputs)

    @unittest.skipIf(
        IS_FBCODE,
        "Not yet runnable in fbcode when the model.so is newly generated while older PyTorch is used",
    )
    def test_linear_freezing(self):
        dtypes = [torch.bfloat16, torch.float] if SM80OrLater else [torch.float]
        for dtype in dtypes:

            class LinearModel(torch.nn.Module):
                def __init__(self, device):
                    super().__init__()
                    self.weight = torch.randn(10, 10, device=device).to(dtype)
                    self.bias = torch.randn(10, device=device).to(dtype)

                def forward(self, y):
                    return torch.nn.functional.linear(y, self.weight, self.bias)

            example_inputs = (torch.randn(10, 10, device=self.device).to(dtype),)

            with config.patch({"freezing": True}):
                self.check_model(LinearModel(self.device), example_inputs)

    @torch._inductor.config.patch(
        pre_grad_fusion_options={
            "normalization_pass": {},
            "remove_split_with_size_one_pass": {},
            "merge_getitem_cat_pass": {},
            "merge_stack_tahn_unbind_pass": {},
            "merge_splits_pass": {},
            "mutate_cat_pass": {},
            "split_cat_pass": {},
            "unbind_stack_pass": {},
        },
        post_grad_fusion_options={},
    )
    def test_simple_split(self):
        class Model(torch.nn.Module):
            def __init__(self) -> None:
                super().__init__()

            def forward(self, x):
                return torch.cat(tensors=torch.split(x, 4, dim=1), dim=-2)

        example_inputs = (torch.randn(2, 8, device=self.device),)
        counters.clear()
        self.check_model(Model(), example_inputs)
        self.assertEqual(counters["inductor"]["scmerge_split_removed"], 1)
        self.assertEqual(counters["inductor"]["scmerge_cat_removed"], 1)
        self.assertEqual(counters["inductor"]["scmerge_split_sections_removed"], 1)

    def test_amp_fallback_random(self):
        def fn(x, w):
            return torch.functional.F.linear(x, w)

        example_inputs = (
            torch.randn(10, 10, device=self.device),
            torch.randn(10, 10, device=self.device),
        )
        with config.patch({"fallback_random": True}):
            with torch.amp.autocast(device_type=self.device):
                self.check_model(fn, example_inputs)

    def test_missing_output(self):
        class Model(torch.nn.Module):
            def __init__(self) -> None:
                super().__init__()

            def forward(self, x, y):
                a = torch.sin(x)
                b = torch.mm(a, y)
                c = torch.cos(b)
                return c

        example_inputs = (
            torch.randn(10, 10, device=self.device),
            torch.randn(10, 10, device=self.device),
        )
        self.check_model(Model(), example_inputs)

    def test_output_misaligned(self):
        class Model(torch.nn.Module):
            def __init__(self) -> None:
                super().__init__()

            def forward(self, x, y):
                x_unsqueeze = torch.unsqueeze(x, dim=0)
                y_unsqueeze = torch.unsqueeze(y, dim=0)
                cat = torch.cat([x_unsqueeze, y_unsqueeze], dim=0)
                x_getitem = cat[0]
                y_getitem = cat[1]
                x_sigmoid = torch.sigmoid(x_getitem)
                return x_sigmoid, y_getitem

        example_inputs = (
            torch.randn(10, 10, device=self.device),
            torch.randn(10, 10, device=self.device),
        )
        self.check_model(Model(), example_inputs)

    @skip("Test was marked as expected failure, but does not fail always anymore.")
    def test_dynamic_smem_above_default_limit(self):
        class Model(torch.nn.Module):
            def forward(self, x, y):
                return x @ y

        model = Model().to(self.device)
        # on A100, the generated Triton kernel for this MM
        # requires 55296 bytes of dynamic SMEM which is above
        # the A100's default dynamic SMEM limit of 49152 bytes.
        example_inputs = (
            torch.randn(10285, 96, device=self.device),
            torch.randn(96, 1, device=self.device),
        )
        self.check_model(
            model,
            example_inputs,
            options={
                "max_autotune": True,
                "max_autotune_gemm_backends": "TRITON",
            },
        )

    @unittest.skipIf(IS_FBCODE, "Not yet runnable in fbcode")
    def test_seq(self):
        layernorm = torch.nn.LayerNorm(10)
        net = torch.nn.Sequential(
            layernorm,
            torch.nn.ReLU(),
            layernorm,
            torch.nn.ReLU(),
        )

        example_inputs = (torch.randn(10, device=self.device),)
        self.check_model(net.eval(), example_inputs)

    def test_addmm(self):
        class Model(torch.nn.Module):
            def __init__(self, n, k, device):
                super().__init__()
                self.weight = torch.randn(n, k, device=device)
                self.bias = torch.randn(n, device=device)

            def forward(self, a):
                return torch.nn.functional.linear(a, self.weight, self.bias)

        M = 8
        N = 6
        K = 16
        model = Model(N, K, self.device)
        batch = 2
        a = torch.randn(batch, M, K, device=self.device)
        example_inputs = (a,)
        self.check_model(model, example_inputs)

    def test_aliased_buffer_reuse(self):
        class Model(torch.nn.Module):
            def __init__(self) -> None:
                super().__init__()

            def forward(self, x, y):
                x = 2 * x
                y = 2 * y
                c = torch.cat([x, y], dim=-1)
                d = 1 + c
                m = torch.mm(d, d)
                return m[:, :2] + x

        example_inputs = (
            torch.randn(4, 2, device=self.device),
            torch.randn(4, 2, device=self.device),
        )
        self.check_model(Model(), example_inputs)

    def test_buffer_reuse(self):
        class Model(torch.nn.Module):
            def __init__(self) -> None:
                super().__init__()

            def forward(self, x, y):
                a = torch.sin(x)
                b = torch.cos(y)
                c = torch.mm(a, b)
                d = torch.relu(c)
                e = torch.sigmoid(d)
                f = torch.mm(x, y)
                g = e + f
                return g

        example_inputs = (
            torch.randn(4, 4, device=self.device),
            torch.randn(4, 4, device=self.device),
        )
        self.check_model(Model(), example_inputs)

    def test_duplicated_params(self):
        class Model(torch.nn.Module):
            def __init__(self) -> None:
                super().__init__()
                self.p = torch.nn.Parameter(torch.rand(6))
                self.q = self.p

            def forward(self, x):
                return self.p * x + self.q

        example_inputs = (torch.rand(6, device=self.device),)
        self.check_model(Model(), example_inputs)

    @unittest.skip("Skip this test, only for local test. SIGABRT is produced.")
    def test_inf(self):
        class Model(torch.nn.Module):
            def __init__(self) -> None:
                super().__init__()
                self.linear = torch.nn.Linear(10, 10)

            def forward(self, x, y):
                return x + self.linear(y)

        x = torch.randn(10, 10, device=self.device)
        x[0][0] = float("Inf")
        example_inputs = (
            x,
            torch.randn(10, 10, device=self.device),
        )
        self.check_model(
            Model().to(self.device),
            example_inputs,
            options={"debug_check_inf_and_nan": True},
        )

    @unittest.skip("Skip this test, only for local test. SIGABRT is produced.")
    def test_nan(self):
        class Model(torch.nn.Module):
            def __init__(self) -> None:
                super().__init__()
                self.linear = torch.nn.Linear(10, 10)

            def forward(self, x, y):
                return x + self.linear(y)

        x = torch.randn(10, 10, device=self.device)
        x[0][0] = float("nan")
        example_inputs = (
            x,
            torch.randn(10, 10, device=self.device),
        )
        self.check_model(
            Model().to(self.device),
            example_inputs,
            options={"debug_check_inf_and_nan": True},
        )

    def test_assert_async(self):
        if self.device != GPU_TYPE:
            raise unittest.SkipTest("requires GPU_TYPE")

        class Model(torch.nn.Module):
            def __init__(self) -> None:
                super().__init__()

            def forward(self, x):
                u0 = x.item()
                torch._check(u0 > 3)
                return torch.ones(u0)[0]

        x = torch.tensor(23, device=self.device)
        example_inputs = (x,)
        self.check_model(Model(), example_inputs)

    def test_simple_dynamic(self):
        class Model(torch.nn.Module):
            def __init__(self) -> None:
                super().__init__()

            def forward(self, x, y):
                add_0 = x + y
                return torch.nn.functional.relu(input=add_0, inplace=False)

        x = torch.randn(128, 2048, device=self.device)
        y = torch.randn(128, 2048, device=self.device)
        dim0_x = Dim("dim0_x", min=1, max=2048)
        dynamic_shapes = {"x": {0: dim0_x}, "y": {0: dim0_x}}
        example_inputs = (x, y)
        self.check_model(Model(), example_inputs, dynamic_shapes=dynamic_shapes)

    @unittest.skipIf(
        not torch.cuda.is_available() or torch.cuda.get_device_capability() < (9, 0),
        "FP8 is only supported on H100+",
    )
    @skipIfRocm  # _scaled_mm_out_cuda  is not compiled for ROCm platform
    @skipIfXpu
    def test_fp8(self):
        # cuda only
        if self.device != "cuda":
            return

        class Model(torch.nn.Module):
            def __init__(self, dtype):
                super().__init__()
                self.out_dtype = dtype

            def forward(self, x, weight, bias, scale_a, scale_b):
                weight = weight.to(torch.float8_e4m3fn)
                output = torch._scaled_mm(
                    x,
                    weight,
                    bias=input_bias,
                    out_dtype=self.out_dtype,
                    scale_a=scale_a,
                    scale_b=scale_b,
                )
                return output

        dtype = torch.float16

        a_scale = torch.Tensor([1.0]).to(device=GPU_TYPE)
        b_scale = torch.Tensor([1.0]).to(device=GPU_TYPE)
        input_bias = torch.rand(32, device=GPU_TYPE, dtype=dtype)
        weight_shape = (32, 16)
        weight = torch.rand(*weight_shape, device=GPU_TYPE, dtype=dtype).T
        a_inverse_scale = 1 / a_scale
        b_inverse_scale = 1 / b_scale

        x_shape = (16, 16)
        x = torch.rand(*x_shape, device=GPU_TYPE, dtype=dtype).to(torch.float8_e4m3fn)
        dim0_x = Dim("dim0_x", min=1, max=2048)
        dynamic_shapes = ({0: dim0_x}, None, None, None, None)
        self.check_model(
            Model(dtype),
            (x, weight, input_bias, a_inverse_scale, b_inverse_scale),
            dynamic_shapes=dynamic_shapes,
        )

    @unittest.skipIf(
        not torch.cuda.is_available() or torch.cuda.get_device_capability() < (9, 0),
        "FP8 is only supported on H100+",
    )
    @skipIfRocm  # _scaled_mm_out_cuda  is not compiled for ROCm platform
    @skipIfXpu
    def test_fp8_view_of_param(self):
        # cuda only
        if self.device != GPU_TYPE:
            return

        class Model(torch.nn.Module):
            def __init__(self, dtype, weight):
                super().__init__()
                self.out_dtype = dtype
                self.weight = weight

            def forward(self, x, bias, scale_a, scale_b):
                # test: do the view inside of the graph,
                # AOTI needs to materialize this view before passing
                # it into the scaled_mm extern kernel
                weight = self.weight.T
                output = torch._scaled_mm(
                    x,
                    weight,
                    bias=input_bias,
                    out_dtype=self.out_dtype,
                    scale_a=scale_a,
                    scale_b=scale_b,
                )
                return output

        dtype = torch.float16

        a_scale = torch.Tensor([1.0]).to(device=self.device)
        b_scale = torch.Tensor([1.0]).to(device=self.device)
        input_bias = torch.rand(32, device=self.device, dtype=dtype)
        weight_shape = (32, 16)
        weight = torch.rand(*weight_shape, device=self.device, dtype=dtype).to(
            torch.float8_e4m3fn
        )
        a_inverse_scale = 1 / a_scale
        b_inverse_scale = 1 / b_scale

        x_shape = (16, 16)
        x = torch.rand(*x_shape, device=self.device, dtype=dtype).to(
            torch.float8_e4m3fn
        )
        dim0_x = Dim("dim0_x", min=1, max=2048)
        dynamic_shapes = ({0: dim0_x}, None, None, None)
        self.check_model(
            Model(dtype, weight),
            (x, input_bias, a_inverse_scale, b_inverse_scale),
            dynamic_shapes=dynamic_shapes,
        )

    def test_poi_multiple_dynamic(self):
        class Model(torch.nn.Module):
            def __init__(self) -> None:
                super().__init__()

            def forward(self, x, y):
                add_0 = x + y
                return torch.nn.functional.relu(input=add_0, inplace=False)

        x = torch.randn(128, 2048, device=self.device)
        y = torch.randn(128, 2048, device=self.device)
        dim0_x = Dim("dim0_x", min=1, max=2048)
        dynamic_shapes = {"x": {0: dim0_x}, "y": {0: dim0_x}}
        list_example_inputs = [(x, y)]
        list_example_inputs.append(
            (
                torch.randn(64, 2048, device=self.device),
                torch.randn(64, 2048, device=self.device),
            ),
        )
        list_example_inputs.append(
            (
                torch.randn(211, 2048, device=self.device),
                torch.randn(211, 2048, device=self.device),
            ),
        )
        self.check_model_with_multiple_inputs(
            Model(), list_example_inputs, dynamic_shapes=dynamic_shapes
        )

    def test_addmm_multiple_dynamic(self):
        class Model(torch.nn.Module):
            def __init__(self, n, k, device):
                super().__init__()
                self.weight = torch.randn(n, k, device=device)
                self.bias = torch.randn(n, device=device)

            def forward(self, a):
                return torch.nn.functional.linear(a, self.weight, self.bias)

        M = 8
        N = 6
        K = 16
        model = Model(N, K, self.device)
        batch = 2
        a = torch.randn(batch, M, K, device=self.device)
        dim0_a = Dim("dim0_a", min=1, max=2048)
        dynamic_shapes = {"a": {0: dim0_a}}
        list_example_inputs = [(a,)]
        batch = 2048
        list_example_inputs.append(
            (torch.randn(batch, M, K, device=self.device),),
        )
        batch = 128
        list_example_inputs.append(
            (torch.randn(batch, M, K, device=self.device),),
        )
        self.check_model_with_multiple_inputs(
            model,
            list_example_inputs,
            dynamic_shapes=dynamic_shapes,
            options={
                "max_autotune": True,
                "max_autotune_gemm_backends": "TRITON",
            },
        )

    def test_bmm_multiple_dynamic(self):
        class Model(torch.nn.Module):
            def __init__(self) -> None:
                super().__init__()

            def forward(self, a, b):
                return torch.bmm(a, b)

        M = 8
        N = 6
        K = 16
        model = Model()
        batch = 1024
        a = torch.randn(batch, M, K, device=self.device)
        b = torch.randn(batch, K, N, device=self.device)
        dim0_a = Dim("dim0_a", min=1, max=2048)
        dynamic_shapes = {"a": {0: dim0_a}, "b": {0: dim0_a}}
        list_example_inputs = [(a, b)]
        batch = 2048
        list_example_inputs.append(
            (
                torch.randn(batch, M, K, device=self.device),
                torch.randn(batch, K, N, device=self.device),
            ),
        )
        batch = 128
        list_example_inputs.append(
            (
                torch.randn(batch, M, K, device=self.device),
                torch.randn(batch, K, N, device=self.device),
            ),
        )
        self.check_model_with_multiple_inputs(
            model,
            list_example_inputs,
            options={
                "max_autotune": True,
                "max_autotune_gemm_backends": "TRITON",
            },
            dynamic_shapes=dynamic_shapes,
        )

    def test_foreach_multiple_dynamic(self):
        class Model(torch.nn.Module):
            def __init__(self) -> None:
                super().__init__()

            def forward(self, x, y):
                x_unsqueeze = torch.unsqueeze(x, dim=0)
                y_unsqueeze = torch.unsqueeze(y, dim=0)
                cat = torch.cat([x_unsqueeze, y_unsqueeze], dim=0)
                return cat

        model = Model()
        x = torch.randn(128, 2048, device=self.device)
        y = torch.randn(128, 2048, device=self.device)
        dim0_x = Dim("dim0_x", min=1, max=2048)
        dynamic_shapes = {"x": {0: dim0_x}, "y": {0: dim0_x}}
        list_example_inputs = [(x, y)]
        list_example_inputs.append(
            (
                torch.randn(64, 2048, device=self.device),
                torch.randn(64, 2048, device=self.device),
            ),
        )
        list_example_inputs.append(
            (
                torch.randn(211, 2048, device=self.device),
                torch.randn(211, 2048, device=self.device),
            ),
        )
        self.check_model_with_multiple_inputs(
            model,
            list_example_inputs,
            dynamic_shapes=dynamic_shapes,
        )

    # scaled_dot_product_flash_attention
    @unittest.skipIf(IS_FBCODE, "Not yet runnable in fbcode")
    @unittest.skipIf(not SM80OrLater, "bfloat16 only supported in sm80+")
    def test_sdpa(self):
        class Model(torch.nn.Module):
            def __init__(self) -> None:
                super().__init__()

            def forward(self, q, k, v):
                return torch.nn.functional.scaled_dot_product_attention(q, k, v)[0]

        example_inputs = (
            torch.randn(1, 48, 64, 64, dtype=torch.bfloat16, device=self.device),
            torch.randn(1, 48, 64, 64, dtype=torch.bfloat16, device=self.device),
            torch.randn(1, 48, 64, 64, dtype=torch.bfloat16, device=self.device),
        )
        self.check_model(Model(), example_inputs)

    @unittest.skipIf(IS_FBCODE, "Not yet runnable in fbcode")
    @unittest.skipIf(not SM80OrLater, "bfloat16 only supported in sm80+")
    def test_sdpa_2(self):
        class Model(torch.nn.Module):
            def __init__(self) -> None:
                super().__init__()

            def forward(self, q, k, v, x):
                t = torch.nn.functional.scaled_dot_product_attention(
                    q, k, v, is_causal=True
                )[0]
                return x + t

        example_inputs = (
            torch.randn(1, 48, 64, 64, dtype=torch.bfloat16, device=self.device),
            torch.randn(1, 48, 64, 64, dtype=torch.bfloat16, device=self.device),
            torch.randn(1, 48, 64, 64, dtype=torch.bfloat16, device=self.device),
            torch.randn(1, 48, 64, 64, dtype=torch.bfloat16, device=self.device),
        )
        self.check_model(Model(), example_inputs)

    @skipIfNoFBGEMM
    def test_quantized_linear(self):
        class Model(torch.nn.Module):
            def __init__(self, device):
                super().__init__()
                self.weight = torch.randn(10, 10, device=device)
                self.bias = torch.randn(10, device=device)

            def forward(self, x):
                return torch.ops.quantized.linear_dynamic_fp16_unpacked_weight(
                    x, self.weight, self.bias
                )

        example_inputs = (torch.randn(10, 10, device=self.device),)
        with config.patch({"aot_inductor.use_runtime_constant_folding": True}):
            self.check_model(Model(self.device), example_inputs)

    @skipIfNoFBGEMM
    def test_quanatized_int8_linear(self):
        class Model(torch.nn.Module):
            def __init__(self, device):
                super().__init__()
                self.weight = torch.randn(10, 10, device=device)
                self.bias = torch.randn(10, device=device)
                self.input_scale = torch.tensor(0.1)
                self.input_zero_point = torch.tensor(0)
                self.weight_scale = torch.tensor(0.1)
                self.weight_zero_point = torch.tensor(0)
                self.output_scale = torch.tensor(0.1)
                self.output_zero_point = torch.tensor(0)
                self.out_channel = 10

            def forward(self, x):
                return torch.ops._quantized.wrapped_quantized_linear(
                    x,
                    self.input_scale,
                    self.input_zero_point,
                    self.weight,
                    self.weight_scale,
                    self.weight_zero_point,
                    self.bias,
                    self.output_scale,
                    self.output_zero_point,
                    self.out_channel,
                )

        example_inputs = (torch.randn(10, 10, device=self.device),)
        with config.patch({"aot_inductor.use_runtime_constant_folding": True}):
            self.check_model(Model(self.device), example_inputs)

    def test_zero_grid_with_unbacked_symbols(self):
        class Repro(torch.nn.Module):
            def __init__(self) -> None:
                super().__init__()

            def forward(self, x, y):
                nz = torch.nonzero(x)
                b = torch.ones_like(nz, dtype=torch.float16)
                c = torch.zeros_like(nz, dtype=torch.float16)
                d = (b + c) @ y
                return d.sum()

        example_inputs = (
            torch.tensor([1, 1, 1], device=self.device),
            torch.randn((1, 32), dtype=torch.float16, device=self.device),
        )
        self.check_model(Repro(), example_inputs)

    @config.patch({"triton.autotune_at_compile_time": None})
    def test_stride_with_unbacked_expr(self):
        class Repro(torch.nn.Module):
            def forward(self, x, y):
                u0 = x.item()
                torch._check(u0 >= 1)
                s0 = y.size(0)
                expr = u0 * s0
                sevens = torch.empty_strided(
                    size=(10, expr, 32), stride=(expr * 32, 32, 1), device=x.device
                ).fill_(7)
                return sevens * 3

        example_inputs = (
            torch.scalar_tensor(2, dtype=torch.int, device=self.device),
            torch.ones(8, device=self.device),
        )
        self.check_model(Repro(), example_inputs)

    @skipIfXpu(msg="_scaled_dot_product_flash_attention is not supported on XPU yet")
    def test_fallback_kernel_with_symexpr_output(self):
        if self.device != GPU_TYPE:
            raise unittest.SkipTest("requires GPU")

        class Module(torch.nn.Module):
            def forward(self, q, k, v):
                q = q.reshape(
                    q.shape[0],
                    2,
                    q.shape[2] * q.shape[3],
                    q.shape[1] // 2,
                )
                k = k.reshape(
                    k.shape[0],
                    2,
                    k.shape[2] * k.shape[3],
                    k.shape[1] // 2,
                )
                v = v.reshape(
                    v.shape[0],
                    2,
                    v.shape[2] * v.shape[3],
                    v.shape[1] // 2,
                )

                res = torch.ops.aten._scaled_dot_product_flash_attention.default(
                    q,
                    k,
                    v,
                )
                return res[0]

        m = Module().to(device=self.device)
        tensor_shape = (4, 32, 4, 4)
        inputs = (
            torch.randn(tensor_shape, dtype=torch.float16, device=self.device),
            torch.randn(tensor_shape, dtype=torch.float16, device=self.device),
            torch.randn(tensor_shape, dtype=torch.float16, device=self.device),
        )

        dynamic_shapes = {
            "q": {2: Dim.DYNAMIC, 3: Dim.DYNAMIC},
            "k": {2: Dim.DYNAMIC, 3: Dim.DYNAMIC},
            "v": {2: Dim.DYNAMIC, 3: Dim.DYNAMIC},
        }
        ep = torch.export.export(m, inputs, dynamic_shapes=dynamic_shapes, strict=False)
        path = torch._inductor.aot_compile(ep.module(), inputs)
        aot_model = torch._export.aot_load(path, device=self.device)
        torch.testing.assert_close(m(*inputs), aot_model(*inputs))

    def test_large_grid(self):
        if self.device != GPU_TYPE:
            raise unittest.SkipTest("requires GPU")

        class Model(torch.nn.Module):
            def __init__(self) -> None:
                super().__init__()

            def forward(self, primals_5):
                view = torch.ops.aten.reshape.default(primals_5, [-1, 2, 4])
                primals_5 = None
                permute = torch.ops.aten.permute.default(view, [0, 2, 1])
                clone = torch.ops.aten.clone.default(
                    permute, memory_format=torch.contiguous_format
                )
                return clone

        # let y_grid = 65537
        s0 = 16777472
        s1 = 8
        example_inputs = (torch.rand(s0, s1, device=self.device),)
        self.check_model(Model(), example_inputs)

    def test_cond_simple(self):
        inputs = (
            torch.randn((10, 20), device=self.device),
            torch.randn((10, 20), device=self.device),
        )
        dim0_ab = Dim("s0", min=2, max=1024)
        dynamic_shapes = {
            "p": {},
            "a": {0: dim0_ab, 1: None},
            "b": {0: dim0_ab, 1: None},
        }
        self.check_model_with_multiple_inputs(
            CondModels.Simple(),
            prepend_predicates(inputs),
            dynamic_shapes=dynamic_shapes,
        )

    def test_cond_nested(self):
        inputs = (
            torch.randn((10, 20), device=self.device),
            torch.randn((10, 20), device=self.device),
            torch.randn((10, 20), device=self.device),
        )
        dim0_abc = Dim("s0", min=2, max=1024)
        dynamic_shapes = {
            "p0": {},
            "p1": {},
            "p2": {},
            "a": {0: dim0_abc, 1: None},
            "b": {0: dim0_abc, 1: None},
            "c": {0: dim0_abc, 1: None},
        }
        self.check_model_with_multiple_inputs(
            CondModels.Nested(),
            prepend_predicates(inputs, num_predicates=3),
            dynamic_shapes=dynamic_shapes,
        )

    def test_cond_with_parameters(self):
        inputs = (torch.randn((10, 20), device=self.device),)
        dim0_abc = Dim("s0", min=2, max=1024)
        dynamic_shapes = {
            "p": {},
            "a": {0: dim0_abc, 1: None},
        }
        self.check_model_with_multiple_inputs(
            CondModels.Parameters(self.device),
            prepend_predicates(inputs),
            dynamic_shapes=dynamic_shapes,
        )

    def test_cond_with_reinterpret_view_inputs_outputs(self):
        inputs = (
            torch.randn((10, 20), device=self.device),
            torch.randn((10, 20), device=self.device),
        )
        dim0_ab = Dim("s0", min=3, max=1024)
        dynamic_shapes = {
            "p": {},
            "a": {0: dim0_ab, 1: None},
            "b": {0: dim0_ab, 1: None},
        }
        self.check_model_with_multiple_inputs(
            CondModels.ReinterpretView(),
            prepend_predicates(inputs),
            dynamic_shapes=dynamic_shapes,
        )

    def test_cond_with_multiple_outputs(self):
        inputs = (
            torch.randn((10, 20), device=self.device),
            torch.randn((10, 20), device=self.device),
            torch.randn((30, 40), device=self.device),
        )
        dim0_ab = Dim("s0", min=2, max=1024)
        dim0_c = Dim("s1", min=2, max=1024)
        dynamic_shapes = {
            "p": {},
            "a": {0: dim0_ab, 1: None},
            "b": {0: dim0_ab, 1: None},
            "c": {0: dim0_c, 1: None},
        }
        self.check_model_with_multiple_inputs(
            CondModels.MultipleOutputs(),
            prepend_predicates(inputs),
            dynamic_shapes=dynamic_shapes,
        )

    def test_cond_with_outer_code_before_after(self):
        inputs = (
            torch.randn((10, 20), device=self.device),
            torch.randn((10, 20), device=self.device),
        )
        dim0_ab = Dim("s0", min=2, max=1024)
        dynamic_shapes = {
            "p": {},
            "a": {0: dim0_ab, 1: None},
            "b": {0: dim0_ab, 1: None},
        }
        self.check_model_with_multiple_inputs(
            CondModels.OuterCode(),
            prepend_predicates(inputs),
            dynamic_shapes=dynamic_shapes,
        )

    def test_cond_use_buffers_from_outer_scope(self):
        inputs = (
            torch.randn((10, 20), device=self.device),
            torch.randn((10, 20), device=self.device),
            torch.randn((10, 20), device=self.device),
        )
        dim0_abc = Dim("s0", min=2, max=1024)
        dynamic_shapes = {
            "p": {},
            "a": {0: dim0_abc, 1: None},
            "b": {0: dim0_abc, 1: None},
            "c": {0: dim0_abc, 1: None},
        }
        self.check_model_with_multiple_inputs(
            CondModels.OuterBuffers(),
            prepend_predicates(inputs),
            dynamic_shapes=dynamic_shapes,
        )

    @common_utils.parametrize("dynamic", [False, True])
    def test_cond_non_tensor_predicates(self, dynamic):
        inputs1 = (
            torch.randn((10, 20), device=self.device),
            torch.randn((15, 20), device=self.device),
        )
        inputs2 = (
            torch.randn((10, 20), device=self.device),
            torch.randn((5, 20), device=self.device),
        )
        inputs = (inputs1,)
        dynamic_shapes = None
        if dynamic:
            inputs = (inputs1, inputs2)
            dim0_a = Dim("s0", min=2, max=1024)
            dim0_b = Dim("s1", min=2, max=1024)
            dynamic_shapes = {
                "a": {0: dim0_a, 1: None},
                "b": {0: dim0_b, 1: None},
            }
        self.check_model_with_multiple_inputs(
            CondModels.WithNonTensorPredicate(),
            inputs,
            dynamic_shapes=dynamic_shapes,
        )

    def test_cond_symint_input(self):
        class M(torch.nn.Module):
            def forward(self, x, y, z):
                a = y.shape[0]
                b = z.shape[0]

                def true_fn(x):
                    return x + a

                def false_fn(x):
                    return x + b * z

                return torch.cond(x.shape[0] > 5, true_fn, false_fn, (x,))

        input1 = (
            torch.ones(3, 3, device=self.device),
            torch.ones(5, device=self.device),
            torch.ones(3, 3, device=self.device),
        )
        input2 = (
            torch.ones(10, 3, device=self.device),
            torch.ones(6, device=self.device),
            torch.ones(10, 3, device=self.device),
        )
        inputs = (input1, input2)
        dynamic_shapes = {"x": {0: Dim("d")}, "y": {0: Dim("d1")}, "z": {0: Dim("d")}}
        self.check_model_with_multiple_inputs(
            M(),
            inputs,
            dynamic_shapes=dynamic_shapes,
        )

    def test_while_loop_simple(self):
        inputs = (
            torch.randn((10, 20), device=self.device),
            torch.randn((10, 20), device=self.device),
        )
        dim0_ab = Dim("s0", min=2, max=1024)
        dynamic_shapes = {
            "ci": {},
            "a": {0: dim0_ab, 1: None},
            "b": {0: dim0_ab, 1: None},
        }
        self.check_model_with_multiple_inputs(
            WhileLoopModels.Simple(),
            prepend_counters(inputs),
            dynamic_shapes=dynamic_shapes,
        )

    def test_while_loop_nested(self):
        inputs = (
            torch.randn((10, 20), device=self.device),
            torch.randn((10, 20), device=self.device),
        )
        dim0_ab = Dim("s0", min=2, max=1024)
        dynamic_shapes = {
            "ci": {},
            "cj": {},
            "a": {0: dim0_ab, 1: None},
            "b": {0: dim0_ab, 1: None},
        }
        self.check_model_with_multiple_inputs(
            WhileLoopModels.Nested(),
            prepend_counters(inputs, num_counters=2),
            dynamic_shapes=dynamic_shapes,
        )

    def test_while_loop_with_outer_code(self):
        inputs = (
            torch.randn((10, 20), device=self.device),
            torch.randn((10, 20), device=self.device),
        )
        dim0_ab = Dim("s0", min=2, max=1024)
        dynamic_shapes = {
            "c": {},
            "a": {0: dim0_ab, 1: None},
            "b": {0: dim0_ab, 1: None},
        }
        self.check_model_with_multiple_inputs(
            WhileLoopModels.OuterCode(),
            prepend_counters(inputs),
            dynamic_shapes=dynamic_shapes,
        )

    def test_while_loop_with_parameters(self):
        inputs = (torch.randn((10, 20), device=self.device),)
        dim0_a = Dim("s0", min=2, max=1024)
        dynamic_shapes = {
            "c": {},
            "a": {0: dim0_a, 1: None},
        }
        self.check_model_with_multiple_inputs(
            WhileLoopModels.Parameters(self.device),
            prepend_counters(inputs),
            dynamic_shapes=dynamic_shapes,
        )

    def test_while_loop_with_outer_buffers(self):
        inputs = (
            torch.randn((10, 20), device=self.device),
            torch.randn((10, 20), device=self.device),
        )
        # dynamic shapes don't work now due to
        # https://github.com/pytorch/pytorch/issues/123596
        # dim0_ab = Dim("s0", min=2, max=1024)
        # dynamic_shapes = {
        #     "c": {},
        #     "a": {0: dim0_ab, 1: None},
        #     "b": {0: dim0_ab, 1: None},
        # }
        dynamic_shapes = None
        self.check_model_with_multiple_inputs(
            WhileLoopModels.OuterBuffers(),
            prepend_counters(inputs),
            dynamic_shapes=dynamic_shapes,
        )

    def test_while_loop_with_pytree_inputs(self):
        inputs = (
            torch.tensor(0, device=self.device),
            (
                [torch.randn(10, 20, device=self.device)],
                {
                    "x": torch.randn(10, 20, device=self.device),
                    "y": torch.randn(10, 20, device=self.device),
                },
            ),
        )
        self.check_model_with_multiple_inputs(
            WhileLoopModels.PytreeCarry(),
            [inputs],
            dynamic_shapes=None,
        )

    @config.patch({"is_predispatch": True})
    def test_constant(self):
        class M(torch.nn.Module):
            def __init__(self, device):
                super().__init__()
                self.device = device

            def forward(self, x):
                t = torch.tensor(x.size(-1), device=self.device, dtype=torch.float)
                t = torch.sqrt(t * 3)
                return x * t

        self.check_model(M(self.device), (torch.randn(5, 5, device=self.device),))

    @unittest.skipIf(IS_MACOS, "no CUDA on Mac")
    def test_zero_grid_with_backed_symbols(self):
        if self.device != GPU_TYPE:
            raise unittest.SkipTest("requires GPU")

        class Repro(torch.nn.Module):
            def __init__(self) -> None:
                super().__init__()

            def forward(self, x, b):
                return x + b

        example_inputs = (
            torch.randn((3, 2), device=self.device),
            torch.randn((1, 2), device=self.device),
        )
        dynamic_shapes = {
            "x": {0: Dim("dx"), 1: Dim.STATIC},
            "b": None,
        }

        # Compile & run model where dynamic dim size > 0.
        so_path: str = AOTIRunnerUtil.compile(
            Repro(),
            example_inputs,
            dynamic_shapes=dynamic_shapes,
        )
        aot_inductor_module = AOTIRunnerUtil.load(self.device, so_path)
        aot_inductor_module(*example_inputs)

        # Re-run where dynamic dim size is 0.
        example_inputs = (
            torch.randn((0, 2), device=self.device),
            torch.randn((1, 2), device=self.device),
        )
        actual = aot_inductor_module(*example_inputs)
        expected = Repro()(*example_inputs)
        torch.testing.assert_close(actual, expected)

    def test_repeat_interleave(self):
        class Repro(torch.nn.Module):
            def __init__(self) -> None:
                super().__init__()

            def forward(self, x):
                return torch.ops.aten.repeat_interleave.Tensor(x, output_size=12)

        example_inputs = (torch.ones((1,), dtype=torch.int32, device=self.device) * 12,)
        self.check_model(Repro(), example_inputs)

    def test_dynamic_cat(self):
        class Model(torch.nn.Module):
            def __init__(self) -> None:
                super().__init__()

            def forward(self, a, b):
                return torch.cat([a, b], dim=0)

        a = torch.randn(2, 4, device=self.device)
        b = torch.randn(3, 4, device=self.device)
        dim0_a = Dim("dim0_a", min=1, max=10)
        dim0_b = Dim("dim0_b", min=1, max=20)
        dynamic_shapes = {"a": {0: dim0_a}, "b": {0: dim0_b}}
        example_inputs = (a, b)
        self.check_model(Model(), example_inputs, dynamic_shapes=dynamic_shapes)

    def test_buffer_mutation_1(self):
        class Model(torch.nn.Module):
            def __init__(self, device):
                super().__init__()
                self.foo = torch.nn.Buffer(torch.randn(4, 4, device=device))

            def forward(self, x):
                self.foo.add_(1)
                return self.foo + x

        example_inputs = (torch.rand(4, 4, device=self.device),)
        self.check_model(Model(self.device), example_inputs)

    def test_non_tensor_input(self):
        class Model(torch.nn.Module):
            def forward(self, a, b, alpha=1.0):
                return torch.add(a, b, alpha=alpha)

        a = torch.randn(10, device=self.device)
        b = torch.randn(10, device=self.device)

        for simdlen in [0, None]:
            with torch._inductor.config.patch({"cpp.simdlen": simdlen}):
                so_path = torch._export.aot_compile(
                    torch.ops.aten.add,
                    args=(a, b),
                    kwargs={"alpha": 2.0},
                )
                kernel_runner = AOTIRunnerUtil.load_runner(self.device, so_path)
                res = kernel_runner.run([a, b])
                self.assertTrue(isinstance(res, list))
                self.assertTrue(len(res) == 1)
                self.assertEqual(Model()(a, b, alpha=2.0), res[0])

    def test_buffer_mutation_2(self):
        class Model(torch.nn.Module):
            def __init__(self, device):
                super().__init__()
                self.foo = torch.nn.Buffer(torch.arange(10, device=device))
                self.bar = torch.nn.Buffer(torch.arange(10, device=device))

            def forward(self, x):
                self.bar.mul_(2)
                self.foo[5] = self.bar[0]
                return x + self.bar, x * self.foo

        example_inputs = (torch.randn(10, device=self.device),)
        self.check_model(Model(self.device), example_inputs)

    def test_buffer_mutation_3(self):
        class KVCache(torch.nn.Module):
            def __init__(
                self,
                max_batch_size,
                max_seq_length,
                n_heads,
                head_dim,
                dtype=torch.float,
            ):
                super().__init__()
                cache_shape = (max_batch_size, n_heads, max_seq_length, head_dim)
                self.k_cache = torch.nn.Buffer(torch.zeros(cache_shape, dtype=dtype))
                self.v_cache = torch.nn.Buffer(torch.zeros(cache_shape, dtype=dtype))

            def update(self, input_pos, k_val, v_val):
                # input_pos: [S], k_val: [B, H, S, D]
                k_out = self.k_cache
                v_out = self.v_cache
                k_out[:, :, input_pos] = k_val
                v_out[:, :, input_pos] = v_val

                return k_out, v_out

        class Model(torch.nn.Module):
            def __init__(self, device):
                super().__init__()
                self.kv_cache = KVCache(1, 256, 6, 48)

            def forward(self, inp_pos, k, v):
                self.kv_cache.update(inp_pos, k, v)
                return self.kv_cache.k_cache + 1, self.kv_cache.v_cache / 2

        example_inputs = (
            torch.tensor([0], device=self.device),
            torch.randn(1, 6, 1, 48, device=self.device),
            torch.randn(1, 6, 1, 48, device=self.device),
        )
        model = Model(self.device)
        self.check_model(model, example_inputs)
        self.code_check_count(model, example_inputs, "empty_strided", 2)

    def test_buffer_mutation_4(self):
        if self.device != GPU_TYPE:
            raise unittest.SkipTest("requires GPU")

        class Model(torch.nn.Module):
            def __init__(self) -> None:
                super().__init__()
                self.register_buffer(
                    "_tensor_constant0",
                    torch.randint(1, size=[38], dtype=torch.int64, device="cpu"),
                )

            def forward(self, x):
                return x + self._tensor_constant0.to(
                    torch.device(type=GPU_TYPE, index=0)
                )

        example_inputs = (
            torch.randint(1, size=[38], dtype=torch.int64, device=GPU_TYPE),
        )
        torch._export.aot_compile(Model(), example_inputs)

    @skipCUDAIf(True, "Test for x86 backend")
    @skipIfXpu
    def test_buffer_mutation_and_force_mmap_weights(self):
        class Model(nn.Module):
            def __init__(self):
                super().__init__()
                self.linear1 = torch.nn.Linear(16, 15)
                self.linear2 = torch.nn.Linear(15, 14)

            def forward(self, x):
                x = self.linear1(x)
                out = self.linear2(x)
                return out

        example_inputs = (torch.randn(32, 16),)
        model = Model().eval()
        with config.patch(
            {"freezing": True, "aot_inductor.force_mmap_weights": True}
        ), torch.no_grad():
            exported_model = export_for_training(model, example_inputs).module()
            quantizer = X86InductorQuantizer()
            quantizer.set_global(
                xiq.get_default_x86_inductor_quantization_config(reduce_range=True)
            )
            prepared_model = prepare_pt2e(exported_model, quantizer)
            prepared_model(*example_inputs)
            converted_model = convert_pt2e(prepared_model)
            torch.ao.quantization.move_exported_model_to_eval(converted_model)

            self.check_model(converted_model, example_inputs)

    @requires_multigpu()
    def test_replicate_on_devices(self):
        if self.device != GPU_TYPE:
            raise unittest.SkipTest("requires GPU")

        class Model(torch.nn.Module):
            def __init__(self, w1, w2):
                super().__init__()
                self.w1 = w1
                self.w2 = w2

            def forward(self, x, y):
                a = x * self.w1
                b = y * self.w2
                return a + b

        w1 = torch.randn(10, 10)
        w2 = torch.randn(10, 10)
        inputs = (torch.randn(10, 10), torch.randn(10, 10))
        result_cpu = Model(w1, w2)(*inputs)

        # Compile model with AOTInductor
        device_interface = get_interface_for_device(GPU_TYPE)
        with device_interface.device(0):
            so_path = AOTIRunnerUtil.compile(
                model=Model(
                    w1.to(torch.device(GPU_TYPE, 0)), w2.to(torch.device(GPU_TYPE, 0))
                ),
                example_inputs=tuple(t.to(torch.device(GPU_TYPE, 0)) for t in inputs),
            )

        # Run model on gpu:N
        for i in range(device_interface.device_count()):
            with device_interface.device(i):
                example_inputs = tuple(t.to(torch.device(GPU_TYPE, i)) for t in inputs)
                optimized = AOTIRunnerUtil.load(GPU_TYPE, so_path)
                result_gpu = optimized(*example_inputs)
            self.assertTrue(same(result_cpu, result_gpu.cpu()))

    @requires_multigpu()
    def test_on_gpu_device1(self):
        if self.device != GPU_TYPE:
            raise unittest.SkipTest("requires GPU")

        device_interface = get_interface_for_device(GPU_TYPE)
        try:
            device_interface.get_device_properties(1)
        except AssertionError:
            raise unittest.SkipTest("GPU device 1 is not available") from None

        class Model(torch.nn.Module):
            def __init__(self):
                super().__init__()
                self.fc1 = torch.nn.Linear(10, 16)
                self.relu = torch.nn.ReLU()
                self.fc2 = torch.nn.Linear(16, 1)
                self.sigmoid = torch.nn.Sigmoid()

            def forward(self, x):
                x = self.fc1(x)
                x = self.relu(x)
                x = self.fc2(x)
                x = self.sigmoid(x)
                return x

        device = f"{GPU_TYPE}:1"
        model = Model().to(device)
        example_inputs = (torch.randn(8, 10, device=device),)
        expected = model(*example_inputs)

        so_path = AOTIRunnerUtil.compile(model, example_inputs)
        optimized = AOTIRunnerUtil.load(device, so_path)
        actual = optimized(*example_inputs)
        torch.testing.assert_close(actual, expected)

    def test_pytree_inputs(self):
        class M(torch.nn.Module):
            def __init__(self) -> None:
                super().__init__()

            def forward(self, x: Dict[str, torch.Tensor]):
                device = next(iter(x.values())).device
                add_ = torch.zeros(5, device=device)
                mul_ = torch.ones(5, device=device)
                for v in x.values():
                    add_ += v
                    mul_ *= v

                return [add_, mul_]

        self.check_model(
            M(),
            (
                {
                    "x": torch.ones(5, device=self.device),
                    "y": torch.ones(5, device=self.device),
                },
            ),
        )

    @requires_multigpu()
    def test_non_default_gpu_device(self):
        if self.device != GPU_TYPE:
            raise unittest.SkipTest("requires GPU")

        class Model(torch.nn.Module):
            def __init__(self, weight):
                super().__init__()
                self.weight = weight

            def forward(self, x, y):
                return x + torch.nn.functional.linear(y, self.weight)

        weight = torch.randn(10, 10)
        inputs = (torch.randn(10, 10), torch.randn(10, 10))
        result_cpu = Model(weight)(*inputs)

        device_interface = get_interface_for_device(GPU_TYPE)
        with device_interface.device(0), torch.no_grad():
            result_gpu_0 = AOTIRunnerUtil.run(
                GPU_TYPE,
                Model(weight.to(torch.device(GPU_TYPE, 0))),
                tuple(t.to(torch.device(GPU_TYPE, 0)) for t in inputs),
            )

        with device_interface.device(1), torch.no_grad():
            result_gpu_1 = AOTIRunnerUtil.run(
                GPU_TYPE,
                Model(weight.to(torch.device(GPU_TYPE, 1))),
                tuple(t.to(torch.device(GPU_TYPE, 1)) for t in inputs),
            )

        self.assertTrue(same(result_cpu, result_gpu_0.cpu()))
        self.assertTrue(same(result_cpu, result_gpu_1.cpu()))

    def test_reuse_kernel(self):
        class Model(torch.nn.Module):
            def __init__(self) -> None:
                super().__init__()

            def forward(self, x, y):
                a = torch.sin(x)
                b = torch.mm(a, y)
                c = torch.sin(b)
                d = torch.mm(b, c)
                return d

        example_inputs = (
            torch.randn(87, 87, device=self.device),
            torch.randn(87, 87, device=self.device),
        )
        model = Model()
        self.check_model(
            model, example_inputs, atol=1e-4, rtol=1e-4
        )  # 1e-4 is the tol value used in pytorch/torch/_dynamo/utils.py

        if self.device == GPU_TYPE:
            self.code_check_count(
                model, example_inputs, "triton_poi_fused_sin_0 = loadKernel(", 1
            )

    def test_reuse_kernel_dynamic(self):
        class Model(torch.nn.Module):
            def __init__(self, device):
                super().__init__()
                self.cst = torch.randn(48, device=device, dtype=torch.float)
                self.weights = torch.randn(6, 48, 48, device=device, dtype=torch.float)
                self.cst_1 = torch.randn(48, device=device, dtype=torch.float)
                self.weights_1 = torch.randn(
                    6, 48, 48, device=device, dtype=torch.float
                )

            def forward(self, x, y, z):
                dim0 = x.size(1)
                add_0 = z + z
                expand_2 = add_0.expand(-1, -1, 48)
                # [s0, 6, 48]
                mul_3 = add_0 * expand_2
                # [6, s0, 48]
                permute_4 = torch.permute(mul_3, (1, 0, 2))
                # [6, s0, 48]
                bmm_5 = torch.bmm(permute_4, self.weights)
                add_6 = bmm_5 + self.cst
                reshape_7 = torch.reshape(add_6, [6, dim0 * 6, 8])
                # [6*s0, 6, 8]
                permute_8 = torch.permute(reshape_7, (1, 0, 2))
                mul_9 = permute_8 * 0.123
                reshape_10 = torch.reshape(y, [8, dim0 * 6, 4])
                # [6*s0, 8, 4]
                permute_11 = torch.permute(reshape_10, (1, 0, 2))
                bmm_12 = torch.bmm(mul_9, permute_11)

                add_0_1 = z + z
                expand_2_1 = add_0_1.expand(-1, -1, 48)
                # [s0, 6, 48]
                mul_3_1 = add_0_1 * expand_2_1
                # [6, s0, 48]
                permute_4_1 = torch.permute(mul_3_1, (1, 0, 2))
                # [6, s0, 48]
                bmm_5_1 = torch.bmm(permute_4_1, self.weights_1)
                add_6_1 = bmm_5_1 + self.cst_1
                reshape_7_1 = torch.reshape(add_6_1, [6, dim0 * 6, 8])
                # [6*s0, 6, 8]
                permute_8_1 = torch.permute(reshape_7_1, (1, 0, 2))
                mul_9_1 = permute_8_1 * 0.123
                reshape_10_1 = torch.reshape(y, [8, dim0 * 6, 4])
                # [6*s0, 8, 4]
                permute_11_1 = torch.permute(reshape_10_1, (1, 0, 2))
                bmm_12_1 = torch.bmm(mul_9_1, permute_11_1)
                return bmm_12 + bmm_12_1

        x = torch.randn(6, 2, 48, device=self.device, dtype=torch.float)
        y = torch.randn(48, 2, 4, device=self.device, dtype=torch.float)
        z = torch.randn(2, 6, 1, device=self.device, dtype=torch.float)
        dim0 = Dim("dim0", min=1, max=2048)
        dynamic_shapes = {
            "x": {1: dim0},
            "y": {1: dim0},
            "z": {0: dim0},
        }

        example_inputs = (x, y, z)
        m = Model(self.device).to(dtype=torch.float)
        self.check_model(m, example_inputs, dynamic_shapes=dynamic_shapes)

    def test_fake_tensor_device_validation(self):
        if self.device != GPU_TYPE:
            raise unittest.SkipTest("requires GPU")

        class Model(torch.nn.Module):
            def __init__(self) -> None:
                super().__init__()

            def forward(self, x, y):
                return x + y

        example_inputs = (torch.randn(10, 10), torch.randn(10, 10))

        # Export on CPU
        exported_program = export(Model(), example_inputs)

        # Compile exported model on GPU
        gm = exported_program.graph_module.to(self.device)
        with self.assertRaisesRegex(ValueError, "Device mismatch between fake input"):
            torch._inductor.aot_compile(
                gm, tuple(i.to(self.device) for i in example_inputs)
            )

    def test_fx_gm_return_tuple_validation(self):
        from torch.fx.experimental.proxy_tensor import make_fx

        class Model(torch.nn.Module):
            def __init__(self) -> None:
                super().__init__()

            def forward(self, x, y):
                return x + y

        example_inputs = (torch.randn(10, 10), torch.randn(10, 10))

        gm = make_fx(Model(), tracing_mode="symbolic")(*example_inputs)
        with self.assertRaisesRegex(
            AssertionError,
            r"Graph output must be a tuple\(\). This is so that we can avoid "
            "pytree processing of the outputs.",
        ):
            torch._inductor.aot_compile(gm, example_inputs)

    @unittest.mock.patch("torch._inductor.graph.supported_dtype_of_cpp_wrapper")
    def test_unsupported_input_dtype(self, supported_dtype_of_cpp_wrapper_mock):
        supported_dtype_of_cpp_wrapper_mock.return_value = False

        class Model(torch.nn.Module):
            def __init__(self) -> None:
                super().__init__()

            def forward(self, x, y):
                return x + y

        example_inputs = (
            torch.randn(10, 10).to(self.device),
            torch.randn(10, 10).to(self.device),
        )
        with self.assertRaisesRegex(
            CppWrapperCodegenError, "Unsupported input dtype torch.float32"
        ):
            torch._export.aot_compile(Model(), example_inputs)

        supported_dtype_of_cpp_wrapper_mock.assert_called_once_with(
            torch.float32, self.device
        )

    def test_consecutive_compiles(self):
        """Test that compilation behaves correctly with cache hits"""

        class TestModule(torch.nn.Module):
            def __init__(self) -> None:
                super().__init__()

            def forward(self, x):
                return x + 1

        mod = TestModule()
        inp = torch.rand(1)
        mod(inp)
        mod2 = torch.fx.symbolic_trace(mod, concrete_args=[inp])
        so = torch._export.aot_compile(mod2, (inp,))
        assert so is not None
        # compile the 2nd time with cache hit
        so = torch._export.aot_compile(mod2, (inp,))
        assert so is not None

    def test_normal_functional(self):
        class Model(torch.nn.Module):
            def __init__(self) -> None:
                super().__init__()

            def forward(self, x):
                return torch.ops.aten.normal_functional.default(x)

        self.check_model(Model(), (torch.empty(4, 1, 4, 4, device=self.device),))

    def test_empty_graph(self):
        class Model(torch.nn.Module):
            def __init__(self) -> None:
                super().__init__()

            def forward(self, x):
                return x

        example_inputs = (torch.randn(8, 4, 4, device=self.device),)
        self.check_model(Model(), example_inputs)

    @unittest.skipIf(IS_FBCODE, "Not runnable in fbcode")
    def test_dup_unbacked_sym_decl(self):
        class Model(torch.nn.Module):
            def __init__(self) -> None:
                super().__init__()

            def forward(self, x):
                abs_1 = torch.ops.aten.abs.default(x)
                lt = torch.ops.aten.lt.Scalar(abs_1, 0.001)
                eq = torch.ops.aten.eq.Scalar(lt, 0)
                index_1 = torch.ops.aten.index.Tensor(x, [eq])
                sin = torch.ops.aten.sin.default(index_1)
                index_2 = torch.ops.aten.index.Tensor(x, [eq])
                div_3 = torch.ops.aten.div.Tensor(sin, index_2)
                return div_3

        example_inputs = (torch.randn(4, 4, 4, 4).to(self.device),)
        self.check_model(Model(), example_inputs)

    # This exercises _eliminate_unbacked path in ShapeEnv
    @unittest.skipIf(IS_FBCODE, "Not runnable in fbcode")
    def test_dup_unbacked_sym_decl_with_refinement(self):
        class Model(torch.nn.Module):
            def __init__(self) -> None:
                super().__init__()

            def forward(self, x):
                abs_1 = torch.ops.aten.abs.default(x)
                lt = torch.ops.aten.lt.Scalar(abs_1, 0.001)
                eq = torch.ops.aten.eq.Scalar(lt, 0)
                index_1 = torch.ops.aten.index.Tensor(x, [eq])
                torch._check(index_1.size(0) == 4**4)
                sin = torch.ops.aten.sin.default(index_1)
                index_2 = torch.ops.aten.index.Tensor(x, [eq])
                div_3 = torch.ops.aten.div.Tensor(sin, index_2)
                return div_3

        example_inputs = (torch.ones(4, 4, 4, 4).to(self.device),)
        self.check_model(Model(), example_inputs)

    def test_run_with_grad_enabled(self):
        class Model(torch.nn.Module):
            def forward(self, x, weight, bias):
                return torch.ops.aten.addmm(bias, weight, x)

        m = Model().to(device=self.device)
        x = torch.rand(8, 8, device=self.device, requires_grad=True)
        weight = torch.rand(8, 8, device=self.device, requires_grad=True)
        bias = torch.rand(8, device=self.device, requires_grad=True)
        example_inputs = (x, weight, bias)

        expected = m(*example_inputs)
        expected = pytree.tree_leaves(expected)

        # compiler under no_grad
        with torch.no_grad():
            so_path = AOTIRunnerUtil.compile(m, example_inputs)

        # run under grad enabled
        self.assertTrue(torch.is_grad_enabled())

        optimized = AOTIRunnerUtil.load(self.device, so_path)
        actual = optimized(*example_inputs)
        actual = pytree.tree_leaves(actual)

        self.assertTrue(same(actual, expected))

    def test_return_constant(self):
        class Model(torch.nn.Module):
            def __init__(self, device):
                super().__init__()
                self.cst = torch.randn(5, 5, device=device)

            def forward(self, x):
                a = self.cst.clone()
                return (x, a)

        x = torch.randn(5, device=self.device)
        self.check_model(Model(self.device), (x,))

    def test_return_view_constant(self):
        class Model(torch.nn.Module):
            def __init__(self, device):
                super().__init__()
                self.cst = torch.randn(5, 5, device=device)

            def forward(self, x):
                a = torch.transpose(self.cst, 0, 1)
                return (x, a)

        x = torch.randn(5, device=self.device)
        self.check_model(Model(self.device), (x,))

    def test_with_profiler(self):
        class Model(torch.nn.Module):
            def __init__(self) -> None:
                super().__init__()
                self.linear = torch.nn.Linear(10, 10)

            def forward(self, x, y):
                return x + self.linear(y)

        example_inputs = (
            torch.randn(10, 10, device=self.device),
            torch.randn(10, 10, device=self.device),
        )
        with config.patch({"profile_bandwidth": "1", "profile_bandwidth_regex": ""}):
            self.check_model(Model(), example_inputs)

    def test_with_no_triton_profiler(self):
        class Model(torch.nn.Module):
            def __init__(self) -> None:
                super().__init__()

            def forward(self, x):
                return torch.permute(x, (1, 0))

        example_inputs = (torch.randn(10, 10, device=self.device),)
        with config.patch({"profile_bandwidth": "1", "profile_bandwidth_regex": ""}):
            self.check_model(Model(), example_inputs)

    def test_repeat_output(self):
        class Model(torch.nn.Module):
            def __init__(self) -> None:
                super().__init__()

            def forward(self, x):
                y = torch.sin(x)
                return y, y

        example_inputs = (torch.randn(3, 10, device=self.device),)
        self.check_model(Model(), example_inputs)

    def test_view_outputs(self):
        class Model(torch.nn.Module):
            def forward(self, x):
                y = torch.sin(x)
                y_same_size = y.view(*y.shape)
                y_diff_size = y.view(1, *y.shape)
                return y, y_same_size, y_diff_size

        example_inputs = (torch.randn(3, 10, device=self.device),)
        self.check_model(Model(), example_inputs)

    @skip_if_no_torchvision
    def test_missing_cubin(self):
        from torchvision.models.resnet import Bottleneck, ResNet

        class Model(ResNet):
            def __init__(self) -> None:
                super().__init__(
                    block=Bottleneck,
                    layers=[3, 4, 6, 3],
                    replace_stride_with_dilation=[False, False, True],
                    norm_layer=None,
                )

            def forward(self, x):
                x = self.conv1(x)
                x = self.bn1(x)
                x = self.relu(x)
                f1 = x
                x = self.maxpool(x)
                x = self.layer1(x)
                f2 = x
                x = self.layer2(x)
                f3 = x
                x = self.layer3(x)
                x = self.layer4(x)
                f4 = x
                return [f1, f2, f3, f4]

        # Call eval() here so that batch_norm won't update the running stats
        # Use float64 to avoid numeric difference failure
        model = Model().to(device=self.device, dtype=torch.float64).eval()
        example_inputs = (
            torch.randn(4, 3, 64, 64, device=self.device, dtype=torch.float64),
        )
        self.check_model(model, example_inputs)

    @common_utils.parametrize("grid_type", [1, 2, 3])
    @common_utils.parametrize("num_dims", [1, 2])
    @common_utils.parametrize("dynamic", [False, True])
    @common_utils.parametrize("autotune", [False, True])
    def test_triton_kernel(self, grid_type, num_dims, dynamic, autotune):
        if self.device != GPU_TYPE:
            raise unittest.SkipTest("requires GPU")

        class Model(torch.nn.Module):
            def __init__(self) -> None:
                super().__init__()

            def forward(self, x, y):
                output = torch.zeros_like(x)
                if autotune and num_dims == 2:
                    x_elements = output.size()[0]
                    y_elements = output.size()[1]
                else:
                    n_elements = output.numel()

                # Select grid
                if autotune and num_dims == 2:
                    if grid_type == 1:
                        grid = (x_elements, y_elements)
                    elif grid_type == 2:
                        grid = lambda meta: (  # noqa: E731
                            triton.cdiv(x_elements, meta["BLOCK_SIZE_X"]),
                            triton.cdiv(y_elements, meta["BLOCK_SIZE_Y"]),
                        )
                    else:

                        def grid_fn(meta):
                            return (
                                triton.cdiv(x_elements, meta["BLOCK_SIZE_X"]),
                                triton.cdiv(y_elements, meta["BLOCK_SIZE_Y"]),
                            )

                        grid = grid_fn
                else:
                    if grid_type == 1:
                        grid = (n_elements,)
                    elif grid_type == 2:
                        grid = lambda meta: (  # noqa: E731
                            triton.cdiv(n_elements, meta["BLOCK_SIZE"]),
                        )
                    else:

                        def grid_fn(meta):
                            return (triton.cdiv(n_elements, meta["BLOCK_SIZE"]),)

                        grid = grid_fn

                # Select kernel
                if autotune:
                    if num_dims == 1:
                        add_kernel_autotuned[grid](x, y, output, n_elements)
                    else:
                        add_kernel_2d_autotuned[grid](
                            x, y, output, x_elements, y_elements
                        )
                else:
                    add_kernel[grid](x, y, output, n_elements, BLOCK_SIZE=16)
                return output

        dims = [10] * num_dims
        x = torch.randn(*dims, device=self.device)
        y = torch.randn(*dims, device=self.device)
        dynamic_shapes = []
        if dynamic:
            dim0_x = Dim("dim0_x", min=1, max=10)
            dim0_y = Dim("dim0_y", min=1, max=10)
            dynamic_shapes = {"x": {0: dim0_x}, "y": {0: dim0_y}}
        self.check_model(Model(), (x, y), dynamic_shapes=dynamic_shapes)

    def test_triton_kernel_dynamic_shape_with_div(self):
        if self.device != GPU_TYPE:
            raise unittest.SkipTest("requires GPU")

        @triton.jit
        def pass_kernel(x, num):
            pass

        class Model(torch.nn.Module):
            def __init__(self) -> None:
                super().__init__()

            def forward(self, x):
                num = x.numel() // 4

                grid = lambda meta: (triton.cdiv(num, 16),)  # noqa: E731
                pass_kernel[grid](x, num)
                return x

        x = torch.randn(10, device=self.device)
        dim0_x = Dim("dim0_x", min=1, max=10)
        dynamic_shapes = {"x": {0: dim0_x}}
        self.check_model(Model(), (x,), dynamic_shapes=dynamic_shapes)

    def test_triton_kernel_reinterpret_view(self):
        if self.device != GPU_TYPE:
            raise unittest.SkipTest("requires GPU")

        @triton.jit
        def pass_kernel(x, y):
            pass

        class Model(torch.nn.Module):
            def __init__(self) -> None:
                super().__init__()

            def forward(self, x):
                out = torch.zeros_like(x[:, 4:])
                # the slicing below creates two ReinterpretView
                # instances: with offset=3 and offset=4
                add_kernel[(10,)](
                    in_ptr0=x[:, 3:-1],
                    in_ptr1=x[:, 4:],
                    out_ptr=out,
                    n_elements=160,
                    BLOCK_SIZE=16,
                )
                return out

        example_inputs = (torch.randn(10, 20, device=self.device),)
        self.check_model(Model(), example_inputs)

    @common_utils.parametrize("dynamic", [False, True])
    def test_triton_kernel_tma_descriptor_1d(self, dynamic):
        if self.device != GPU_TYPE:
            raise unittest.SkipTest("requires GPU")
        if not has_triton_tma():
            raise unittest.SkipTest("requires Triton TMA")

        class Model(torch.nn.Module):
            def __init__(self) -> None:
                super().__init__()

            def forward(self, a, b):
                BLOCK_SIZE = 256
                out = torch.zeros_like(a)
                n_elements = out.numel()

                desc_a, desc_b, desc_out = (
                    triton.tools.experimental_descriptor.create_1d_tma_descriptor(
                        t.data_ptr(),
                        n_elements,
                        BLOCK_SIZE,
                        t.element_size(),
                    )
                    for t in (a, b, out)
                )

                grid = lambda meta: (  # noqa: E731
                    triton.cdiv(n_elements, meta["BLOCK_SIZE"]),
                )
                add_kernel_with_tma_1d[grid](
                    desc_a,
                    desc_b,
                    desc_out,
                    BLOCK_SIZE=BLOCK_SIZE,
                )

                return out

        a = torch.randn(301, device=self.device)
        b = torch.randn(301, device=self.device)
        example_inputs = (a, b)

        dynamic_shapes = None
        if dynamic:
            dim0_ab = Dim("s0", min=2, max=1024)
            dynamic_shapes = {
                "a": {0: dim0_ab, 1: None},
                "b": {0: dim0_ab, 1: None},
            }

        self.check_model(
            Model(),
            example_inputs=example_inputs,
            dynamic_shapes=dynamic_shapes,
        )

    @common_utils.parametrize("dynamic", [False, True])
    def test_triton_kernel_tma_descriptor_2d(self, dynamic):
        if self.device != GPU_TYPE:
            raise unittest.SkipTest("requires GPU")
        if not has_triton_tma():
            raise unittest.SkipTest("requires Triton TMA")

        class Model(torch.nn.Module):
            def __init__(self) -> None:
                super().__init__()

            def forward(self, a, b):
                BLOCK_SIZE_X = 16
                BLOCK_SIZE_Y = 32
                out = torch.zeros_like(a)
                x_size, y_size = out.size()

                desc_a, desc_b, desc_out = (
                    triton.tools.experimental_descriptor.create_2d_tma_descriptor(
                        t.data_ptr(),
                        x_size,
                        y_size,
                        BLOCK_SIZE_X,
                        BLOCK_SIZE_Y,
                        t.element_size(),
                    )
                    for t in (a, b, out)
                )

                grid = lambda meta: (  # noqa: E731
                    triton.cdiv(x_size, meta["BLOCK_SIZE_X"]),
                    triton.cdiv(y_size, meta["BLOCK_SIZE_Y"]),
                )
                add_kernel_with_tma_2d[grid](
                    desc_a,
                    desc_b,
                    desc_out,
                    BLOCK_SIZE_X=BLOCK_SIZE_X,
                    BLOCK_SIZE_Y=BLOCK_SIZE_Y,
                )

                return out

        a = torch.randn((25, 16), device=self.device)
        b = torch.randn((25, 16), device=self.device)
        example_inputs = (a, b)

        dynamic_shapes = None
        if dynamic:
            dim0_ab = Dim("s0", min=2, max=1024)
            dynamic_shapes = {
                "a": {0: dim0_ab, 1: None},
                "b": {0: dim0_ab, 1: None},
            }

        self.check_model(
            Model(),
            example_inputs=example_inputs,
            dynamic_shapes=dynamic_shapes,
        )

    def test_triton_kernel_sympy_expr_arg(self):
        if self.device != GPU_TYPE:
            raise unittest.SkipTest("requires GPU")

        class Model(torch.nn.Module):
            def forward(self, x, e):
                sympy_expr = max(1, e.item())
                out = torch.zeros_like(x)
                add_kernel[(1,)](
                    in_ptr0=x,
                    in_ptr1=x,
                    out_ptr=out,
                    n_elements=sympy_expr,
                    BLOCK_SIZE=1,
                )
                return out

        NUMEL = 64
        inputs = (
            torch.randn(NUMEL, device=self.device),
            torch.tensor(NUMEL, device=self.device),
        )
        self.check_model(Model(), inputs)

    def test_triton_kernel_sympy_fn_like_arg(self):
        # This test should hit sympy.expand("sqrt") which crashes with
        # AttributeError: 'function' object has no attribute 'expand'.
        if self.device != GPU_TYPE:
            raise unittest.SkipTest("requires GPU")

        class Model(torch.nn.Module):
            def forward(self, x):
                out = torch.zeros_like(x)
                add_kernel_with_optional_param[1,](
                    in_ptr0=x,
                    in_ptr1=x,
                    out_ptr=out,
                    n_elements=x.numel(),
                    BLOCK_SIZE=1,
                    ARGS_PASSED="sqrt",  # sqrt is a valid sympy fn
                )
                return out

        inputs = (torch.randn(4, device=self.device),)
        self.check_model(Model(), inputs)

    def test_triton_kernel_with_none_input(self):
        if self.device != GPU_TYPE:
            raise unittest.SkipTest("requires GPU")

        class Model(torch.nn.Module):
            def __init__(self) -> None:
                super().__init__()

            def forward(self, x, y):
                n_elements = x.size()[0]
                BLOCK_SIZE = 1024

                output_wo_y = torch.empty_like(x)
                output_with_y = torch.empty_like(x)

                add_kernel_with_optional_param[(1,)](
                    x,
                    None,
                    output_wo_y,
                    n_elements,
                    ARGS_PASSED="one",
                    BLOCK_SIZE=BLOCK_SIZE,
                )
                add_kernel_with_optional_param[(1,)](
                    x,
                    y,
                    output_with_y,
                    n_elements,
                    ARGS_PASSED="two",
                    BLOCK_SIZE=BLOCK_SIZE,
                )

                return 2.71 * output_wo_y + 3.14 * output_with_y

        example_inputs = (
            torch.randn(1023, device=self.device),
            torch.randn(1023, device=self.device),
        )

        self.check_model(Model(), example_inputs)

    def test_triton_kernel_equal_to_1_arg(self):
        if self.device != GPU_TYPE:
            raise unittest.SkipTest("requires GPU")

        class Model(torch.nn.Module):
            def forward(self, x, y):
                out = torch.empty_like(x)
                n_elements = x.numel()
                add_kernel[(n_elements,)](x, y, out, n_elements, BLOCK_SIZE=16)
                return out

        example_inputs = (
            torch.randn(1, device=self.device),
            torch.randn(1, device=self.device),
        )

        self.check_model(Model(), example_inputs)

    @common_utils.parametrize("dynamic", [False, True])
    def test_triton_kernel_equal_to_1_float_arg(self, dynamic):
        if self.device != GPU_TYPE:
            raise unittest.SkipTest("requires GPU")

        class Model(torch.nn.Module):
            def forward(self, x, y):
                out = torch.empty_like(x)
                n_elements = x.numel()
                scaling_factor = (n_elements**0) / 1.0
                add_kernel_with_scaling[(n_elements,)](
                    x,
                    y,
                    out,
                    n_elements,
                    scaling_factor,
                    BLOCK_SIZE=16,
                )
                return out

        dynamic_shapes = None
        if dynamic:
            dim0_xy = Dim("s0", min=2, max=1024)
            dynamic_shapes = {
                "x": {0: dim0_xy, 1: None},
                "y": {0: dim0_xy, 1: None},
            }
        example_inputs = (
            torch.randn(2, device=self.device),
            torch.randn(2, device=self.device),
        )
        self.check_model(
            Model(),
            example_inputs,
            dynamic_shapes=dynamic_shapes,
        )

    def test_triton_kernel_weird_param_order(self):
        if self.device != GPU_TYPE:
            raise unittest.SkipTest("requires GPU")

        class Model(torch.nn.Module):
            def __init__(self) -> None:
                super().__init__()

            def forward(self, x):
                out = torch.empty_like(x)
                add_kernel_autotuned_weird_param_order[16,](
                    in_ptr0=x,
                    in_ptr1=x,
                    n_elements=x.numel(),
                    out_ptr=out,
                )
                return out

        x = torch.randn(16, 16, device=self.device)
        self.check_model(Model(), (x,))

    def test_shifted_constraint_ranges(self):
        class Model(torch.nn.Module):
            def __init__(self) -> None:
                super().__init__()

            def forward(
                self,
                x: torch.Tensor,
                y: torch.Tensor,
            ):
                torch._check(y.size(0) == x.size(0) + 1)
                return x.sum(0) + y.sum(0)

        a = torch.randn((4, 5), device=self.device)
        b = torch.randn((5, 5), device=self.device)
        dim0_x = Dim("dim0_x", min=2, max=1024)
        dim0_y = dim0_x + 1
        dynamic_shapes = {"x": {0: dim0_x}, "y": {0: dim0_y}}
        self.check_model(
            Model(),
            (a, b),
            dynamic_shapes=dynamic_shapes,
        )

    def test_scatter_fallback(self):
        class Model(torch.nn.Module):
            def __init__(self) -> None:
                super().__init__()

            def forward(
                self,
                inp: torch.Tensor,
                index: torch.Tensor,
                src: torch.Tensor,
            ):
                return torch.scatter(inp, 1, index, src)

        inputs = (
            torch.ones((3, 5), device=self.device, dtype=torch.int64),
            torch.tensor([[0, 1, 2, 0]], device=self.device, dtype=torch.int64),
            torch.zeros((2, 5), device=self.device, dtype=torch.int64),
        )

        self.check_model(Model(), inputs)

    def test_scatter_reduce_fallback(self):
        class Model(torch.nn.Module):
            def __init__(self) -> None:
                super().__init__()

            def forward(
                self,
                inp: torch.Tensor,
                index: torch.Tensor,
                src: torch.Tensor,
            ):
                return torch.scatter_reduce(inp, 0, index, src, reduce="sum")

        inputs = (
            torch.tensor([1, 10, 100, 1000], device=self.device, dtype=torch.int64),
            torch.tensor([0, 1, 0, 1, 2, 1], device=self.device, dtype=torch.int64),
            torch.tensor([1, 2, 3, 4, 5, 6], device=self.device, dtype=torch.int64),
        )

        self.check_model(Model(), inputs)

    def test_index_put_fallback(self):
        # index_put falls back in the deterministic mode
        with DeterministicGuard(True):

            class Model(torch.nn.Module):
                def __init__(self) -> None:
                    super().__init__()

                def forward(
                    self,
                    self_tensor: torch.Tensor,
                    indices: Tuple[torch.Tensor],
                    values: torch.Tensor,
                ):
                    return torch.index_put(
                        self_tensor, indices, values, accumulate=True
                    )

            inputs = (
                torch.ones(4, device=self.device, dtype=torch.int64),
                (torch.tensor([1, 1, 2, 2], device=self.device, dtype=torch.bool),),
                torch.ones(4, device=self.device, dtype=torch.int64),
            )

            self.check_model(Model(), inputs)

    def test_repeated_user_defined_triton_kernel(self):
        if self.device != GPU_TYPE:
            raise unittest.SkipTest("requires GPU")

        class Model(torch.nn.Module):
            def __init__(self) -> None:
                super().__init__()

            def forward(self, x):
                for _ in range(3):
                    mul2_inplace_kernel[4,](x, n_elements=4, BLOCK_SIZE=16)
                return x

        inputs = (torch.randn(4, 4, device=self.device),)
        self.check_model(Model(), inputs)

    def test_convolution(self):
        class Model(torch.nn.Module):
            def __init__(self) -> None:
                super().__init__()

            def forward(self, x, w, b):
                return torch.ops.aten.convolution(x, w, b, [4], [0], [1], True, [0], 1)

        example_inputs = (
            torch.randn([2, 32, 90], device=self.device),
            torch.randn([32, 16, 8], device=self.device),
            torch.randn([16], device=self.device),
        )
        with config.patch(
            {
                "max_autotune": True,
                "max_autotune_gemm_backends": "Triton",
            }
        ):
            self.check_model(Model(), example_inputs)

    def test_zero_size_weight(self):
        class Model(torch.nn.Module):
            def __init__(self, channel, r=8):
                super().__init__()
                self.pool = torch.nn.AdaptiveAvgPool2d(1)
                self.net = torch.nn.Sequential(
                    torch.nn.Linear(channel, channel // r, bias=False),
                    torch.nn.ReLU(inplace=True),
                    torch.nn.Linear(channel // r, channel, bias=False),
                    torch.nn.Sigmoid(),
                )

            def forward(self, inp):
                b, c, _, _ = inp.shape
                x = self.pool(inp).view(b, c)
                x = self.net(x).view(b, c, 1, 1)
                x = inp * x
                return x

        inputs = (torch.rand(4, 4, 4, 4, device=self.device),)
        self.check_model(Model(4), inputs)

    def test_zero_size_buffer(self):
        class Model(torch.nn.Module):
            def __init__(self, device):
                super().__init__()
                self.foo = torch.nn.Buffer(torch.zeros((0, 0), device=device))

            def forward(self, x):
                return x + 1, self.foo

        example_inputs = (torch.rand(4, 4, device=self.device),)
        self.check_model(Model(self.device), example_inputs)

    def test_no_args(self):
        class Model(torch.nn.Module):
            def __init__(self, m, n):
                super().__init__()
                self.weight = torch.nn.Parameter(
                    torch.randn(m, n),
                )
                self.alpha = torch.nn.Parameter(torch.randn(m, n))

            def forward(self):
                return self.weight * self.alpha

        self.check_model(Model(6, 4), ())

    def test_dynamic_scalar(self):
        class Model(torch.nn.Module):
            def __init__(self) -> None:
                super().__init__()
                self.criterion_ce = torch.nn.CrossEntropyLoss(reduction="none")

            def forward(self, inputs, targets, split_index=None):
                statistics = {}
                total_loss = self.criterion_ce(inputs, targets).sum()
                statistics["dl"] = total_loss.item()
                return total_loss, statistics

        inputs = (
            torch.rand(4, 4, 4, 4, device=self.device),
            torch.rand(4, 4, 4, 4, device=self.device),
        )
        self.check_model(Model(), inputs)

    def test_symint_item(self):
        class Model(torch.nn.Module):
            def forward(self, tensor):
                return tensor.item()

        inputs = (torch.tensor([1], dtype=torch.int, device=self.device),)
        self.check_model(Model(), inputs)

    def test_symbool_item(self):
        class Model(torch.nn.Module):
            def forward(self, tensor):
                return tensor.item()

        inputs = (torch.tensor([0], dtype=torch.bool, device=self.device),)
        self.check_model(Model(), inputs)

    def test_symfloat_item(self):
        class Model(torch.nn.Module):
            def forward(self, tensor):
                return tensor.item()

        inputs = (torch.tensor([3.14], dtype=torch.float, device=self.device),)
        self.check_model(Model(), inputs)

    def test_constant_original_fqn_and_dtype(self):
        class FooBarModule(torch.nn.Module):
            def __init__(self) -> None:
                super().__init__()
                self.register_parameter("0", torch.nn.Parameter(torch.randn(3, 4)))
                self.test_buf = torch.nn.Buffer(torch.randn(3, 4))
                self.register_parameter(
                    "test_param", torch.nn.Parameter(torch.randn(3, 4))
                )

            def forward(self, x):
                return ((x + self.test_buf) * getattr(self, "0")) / self.test_param

        class TestModule(torch.nn.Module):
            def __init__(self) -> None:
                super().__init__()
                self.foo_bar = FooBarModule()
                self.register_parameter(
                    "test_param", torch.nn.Parameter(torch.randn(3, 4))
                )
                self.test_buf = torch.nn.Buffer(torch.randn(3, 4))

            def forward(self, x):
                return (self.foo_bar(x) + self.test_param) * self.test_buf

        with torch.no_grad():
            so_path = AOTIRunnerUtil.compile(
                model=TestModule().to(device=self.device),
                example_inputs=(torch.rand(3, 4, device=self.device),),
            )

        runner = AOTIRunnerUtil.load_runner(self.device, so_path)

        expected_original_fqns = {
            "L__self___test_param": "test_param",
            "L__self___test_buf": "test_buf",
            "getattr_L__self___foo_bar___0__": "foo_bar.0",
            "L__self___foo_bar_test_param": "foo_bar.test_param",
            "L__self___foo_bar_test_buf": "foo_bar.test_buf",
        }
        self.assertEqual(
            expected_original_fqns, runner.get_constant_names_to_original_fqns()
        )

        expected_dtypes = {
            "L__self___test_param": 6,
            "L__self___test_buf": 6,
            "getattr_L__self___foo_bar___0__": 6,
            "L__self___foo_bar_test_param": 6,
            "L__self___foo_bar_test_buf": 6,
        }
        self.assertEqual(expected_dtypes, runner.get_constant_names_to_dtypes())

    def test_masked_select_dynamic(self):
        class M(torch.nn.Module):
            def __init__(self) -> None:
                super().__init__()

            def forward(self, x: torch.Tensor) -> torch.Tensor:
                mask = x.ge(0.5)
                return torch.masked_select(x, mask)

        example_args = (torch.randn(3, 4, 5, device=self.device),)
        dim0_x_max, dim1_x_max = 100, 7
        dynamic_shapes = {
            "x": {
                0: Dim("dim0_x", max=dim0_x_max),
                1: Dim("dim1_x_max", max=dim1_x_max),
            }
        }
        m = M()
        self.check_model(m, example_args, dynamic_shapes=dynamic_shapes)

    def test_fqn(self):
        class NestedChild(torch.nn.Module):
            def __init__(self) -> None:
                super().__init__()
                self.nestedchild3buffer = torch.nn.Buffer(torch.ones(2, 3) * 3)

            def forward(self, x):
                return x / self.nestedchild3buffer

        class Child1(torch.nn.Module):
            def __init__(self) -> None:
                super().__init__()
                self.nested = NestedChild()
                self.register_parameter(
                    "child1param", torch.nn.Parameter(torch.ones(2, 3))
                )

            def forward(self, x):
                x = self.nested(x)
                return x + self.child1param

        class Child2(torch.nn.Module):
            def __init__(self) -> None:
                super().__init__()
                self.child2buffer = torch.nn.Buffer(torch.ones(2, 3) * 2)

            def forward(self, x):
                return x - self.child2buffer

        class MyModule(torch.nn.Module):
            def __init__(self) -> None:
                super().__init__()
                self.foo = Child1()
                self.bar = Child2()
                self.register_parameter(
                    "rootparam", torch.nn.Parameter(torch.ones(2, 3) * 4)
                )

            def forward(self, x):
                x = x * self.rootparam
                x = self.foo(x)
                x = self.bar(x)
                return x

        self.check_model(MyModule(), (torch.randn(2, 3, device=self.device),))

    def test_model_modified_weights(self):
        class Model(torch.nn.Module):
            def __init__(self, n, k, device):
                super().__init__()
                self.weight = torch.randn(n, k, device=device)
                self.bias = torch.randn(n, device=device)

            def forward(self, a):
                return torch.nn.functional.linear(a, self.weight, self.bias)

        M = 16
        N = 10
        K = 128
        example_inputs = (torch.randn(2, M, K, device=self.device),)
        model = Model(N, K, self.device)
        self.check_model(model, example_inputs)
        # Update model weights, after this AOTInductor should re-generate model.so
        # if weights are stored in the model.so
        model.weight += 1
        self.check_model(model, example_inputs)

    def test_triton_kernel_extern_kernel_arg(self):
        if self.device != GPU_TYPE:
            raise unittest.SkipTest("requires GPU")

        class Model(torch.nn.Module):
            def forward(self, x, y):
                out = torch.zeros_like(x)
                # torch.mm is ExternKernelOut
                add_kernel[(4,)](x, torch.mm(x, y), out, 4, 16)
                return out

        example_inputs = (
            torch.randn(4, 4, device=GPU_TYPE),
            torch.randn(4, 4, device=GPU_TYPE),
        )

        self.check_model(Model(), example_inputs)

    def test_triton_kernel_multi_output_arg(self):
        if self.device != GPU_TYPE:
            raise unittest.SkipTest("requires GPU")

        class Model(torch.nn.Module):
            def forward(self, x, y):
                out = torch.zeros_like(x)
                # torch.sort creates fallback kernel and hence MultiOutput
                add_kernel[(4,)](x, torch.sort(y).values, out, 4, 16)
                return out

        example_inputs = (
            torch.randn(4, 4, device=GPU_TYPE),
            torch.randn(4, 4, device=GPU_TYPE),
        )

        self.check_model(Model(), example_inputs)

    # @skipIfXpu(msg="torch.xpu.memory_allocated not supported yet")
    def test_triton_kernel_reinterpret_view_mem_leak(self):
        # Check for memory leak when using user-defined Triton Kernel + AOTI.
        if self.device != GPU_TYPE:
            raise unittest.SkipTest("requires GPU")

        class Model(torch.nn.Module):
            def __init__(self) -> None:
                super().__init__()

            def forward(self, x, y):
                out = torch.zeros_like(x)
                yy = y * y
                # reshape creates a ReinterpretView
                add_kernel[(4,)](x, yy.reshape_as(x), out, 4, 16)
                return out

        example_inputs = (
            torch.randn(4, 4, device=GPU_TYPE),
            torch.randn(1, 16, device=GPU_TYPE),
        )

        so_path: str = AOTIRunnerUtil.compile(
            Model(),
            example_inputs,
        )
        aot_inductor_module = AOTIRunnerUtil.load(GPU_TYPE, so_path)

        # Don't assign outputs to a variable b/c it will allocate GPU memory.
        device_interface = get_interface_for_device(GPU_TYPE)
        device: int = device_interface.current_device()
        mem_before = device_interface.memory_allocated(device)
        aot_inductor_module(*example_inputs)
        aot_inductor_module(*example_inputs)
        mem_after = device_interface.memory_allocated(device)
        self.assertEqual(mem_before, mem_after)

        actual = aot_inductor_module(*example_inputs)
        expected = Model()(*example_inputs)
        torch.testing.assert_close(actual, expected)

    @torch._dynamo.config.patch(capture_scalar_outputs=True)
    @common_utils.parametrize("dynamic", [False, True])
    @common_utils.parametrize("autotuning", [False, True])
    def test_triton_kernel_unbacked_symint_in_grid(self, dynamic, autotuning):
        if self.device != GPU_TYPE:
            raise unittest.SkipTest("requires GPU")

        class Model(torch.nn.Module):
            def forward(self, x, y, n_elements_tensor):
                output = torch.zeros_like(x)
                n_elements_symint = n_elements_tensor.item()
                n_elements = x.numel()

                def grid(meta):
                    return (triton.cdiv(n_elements_symint, meta["BLOCK_SIZE"]),)

                if autotuning:
                    add_kernel_autotuned[grid](
                        x,
                        y,
                        output,
                        n_elements,
                    )
                else:
                    add_kernel[grid](
                        x,
                        y,
                        output,
                        n_elements,
                        BLOCK_SIZE=16,
                    )

                return output

        example_inputs = (
            torch.randn(123, device=GPU_TYPE),
            torch.randn(123, device=GPU_TYPE),
            torch.tensor(123),
        )

        dynamic_shapes = None
        if dynamic:
            dim0 = Dim("s0", min=2, max=1024)
            dynamic_shapes = {
                "x": {0: dim0},
                "y": {0: dim0},
                "n_elements_tensor": {},
            }

        self.check_model(
            Model(),
            example_inputs,
            dynamic_shapes=dynamic_shapes,
        )

    def test_scaled_dot_product_efficient_attention(self):
        if self.device != GPU_TYPE:
            raise unittest.SkipTest("requires GPU")

        class Model(torch.nn.Module):
            def forward(self, q, k, v, attn_bias):
                return torch.ops.aten._scaled_dot_product_efficient_attention(
                    q, k, v, attn_bias, False
                )[0]

        example_inputs = (
            torch.randn(4, 4, 36, 36, device=GPU_TYPE),
            torch.randn(4, 4, 36, 36, device=GPU_TYPE),
            torch.randn(4, 4, 36, 36, device=GPU_TYPE),
            torch.randn(4, 4, 36, 36, device=GPU_TYPE),
        )
        self.check_model(Model(), example_inputs)

    def test_index_put_with_none_index(self):
        # index_put falls back in the deterministic mode
        with DeterministicGuard(True):

            class Model(torch.nn.Module):
                def forward(self, x, i1, i2, y):
                    return torch.ops.aten.index_put(
                        x,
                        (None, None, i1, i2.transpose(0, 1)),
                        y,
                        accumulate=True,
                    )

            example_inputs = (
                torch.rand(8, 192, 30, 30, device=self.device),
                torch.zeros(3, 14, 1, 1, dtype=torch.int64, device=self.device),
                torch.ones(14, 3, dtype=torch.int64, device=self.device),
                torch.randn(8, 192, 3, 14, 3, 14, device=self.device),
            )
            self.check_model(Model(), example_inputs)

    def test_runtime_checks(self):
        class Model(torch.nn.Module):
            def __init__(self) -> None:
                super().__init__()

            if SM80OrLater:

                def forward(self, x0, x1, x2, x3, x4, x5, x6, x7, x8, x9):
                    return (x0, x1, x2, x3, x4, x5, x6, x7, x8, x9)

            else:

                def forward(self, x0, x1, x2, x4, x5, x6, x7, x8, x9):
                    return (x0, x1, x2, x4, x5, x6, x7, x8, x9)

        inputs = []
        dtypes = [
            torch.float16,
            torch.float32,
            torch.float64,
            torch.bool,
            torch.int8,
            torch.int16,
            torch.int32,
            torch.int64,
            torch.uint8,
        ]
        if SM80OrLater:
            dtypes.append(torch.bfloat16)
        for dtype in dtypes:
            inputs.append(torch.ones(4, 8, 10, dtype=dtype, device=self.device))

        dim0 = Dim("s0", min=2, max=1024)
        dim1 = Dim("s1", min=2, max=512)
        dim2 = Dim("s2", min=2, max=128)
        dynamic_shapes = {
            "x0": {0: dim0},
            "x1": {0: dim0},
            "x2": {0: dim0},
            "x4": {1: dim1},
            "x5": {1: dim1},
            "x6": {},
            "x7": {2: dim2},
            "x8": {2: dim2},
            "x9": {2: dim2},
        }
        if SM80OrLater:
            dynamic_shapes["x3"] = {1: dim1}

        m = Model()
        inputs = tuple(inputs)
        with torch.no_grad(), config.patch(
            {
                "aot_inductor.debug_compile": True,
            }
        ):
            so_path = AOTIRunnerUtil.compile(m, inputs, dynamic_shapes=dynamic_shapes)
        with open(os.path.splitext(so_path)[0] + ".cpp") as cpp:
            src_code = cpp.read()
            FileCheck().check_count(
                "unmatched dtype",
                10 if SM80OrLater else 9,
                exactly=True,
            ).run(src_code)
            FileCheck().check_count(
                "unmatched dim value at",
                21
                if SM80OrLater
                else 19,  # we have 9 dynamic dims for which we generate different checks
                exactly=True,
            ).run(src_code)
            FileCheck().check_count(
                "dim value is too",
                18
                if SM80OrLater
                else 16,  # we have 9 dynamic dims for which we generate two checks
                exactly=True,
            ).run(src_code)
            FileCheck().check_count(
                "unmatched stride value at",
                21
                if SM80OrLater
                else 19,  # we have 9 symbolic strides for which we don't generate checks
                exactly=True,
            ).run(src_code)
        optimized = AOTIRunnerUtil.load(self.device, so_path)
        actual = optimized(*inputs)
        expected = m(*inputs)
        torch.testing.assert_close(actual, expected)

    @unittest.skipIf(TEST_WITH_ROCM, "FP8 is not supported on ROCM")
    @unittest.skipIf(not SM90OrLater, "FP8 is only supported on H100+")
    def test_runtime_checks_fp8(self):
        # cuda only
        if self.device != "cuda":
            return

        class Model(torch.nn.Module):
            def __init__(self) -> None:
                super().__init__()

            def forward(self, x0, x1):
                t = x0.to(torch.float) + x1.to(torch.float)
                return t

        inputs = []
        for dtype in (
            torch.float8_e4m3fn,
            torch.float8_e5m2,
            # FP8 funz are for AMD
            # see https://github.com/pytorch/pytorch/issues/126734
            # torch.float8_e4m3fnuz,
            # torch.float8_e5m2fnuz,
        ):
            inputs.append(torch.ones(8, 8, 8, dtype=dtype, device=self.device))
        dim0 = Dim("s0", min=2, max=1024)
        dynamic_shapes = {
            "x0": {0: dim0},
            "x1": {0: dim0},
        }
        with torch.no_grad(), config.patch(
            {
                "aot_inductor.debug_compile": True,
            }
        ):
            self.check_model(
                Model(),
                tuple(inputs),
                dynamic_shapes=dynamic_shapes,
            )

    def test_runtime_checks_complex(self):
        class Model(torch.nn.Module):
            def __init__(self) -> None:
                super().__init__()

            def forward(self, x0, x1, x2):
                return (x0, x1, x2)

        inputs = []
        x0 = torch.tensor([1, -1], dtype=torch.complex32, device=self.device)
        x1 = torch.tensor(
            [1 + 1j, -1 + 1j, -2 + 2j, 3 - 3j, 0, 1j, 1, -1],
            dtype=torch.complex64,
            device=self.device,
        )
        x2 = torch.tensor(128, dtype=torch.complex128, device=self.device)
        inputs.append(x0)
        inputs.append(x1)
        inputs.append(x2)
        dim0 = Dim("s0", min=2, max=1024)
        dynamic_shapes = {
            "x0": {0: dim0},
            "x1": {},
            "x2": {},
        }
        with torch.no_grad(), config.patch(
            {
                "aot_inductor.debug_compile": True,
            }
        ):
            self.check_model(
                Model(),
                tuple(inputs),
                dynamic_shapes=dynamic_shapes,
            )

    @unittest.skipIf(IS_FBCODE, "Not yet runnable in fbcode")
    def test_runtime_checks_dtype_failed(self):
        class Model(torch.nn.Module):
            def __init__(self) -> None:
                super().__init__()

            def forward(self, x):
                y = x.type(torch.float)
                return y

        x = torch.randn(1, 4, dtype=torch.float16, device=self.device)
        model = Model()
        with torch.no_grad(), config.patch(
            {
                "aot_inductor.debug_compile": True,
            }
        ):
            so_path: str = AOTIRunnerUtil.compile(
                model,
                (x,),
            )
        aot_inductor_module = AOTIRunnerUtil.load(self.device, so_path)
        x_casted = x.float()
        with self.assertRaisesRegex(Exception, ""):
            aot_inductor_module(x_casted)

    def test_non_contiguous_output_alias(self):
        # Test return x, x.contiguous() where x is non-contiguous.
        class Model(torch.nn.Module):
            def forward(self, x):
                squared = x * x
                transposed = squared.t()  # non-contiguous
                contig = transposed.contiguous()
                return transposed, contig

        x = torch.randn(3, 4, dtype=torch.float16, device=self.device)
        model = Model()
        with torch.no_grad():
            result = AOTIRunnerUtil.run(
                self.device,
                model,
                (x,),
            )
        actual = model(x)
        self.assertTrue(same(result, actual))

        # contiguous() should create a new tensor
        self.assertTrue(result[0].data_ptr() != result[1].data_ptr())

    def test_multiple_output_alias(self):
        # Test when mutliple outputs alias the same tensor
        class Model(torch.nn.Module):
            def forward(self, x):
                squared = x * x
                contig = squared.contiguous()  # alias
                reshaped = squared.reshape(squared.shape)  # alias
                cubed = squared * x
                return squared, contig, reshaped, cubed

        x = torch.randn(3, 4, dtype=torch.float32, device=self.device)
        model = Model()

        with torch.no_grad():
            result = AOTIRunnerUtil.run(
                self.device,
                model,
                (x,),
            )
        actual = model(x)
        self.assertTrue(same(result, actual))

        # squared, contig and reshaped alias the same tensor.
        self.assertTrue(result[0].data_ptr() == result[1].data_ptr())
        self.assertTrue(result[0].data_ptr() == result[2].data_ptr())
        # cubed shouldn't be an alias.
        self.assertTrue(result[0].data_ptr() != result[3].data_ptr())

    def test_runtime_checks_shape_failed(self):
        class Model(torch.nn.Module):
            def __init__(self) -> None:
                super().__init__()

            def forward(self, x):
                return x

        x = torch.randn(4, 4, 4, dtype=torch.float16, device=self.device)
        y0 = torch.randn(8, 4, 4, dtype=torch.float16, device=self.device)
        y1 = torch.randn(4, 8, 4, dtype=torch.float16, device=self.device)
        y2 = rand_strided(
            (4, 4, 4), (16, 1, 4), dtype=torch.float16, device=self.device
        )
        # batch size is outside of the range
        y3 = torch.randn(2048, 3, 4, dtype=torch.float16, device=self.device)
        y4 = torch.randn(2048, 4, 4, dtype=torch.float16, device=self.device)
        dim0 = Dim("s0", min=4, max=1024)
        dynamic_shapes = {
            "x": {0: dim0},
        }
        model = Model()
        with torch.no_grad(), config.patch(
            {
                "aot_inductor.debug_compile": True,
            }
        ):
            so_path: str = AOTIRunnerUtil.compile(
                model, (x,), dynamic_shapes=dynamic_shapes
            )
        aot_inductor_module = AOTIRunnerUtil.load(self.device, so_path)
        # dynamic dim works fine
        _ = aot_inductor_module(y0)
        with self.assertRaisesRegex(Exception, ""):
            aot_inductor_module(y1)
        with self.assertRaisesRegex(Exception, ""):
            aot_inductor_module(y2)
        with self.assertRaisesRegex(Exception, ""):
            aot_inductor_module(y3)
        with self.assertRaisesRegex(Exception, ""):
            aot_inductor_module(y4)

    def test_add_complex(self):
        class Model(torch.nn.Module):
            def forward(self, a, b):
                return torch.add(a, b)

        x = torch.tensor(
            [1 + 1j, -1 + 1j, -2 + 2j, 3 - 3j, 0, 1j, 1, -1], device=self.device
        )
        y = torch.tensor(
            [1 + 1j, -1 + 1j, -2 + 2j, 3 - 3j, 0, 1j, 1, -1], device=self.device
        )
        self.check_model(Model(), (x, y))

    def test_embedding_bag(self):
        class Model(torch.nn.Module):
            def forward(self, w, i, o):
                return torch.ops.aten._embedding_bag(w, i, o, False, 0, False, None)

        example_inputs = (
            torch.randn([10, 4], device=self.device),
            torch.randint(10, [8], device=self.device),
            torch.tensor([0, 2, 6], device=self.device),
        )
        self.check_model(Model(), example_inputs)

    def test_fft_c2c(self):
        class Model(torch.nn.Module):
            def forward(self, x):
                return torch.fft.fftn(x), torch.fft.fftn(x).real

        example_inputs = (torch.randn(16, 16, 16, device=self.device),)
        self.check_model(Model(), example_inputs)

    def test_bool_input(self):
        # Specialize on whichever branch the example input for b is
        class Model(torch.nn.Module):
            def forward(self, x, b):
                if b:
                    return x * x
                else:
                    return x + x

        example_inputs = (torch.randn(3, 3, device=self.device), True)
        self.check_model(Model(), example_inputs)

    def test_int_list_input(self):
        class Model(torch.nn.Module):
            def forward(self, x, i):
                return x * i[0] * i[1]

        example_inputs = (torch.randn(3, 3, device=self.device), [3, 4])
        self.check_model(Model(), example_inputs)

    def test_nested_tensor_from_jagged(self):
        class Model(nn.Module):
            def __init__(self) -> None:
                super().__init__()
                self.mlp = nn.Sequential(
                    nn.Linear(128, 64), nn.ReLU(), nn.Linear(64, 32), nn.Sigmoid()
                )

            def forward(self, values, offsets):
                nt = torch.nested.nested_tensor_from_jagged(values, offsets)
                res = self.mlp(nt)
                return res.values()

        model = Model().to(device=self.device)

        example_inputs_1 = (
            torch.randn((15, 128), device=self.device),
            torch.tensor([0, 3, 4, 10, 15], device=self.device),
        )

        # same "NT batch size", different actual amount of data
        example_inputs_2 = (
            torch.randn((31, 128), device=self.device),
            torch.tensor([0, 1, 20, 25, 31], device=self.device),
        )

        # same actual amount of data, different "NT batch size"
        example_inputs_3 = (
            torch.randn((15, 128), device=self.device),
            torch.tensor([0, 3, 10, 15], device=self.device),
        )

        # different "NT batch size"
        example_inputs_4 = (
            torch.randn((37, 128), device=self.device),
            torch.tensor([0, 5, 16, 25, 29, 37], device=self.device),
        )

        dim0_values = Dim("dim0_values", min=1, max=128)
        dim0_offsets = Dim("dim0_offsets", min=1, max=9)
        dynamic_shapes = {"values": {0: dim0_values}, "offsets": {0: dim0_offsets}}
        example_inputs_list = [
            example_inputs_1,
            example_inputs_2,
            example_inputs_3,
            example_inputs_4,
        ]

        self.check_model_with_multiple_inputs(
            model, example_inputs_list, dynamic_shapes=dynamic_shapes
        )

    @common_utils.parametrize("max_autotune", [True, False])
    def test_misc_1(self, max_autotune):
        if self.device == "cpu" and IS_MACOS and max_autotune:
            raise unittest.SkipTest("max_autotune not supported on macos")

        class Model(nn.Module):
            def __init__(self) -> None:
                super().__init__()
                self.mlp = nn.Sequential(
                    nn.Linear(128, 64), nn.ReLU(), nn.Linear(64, 32), nn.Sigmoid()
                )
                self.emb = nn.EmbeddingBag(num_embeddings=128, embedding_dim=32)
                self.over_arch = nn.Sequential(
                    nn.Linear(64, 32), nn.ReLU(), nn.Linear(32, 32), nn.Sigmoid()
                )

            def forward(self, x, y):
                mlp_output = self.mlp(x)
                emb_output = self.emb(y)
                return self.over_arch(torch.concat([mlp_output, emb_output], dim=1))

        example_inputs = (
            torch.randn(16, 128, device=self.device),
            torch.randint(0, 128, (16, 10), device=self.device),
        )
        self.check_model(
            Model(), example_inputs, options=dict(max_autotune=max_autotune)
        )

    @skip_if_no_torchvision
    def test_torchvision_transforms_functional_tensor_resize(self):
        import torchvision

        # https://fb.workplace.com/groups/1075192433118967/permalink/1501860707118802/
        class A(torch.nn.Module):
            def forward(self, image: torch.Tensor, target_size: torch.Tensor):
                target_h, target_w = target_size.tolist()
                torch._check(target_h > 0)
                torch._check(target_w > 0)
                torch._check(target_h <= 4000)
                torch._check(target_w <= 4000)

                return torchvision.transforms._functional_tensor.resize(
                    image,
                    size=[target_h, target_w],
                    interpolation="bilinear",
                    antialias=False,
                )

        model = A()
        example_inputs = (
            torch.ones([3, 800, 600], device=self.device),
            torch.tensor([448, 336], device=self.device),
        )
        dynamic_shapes = {
            "image": {
                1: torch.export.Dim("height", min=1, max=4000),
                2: torch.export.Dim("width", min=1, max=4000),
            },
            "target_size": None,
        }
        self.check_model(model, example_inputs, dynamic_shapes=dynamic_shapes)

    def test_aoti_debug_printer_codegen(self):
        # basic addmm model to test codegen for aoti intermediate debug printer
        class Model(torch.nn.Module):
            def __init__(self, n, k, device):
                super().__init__()
                self.weight = torch.randn(n, k, device=device)
                self.bias = torch.randn(n, device=device)

            def forward(self, a):
                return torch.nn.functional.linear(a, self.weight, self.bias)

        M = 8
        N = 6
        K = 16
        model = Model(N, K, self.device)
        batch = 2
        a = torch.randn(batch, M, K, device=self.device)
        example_inputs = (a,)

        kernel_calls = (
            [
                ("triton_poi_fused_0", 1),
                (f"aoti_torch_{GPU_TYPE}_addmm_out", 2),
            ]
            if self.device == GPU_TYPE
            else [
                ("aoti_torch_cpu_addmm_out", 2),
            ]
        )

        # test default debug printing all tensor values codegen
        with config.patch({"aot_inductor.debug_intermediate_value_printer": "2"}):
            result, code = run_and_get_cpp_code(
                AOTIRunnerUtil.compile, model, example_inputs
            )

            # check the c shim print_tensor_handle call is triggered by the config and injected the cpp output code as expected
            self.assertEqual("aoti_torch_print_tensor_handle" in code, True)

            # check the codegen for debug printing around the actual kernel call is expected

            for kernel_call, count in kernel_calls:
                FileCheck().check_count(
                    f"before_launch - {kernel_call}",
                    count,
                ).run(code)
                FileCheck().check_count(
                    f"after_launch - {kernel_call}",
                    count,
                ).run(code)

        # test printing selected kernel's tensor values codegen
        filtered_kernel_name = f"aoti_torch_{self.device}_addmm_out"
        with config.patch(
            {
                "aot_inductor.debug_intermediate_value_printer": "2",
                "aot_inductor.filtered_kernel_names": filtered_kernel_name,
            }
        ):
            result, code = run_and_get_cpp_code(
                AOTIRunnerUtil.compile, model, example_inputs
            )
            filtered_kernel_calls = [
                (filtered_kernel_name, 2),
            ]
            for kernel_call, count in filtered_kernel_calls:
                FileCheck().check_count(
                    f"before_launch - {kernel_call}",
                    count,
                ).run(code)
                FileCheck().check_count(
                    f"after_launch - {kernel_call}",
                    count,
                ).run(code)

            kernel_calls_not_to_print = [
                kernel_call
                for kernel_call in kernel_calls
                if kernel_call[0] != filtered_kernel_name
            ]
            for kernel_name, _ in kernel_calls_not_to_print:
                FileCheck().check_not(f"before_launch - {kernel_name}").run(code)
                FileCheck().check_not(f"after_launch - {kernel_name}").run(code)

    def test_aoti_debug_printer_user_defined_triton_kernel(self):
        if self.device != GPU_TYPE:
            raise unittest.SkipTest("requires GPU")

        class Model(torch.nn.Module):
            def __init__(self) -> None:
                super().__init__()

            def forward(self, x, y):
                out = torch.zeros_like(x)
                add_kernel[(4,)](x, y, out, n_elements=4, BLOCK_SIZE=16)
                return out

        example_inputs = (
            torch.randn(4, 4, device=self.device),
            torch.randn(4, 4, device=self.device),
        )

        kernel_calls = [
            ("add_kernel_0", 3),
        ]

        with config.patch({"aot_inductor.debug_intermediate_value_printer": "2"}):
            result, code = run_and_get_cpp_code(
                AOTIRunnerUtil.compile, Model(), example_inputs
            )
            # check the c shim print_tensor_handle call is triggered by the config and injected the cpp output code as expected
            self.assertEqual("aoti_torch_print_tensor_handle" in code, True)
            # check the codegen for debug printing around the actual kernel call is expected
            for kernel_call, count in kernel_calls:
                FileCheck().check_count(
                    f"before_launch - {kernel_call}",
                    count,
                ).run(code)
                FileCheck().check_count(
                    f"after_launch - {kernel_call}",
                    count,
                ).run(code)

    def test_aoti_debug_printer_cpp_kernel(self):
        if self.device != "cpu":
            raise unittest.SkipTest("cpu test case only")

        # a simple cpp kernel test case for testing the debug printer codegen
        # on cpp kernel cpu device.
        class Model(torch.nn.Module):
            def __init__(self) -> None:
                super().__init__()

            def forward(self, x):
                t = torch.tensor(x.size(-1), device="cpu", dtype=torch.float)
                t = torch.sqrt(t * 3)
                return x * t

        example_inputs = (torch.randn(4, 4, device="cpu"),)

        kernel_calls = [
            ("cpp_fused_mul_sqrt_0", 2),
        ]

        with config.patch({"aot_inductor.debug_intermediate_value_printer": "2"}):
            result, code = run_and_get_cpp_code(
                AOTIRunnerUtil.compile, Model(), example_inputs
            )
            # check the c shim print_tensor_handle call is triggered by the config and injected the cpp output code as expected
            self.assertEqual("aoti_torch_print_tensor_handle" in code, True)
            # check the codegen for debug printing around the actual kernel call is expected
            for kernel_call, count in kernel_calls:
                FileCheck().check_count(
                    f"before_launch - {kernel_call}",
                    count,
                ).run(code)
                FileCheck().check_count(
                    f"after_launch - {kernel_call}",
                    count,
                ).run(code)

    def test_aoti_debug_printer_sym_inputs(self):
        if self.device != GPU_TYPE:
            raise unittest.SkipTest("requires GPU")

        from torch.testing._internal.triton_utils import add_kernel

        class Model(torch.nn.Module):
            def __init__(self):
                super().__init__()

            def forward(self, x):
                maxlen = max(x.item(), 512)
                a = torch.ones(maxlen, device=GPU_TYPE)
                b = torch.ones(maxlen, device=GPU_TYPE)
                out = torch.zeros_like(a)
                # unbacked symint in grid
                add_kernel[(1, 1, maxlen)](a, b, out, maxlen, 32)
                return out

        example_inputs = (torch.randint(high=1024, size=(1,), device=self.device),)

        expected_scalar_args = [
            "triton_poi_fused_zeros_like_0_xnumel",
            "triton_poi_fused_1_xnumel",
            "std::max(static_cast<int64_t>(512L), static_cast<int64_t>(u0))",
        ]

        with config.patch({"aot_inductor.debug_intermediate_value_printer": "2"}):
            result, code = run_and_get_cpp_code(
                AOTIRunnerUtil.compile, Model(), example_inputs
            )
            self.assertEqual("aoti_torch_print_tensor_handle" in code, True)
            for scalar in expected_scalar_args:
                FileCheck().check_count(
                    f"{scalar}",
                    2,
                ).run(code)

    def test_aoti_debug_printing_model_inputs_codegen(self):
        if self.device != "cuda":
            raise unittest.SkipTest("requires CUDA")

        class Model(torch.nn.Module):
            def __init__(self):
                super().__init__()

            def forward(self, a, b, c):
                x = a * 3.14
                y = torch.addmm(c, x, b)
                z = torch.nn.functional.gelu(y)
                return z

        example_inputs = (
            torch.randn(10, 20, device="cuda"),
            torch.randn(20, 30, device="cuda"),
            torch.randn(10, 30, device="cuda"),
        )
        model = Model()
        kernel_calls = [
            ("aoti_model_inputs", 3),
        ]

        with config.patch({"aot_inductor.debug_intermediate_value_printer": "2"}):
            result, code = run_and_get_cpp_code(
                AOTIRunnerUtil.compile, model, example_inputs
            )
            self.assertEqual("aoti_torch_print_tensor_handle" in code, True)
            # check the codegen for debug printing around aoti model inputs is expected
            for kernel_call, count in kernel_calls:
                FileCheck().check_count(
                    f"{kernel_call}",
                    count,
                ).run(code)

    def test_size_from_multi_output(self):
        class Model(torch.nn.Module):
            def __init__(self):
                super().__init__()
                self.relu = torch.nn.ReLU()

            def forward(self, x):
                _x, _i = torch.unique(x, sorted=True, return_inverse=True)
                _x = _x.detach().clone()
                return self.relu(_x), _i

        example_inputs = (torch.randn(8, device=self.device),)
        self.check_model(Model(), example_inputs)

    @dynamo_config.patch({"capture_scalar_outputs": True})
    def test_sym_i64_input_codegen(self):
        if self.device != GPU_TYPE:
            raise unittest.SkipTest("requires GPU")

        from torch.testing._internal.triton_utils import add_kernel

        class Model(torch.nn.Module):
            def __init__(self) -> None:
                super().__init__()

            def forward(self, x):
                x_symint = x.item()
                a = torch.ones(x_symint, device=GPU_TYPE)
                b = torch.ones(x_symint, device=GPU_TYPE)
                out = torch.zeros_like(a)
                # unbacked symint in grid
                add_kernel[(1, 1, x_symint)](a, b, out, x_symint, 32)
                return out

        example_inputs = (
            torch.randint(high=1024, size=(1,), device=self.device, dtype=torch.int32),
        )
        # This simple unit test case model generates two triton kernels:
        # 1. triton_poi_fused_ones_1:
        # triton_meta={'signature': {'out_ptr0': '*fp32', 'xnumel': 'i64'}
        # 2. add_kernel:
        # triton_meta={'signature': {'in_ptr0': '*fp32', 'in_ptr1': '*fp32', 'out_ptr': '*fp32', 'n_elements': 'i64'}
        # input u0 was defined as int32_t initially, verify for every kernel var args downstream,
        # it gets explicitly declared using its data types in the cpp wrapper codegen code.
        expected_scalar_args = [
            "int64_t var_1 = u0;",
            "int64_t var_3 = u0;",
            "int64_t var_5 = u0;",
            "int64_t var_9 = u0;",
        ]
        # check the new behavior of codegen is expected
        result, code = run_and_get_cpp_code(
            AOTIRunnerUtil.compile, Model(), example_inputs
        )
        for scalar_line in expected_scalar_args:
            FileCheck().check_count(
                scalar_line,
                1,
            ).run(code)

        self.check_model(Model(), example_inputs)

    def test_none_args_aot_codegen(self):
        if self.device != GPU_TYPE:
            raise unittest.SkipTest("requires GPU")

        @triton.autotune(
            configs=[
                triton.Config({"BLOCK_SIZE": 32}, num_stages=5, num_warps=2),
                triton.Config({"BLOCK_SIZE": 64}, num_stages=4, num_warps=4),
            ],
            key=["n_elements"],
        )
        @triton.jit
        def sin_kernel(
            in_ptr0,
            out_ptr,
            # We want to include an arg known to be 1 at compile time
            # This is because we remove None args from the arg list; changing the eq_1/constexpr arg indices.
            # We want to make sure we recompute these correctly
            EQ_1_ARG,
            n_elements,
            BLOCK_SIZE: "tl.constexpr",
        ):
            pid = tl.program_id(axis=0)
            block_start = pid * BLOCK_SIZE
            offsets = block_start + tl.arange(0, BLOCK_SIZE)
            mask = offsets < n_elements
            if in_ptr0 is not None:
                x = tl.load(in_ptr0 + offsets, mask=mask)
            else:
                x = 0.0
            output = tl.sin(x) + EQ_1_ARG
            tl.store(out_ptr + offsets, output, mask=mask)

        def sin_triton(x, out):
            n_elements = out.numel()
            sin_kernel[(n_elements,)](x, out, 1, n_elements)
            return out

        x = torch.randn(65, device=self.device)
        out = torch.empty_like(x)

        not_none_inputs = (x, out)
        none_inputs = (None, out)

        # AOTI compilation specializes on either None or non-None inputs
        # So we have to check twice here

        self.check_model(sin_triton, none_inputs)
        self.check_model(sin_triton, not_none_inputs)

    def test_issue_140766(self):
        class Model(torch.nn.Module):
            def __init__(self):
                super().__init__()
                self.mlp = torch.nn.Sequential(
                    torch.nn.Linear(128, 512),
                    torch.nn.ReLU(),
                    torch.nn.Linear(512, 128),
                )
                self.norm = torch.nn.LayerNorm(128)
                self.attn = torch.nn.functional.scaled_dot_product_attention

            def forward(self, x):
                # [2, 128, 4096]
                x = x.transpose(1, 2)
                # [2, 4096, 128]
                for _ in range(2):
                    x = self.forward_block(x)
                return x

            def forward_block(self, x):
                # x: B, H*W, C
                B = x.shape[0]
                H, W, C = 64, 64, 128
                shortcut = x
                x = self.norm(x)
                x = x.reshape(B, H, W, C)
                # B, H, W, C
                x = self.attn(x, x, x)
                x = x.reshape(B, H // 8, W // 8, 8, 8, -1)
                x = x.transpose(2, 3).reshape(B, H * W, -1)

                x = shortcut + x
                x = x + self.mlp(self.norm(x))
                return x

        bs = torch.export.Dim("bs", max=12)
        example_inputs = (torch.randn(2, 128, 4096, device=self.device),)
        self.check_model(Model(), example_inputs, dynamic_shapes={"x": {0: bs}})

    def test_so_without_weight(self):
        class Model(torch.nn.Module):
            def __init__(self, n, k, device):
                super().__init__()
                self.weight = torch.randn(n, k, device=device)
                self.bias = torch.randn(n, device=device)

            def forward(self, a):
                return torch.nn.functional.linear(a, self.weight, self.bias)

        M, N, K = 128, 2048, 4096
        model = Model(N, K, self.device)
        a = torch.randn(M, K, device=self.device)
        example_inputs = (a,)
        with torch.no_grad(), config.patch(
            {
                "always_keep_tensor_constants": True,
                "aot_inductor.package_constants_in_so": True,
            }
        ):
            so_path = AOTIRunnerUtil.compile(
                model=model,
                example_inputs=example_inputs,
            )

        with torch.no_grad(), config.patch(
            {
                "always_keep_tensor_constants": True,
                "aot_inductor.package_constants_in_so": False,
            }
        ):
            so_path_weightless = AOTIRunnerUtil.compile(
                model=model,
                example_inputs=example_inputs,
            )
        self.assertTrue(os.path.getsize(so_path) > 10_000_000)
        self.assertTrue(os.path.getsize(so_path_weightless) < 10_000_000)

        runner = AOTIRunnerUtil.load_runner(self.device, so_path_weightless)

        # Let's check whether the model has correct constant name mapping.
        expected_original_fqns = {
            "L__self___weight": "L__self___weight",
            "L__self___bias": "L__self___bias",
        }
        self.assertEqual(
            expected_original_fqns, runner.get_constant_names_to_original_fqns()
        )

        def runner_call(*args, **kwargs):
            import torch.fx._pytree as fx_pytree

            call_spec = runner.get_call_spec()
            in_spec = pytree.treespec_loads(call_spec[0])
            out_spec = pytree.treespec_loads(call_spec[1])
            flat_inputs = fx_pytree.tree_flatten_spec((args, kwargs), in_spec)
            flat_inputs = [x for x in flat_inputs if isinstance(x, torch.Tensor)]
            flat_outputs = runner.run(flat_inputs)
            return pytree.tree_unflatten(flat_outputs, out_spec)

        test_inputs = torch.randn(M, K, device=self.device)
        attach_weights = {
            "L__self___weight": model.weight,
            "L__self___bias": model.bias,
        }
        runner.update_constant_buffer(attach_weights, False, False)
        expected = model(test_inputs)
        output = runner_call(test_inputs)
        self.assertEqual(expected, output)

    def test_update_constant_buffer(self):
        class Model(torch.nn.Module):
            def __init__(self, n, k, device):
                super().__init__()
                self.weight = torch.randn(n, k, device=device)
                self.bias = torch.randn(n, device=device)

            def forward(self, a):
                return torch.nn.functional.linear(a, self.weight, self.bias)

        M, N, K = 8, 6, 16
        model = Model(N, K, self.device)
        a = torch.randn(M, K, device=self.device)
        example_inputs = (a,)
        with torch.no_grad(), config.patch({"always_keep_tensor_constants": True}):
            so_path = AOTIRunnerUtil.compile(
                model=model,
                example_inputs=example_inputs,
            )

        runner = AOTIRunnerUtil.load_runner(self.device, so_path)

        # Let's check whether the model has correct constant name mapping.
        expected_original_fqns = {
            "L__self___weight": "L__self___weight",
            "L__self___bias": "L__self___bias",
        }
        self.assertEqual(
            expected_original_fqns, runner.get_constant_names_to_original_fqns()
        )

        def runner_call(*args, **kwargs):
            import torch.fx._pytree as fx_pytree

            call_spec = runner.get_call_spec()
            in_spec = pytree.treespec_loads(call_spec[0])
            out_spec = pytree.treespec_loads(call_spec[1])
            flat_inputs = fx_pytree.tree_flatten_spec((args, kwargs), in_spec)
            flat_inputs = [x for x in flat_inputs if isinstance(x, torch.Tensor)]
            flat_outputs = runner.run(flat_inputs)
            return pytree.tree_unflatten(flat_outputs, out_spec)

        test_inputs = torch.randn(M, K, device=self.device)
        expected = model(test_inputs)
        output = runner_call(test_inputs)
        self.assertEqual(expected, output)

        new_weights = {
            "L__self___weight": torch.randn(N, K, device=self.device),
            "L__self___bias": torch.randn(N, device=self.device),
        }
        runner.update_constant_buffer(new_weights, False, False)
        new_output = runner_call(test_inputs)
        new_expected = torch.nn.functional.linear(
            test_inputs, new_weights["L__self___weight"], new_weights["L__self___bias"]
        )
        self.assertEqual(new_expected, new_output)

    def test_cond_share_predicte(self):
        class Model(torch.nn.Module):
            def forward(self, predicate, x):
                y = torch.cond(
                    predicate,
                    lambda: x + 1,
                    lambda: x + 2,
                )

                z = torch.cond(
                    predicate,
                    lambda: y + 1,
                    lambda: y + 2,
                )
                return (z,)

        example_inputs = (
            torch.tensor([True]).to(self.device),
            torch.tensor([1, 2, 3]).to(self.device),
        )
        self.check_model(Model(), example_inputs)

    def test_misaligned_input_1(self):
        if self.device != "cuda":
            raise unittest.SkipTest("CUDA test only")

        class Model(torch.nn.Module):
            def forward(self, x):
                return x.sin() + x.cos()

        N = 64 * 64 * 64 + 64
        arg = torch.randn(N, device=self.device)
        example_inputs = (arg,)
        model = Model()
        expected = model(*example_inputs)
        so_path = AOTIRunnerUtil.compile(model, example_inputs)
        optimized = AOTIRunnerUtil.load(self.device, so_path)

        misaligned_arg = torch.zeros(N + 1, device=self.device)
        misaligned_arg = misaligned_arg[1:]
        misaligned_arg.copy_(arg)
        # If the model is compiled with aligned inputs, the generated
        # code will check inputs alignment at runtime, and throws an
        # error if any alignment assumption is violated.
        msg = ".* API call failed at .*"
        with self.assertRaisesRegex(RuntimeError, msg):
            actual = optimized(misaligned_arg)
            torch.testing.assert_close(actual, expected)

    def test_misaligned_input_2(self):
        if self.device != "cuda":
            raise unittest.SkipTest("CUDA test only")

        class Model(torch.nn.Module):
            def forward(self, x):
                return x.sin() + x.cos()

        N = 64 * 64 * 64 + 64
        arg = torch.randn(N, device=self.device)
        misaligned_arg = torch.zeros(N + 1, device=self.device)
        misaligned_arg = misaligned_arg[1:]
        misaligned_arg.copy_(arg)
        example_inputs = (misaligned_arg,)
        # If the model is already compiled with a misaligned input, the
        # generated code should NOT contain an alignment check for that input.
        self.check_model(Model(), example_inputs)

    def test_conv3d(self):
        if self.device != GPU_TYPE:
            raise unittest.SkipTest("requires GPU")

        if not _has_sufficient_memory(self.device, 2**35):
            raise unittest.SkipTest("insufficient memory")

        class Model(torch.nn.Module):
            def __init__(self) -> None:
                super().__init__()

            def forward(
                self,
                convert_element_type_1271,
                convert_element_type_1272,
                convert_element_type_1273,
            ):
                return torch.ops.aten.convolution.default(
                    convert_element_type_1271,
                    convert_element_type_1272,
                    convert_element_type_1273,
                    [1, 1],
                    [1, 1],
                    [1, 1],
                    False,
                    [0, 0],
                    1,
                )

        example_inputs = (
            torch.randn(1, 64, 5160, 5160, device=self.device),
            torch.randn(3, 64, 3, 3, device=self.device),
            torch.randn(3, device=self.device),
        )
        dynamic_shapes = {
            "convert_element_type_1271": {
                3: torch.export.Dim.DYNAMIC,
                4: torch.export.Dim.DYNAMIC,
            },
            "convert_element_type_1272": None,
            "convert_element_type_1273": None,
        }
        with config.patch(
            {
                "max_autotune": True,
                "max_autotune_conv_backends": "TRITON",
            }
        ):
            self.check_model(
                Model(),
                example_inputs,
                atol=0.1,
                rtol=1e-3,
                dynamic_shapes=dynamic_shapes,
            )


class AOTInductorLoggingTest(LoggingTestCase):
    @make_logging_test(dynamic=logging.DEBUG)
    def test_shape_env_reuse(self, records):
        # make sure ShapeEnv is only created once and reused afterwards
        class Foo(torch.nn.Module):
            def forward(self, x):
                return x + 2

        inputs = (torch.randn(4, 4),)
        dynamic_shapes = {
            "x": {0: Dim.AUTO, 1: Dim.AUTO},
        }
        ep = export(Foo(), inputs, dynamic_shapes=dynamic_shapes, strict=False)
        with torch.no_grad():
            torch._inductor.aot_compile(ep.module(), inputs)
        self.assertEqual([r.msg == "create_env" for r in records].count(True), 1)


common_utils.instantiate_parametrized_tests(AOTInductorTestsTemplate)


def fail_cpu(is_skip=False):
    return TestFailure(
        ("cpu",),
        is_skip=is_skip,
    )


def fail_gpu(suffixes: Tuple[str, ...], is_skip=False):
    return TestFailure(
        suffixes,
        is_skip=is_skip,
    )


# test_failures, xfail by default, set is_skip=True to skip
CPU_TEST_FAILURES = {
    # TODO: failed internally
    "test_multiple_output_alias": fail_cpu(is_skip=True),
    "test_update_constant_buffer": fail_cpu(is_skip=True),
    "test_so_without_weight": fail_cpu(is_skip=True),
}

# test_failures, xfail by default, set is_skip=True to skip
GPU_TEST_FAILURES = {
    # quantized unsupported for GPU
    "test_quantized_linear": fail_gpu(("cuda", "xpu")),
    "test_quanatized_int8_linear": fail_gpu(("cuda", "xpu")),
    # No fft implementation for XPU yet.
    "test_fft_c2c": fail_gpu(("xpu",)),
    # No scaled_dot_product_efficient_attention implementation for XPU yet.
    "test_scaled_dot_product_efficient_attention": fail_gpu(("xpu",)),
}


class AOTInductorTestABICompatibleCpu(TestCase):
    device = "cpu"
    device_type = "cpu"
    check_model = check_model
    check_model_with_multiple_inputs = check_model_with_multiple_inputs
    code_check_count = code_check_count
    allow_stack_allocation = False
    use_minimal_arrayref_interface = False


copy_tests(
    AOTInductorTestsTemplate,
    AOTInductorTestABICompatibleCpu,
    "cpu",
    CPU_TEST_FAILURES,
)


@unittest.skipIf(sys.platform == "darwin", "No CUDA on MacOS")
class AOTInductorTestABICompatibleGpu(TestCase):
    device = GPU_TYPE
    device_type = GPU_TYPE
    check_model = check_model
    check_model_with_multiple_inputs = check_model_with_multiple_inputs
    code_check_count = code_check_count
    allow_stack_allocation = False
    use_minimal_arrayref_interface = False


copy_tests(
    AOTInductorTestsTemplate,
    AOTInductorTestABICompatibleGpu,
    GPU_TYPE,
    GPU_TEST_FAILURES,
)

if __name__ == "__main__":
    from torch._inductor.test_case import run_tests

    # cpp_extension N/A in fbcode
    if HAS_GPU or sys.platform == "darwin":
        run_tests(needs="filelock")<|MERGE_RESOLUTION|>--- conflicted
+++ resolved
@@ -1,10 +1,4 @@
 # Owner(s): ["module: inductor"]
-<<<<<<< HEAD
-# ruff: noqa: F841
-# ruff: noqa: F841
-import copy
-=======
->>>>>>> 04bb82f0
 import itertools
 import logging
 import os
@@ -117,7 +111,7 @@
             requires_multigpu,
             TestFailure,
         )
-except (unittest.SkipTest, ImportError):
+except (unittest.SkipTest, ImportError) as e:
     if __name__ == "__main__":
         sys.exit(0)
     raise
@@ -2438,7 +2432,7 @@
                 output_wo_y = torch.empty_like(x)
                 output_with_y = torch.empty_like(x)
 
-                add_kernel_with_optional_param[(1,)](
+                wo_kernel = add_kernel_with_optional_param[(1,)](
                     x,
                     None,
                     output_wo_y,
@@ -2446,7 +2440,7 @@
                     ARGS_PASSED="one",
                     BLOCK_SIZE=BLOCK_SIZE,
                 )
-                add_kernel_with_optional_param[(1,)](
+                with_kernel = add_kernel_with_optional_param[(1,)](
                     x,
                     y,
                     output_with_y,
@@ -2876,6 +2870,8 @@
                 x = self.bar(x)
                 return x
 
+        orig_eager = MyModule()
+
         self.check_model(MyModule(), (torch.randn(2, 3, device=self.device),))
 
     def test_model_modified_weights(self):
@@ -2891,6 +2887,7 @@
         M = 16
         N = 10
         K = 128
+        batch = 8
         example_inputs = (torch.randn(2, M, K, device=self.device),)
         model = Model(N, K, self.device)
         self.check_model(model, example_inputs)
