# Owner(s): ["module: inductor"]

import functools
import unittest

import torch
from torch._dynamo import config as dynamo_config
from torch._inductor import config as inductor_config
from torch._inductor.test_case import TestCase as InductorTestCase
from torch._inductor.utils import is_big_gpu
from torch.testing import make_tensor
from torch.testing._internal.common_device_type import (
    instantiate_device_type_tests,
    skipGPUIf,
)
from torch.testing._internal.common_utils import decorateIf, IS_LINUX, parametrize
from torch.testing._internal.inductor_utils import (
    GPU_TYPE,
    HAS_CUDA,
    HAS_GPU,
    requires_gpu,
)


class TestUnbackedSymints(InductorTestCase):
    @skipGPUIf(not HAS_GPU, "requires gpu and triton")
    @dynamo_config.patch({"capture_dynamic_output_shape_ops": True})
    def test_expand(self, device):
        def fn(x, y):
            nz = torch.nonzero(x)
            # unbacked symint in nz.size
            x_exp = nz.expand([-1, 128])
            # unbacked symint in target sizes
            y_exp = y.expand([-1, nz.size(0)])
            return x_exp, y_exp

        example_inputs = (
            torch.randn((32), device=device),
            torch.randn((32, 1), device=device),
        )

        actual = torch.compile(fn, fullgraph=True)(*example_inputs)
        expected = fn(*example_inputs)

        torch.testing.assert_close(actual, expected)

    @skipGPUIf(not HAS_GPU, "requires gpu and triton")
    @dynamo_config.patch({"capture_dynamic_output_shape_ops": True})
    def test_expand_ok_with_runtime_assert(self, device):
        def fn(x):
            nz = x.nonzero()
            torch._check(nz.size(0) == 128)
            return nz.expand([128, -1, 2])

        x = make_tensor(32, 4, device=device, dtype=torch.float32, exclude_zero=True)
        actual = torch.compile(fn, fullgraph=True)(x)

    @skipGPUIf(not HAS_GPU, "requires gpu and triton")
    @dynamo_config.patch({"capture_dynamic_output_shape_ops": True})
    def test_broadcast_tensors(self, device):
        def fn(x):
            nz = x.nonzero()
            a = torch.zeros([nz.size(0), 512])
            b = torch.ones([nz.size(0), 1])
            return a * b

        x = torch.randn(32, 4, device=device)
        actual = torch.compile(fn, fullgraph=True)(x)
        expected = fn(x)
        torch.testing.assert_close(actual, expected)

    @skipGPUIf(not HAS_GPU, "requires gpu and triton")
    @dynamo_config.patch({"capture_dynamic_output_shape_ops": True})
    def test_autotuning(self, device):
        def fn(x, y):
            nz = torch.nonzero(x)
            # unbacked symint in the GEMM input shape
            a = x.new_ones([nz.size(0), y.size(0)])
            return a @ y

        example_inputs = (
            torch.randn((64), device=device),
            torch.randn((32, 16), device=device),
        )

        with inductor_config.patch(
            {
                "max_autotune_gemm": True,
            }
        ):
            actual = torch.compile(fn, fullgraph=True)(*example_inputs)
            expected = fn(*example_inputs)

        torch.testing.assert_close(actual, expected)

    @skipGPUIf(not HAS_GPU, "requires gpu and triton")
    @dynamo_config.patch({"capture_scalar_outputs": True})
    def test_split_with_sizes(self, device):
        def fn(x, y):
            l = y.tolist()
            s = torch.split(x, l)
            d = l[0] + l[1] + l[2]
            return s[0].sum(), d

        example_inputs = (torch.randn((32), device=device), torch.tensor((7, 16, 9)))

        actual = torch.compile(fn, fullgraph=True)(*example_inputs)
        expected = fn(*example_inputs)

        torch.testing.assert_close(actual, expected)

    @skipGPUIf(not HAS_GPU, "requires gpu and triton")
    @dynamo_config.patch({"capture_dynamic_output_shape_ops": True})
    def test_view_of_slice(self, device):
        # Tests View.create(slice, size_with_unbacked_symint)
        def fn(x):
            nz = torch.nonzero(x)  # introduce unbacked symint
            squared = nz * nz  # avoid ReinterpretView when lowering Slice
            sliced = torch.ops.aten.slice.Tensor(squared, dim=1, start=-2, end=None)
            view = sliced.unsqueeze(dim=0)
            return view.squeeze(
                dim=0
            )  # make sure no unbacked symint in output's stride

        example_inputs = (torch.randn(1, 1, 1, 1, device=device),)
        actual = torch.compile(fn, fullgraph=True)(*example_inputs)
        expected = fn(*example_inputs)
        torch.testing.assert_close(actual, expected)

    @requires_gpu()
    @dynamo_config.patch({"capture_scalar_outputs": True})
    def test_triton_kernel_grid(self, device):
        if device == "cpu":
            raise unittest.SkipTest("Triton kernel requires GPU")

        from torch.testing._internal.triton_utils import add_kernel

        def fn(x):
            maxlen = max(x.item(), 512)
            a = torch.ones(maxlen, device=device)
            b = torch.ones(maxlen, device=device)
            out = torch.zeros_like(a)
            # unbacked symint in grid
            add_kernel[(1, 1, maxlen)](a, b, out, maxlen, 32)
            return out

        example_inputs = (torch.randint(high=1024, size=(1,), device=device),)
        actual = torch.compile(fn, fullgraph=True)(*example_inputs)
        expected = fn(*example_inputs)
        torch.testing.assert_close(actual, expected)

    @skipGPUIf(not HAS_GPU, "requires gpu and triton")
    @dynamo_config.patch({"capture_dynamic_output_shape_ops": True})
    def test_nonzero_in_inference_mode(self, device):
        def fn(x):
            return torch.nonzero(x)

        example_inputs = (torch.randint(0, 2, (128,), device=device),)

        with torch.inference_mode():
            actual = torch.compile(fn, fullgraph=True)(*example_inputs)
            expected = fn(*example_inputs)

        torch.testing.assert_close(actual, expected)

    @inductor_config.patch({"max_autotune": True})
    @dynamo_config.patch({"capture_scalar_outputs": True})
    def test_equivalent_backed_unbacked(self, device):
        # Tests scenario when there are two equivalent backed & unbacked symints,
        # but when we look-up a size hint on the unbacked symint, we ignorantly
        # use the default fallback hint.

        def fn(x, w, a, b):
            # Make tensors where 1st dim is unbacked/backed.
            u0, s0 = a.item(), b.size(0)
            unbacked = x.expand(u0, *x.shape)
            backed = x.expand(s0, *x.shape)

            # The cat unifies u0 and s0 -- i.e. u0 == s0.
            cat = torch.cat([backed, unbacked, unbacked], dim=1)  # [s0, 30, 16]
            mat1 = torch.permute(cat, [0, 2, 1])  # [s0, 16, 30]
            mat2 = w.expand(u0, *w.shape)  # [u0, 30, 32]
            bmm = torch.ops.aten.bmm(mat1, mat2)
            return bmm

        example_inputs = (
            torch.randn((10, 16), dtype=torch.float32, device=device),
            torch.randn((30, 32), dtype=torch.float32, device=device),
            torch.tensor(7, device=device),
            backed := torch.randn((7,), device=device),
        )
        torch._dynamo.mark_dynamic(backed, 0)  # create backed symint

        actual = torch.compile(fn, fullgraph=True)(*example_inputs)
        expected = fn(*example_inputs)
        torch.testing.assert_close(actual, expected)

    @requires_gpu()
    @dynamo_config.patch({"capture_scalar_outputs": True})
    def test_vertical_pointwise_reduction_fusion(self, device):
        # reset in case we run both cpu and cuda tests
        torch._inductor.metrics.reset()

        # Tests fusing a pointwise & reduction op with unbacked numel/rnumel.
        def fn(x, y, repeats):
            u0 = repeats.item()
            unbacked = y.expand(u0, *y.shape)  # [u0, 1, 16]

            # Note: We add x to both pointwise and reduction. Otherwise, the
            # scheduler will refuse to fuse ops whose only common buffer has
            # unbacked symints.
            pointwise = unbacked + x
            reduction = torch.sum(pointwise + x)
            return pointwise, reduction

        example_inputs = (
            torch.randn(32, 16).to(GPU_TYPE),
            torch.randn(1, 16).to(GPU_TYPE),
            torch.tensor(32).to(GPU_TYPE),
        )

        actual = torch.compile(fn, fullgraph=True)(*example_inputs)
        expected = fn(*example_inputs)
        torch.testing.assert_close(actual, expected)
        self.assertEqual(torch._inductor.metrics.generated_kernel_count, 2)

    @dynamo_config.patch({"capture_scalar_outputs": True})
    @parametrize(
        "torch_fn", [torch.mm, torch.bmm, torch.addmm], name_fn=lambda fn: fn.__name__
    )
    @parametrize("coordinate_descent_tuning", [True, False], name_fn=str)
    def test_mm_and_friends(self, device, torch_fn, coordinate_descent_tuning):
        if torch_fn == torch.addmm:
            torch_fn = functools.partial(torch_fn, torch.ones(1, device=device))

        def fn(x, w, repeats, is_bmm):
            u0 = repeats.item()
            torch._check_is_size(u0)

            x_unbacked = x.expand(u0, 32)
            w_unbacked = w.expand(32, u0)
            if is_bmm:
                # Make sure inputs are batched.
                x_unbacked = x_unbacked.expand(10, *x_unbacked.shape)
                w_unbacked = w_unbacked.expand(10, *w_unbacked.shape)

            return torch_fn(x_unbacked, w_unbacked)

        example_inputs = (
            torch.randn(1, 32, device=device),
            torch.randn(32, 1, device=device),
            torch.tensor(100, device=device),
            torch_fn == torch.bmm,
        )
        with inductor_config.patch(
            {
                # coordinate_descent_tuning has its own path during decomp
                "coordinate_descent_tuning": coordinate_descent_tuning,
            }
        ):
            actual = torch.compile(fn, fullgraph=True)(*example_inputs)
        expected = fn(*example_inputs)
        torch.testing.assert_close(actual, expected)

    @torch._dynamo.config.patch(capture_scalar_outputs=True)
    def test_unbacked_range_tree_divisor(self, device):
        def fn(x, num):
            u0 = num.item()
            torch._check_is_size(u0)
            zeros = torch.zeros(u0, device=device, dtype=torch.int)
            return (torch.ops.aten.index(x, [None, zeros]),)

        example_inputs = (
            torch.randn(16, 16, device=device),
            torch.tensor(3, device=device),
        )

        actual = torch.compile(fn, fullgraph=True)(*example_inputs)
        expected = fn(*example_inputs)
        torch.testing.assert_close(actual, expected)

    @dynamo_config.patch({"capture_scalar_outputs": True})
    def test_unbacked_masked_scatter(self, device):
        def fn(value, mask):
            u0 = mask.count_nonzero()
            source = torch.ones(u0, dtype=torch.float32, device=device)
            return torch.masked_scatter(value, mask, source)

        value = make_tensor(10, 10, dtype=torch.float32, device=device)
        mask = make_tensor(10, 10, dtype=torch.bool, device=device)
        example_inputs = (value, mask)

        actual = torch.compile(fn, fullgraph=True)(*example_inputs)
        expected = fn(*example_inputs)
        torch.testing.assert_close(actual, expected)

    @dynamo_config.patch({"capture_scalar_outputs": True})
<<<<<<< HEAD
=======
    @decorateIf(unittest.expectedFailure, lambda params: params["dynamic"])
>>>>>>> 9d3760fa
    @parametrize("dynamic", [False, True, None])
    def test_unbacked_slice_on_subclass(self, device, dynamic):
        from torch.testing._internal.common_subclass import WrapperTensor
        from torch.utils._pytree import tree_map

        # NB: the error we're testing for only triggers when unbacked SymInts
        # are created within a subclass's torch_dispatch, because they're not seen
        # by Dynamo and thus are considered freshly-created when the subclass instance
        # return value of the torch_dispatch is handled.
        # Subclass forwards everything along to the single underlying dense tensor
        # component, except for slice(), which it handles via data-dependent bounds access
        class CustomSliceSubclass(WrapperTensor):
            @classmethod
            def get_wrapper_properties(cls, t, slice_bounds=None):
                return t, {}

            def __init__(self, t, slice_bounds=None):
                self.t = t
                self.slice_bounds = slice_bounds

            def __repr__(self):
                t_repr = repr(self.t)
                slice_bounds_repr = repr(self.slice_bounds)
                return f"CustomSliceSubclass({t_repr}, {slice_bounds_repr})"

            def __tensor_flatten__(self):
                return ["t", "slice_bounds"], None

            @classmethod
            def __tensor_unflatten__(
                cls, inner_tensors, meta, outer_size, outer_stride
            ):
                t = inner_tensors["t"]
                slice_bounds = inner_tensors["slice_bounds"]
                return cls(t, slice_bounds)

            @classmethod
            def __torch_dispatch__(cls, func, types, args=(), kwargs=None):
                if func is torch.ops.aten.slice.Tensor:
                    inp = args[0]

                    start = inp.slice_bounds[0].item()
                    torch._check_is_size(start)
                    torch._check(start <= inp.size(0))

                    length = (args[0].slice_bounds[1] - args[0].slice_bounds[0]).item()
                    torch._check_is_size(length)
                    torch._check(start + length <= inp.size(0))

                    return CustomSliceSubclass(
                        func(args[0].t, dim=0, start=start, end=(start + length)),
                        slice_bounds=args[0].slice_bounds,
                    )

                if not all(issubclass(cls, t) for t in types):
                    return NotImplemented

                if kwargs is None:
                    kwargs = {}

                def unwrap(e):
                    return e.t if isinstance(e, CustomSliceSubclass) else e

                def wrap(e):
                    return CustomSliceSubclass(e) if isinstance(e, torch.Tensor) else e

                rs = tree_map(
                    wrap,
                    func(*tree_map(unwrap, args), **tree_map(unwrap, kwargs or {})),
                )
                return rs

        def fn(t, start, length):
            return torch.ops.aten.slice.Tensor(
                t, dim=0, start=start, end=start + length
            )

        t = make_tensor(22, 5, dtype=torch.float32, device=device)
        sub = CustomSliceSubclass(t, slice_bounds=torch.tensor([2, 5], device=t.device))
        start = 2
        length = 3
        ragged_idx = 1
        example_inputs = (sub, start, length)

        actual = torch.compile(fn, dynamic=dynamic, fullgraph=True)(*example_inputs)
        expected = fn(*example_inputs)
        torch.testing.assert_close(actual.t, expected.t)


instantiate_device_type_tests(TestUnbackedSymints, globals(), allow_xpu=True)

if __name__ == "__main__":
    from torch._inductor.test_case import run_tests

    if IS_LINUX and HAS_GPU and (not HAS_CUDA or is_big_gpu()):
        run_tests()<|MERGE_RESOLUTION|>--- conflicted
+++ resolved
@@ -295,10 +295,6 @@
         torch.testing.assert_close(actual, expected)
 
     @dynamo_config.patch({"capture_scalar_outputs": True})
-<<<<<<< HEAD
-=======
-    @decorateIf(unittest.expectedFailure, lambda params: params["dynamic"])
->>>>>>> 9d3760fa
     @parametrize("dynamic", [False, True, None])
     def test_unbacked_slice_on_subclass(self, device, dynamic):
         from torch.testing._internal.common_subclass import WrapperTensor
