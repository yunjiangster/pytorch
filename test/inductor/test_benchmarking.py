# Owner(s): ["module: inductor"]

import itertools
import unittest

import torch
from torch._dynamo.utils import counters
from torch._inductor import config
from torch._inductor.runtime.benchmarking import (
    Benchmarker,
    InductorBenchmarker,
    InductorGroupedBenchmarker,
    is_feature_enabled,
    TritonBenchmarker,
)
from torch._inductor.test_case import run_tests, TestCase
from torch.testing._internal.common_utils import (
    decorateIf,
    instantiate_parametrized_tests,
    parametrize,
)
from torch.testing._internal.inductor_utils import GPU_TYPE, HAS_CPU, HAS_GPU


ALL_BENCHMARKER_CLASSES = (
    Benchmarker,
    TritonBenchmarker,
    InductorBenchmarker,
    InductorGroupedBenchmarker,
)


@instantiate_parametrized_tests
class TestBenchmarker(TestCase):
    def setUp(self):
        super().setUp()
        torch.manual_seed(12345)
        counters.clear()

    @staticmethod
    def get_counter_value(benchmarker_cls, fn_name):
        return counters["inductor"][
            f"benchmarking.{benchmarker_cls.__name__}.{fn_name}"
        ]

    @staticmethod
    def make_params(device, size=100):
        fn, fn_args, fn_kwargs = torch.sum, (torch.randn(size, device=device),), {}
        _callable = lambda: fn(*fn_args, **fn_kwargs)  # noqa: E731
        return (fn, fn_args, fn_kwargs), _callable

    @unittest.skipIf(not HAS_CPU or not HAS_GPU, "requires CPU and GPU")
    @decorateIf(
        unittest.expectedFailure,
        lambda params: params["benchmarker_cls"] is Benchmarker
        and params["device"] == GPU_TYPE,
    )
    @parametrize("benchmarker_cls", ALL_BENCHMARKER_CLASSES)
    @parametrize("device", (GPU_TYPE, "cpu"))
    def test_benchmark_smoke(self, benchmarker_cls, device):
        benchmarker = benchmarker_cls()
        (fn, fn_args, fn_kwargs), _ = self.make_params(device)
        timing = benchmarker.benchmark(fn, fn_args, fn_kwargs)
        self.assertGreater(timing, 0)
        self.assertEqual(self.get_counter_value(benchmarker_cls, "benchmark"), 1)
        self.assertEqual(
            self.get_counter_value(
                benchmarker_cls, "benchmark_cpu" if device == "cpu" else "benchmark_gpu"
            ),
            1,
        )

    @unittest.skipIf(not HAS_CPU, "requires CPU")
    @parametrize("benchmarker_cls", ALL_BENCHMARKER_CLASSES)
    def test_benchmark_cpu_smoke(self, benchmarker_cls, device="cpu"):
        benchmarker = benchmarker_cls()
        _, _callable = self.make_params(device)
        timing = benchmarker.benchmark_cpu(_callable)
        self.assertGreater(timing, 0)
        self.assertEqual(self.get_counter_value(benchmarker_cls, "benchmark_cpu"), 1)

    @unittest.skipIf(not HAS_GPU, "requires GPU")
    @decorateIf(
        unittest.expectedFailure,
        lambda params: params["benchmarker_cls"] is Benchmarker,
    )
    @parametrize("benchmarker_cls", ALL_BENCHMARKER_CLASSES)
    def test_benchmark_gpu_smoke(self, benchmarker_cls, device=GPU_TYPE):
        benchmarker = benchmarker_cls()
        _, _callable = self.make_params(device)
        timing = benchmarker.benchmark_gpu(_callable)
        self.assertGreater(timing, 0)
        self.assertEqual(self.get_counter_value(benchmarker_cls, "benchmark_gpu"), 1)
        if benchmarker_cls is TritonBenchmarker:
            self.assertEqual(
                self.get_counter_value(benchmarker_cls, "triton_do_bench"), 1
            )

    @unittest.skipIf(not HAS_GPU, "requires GPU")
    @decorateIf(
        unittest.expectedFailure,
        lambda params: params["benchmarker_cls"] is Benchmarker,
    )
    @parametrize("benchmarker_cls", ALL_BENCHMARKER_CLASSES)
    def test_benchmark_many_gpu_smoke(self, benchmarker_cls, device=GPU_TYPE):
        benchmarker = benchmarker_cls()
        callables = [self.make_params(device)[1] for _ in range(10)]
        timings = benchmarker.benchmark_many_gpu(callables)
        for timing in timings:
            self.assertGreater(timing, 0)
        if benchmarker_cls is InductorGroupedBenchmarker:
            self.assertEqual(
                self.get_counter_value(benchmarker_cls, "benchmark_many_gpu", 1)
            )
        else:
            self.assertEqual(
                self.get_counter_value(benchmarker_cls, "benchmark_gpu"), 10
            )
        if benchmarker_cls is TritonBenchmarker:
            self.assertEqual(
                self.get_counter_value(benchmarker_cls, "triton_do_bench"), 1
            )

    @unittest.skipIf(not HAS_CPU and not HAS_GPU, "requires CPU or GPU")
    @unittest.expectedFailure
    @parametrize("benchmarker_cls", ALL_BENCHMARKER_CLASSES)
    def test_benchmark_safely_infers_device_no_devices(
        self, benchmarker_cls, device="cpu" if HAS_CPU else GPU_TYPE
    ):
        benchmarker = benchmarker_cls()
        (fn, _, _), _ = self.make_params(device)
        benchmarker.benchmark(fn, (), {})

    @unittest.skipIf(not HAS_CPU or not HAS_GPU, "requires CPU and GPU")
    @unittest.expectedFailure
    @parametrize("benchmarker_cls", ALL_BENCHMARKER_CLASSES)
    def test_benchmark_safely_infers_device_many_devices(self, benchmarker_cls):
        benchmarker = benchmarker_cls()
        (fn, cpu_args, cpu_kwargs), _ = self.make_params("cpu")
        (_, gpu_args, gpu_kwargs), _ = self.make_params(GPU_TYPE)
        many_devices_args = cpu_args + gpu_args
        many_devices_kwargs = cpu_kwargs
        many_devices_kwargs.update(gpu_kwargs)
        benchmarker.benchmark(fn, many_devices_args, many_devices_kwargs)

    @unittest.skipIf(config.is_fbcode(), "test does not run in fbcode")
    @parametrize(
        "feature_name", ("inductor_benchmarker", "inductor_grouped_benchmarker")
    )
    @parametrize(
        "config_name,config_val,expected",
        [
            ("env_val", "1", True),
            ("env_val", "0", False),
            ("env_val", None, None),
            ("oss_default", True, True),
            ("oss_default", False, False),
        ],
    )
    def test_is_feature_enabled(
        self,
        feature_name,
        config_name,
        config_val,
        expected,
    ):
        @config.patch({f"benchmarking.{feature_name}.{config_name}": config_val})
        def inner():
            return is_feature_enabled(feature_name)

        if expected is not None:
            self.assertEqual(inner(), expected)
        else:
            self.assertEqual(
                inner(),
                getattr(config.benchmarking, feature_name).oss_default,
            )
<<<<<<< HEAD

    @parametrize("fn_name", ("benchmark", "benchmark_cpu", "benchmark_gpu", "benchmark_many_gpu",))
=======
    
    @unittest.skipIf(not HAS_CPU or not HAS_GPU, "requires CPU and GPU")
    @parametrize("fn_name", ("benchmark", "benchmark_cpu", "benchmark_gpu",))
>>>>>>> 6b3d5ba2
    @parametrize("enabled", (True, False,))
    @parametrize("device", (GPU_TYPE, "cpu",))
    def test_inductor_benchmarker_fallback(self, fn_name, enabled, device):
        @config.patch({
            f"benchmarking.{InductorBenchmarker.feature_name}.env_val": 1 if enabled else 0
        })
        def inner():
            benchmarker = InductorBenchmarker()
            if "many" in fn_name:
                callables = [self.make_params(device)[1] for _ in range(10)]
                _ = getattr(benchmarker, fn_name)(callables)
            else:
                _, _callable = self.make_params(device)
                _ = getattr(benchmarker, fn_name)(_callable)

        inner()
        if not enabled and fn_name == "benchmark_gpu":
            # "benchmark_gpu" is the only `InductorBenchmarker`-specific feature that
            # should get disabled
            self.assertEqual(self.get_counter_value(TritonBenchmarker, fn_name), 1)
        else:
            # all other benchmark functions should still pass, since they are inherited
            self.assertEqual(self.get_counter_value(InductorBenchmarker, fn_name), 1)
    
    @parametrize("fn_name", ("benchmark", "benchmark_cpu", "benchmark_gpu", "benchmark_many_gpu",))
    @parametrize("enabled", (True, False,))
    @parametrize("inductor_benchmarker_enabled", (True, False,))
    @parametrize("device", (GPU_TYPE, "cpu,"))
    def test_inductor_grouped_benchmarker_fallback(self, fn_name, enabled, inductor_benchmarker_enabled, device):
        @config.patch({
            f"benchmarking.{InductorGroupedBenchmarker.feature_name}.env_val": 1 if enabled else 0,
            f"benchmarking.{InductorBenchmarker.feature_name}.env_val": 1 if inductor_benchmarker_enabled else 0,
        })
        def inner():
            benchmarker = InductorGroupedBenchmarker()
            if "many" in fn_name:
                callables = [self.make_params(device)[1] for _ in range(10)]
                _ = getattr(benchmarker, fn_name)(callables)
            else:
                _, _callable = self.make_params(device)
                _ = getattr(benchmarker, fn_name)(_callable)

        inner()
        if not enabled and fn_name == "benchmark_gpu":
            if inductor_benchmarker_enabled:
                self.assertEqual(self.get_counter_value(InductorBenchmarker, fn_name), 1)
            else:
                self.assertEqual(self.get_counter_value(TritonBenchmarker, fn_name), 1)
        elif not enabled and fn_name == "benchmark_many_gpu":
            if inductor_benchmarker_enabled:
                self.assertEqual(self.get_counter_value(InductorBenchmarker, fn_name), 10)
            else:
                self.assertEqual(self.get_counter_value(TritonBenchmarker, fn_name), 10)
        else:
            self.assertEqual(self.get_counter_value(InductorGroupedBenchmarker, fn_name), 1)


if __name__ == "__main__":
    run_tests()<|MERGE_RESOLUTION|>--- conflicted
+++ resolved
@@ -175,14 +175,9 @@
                 inner(),
                 getattr(config.benchmarking, feature_name).oss_default,
             )
-<<<<<<< HEAD
-
+
+    @unittest.skipIf(not HAS_CPU or not HAS_GPU, "requires CPU and GPU")
     @parametrize("fn_name", ("benchmark", "benchmark_cpu", "benchmark_gpu", "benchmark_many_gpu",))
-=======
-    
-    @unittest.skipIf(not HAS_CPU or not HAS_GPU, "requires CPU and GPU")
-    @parametrize("fn_name", ("benchmark", "benchmark_cpu", "benchmark_gpu",))
->>>>>>> 6b3d5ba2
     @parametrize("enabled", (True, False,))
     @parametrize("device", (GPU_TYPE, "cpu",))
     def test_inductor_benchmarker_fallback(self, fn_name, enabled, device):
@@ -207,10 +202,11 @@
             # all other benchmark functions should still pass, since they are inherited
             self.assertEqual(self.get_counter_value(InductorBenchmarker, fn_name), 1)
     
+    @unittest.skipIf(not HAS_CPU or not HAS_GPU, "requires CPU and GPU")
     @parametrize("fn_name", ("benchmark", "benchmark_cpu", "benchmark_gpu", "benchmark_many_gpu",))
     @parametrize("enabled", (True, False,))
     @parametrize("inductor_benchmarker_enabled", (True, False,))
-    @parametrize("device", (GPU_TYPE, "cpu,"))
+    @parametrize("device", (GPU_TYPE, "cpu",))
     def test_inductor_grouped_benchmarker_fallback(self, fn_name, enabled, inductor_benchmarker_enabled, device):
         @config.patch({
             f"benchmarking.{InductorGroupedBenchmarker.feature_name}.env_val": 1 if enabled else 0,
