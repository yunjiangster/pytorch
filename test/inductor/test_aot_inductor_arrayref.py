--- conflicted
+++ resolved
@@ -166,12 +166,9 @@
     "test_symint_item": fail_minimal_arrayref_interface(is_skip=True),
     # TODO: AttributeError: 'ShapeAsConstantBuffer' object has no attribute 'dtype'
     "test_symbool_item": fail_minimal_arrayref_interface(is_skip=True),
-<<<<<<< HEAD
     # TODO: AttributeError: 'ShapeAsConstantBuffer' object has no attribute 'dtype'
     "test_symfloat_item": fail_minimal_arrayref_interface(is_skip=True),
-=======
     "test_issue_140766": fail_minimal_arrayref_interface(),
->>>>>>> a8c90e51
 }
 
 
