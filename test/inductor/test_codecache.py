--- conflicted
+++ resolved
@@ -12,7 +12,6 @@
 from torch._dynamo.utils import counters
 from torch._functorch._aot_autograd.autograd_cache import AOTAutogradCache
 from torch._inductor import config, metrics
-from torch._inductor.async_compile import AsyncCompile
 from torch._inductor.codecache import (
     BypassFxGraphCache,
     cuda_compile_command,
@@ -57,37 +56,6 @@
 torch._dynamo.config.fake_tensor_cache_crosscheck_enabled = True
 
 
-class MyModel(torch.nn.Module):
-    def __init__(self) -> None:
-        super().__init__()
-        self.fc1 = torch.nn.Linear(10, 10)
-
-    def forward(self, inp):
-        return self.fc1(inp)
-
-
-def _run_codecache_test(start_method):
-    with torch._inductor.config.patch(
-        worker_start_method=start_method, compile_threads=16
-    ):
-        AsyncCompile.warm_pool()
-
-        model = MyModel().to(device=GPU_TYPE)
-        model = torch.compile(model)
-        inp = torch.rand(10, 10).to(device=GPU_TYPE)
-        model(inp).sum().backward()
-
-
-@requires_gpu()
-def test_codecache_spawn():
-    _run_codecache_test("spawn")
-
-
-@requires_gpu()
-def test_codecache_fork():
-    _run_codecache_test("fork")
-
-
 class MyModelConv2d(torch.nn.Module):
     def __init__(self, dim=512):
         super().__init__()
@@ -302,10 +270,9 @@
 
             self.assertEqual(global_stats.fx_graph, Stats(2, 3, 2))
 
-        if config.is_fbcode():
-            # Check that the cache entries seem reasonable
-            for k in global_stats.fx_graph.cache.keys():
-                self.assertRegex(k, r"pt2:fx-graph-v1::[0-9a-z]{52}:c10")
+        # Check that the cache entries seem reasonable
+        for k in global_stats.fx_graph.cache.keys():
+            self.assertRegex(k, r"pt2:fx-graph-v1::[0-9a-z]{52}:c[0-9]+")
 
     @requires_triton()
     @config.patch({"fx_graph_cache": True})
@@ -1264,20 +1231,11 @@
 
         self.assertEqual(global_stats.autotune_remote, Stats(2, 2, 2))
 
-<<<<<<< HEAD
-        if config.is_fbcode():
-            # Check that the cache entries seem reasonable
-            for k in global_stats.autotune_remote.cache.keys():
-                self.assertRegex(k, r"[0-9a-z]{52}\.py")
-            for k in global_stats.triton.cache.keys():
-                self.assertRegex(k, r"triton:[0-9a-f]{64}::[0-9a-f]{64}:c11")
-=======
         # Check that the cache entries seem reasonable
         for k in global_stats.autotune_remote.cache.keys():
             self.assertRegex(k, r"[0-9a-z]{52}")
         for k in global_stats.triton.cache.keys():
             self.assertRegex(k, r"triton:[0-9a-f]{64}::[0-9a-f]{64}:c[0-9]+")
->>>>>>> fda43c98
 
     @unittest.skipIf(not HAS_CUDA, "Requires CUDA")
     @unittest.skipIf(not SM80OrLater, "Requires SM80+")
@@ -1330,16 +1288,6 @@
                 self.assertEqual(global_stats.autotune_local, Stats(6, 3, 3))
                 self.assertEqual(global_stats.bundled_autotune, Stats(1, 1, 1))
 
-<<<<<<< HEAD
-        if config.is_fbcode():
-            # Check that the cache entries seem reasonable
-            for k in global_stats.autotune_local.cache.keys():
-                self.assertRegex(k, r"tmp[^/]*/([^/]{2})/c\1[^/]{49}\.best_config")
-            for k in global_stats.bundled_autotune.cache.keys():
-                self.assertRegex(k, r"pt2:bundled-autotune-v1::[0-9a-z]{64}:c10")
-            for k in global_stats.triton.cache.keys():
-                self.assertRegex(k, r"triton:[0-9a-f]{64}::[0-9a-f]{64}:c10")
-=======
         # Check that the cache entries seem reasonable
         for k in global_stats.autotune_local.cache.keys():
             self.assertRegex(k, r"tmp[^/]*/([^/]{2})/[^/]{64}\.best_config")
@@ -1347,7 +1295,6 @@
             self.assertRegex(k, r"pt2:bundled-autotune-v1::[0-9a-z]{64}:c[0-9]+")
         for k in global_stats.triton.cache.keys():
             self.assertRegex(k, r"triton:[0-9a-f]{64}::[0-9a-f]{64}:c[0-9]+")
->>>>>>> fda43c98
 
 
 class TestRemoteAOTAutogradCache(TestCase):
@@ -1376,12 +1323,6 @@
             self.assertEqual(global_stats.aot_autograd, Stats(1, 1, 1))
             self.assertEqual(global_stats.fx_graph, Stats(1, 1, 1))
 
-<<<<<<< HEAD
-        if config.is_fbcode():
-            # Check that the cache entries seem reasonable
-            for k in global_stats.aot_autograd.cache.keys():
-                self.assertRegex(k, r"pt2:autograd-experimental::[0-9a-z]{52}:c10")
-=======
             torch._dynamo.reset()
 
             with torch.compiler.config.patch({"cache_key_tag": "test"}):
@@ -1392,10 +1333,9 @@
         # Check that the cache entries seem reasonable
         for k in global_stats.aot_autograd.cache.keys():
             self.assertRegex(k, r"pt2:autograd-experimental::[0-9a-z]{52}:c[0-9]+")
->>>>>>> fda43c98
-
-            for k in global_stats.fx_graph.cache.keys():
-                self.assertRegex(k, r"pt2:fx-graph-v1::[0-9a-z]{52}:c10")
+
+        for k in global_stats.fx_graph.cache.keys():
+            self.assertRegex(k, r"pt2:fx-graph-v1::[0-9a-z]{52}:c[0-9]+")
 
     @unittest.skipIf(not HAS_CUDA, "Requires CUDA")
     @unittest.skipIf(not SM80OrLater, "Requires SM80+")
