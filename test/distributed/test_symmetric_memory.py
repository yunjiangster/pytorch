# Owner(s): ["module: c10d"]

import torch
import torch.distributed as dist
from torch._C._autograd import DeviceType
from torch._C._distributed_c10d import _SymmetricMemory
from torch.distributed._symmetric_memory import (
    _fused_all_gather_matmul_fallback,
    _fused_all_gather_scaled_matmul_fallback,
    _fused_matmul_reduce_scatter_fallback,
    _fused_scaled_matmul_reduce_scatter_fallback,
    enable_symm_mem_for_group,
    restride_A_for_fused_matmul_reduce_scatter,
    restride_A_shard_for_fused_all_gather_matmul,
)
from torch.testing._internal.common_distributed import (
    MultiProcessTestCase,
    skip_if_lt_x_gpu,
)
from torch.testing._internal.common_utils import (
    instantiate_parametrized_tests,
    parametrize,
    run_tests,
    skip_but_pass_in_sandcastle_if,
    skipIfRocm,
)


def requires_cuda_p2p_access():
    cuda_p2p_access_available = (
        torch.cuda.is_available()
        and torch.cuda.get_device_capability() >= (8, 0)
        and torch.cuda.device_count() >= 2
    )
    num_devices = torch.cuda.device_count()
    for i in range(num_devices - 1):
        for j in range(i + 1, num_devices):
            if not torch.cuda.can_device_access_peer(i, j):
                cuda_p2p_access_available = False
                break
        if not cuda_p2p_access_available:
            break

    return skip_but_pass_in_sandcastle_if(
        not cuda_p2p_access_available,
        "cuda p2p access is not available",
    )


def requires_multicast_support():
    has_multicast_support = (
        torch.cuda.is_available()
        and _SymmetricMemory.has_multicast_support(DeviceType.CUDA)
    )
    return skip_but_pass_in_sandcastle_if(
        not has_multicast_support,
        "multicast support is not available",
    )


@instantiate_parametrized_tests
@requires_cuda_p2p_access()
class SymmetricMemoryTest(MultiProcessTestCase):
    def setUp(self) -> None:
        super().setUp()
        self._spawn_processes()

    @property
    def world_size(self) -> int:
        return 2

    @property
    def device(self) -> torch.device:
        return torch.device(f"cuda:{self.rank}")

    def _init_process(self):
        torch.cuda.set_device(self.device)
        store = dist.FileStore(self.file_name, self.world_size)
        dist.init_process_group(
            backend="nccl",
            world_size=self.world_size,
            rank=self.rank,
            store=store,
        )
        enable_symm_mem_for_group(dist.group.WORLD.group_name)

    def _verify_symmetric_memory(self, symm_mem):
        self.assertEqual(symm_mem.world_size, 2)

        buf = symm_mem.get_buffer(0, (64, 64), torch.float32)
        if symm_mem.rank == 0:
            symm_mem.wait_signal(src_rank=1)
            self.assertTrue(buf.eq(42).all())
        else:
            buf.fill_(42)
            symm_mem.put_signal(dst_rank=0)

        symm_mem.barrier()

        if symm_mem.rank == 0:
            symm_mem.barrier()
            self.assertTrue(buf.eq(43).all())
        else:
            buf.fill_(43)
            symm_mem.barrier()

        symm_mem.barrier()

    @skipIfRocm
    @skip_if_lt_x_gpu(2)
    def test_cuda_nvlink_connectivity_detection(self) -> None:
        from torch._C._distributed_c10d import _detect_dma_connectivity

        connectivity = _detect_dma_connectivity(DeviceType.CUDA, "nvlink")
        self.assertEqual(connectivity.device_type, DeviceType.CUDA)
        self.assertEqual(connectivity.connection_type, "nvlink")
        self.assertEqual(len(connectivity.matrix), torch.cuda.device_count())
        for row in connectivity.matrix:
            self.assertEqual(len(row), torch.cuda.device_count())

    @skipIfRocm
    @skip_if_lt_x_gpu(2)
    def test_empty_strided_p2p(self) -> None:
        self._init_process()

        shape = (64, 64)
        stride = (64, 1)
        dtype = torch.float32
        device = self.device
        group_name = "0"
        alloc_args = (shape, stride, dtype, device, group_name)

        t = torch.empty(shape, dtype=dtype, device=device)
        self.assertIsNone(_SymmetricMemory.rendezvous(t))

        t = _SymmetricMemory.empty_strided_p2p(*alloc_args)
        symm_mem = _SymmetricMemory.rendezvous(t)

        del t
        self._verify_symmetric_memory(symm_mem)
        dist.destroy_process_group()

    @skipIfRocm
    @skip_if_lt_x_gpu(2)
    def test_empty_strided_p2p_persistent(self) -> None:
        self._init_process()

        shape = (64, 64)
        stride = (64, 1)
        dtype = torch.float32
        device = self.device
        alloc_id = 42  # Persistent allocation
        group_name = "0"
        alloc_args = (shape, stride, dtype, device, group_name, alloc_id)

        t = _SymmetricMemory.empty_strided_p2p(*alloc_args)
        data_ptr = t.data_ptr()

        # Verify that persistent allocation would fail if there's an active
        # allocation with the same alloc_id.
        with self.assertRaises(RuntimeError):
            _SymmetricMemory.empty_strided_p2p(*alloc_args)

        # Verify that persistent allocation would succeed in lieu of activate
        # allocations with the same alloc_id, and the returned tensor would
        # have the same data pointer.
        del t
        t = _SymmetricMemory.empty_strided_p2p(*alloc_args)
        self.assertEqual(t.data_ptr(), data_ptr)

        # Verify that get_symmetric_memory would fail if called before
        # rendezvous.
        with self.assertRaises(RuntimeError):
            _SymmetricMemory.get_symmetric_memory(t)

        symm_mem_0 = _SymmetricMemory.rendezvous(t)
        symm_mem_1 = _SymmetricMemory.get_symmetric_memory(t)
        self.assertEqual(id(symm_mem_0), id(symm_mem_1))

        self._verify_symmetric_memory(symm_mem_0)
        dist.destroy_process_group()

    @skipIfRocm
    @skip_if_lt_x_gpu(2)
    @parametrize("gather_dim", [0, 1])
    def test_fused_all_gather_matmul(self, gather_dim: int) -> None:
        self._init_process()

        BATCH = 8
        M = 64
        N = 16
        K = 32
        group = dist.group.WORLD
        rank = self.rank
        world_size = self.world_size

        torch.manual_seed(42 + rank)
        A_shard = torch.rand(BATCH, M // self.world_size, K, device="cuda")
        Bs = [torch.rand(K, N, device="cuda") for _ in range(3)]

        ag_output_0, mm_outputs_0 = _fused_all_gather_matmul_fallback(
            A_shard, Bs, gather_dim=gather_dim, group_name=group.group_name
        )
        ag_output_1, mm_outputs_1 = torch.ops.symm_mem.fused_all_gather_matmul(
            A_shard, Bs, gather_dim=gather_dim, group_name=group.group_name
        )

        assert torch.allclose(ag_output_0, ag_output_1)
        assert ag_output_0.stride() == ag_output_1.stride()
        for mm_output_0, mm_output_1 in zip(mm_outputs_0, mm_outputs_1):
            assert torch.allclose(mm_output_0, mm_output_1)
            assert mm_output_0.stride(), mm_output_1.stride()

        dist.destroy_process_group()

    @skipIfRocm
    @skip_if_lt_x_gpu(2)
    @parametrize("gather_dim", [0, 1])
    def test_fused_all_gather_scaled_matmul(self, gather_dim: int) -> None:
        self._init_process()

        BATCH = 8
        M = 64
        N = 16
        K = 32
        group = dist.group.WORLD
        rank = self.rank
        world_size = self.world_size

        torch.manual_seed(42 + rank)
        A_shard = torch.rand(BATCH, M // self.world_size, K, device="cuda").to(
            torch.float8_e4m3fn
        )
        A_scale = torch.tensor(0.1, device="cuda")
        Bs = [
            torch.rand(N, K, device="cuda").to(torch.float8_e4m3fn).T for _ in range(3)
        ]
        B_scales = [torch.tensor(0.1, device="cuda") for _ in range(3)]
        out_dtypes = [None, torch.bfloat16, torch.float32]

        ag_output_0, mm_outputs_0 = _fused_all_gather_scaled_matmul_fallback(
            A_shard,
            Bs,
            A_scale,
            B_scales,
            gather_dim=gather_dim,
            group_name=group.group_name,
            biases=[None] * len(Bs),
            result_scales=[None] * len(Bs),
            out_dtypes=out_dtypes,
            use_fast_accum=[None] * len(Bs),
        )
        ag_output_1, mm_outputs_1 = torch.ops.symm_mem.fused_all_gather_scaled_matmul(
            A_shard,
            Bs,
            A_scale,
            B_scales,
            gather_dim=gather_dim,
            group_name=group.group_name,
            biases=[None] * len(Bs),
            result_scales=[None] * len(Bs),
            out_dtypes=out_dtypes,
            use_fast_accum=[None] * len(Bs),
        )

        self.assertTrue(
            torch.allclose(
                ag_output_0.to(torch.float32),
                ag_output_1.to(torch.float32),
            )
        )
        self.assertEqual(ag_output_0.stride(), ag_output_1.stride())
        for mm_output_0, mm_output_1 in zip(mm_outputs_0, mm_outputs_1):
            self.assertTrue(
                torch.allclose(
                    mm_output_0.to(torch.float32), mm_output_1.to(torch.float32)
                )
            )
            self.assertEqual(mm_output_0.stride(), mm_output_1.stride())
            self.assertEqual(mm_output_0.dtype, mm_output_1.dtype)

        dist.destroy_process_group()

    @skipIfRocm
    @skip_if_lt_x_gpu(2)
    @parametrize("scatter_dim", [0, 1])
    def test_fused_matmul_reduce_scatter(self, scatter_dim: int) -> None:
        self._init_process()

        BATCH = 8
        M = 64
        N = 16
        K = 32
        group = dist.group.WORLD
        rank = self.rank
        world_size = self.world_size

        torch.manual_seed(42 + rank)
        A = torch.rand(BATCH, M, K, device="cuda")
        B = torch.rand(K, N, device="cuda")

        output_0 = _fused_matmul_reduce_scatter_fallback(
            A, B, "avg", scatter_dim=scatter_dim, group_name=group.group_name
        )
        output_1 = torch.ops.symm_mem.fused_matmul_reduce_scatter(
            A, B, "avg", scatter_dim=scatter_dim, group_name=group.group_name
        )

        assert torch.allclose(output_0, output_1)
        assert output_0.stride() == output_1.stride()

        dist.destroy_process_group()

    @skipIfRocm
    @skip_if_lt_x_gpu(2)
    @parametrize("scatter_dim", [0, 1])
    def test_fused_scaled_matmul_reduce_scatter(self, scatter_dim: int) -> None:
        self._init_process()

        BATCH = 8
        M = 64
        N = 16
        K = 32
        group = dist.group.WORLD
        rank = self.rank
        world_size = self.world_size

        torch.manual_seed(42 + rank)
        A = torch.rand(BATCH, M, K, device="cuda").to(torch.float8_e4m3fn)
        A_scale = torch.tensor(0.1, device="cuda")
        B = torch.rand(N, K, device="cuda").to(torch.float8_e4m3fn).T
        B_scale = torch.tensor(0.1, device="cuda")

        output_0 = _fused_scaled_matmul_reduce_scatter_fallback(
            A,
            B,
            A_scale,
            B_scale,
            "avg",
            scatter_dim,
            group.group_name,
            out_dtype=torch.bfloat16,
        )
        output_1 = torch.ops.symm_mem.fused_scaled_matmul_reduce_scatter(
            A,
            B,
            A_scale,
            B_scale,
            "avg",
            scatter_dim,
            group.group_name,
            out_dtype=torch.bfloat16,
        )

        assert torch.allclose(output_0, output_1)
        assert output_0.stride() == output_1.stride()

        dist.destroy_process_group()

    @skipIfRocm
    @parametrize("dim", [0, 1, 2])
    def test_optimal_layout(self, dim: int) -> None:
        t = torch.rand(8, 64, 32, 16)

        x = restride_A_shard_for_fused_all_gather_matmul(t, dim)
        self.assertTrue(x.movedim(dim, 0).is_contiguous())
        self.assertTrue(torch.allclose(x, t))

        x = restride_A_for_fused_matmul_reduce_scatter(t, dim)
        self.assertTrue(x.movedim(dim, 0).is_contiguous())
        self.assertTrue(torch.allclose(x, t))

    @skipIfRocm
    @skip_if_lt_x_gpu(2)
    @parametrize("symm_mem_input", [True, False])
    def test_low_contention_all_gather(self, symm_mem_input: bool) -> None:
        self._init_process()

        if symm_mem_input:
            t = _SymmetricMemory.empty_strided_p2p(
                size=(64, 64),
                stride=(64, 1),
                dtype=torch.float32,
                device=self.device,
                group_name="0",
            ).fill_(self.rank)
        else:
            t = torch.full((64, 64), self.rank, dtype=torch.float32, device=self.device)

        res = torch.ops.symm_mem._low_contention_all_gather(t, "0")
        res = torch.ops._c10d_functional.wait_tensor(res)
        self.assertEqual(res.shape, (64 * self.world_size, 64))

        chunks = res.chunk(self.world_size)
        for r in range(self.world_size):
            self.assertTrue(chunks[r].eq(r).all())

        dist.destroy_process_group()

    @skipIfRocm
    @skip_if_lt_x_gpu(2)
    @parametrize("reduce_op", ["sum", "avg"])
    @parametrize("symm_mem_input", [True, False])
    def test_low_contention_reduce_scatter(
        self, reduce_op: str, symm_mem_input: bool
    ) -> None:
        self._init_process()

        if symm_mem_input:
            t = _SymmetricMemory.empty_strided_p2p(
                size=(64, 64),
                stride=(64, 1),
                dtype=torch.float32,
                device=self.device,
                group_name="0",
            )
        else:
            t = torch.empty((64, 64), dtype=torch.float32, device=self.device)

        chunks = t.chunk(self.world_size)
        for r in range(self.world_size):
            chunks[r].fill_(r)

        res = torch.ops.symm_mem._low_contention_reduce_scatter(t, reduce_op, "0")
        res = torch.ops._c10d_functional.wait_tensor(res)
        self.assertEqual(res.shape, (64 // self.world_size, 64))

        if reduce_op == "sum":
            expect = self.rank * self.world_size
        elif reduce_op == "avg":
            expect = self.rank
        else:
            raise AssertionError(f"Unexpected reduce_op: {reduce_op}")
        self.assertTrue(res.eq(expect).all())

        dist.destroy_process_group()

    @skip_if_lt_x_gpu(2)
    @requires_multicast_support()
    @parametrize("dtype", [torch.float, torch.bfloat16])
    @parametrize("align_bytes", [4, 8, 16])
    @parametrize("size_bytes", [4, 8192, 8196])
    def test_multimem_all_reduce(
        self, dtype: torch.dtype, size_bytes: int, align_bytes: int
    ) -> None:
        self._init_process()
        group_name = dist.group.WORLD.group_name

        t = _SymmetricMemory.empty_strided_p2p(
            size=(16384,),
            stride=(1,),
            dtype=dtype,
            device=self.device,
            group_name=group_name,
        ).fill_(1)

        self.assertTrue(t.data_ptr() % 16 == 0)
        self.assertTrue(align_bytes % t.element_size() == 0)
        self.assertTrue(size_bytes % t.element_size() == 0)

        shift = align_bytes // t.element_size()
        numel = size_bytes // t.element_size()
        x = t[shift : shift + numel]

        torch.ops.symm_mem.multimem_all_reduce_(x, "sum", group_name)
        self.assertTrue(x.eq(self.world_size).all().item())

        # Head and tail should not be written
        self.assertTrue(t[:shift].eq(1).all().item())
        self.assertTrue(t[shift + numel :].eq(1).all().item())
        dist.destroy_process_group()

    @skip_if_lt_x_gpu(2)
    @requires_multicast_support()
    @parametrize("dtype", [torch.float, torch.bfloat16])
    @parametrize("align_bytes", [4, 8, 16])
    @parametrize("size_bytes", [4, 8192, 8196])
    def test_multimem_one_shot_all_reduce(
        self, dtype: torch.dtype, size_bytes: int, align_bytes: int
    ) -> None:
        self._init_process()
        group_name = dist.group.WORLD.group_name

        t = _SymmetricMemory.empty_strided_p2p(
            size=(16384,),
            stride=(1,),
            dtype=dtype,
            device=self.device,
            group_name=group_name,
        ).fill_(0)

        self.assertTrue(t.data_ptr() % 16 == 0)
        self.assertTrue(align_bytes % t.element_size() == 0)
        self.assertTrue(size_bytes % t.element_size() == 0)

        shift = align_bytes // t.element_size()
        numel = size_bytes // t.element_size()
        x = t[shift : shift + numel]
        x.fill_(1)

        res = torch.ops.symm_mem.multimem_one_shot_all_reduce(x, "sum", group_name)
        self.assertTrue(res.eq(self.world_size).all().item())
        dist.destroy_process_group()

<<<<<<< HEAD
=======
    @skipIfRocm
    @skip_if_lt_x_gpu(2)
    def test_stream_write_value(self):
        self._init_process()
        group_name = dist.group.WORLD.group_name

        t = _SymmetricMemory.empty_strided_p2p(
            size=(64,),
            stride=(1,),
            dtype=torch.float32,
            device=self.device,
            group_name=group_name,
        ).fill_(self.rank + 42)
        symm_mem = _SymmetricMemory.rendezvous(t)

        tensor = torch.zeros(4, dtype=torch.uint32, device=self.device)
        expect = torch.tril(torch.ones(4, 4, device=self.device)).to(torch.uint32)

        for i in range(4):
            symm_mem.stream_write_value32(
                int(tensor.data_ptr()) + i * tensor.element_size(), 1
            )
            torch.testing.assert_close(tensor, expect[i])

>>>>>>> 9629835b

if __name__ == "__main__":
    run_tests()<|MERGE_RESOLUTION|>--- conflicted
+++ resolved
@@ -502,8 +502,6 @@
         self.assertTrue(res.eq(self.world_size).all().item())
         dist.destroy_process_group()
 
-<<<<<<< HEAD
-=======
     @skipIfRocm
     @skip_if_lt_x_gpu(2)
     def test_stream_write_value(self):
@@ -528,7 +526,6 @@
             )
             torch.testing.assert_close(tensor, expect[i])
 
->>>>>>> 9629835b
 
 if __name__ == "__main__":
     run_tests()