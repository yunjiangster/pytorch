# Owner(s): ["oncall: quantization"]
<<<<<<< HEAD
# ruff: noqa: F841
from typing import List, Tuple
=======
from typing import Dict, List, Tuple
>>>>>>> 04bb82f0

import torch
from torch import Tensor
from torch.ao.quantization import observer, ObserverOrFakeQuantize, QConfigMapping
from torch.ao.quantization.qconfig import (
    default_per_channel_symmetric_qnnpack_qconfig,
    float_qparams_weight_only_qconfig,
    per_channel_weight_observer_range_neg_127_to_127,
    QConfig,
    weight_observer_range_neg_127_to_127,
)
from torch.ao.quantization.quantize_pt2e import (
    convert_pt2e,
    prepare_pt2e,
    prepare_qat_pt2e,
)
from torch.ao.quantization.quantizer import (
    DerivedQuantizationSpec,
    EdgeOrNode,
    FixedQParamsQuantizationSpec,
    QuantizationAnnotation,
    QuantizationSpec,
    Quantizer,
    SharedQuantizationSpec,
)
from torch.ao.quantization.quantizer.composable_quantizer import (  # noqa: F811
    ComposableQuantizer,
)
from torch.ao.quantization.quantizer.embedding_quantizer import (  # noqa: F811
    EmbeddingQuantizer,
)
from torch.ao.quantization.quantizer.xnnpack_quantizer import (
    get_symmetric_quantization_config,
    XNNPACKQuantizer,
)
from torch.ao.quantization.quantizer.xnnpack_quantizer_utils import (
    OP_TO_ANNOTATOR,
    QuantizationConfig,
)
from torch.export import export_for_training
from torch.fx import Node
from torch.testing._internal.common_device_type import instantiate_device_type_tests
from torch.testing._internal.common_quantization import (
    NodeSpec as ns,
    PT2EQuantizationTestCase,
    skipIfNoQNNPACK,
    TestHelperModules,
)
from torch.testing._internal.common_utils import (
    instantiate_parametrized_tests,
    parametrize,
    skipIfHpu,
    TemporaryFileName,
    TEST_CUDA,
    TEST_HPU,
)


@skipIfNoQNNPACK
class TestQuantizePT2E(PT2EQuantizationTestCase):
    def test_simple_quantizer(self):
        # TODO: use OP_TO_ANNOTATOR
        class BackendAQuantizer(Quantizer):
            def annotate(self, model: torch.fx.GraphModule) -> torch.fx.GraphModule:
                for node in model.graph.nodes:
                    if (
                        node.op == "call_function"
                        and node.target == torch.ops.aten.conv2d.default
                    ):
                        input_act = node.args[0]
                        assert isinstance(input_act, Node)
                        weight = node.args[1]
                        assert isinstance(weight, Node)
                        bias = node.args[2]
                        assert isinstance(bias, Node)
                        act_qspec = QuantizationSpec(
                            dtype=torch.uint8,
                            quant_min=0,
                            quant_max=255,
                            qscheme=torch.per_tensor_affine,
                            is_dynamic=False,
                            observer_or_fake_quant_ctr=observer.default_observer,
                        )
                        weight_qspec = QuantizationSpec(
                            dtype=torch.int8,
                            quant_min=-128,
                            quant_max=127,
                            qscheme=torch.per_tensor_affine,
                            is_dynamic=False,
                            observer_or_fake_quant_ctr=observer.default_weight_observer,
                        )
                        bias_qspec = QuantizationSpec(
                            dtype=torch.float32,
                            is_dynamic=False,
                            observer_or_fake_quant_ctr=observer.PlaceholderObserver,
                        )
                        node.meta["quantization_annotation"] = QuantizationAnnotation(
                            input_qspec_map={
                                input_act: act_qspec,
                                weight: weight_qspec,
                                bias: bias_qspec,
                            },
                            output_qspec=act_qspec,
                            _annotated=True,
                        )

            def validate(self, model: torch.fx.GraphModule) -> None:
                pass

        example_inputs = (torch.randn(1, 3, 5, 5),)
        node_occurrence = {
            # two for input of the first conv, one for output for the first conv
            torch.ops.quantized_decomposed.quantize_per_tensor.default: 2,
            torch.ops.quantized_decomposed.dequantize_per_tensor.default: 3,
        }
        node_list = [
            torch.ops.quantized_decomposed.dequantize_per_tensor.default,
            torch.ops.quantized_decomposed.dequantize_per_tensor.default,
            torch.ops.aten.conv2d.default,
            torch.ops.quantized_decomposed.quantize_per_tensor.default,
        ]
        self._test_quantizer(
            TestHelperModules.ConvWithBNRelu(relu=False, bn=False),
            example_inputs,
            BackendAQuantizer(),
            node_occurrence,
            node_list,
        )

    def test_wo_annotate_conv_output_quantizer(self):
        # TODO: use OP_TO_ANNOTATOR
        class BackendAQuantizer(Quantizer):
            def annotate(self, model: torch.fx.GraphModule) -> torch.fx.GraphModule:
                act_qspec = QuantizationSpec(
                    dtype=torch.uint8,
                    quant_min=0,
                    quant_max=255,
                    qscheme=torch.per_tensor_affine,
                    is_dynamic=False,
                    observer_or_fake_quant_ctr=observer.default_observer,
                )
                weight_qspec = QuantizationSpec(
                    dtype=torch.int8,
                    quant_min=-128,
                    quant_max=127,
                    qscheme=torch.per_tensor_affine,
                    is_dynamic=False,
                    observer_or_fake_quant_ctr=observer.default_weight_observer,
                )
                bias_qspec = QuantizationSpec(
                    dtype=torch.float32,
                    is_dynamic=False,
                    observer_or_fake_quant_ctr=observer.PlaceholderObserver,
                )
                for node in model.graph.nodes:
                    if (
                        node.op == "call_function"
                        and node.target == torch.ops.aten.conv2d.default
                    ):
                        input_act = node.args[0]
                        assert isinstance(input_act, Node)
                        weight = node.args[1]
                        assert isinstance(weight, Node)
                        bias = node.args[2]
                        assert isinstance(bias, Node)
                        node.meta["quantization_annotation"] = QuantizationAnnotation(
                            input_qspec_map={
                                input_act: act_qspec,
                                weight: weight_qspec,
                                bias: bias_qspec,
                            },
                            _annotated=True,
                        )

            def validate(self, model: torch.fx.GraphModule) -> None:
                pass

        m = torch.nn.Conv2d(2, 2, 1)
        x = torch.rand(1, 2, 14, 14)
        example_inputs = (x,)
        m = self._quantize(m, BackendAQuantizer(), example_inputs)
        # Ensure the conv has no observer inserted at output
        node_occurrence = {
            # two for input of conv
            ns.call_function(
                torch.ops.quantized_decomposed.quantize_per_tensor.default
            ): 1,
            ns.call_function(
                torch.ops.quantized_decomposed.dequantize_per_tensor.default
            ): 2,
        }
        node_list = [
            ns.call_function(
                torch.ops.quantized_decomposed.dequantize_per_tensor.default
            ),
            ns.call_function(
                torch.ops.quantized_decomposed.dequantize_per_tensor.default
            ),
            ns.call_function(torch.ops.aten.conv2d.default),
        ]
        self.checkGraphModuleNodes(
            m, expected_node_list=node_list, expected_node_occurrence=node_occurrence
        )

    def test_max_pool2d_quantizer(self):
        # TODO: use OP_TO_ANNOTATOR
        class BackendAQuantizer(Quantizer):
            def annotate(self, model: torch.fx.GraphModule) -> torch.fx.GraphModule:
                act_qspec = QuantizationSpec(
                    dtype=torch.uint8,
                    quant_min=0,
                    quant_max=255,
                    qscheme=torch.per_tensor_affine,
                    is_dynamic=False,
                    observer_or_fake_quant_ctr=observer.default_observer,
                )
                weight_qspec = QuantizationSpec(
                    dtype=torch.int8,
                    quant_min=-128,
                    quant_max=127,
                    qscheme=torch.per_tensor_affine,
                    is_dynamic=False,
                    observer_or_fake_quant_ctr=observer.default_weight_observer,
                )
                bias_qspec = QuantizationSpec(
                    dtype=torch.float32,
                    is_dynamic=False,
                    observer_or_fake_quant_ctr=observer.PlaceholderObserver,
                )
                for node in model.graph.nodes:
                    if (
                        node.op == "call_function"
                        and node.target == torch.ops.aten.conv2d.default
                    ):
                        input_act = node.args[0]
                        assert isinstance(input_act, Node)
                        weight = node.args[1]
                        assert isinstance(weight, Node)
                        bias = node.args[2]
                        assert isinstance(bias, Node)
                        node.meta["quantization_annotation"] = QuantizationAnnotation(
                            input_qspec_map={
                                input_act: act_qspec,
                                weight: weight_qspec,
                                bias: bias_qspec,
                            },
                            _annotated=True,
                        )
                    if (
                        node.op == "call_function"
                        and node.target == torch.ops.aten.max_pool2d.default
                    ):
                        maxpool_node = node
                        input_act = maxpool_node.args[0]
                        assert isinstance(input_act, Node)
                        maxpool_node.meta[
                            "quantization_annotation"
                        ] = QuantizationAnnotation(
                            input_qspec_map={
                                input_act: act_qspec,
                            },
                            output_qspec=SharedQuantizationSpec(
                                (input_act, maxpool_node)
                            ),
                            _annotated=True,
                        )

            def validate(self, model: torch.fx.GraphModule) -> None:
                pass

        m = TestHelperModules.ConvMaxPool2d()
        x = torch.rand(1, 2, 14, 14)
        example_inputs = (x,)
        m = self._quantize(m, BackendAQuantizer(), example_inputs)
        node_occurrence = {
            # two for input of conv
            # one for input of maxpool
            # one for output of maxpool
            ns.call_function(
                torch.ops.quantized_decomposed.quantize_per_tensor.default
            ): 3,
            ns.call_function(
                torch.ops.quantized_decomposed.dequantize_per_tensor.default
            ): 4,
        }
        node_list = [
            ns.call_function(
                torch.ops.quantized_decomposed.dequantize_per_tensor.default
            ),
            ns.call_function(
                torch.ops.quantized_decomposed.dequantize_per_tensor.default
            ),
            ns.call_function(torch.ops.aten.conv2d.default),
            ns.call_function(
                torch.ops.quantized_decomposed.quantize_per_tensor.default
            ),
            ns.call_function(
                torch.ops.quantized_decomposed.dequantize_per_tensor.default
            ),
            ns.call_function(torch.ops.aten.max_pool2d.default),
        ]
        self.checkGraphModuleNodes(
            m, expected_node_list=node_list, expected_node_occurrence=node_occurrence
        )

    def test_derived_qspec(self):
        # TODO: use OP_TO_ANNOTATOR
        class BackendAQuantizer(Quantizer):
            def annotate(self, model: torch.fx.GraphModule) -> torch.fx.GraphModule:
                for node in model.graph.nodes:
                    if (
                        node.op == "call_function"
                        and node.target == torch.ops.aten.conv2d.default
                    ):
                        input_act = node.args[0]
                        assert isinstance(input_act, Node)
                        weight = node.args[1]
                        assert isinstance(weight, Node)
                        bias = node.args[2]
                        assert isinstance(bias, Node)
                        act_qspec = QuantizationSpec(
                            dtype=torch.uint8,
                            quant_min=0,
                            quant_max=255,
                            qscheme=torch.per_tensor_affine,
                            is_dynamic=False,
                            observer_or_fake_quant_ctr=observer.default_observer,
                        )
                        weight_qspec = QuantizationSpec(
                            dtype=torch.int8,
                            quant_min=-128,
                            quant_max=127,
                            qscheme=torch.per_tensor_affine,
                            is_dynamic=False,
                            observer_or_fake_quant_ctr=observer.default_weight_observer,
                        )

                        def derive_qparams_fn(
                            obs_or_fqs: List[ObserverOrFakeQuantize],
                        ) -> Tuple[Tensor, Tensor]:
                            assert (
                                len(obs_or_fqs) == 2
                            ), f"Expecting two obs/fqs, one for activation and one for weight, got: {len(obs_or_fqs)}"
                            act_obs_or_fq = obs_or_fqs[0]
                            weight_obs_or_fq = obs_or_fqs[1]
                            act_scale, act_zp = act_obs_or_fq.calculate_qparams()
                            (
                                weight_scale,
                                weight_zp,
                            ) = weight_obs_or_fq.calculate_qparams()
                            return torch.tensor([act_scale * weight_scale]).to(
                                torch.float32
                            ), torch.tensor([0]).to(torch.int32)

                        bias_qspec = DerivedQuantizationSpec(
                            derived_from=[(input_act, node), (weight, node)],
                            derive_qparams_fn=derive_qparams_fn,
                            dtype=torch.int32,
                            quant_min=-(2**31),
                            quant_max=2**31 - 1,
                            qscheme=torch.per_tensor_symmetric,
                        )
                        node.meta["quantization_annotation"] = QuantizationAnnotation(
                            input_qspec_map={
                                input_act: act_qspec,
                                weight: weight_qspec,
                                bias: bias_qspec,
                            },
                            output_qspec=act_qspec,
                            _annotated=True,
                        )

            def validate(self, model: torch.fx.GraphModule) -> None:
                pass

        m = TestHelperModules.ConvWithBNRelu(relu=False, bn=False).eval()
        example_inputs = (torch.randn(1, 3, 5, 5),)

        m = self._quantize(m, BackendAQuantizer(), example_inputs)
        node_occurrence = {
            # input, weight, bias, output for the conv
            # note: quantize op for weight and bias are const propagated
            ns.call_function(
                torch.ops.quantized_decomposed.quantize_per_tensor.default
            ): 2,
            ns.call_function(
                torch.ops.quantized_decomposed.dequantize_per_tensor.default
            ): 4,
        }
        node_list = [
            ns.call_function(
                torch.ops.quantized_decomposed.dequantize_per_tensor.default
            ),
            ns.call_function(
                torch.ops.quantized_decomposed.dequantize_per_tensor.default
            ),
            ns.call_function(
                torch.ops.quantized_decomposed.dequantize_per_tensor.default
            ),
            ns.call_function(torch.ops.aten.conv2d.default),
            ns.call_function(
                torch.ops.quantized_decomposed.quantize_per_tensor.default
            ),
        ]
        self.checkGraphModuleNodes(
            m, expected_node_list=node_list, expected_node_occurrence=node_occurrence
        )

    def test_derived_qspec_per_channel(self):
        class BackendAQuantizer(Quantizer):
            def annotate(self, model: torch.fx.GraphModule) -> torch.fx.GraphModule:
                for node in model.graph.nodes:
                    if (
                        node.op == "call_function"
                        and node.target == torch.ops.aten.conv2d.default
                    ):
                        input_act = node.args[0]
                        assert isinstance(input_act, Node)
                        weight = node.args[1]
                        assert isinstance(weight, Node)
                        bias = node.args[2]
                        assert isinstance(bias, Node)
                        act_qspec = QuantizationSpec(
                            dtype=torch.uint8,
                            quant_min=0,
                            quant_max=255,
                            qscheme=torch.per_tensor_affine,
                            is_dynamic=False,
                            observer_or_fake_quant_ctr=observer.default_observer,
                        )
                        weight_qspec = QuantizationSpec(
                            dtype=torch.int8,
                            quant_min=-128,
                            quant_max=127,
                            qscheme=torch.per_channel_affine,
                            is_dynamic=False,
                            ch_axis=0,
                            observer_or_fake_quant_ctr=observer.default_per_channel_weight_observer,
                        )

                        def derive_qparams_fn(
                            obs_or_fqs: List[ObserverOrFakeQuantize],
                        ) -> Tuple[Tensor, Tensor]:
                            assert (
                                len(obs_or_fqs) == 1
                            ), f"Expecting one weight obs/fq, got: {len(obs_or_fqs)}"
                            weight_obs_or_fq = obs_or_fqs[0]
                            (
                                weight_scale,
                                weight_zp,
                            ) = weight_obs_or_fq.calculate_qparams()
                            return weight_scale, torch.zeros_like(weight_scale)

                        bias_qspec = DerivedQuantizationSpec(
                            derived_from=[(weight, node)],
                            derive_qparams_fn=derive_qparams_fn,
                            dtype=torch.int32,
                            quant_min=-(2**31),
                            quant_max=2**31 - 1,
                            qscheme=torch.per_channel_symmetric,
                            ch_axis=0,
                        )
                        node.meta["quantization_annotation"] = QuantizationAnnotation(
                            input_qspec_map={
                                input_act: act_qspec,
                                weight: weight_qspec,
                                bias: bias_qspec,
                            },
                            output_qspec=act_qspec,
                            _annotated=True,
                        )

            def validate(self, model: torch.fx.GraphModule) -> None:
                pass

        m = TestHelperModules.ConvWithBNRelu(relu=False, bn=False).eval()
        example_inputs = (torch.randn(1, 3, 5, 5),)

        m = self._quantize(m, BackendAQuantizer(), example_inputs)

        node_occurrence = {
            # input, output for the conv
            ns.call_function(
                torch.ops.quantized_decomposed.quantize_per_tensor.default
            ): 2,
            ns.call_function(
                torch.ops.quantized_decomposed.dequantize_per_tensor.default
            ): 2,
            # weight and bias for conv
            # note: quantize op for weight and bias are const propagated
            ns.call_function(
                torch.ops.quantized_decomposed.quantize_per_channel.default
            ): 0,
            ns.call_function(
                torch.ops.quantized_decomposed.dequantize_per_channel.default
            ): 2,
        }
        node_list = [
            ns.call_function(
                torch.ops.quantized_decomposed.dequantize_per_channel.default
            ),
            ns.call_function(
                torch.ops.quantized_decomposed.dequantize_per_channel.default
            ),
            ns.call_function(torch.ops.aten.conv2d.default),
            ns.call_function(
                torch.ops.quantized_decomposed.quantize_per_tensor.default
            ),
        ]
        self.checkGraphModuleNodes(
            m, expected_node_list=node_list, expected_node_occurrence=node_occurrence
        )

    def test_fixed_qparams_qspec_ptq(self):
        self._test_fixed_qparams_qspec(is_qat=False)

    # TODO: refactor and move this to test_quantize_pt2_qat.py
    def test_fixed_qparams_qspec_qat(self):
        self._test_fixed_qparams_qspec(is_qat=True)

    def _test_fixed_qparams_qspec(self, is_qat: bool):
        class M(torch.nn.Module):
            def forward(self, x):
                return torch.sigmoid(x)

        class BackendAQuantizer(Quantizer):
            def annotate(self, model: torch.fx.GraphModule) -> torch.fx.GraphModule:
                for node in model.graph.nodes:
                    if (
                        node.op == "call_function"
                        and node.target == torch.ops.aten.sigmoid.default
                    ):
                        input_act = node.args[0]
                        assert isinstance(input_act, Node)
                        act_qspec = FixedQParamsQuantizationSpec(
                            dtype=torch.uint8,
                            quant_min=0,
                            quant_max=255,
                            qscheme=torch.per_tensor_affine,
                            scale=1.0 / 256.0,
                            zero_point=0,
                        )
                        node.meta["quantization_annotation"] = QuantizationAnnotation(
                            input_qspec_map={
                                input_act: act_qspec,
                            },
                            output_qspec=act_qspec,
                            _annotated=True,
                        )

            def validate(self, model: torch.fx.GraphModule) -> None:
                pass

        m = M().eval()
        example_inputs = (torch.randn(1, 3, 5, 5),)

        m = self._quantize(m, BackendAQuantizer(), example_inputs, is_qat)
        fixed_scale = 1.0 / 256.0
        fixed_zero_point = 0
        for n in m.graph.nodes:
            if n.op == "call_function":
                if (
                    n.target
                    == torch.ops.quantized_decomposed.quantize_per_tensor.default
                ):
                    scale_0 = n.args[1]
                    zero_point_0 = n.args[2]
                if (
                    n.target
                    == torch.ops.quantized_decomposed.dequantize_per_tensor.default
                ):
                    scale_1 = n.args[1]
                    zero_point_1 = n.args[2]
        self.assertEqual(scale_0, fixed_scale)
        self.assertEqual(zero_point_0, fixed_zero_point)
        self.assertEqual(scale_1, fixed_scale)
        self.assertEqual(zero_point_1, fixed_zero_point)
        node_occurrence = {
            # two for input of the first conv, one for output for the first conv
            ns.call_function(
                torch.ops.quantized_decomposed.quantize_per_tensor.default
            ): 2,
            ns.call_function(
                torch.ops.quantized_decomposed.dequantize_per_tensor.default
            ): 2,
        }
        node_list = [
            ns.call_function(
                torch.ops.quantized_decomposed.dequantize_per_tensor.default
            ),
            ns.call_function(torch.ops.aten.sigmoid.default),
            ns.call_function(
                torch.ops.quantized_decomposed.quantize_per_tensor.default
            ),
        ]
        self.checkGraphModuleNodes(
            m, expected_node_list=node_list, expected_node_occurrence=node_occurrence
        )

    def test_fixed_qparams_qspec_observer_dedup(self):
        class BackendAQuantizer(Quantizer):
            def annotate(self, model: torch.fx.GraphModule) -> torch.fx.GraphModule:
                act_qspec = FixedQParamsQuantizationSpec(
                    dtype=torch.uint8,
                    quant_min=0,
                    quant_max=255,
                    qscheme=torch.per_tensor_affine,
                    scale=1.0 / 256.0,
                    zero_point=0,
                )
                for node in model.graph.nodes:
                    if (
                        node.op == "call_function"
                        and node.target == torch.ops.aten.sigmoid.default
                    ):
                        input_act = node.args[0]
                        assert isinstance(input_act, Node)
                        node.meta["quantization_annotation"] = QuantizationAnnotation(
                            input_qspec_map={
                                input_act: act_qspec,
                            },
                            output_qspec=act_qspec,
                            _annotated=True,
                        )
                    elif (
                        node.op == "call_function"
                        and node.target == torch.ops.aten.add.Tensor
                    ):
                        input_act0 = node.args[0]
                        assert isinstance(input_act, Node)
                        input_act1 = node.args[1]
                        assert isinstance(input_act, Node)
                        node.meta["quantization_annotation"] = QuantizationAnnotation(
                            input_qspec_map={
                                input_act0: act_qspec,
                                input_act1: act_qspec,
                            },
                            output_qspec=act_qspec,
                            _annotated=True,
                        )

            def validate(self, model: torch.fx.GraphModule) -> None:
                pass

        class M(torch.nn.Module):
            def forward(self, x, y):
                return torch.sigmoid(x) + y

            def example_inputs(self):
                return (
                    torch.randn(1, 3, 5, 5),
                    torch.randn(1, 3, 5, 5),
                )

        m = M().eval()
        example_inputs = m.example_inputs()
        m = self._quantize(m, BackendAQuantizer(), example_inputs, is_qat=False)

        node_occurrence = {
            # two for input of the first conv, one for output for the first conv
            ns.call_function(
                torch.ops.quantized_decomposed.quantize_per_tensor.default
            ): 4,
            ns.call_function(
                torch.ops.quantized_decomposed.dequantize_per_tensor.default
            ): 4,
        }
        node_list = [
            ns.call_function(
                torch.ops.quantized_decomposed.dequantize_per_tensor.default
            ),
            ns.call_function(torch.ops.aten.sigmoid.default),
            ns.call_function(
                torch.ops.quantized_decomposed.quantize_per_tensor.default
            ),
            ns.call_function(
                torch.ops.quantized_decomposed.dequantize_per_tensor.default
            ),
            ns.call_function(torch.ops.aten.add.Tensor),
            ns.call_function(
                torch.ops.quantized_decomposed.quantize_per_tensor.default
            ),
        ]
        self.checkGraphModuleNodes(
            m, expected_node_list=node_list, expected_node_occurrence=node_occurrence
        )

    def test_shared_qspec(self):
        class BackendAQuantizer(Quantizer):
            def annotate(self, model: torch.fx.GraphModule) -> torch.fx.GraphModule:
                for node in model.graph.nodes:
                    if (
                        node.op == "call_function"
                        and node.target == torch.ops.aten.conv2d.default
                    ):
                        input_act = node.args[0]
                        assert isinstance(input_act, Node)
                        weight = node.args[1]
                        assert isinstance(weight, Node)
                        bias = node.args[2]
                        assert isinstance(bias, Node)
                        act_qspec = QuantizationSpec(
                            dtype=torch.uint8,
                            quant_min=0,
                            quant_max=255,
                            qscheme=torch.per_tensor_affine,
                            is_dynamic=False,
                            observer_or_fake_quant_ctr=observer.default_observer,
                        )
                        weight_qspec = QuantizationSpec(
                            dtype=torch.int8,
                            quant_min=-128,
                            quant_max=127,
                            qscheme=torch.per_tensor_affine,
                            is_dynamic=False,
                            observer_or_fake_quant_ctr=observer.default_weight_observer,
                        )
                        bias_qspec = QuantizationSpec(
                            dtype=torch.float32,
                            is_dynamic=False,
                            observer_or_fake_quant_ctr=observer.PlaceholderObserver,
                        )
                        node.meta["quantization_annotation"] = QuantizationAnnotation(
                            input_qspec_map={
                                input_act: act_qspec,
                                weight: weight_qspec,
                                bias: bias_qspec,
                            },
                            output_qspec=act_qspec,
                            _annotated=True,
                        )
                    elif node.target is torch.ops.aten.cat.default:
                        cat_node = node
                        input_nodes = cat_node.args[0]
                        first_input_node = input_nodes[0]
                        input_qspec_map = {}
                        act_qspec = QuantizationSpec(
                            dtype=torch.uint8,
                            quant_min=0,
                            quant_max=255,
                            qscheme=torch.per_tensor_affine,
                            is_dynamic=False,
                            observer_or_fake_quant_ctr=observer.default_observer,
                        )
                        input_qspec_map[first_input_node] = act_qspec
                        share_qparams_with_input_act0_qspec = SharedQuantizationSpec(
                            (first_input_node, cat_node)
                        )
                        for input_node in input_nodes[1:]:
                            input_qspec_map[
                                input_node
                            ] = share_qparams_with_input_act0_qspec

                        cat_node.meta[
                            "quantization_annotation"
                        ] = QuantizationAnnotation(
                            input_qspec_map=input_qspec_map,
                            output_qspec=share_qparams_with_input_act0_qspec,
                            _annotated=True,
                        )

            def validate(self, model: torch.fx.GraphModule) -> None:
                pass

        m = TestHelperModules.Conv2dWithCat().eval()
        example_inputs = (torch.randn(1, 3, 5, 5), torch.randn(1, 3, 5, 5))

        # program capture
        m = export_for_training(
            m,
            example_inputs,
        ).module()
        m = prepare_pt2e(m, BackendAQuantizer())
        # make sure the two observers for input are shared
        conv_output_obs = []
        for n in m.graph.nodes:
            if n.op == "call_function" and n.target == torch.ops.aten.conv2d.default:
                conv_output_obs.append(getattr(m, next(iter(n.users)).target))
            if n.op == "call_function" and n.target == torch.ops.aten.cat.default:
                inputs = n.args[0]
                input0 = inputs[0]
                input1 = inputs[1]
                assert input0.op == "call_module"
                assert input1.op == "call_module"
                obs_ins0 = getattr(m, input0.target)
                obs_ins1 = getattr(m, input1.target)
                assert obs_ins0 == obs_ins1
        assert (
            len(conv_output_obs) == 2
        ), "expecting two observer that follows conv2d ops"
        # checking that the output observers for the two convs are shared as well
        assert conv_output_obs[0] == conv_output_obs[1]

        m(*example_inputs)
        m = convert_pt2e(m)

        node_occurrence = {
            # two for input of the first conv, one for output for the first conv
            ns.call_function(
                torch.ops.quantized_decomposed.quantize_per_tensor.default
            ): 5,
            ns.call_function(
                torch.ops.quantized_decomposed.dequantize_per_tensor.default
            ): 7,
        }
        node_list = [
            ns.call_function(
                torch.ops.quantized_decomposed.dequantize_per_tensor.default
            ),
            ns.call_function(
                torch.ops.quantized_decomposed.dequantize_per_tensor.default
            ),
            ns.call_function(torch.ops.aten.cat.default),
            ns.call_function(
                torch.ops.quantized_decomposed.quantize_per_tensor.default
            ),
        ]
        self.checkGraphModuleNodes(
            m, expected_node_list=node_list, expected_node_occurrence=node_occurrence
        )

    def _test_transitive_sharing_with_cat_helper(self, quantizer):
        m = TestHelperModules.Conv2dWithTwoCat().eval()
        example_inputs = (
            torch.randn(1, 3, 5, 5),
            torch.randn(1, 3, 5, 5),
            torch.randn(1, 6, 3, 3),
            torch.randn(1, 6, 3, 3),
        )

        # program capture
        m = export_for_training(
            m,
            example_inputs,
        ).module()
        m = prepare_pt2e(m, quantizer)
        m(*example_inputs)
        # make sure the two input observers and output are shared
        conv_output_obs = []
        for n in m.graph.nodes:
            if n.op == "call_function" and n.target == torch.ops.aten.conv2d.default:
                conv_output_obs.append(getattr(m, next(iter(n.users)).target))
            if n.op == "call_function" and n.target == torch.ops.aten.cat.default:
                inputs = n.args[0]
                input0 = inputs[0]
                input1 = inputs[1]
                assert input0.op == "call_module"
                assert input1.op == "call_module"
                obs_ins0 = getattr(m, input0.target)
                obs_ins1 = getattr(m, input1.target)
                assert obs_ins0 == obs_ins1

                output_obs = next(iter(n.users))
                assert output_obs.op == "call_module"
                obs_ins2 = getattr(m, output_obs.target)
                assert obs_ins0 == obs_ins2, "input observer does not match output"

        assert (
            len(conv_output_obs) == 2
        ), "expecting two observer that follows conv2d ops"
        # checking that the output observers for the two convs are shared as well
        assert conv_output_obs[0] == conv_output_obs[1]

        m(*example_inputs)
        m = convert_pt2e(m)

        node_occurrence = {
            # two for input of the first conv, one for output for the first conv
            ns.call_function(
                torch.ops.quantized_decomposed.quantize_per_tensor.default
            ): 7,
            ns.call_function(
                torch.ops.quantized_decomposed.dequantize_per_tensor.default
            ): 9,
        }
        node_list = [
            ns.call_function(
                torch.ops.quantized_decomposed.dequantize_per_tensor.default
            ),
            ns.call_function(
                torch.ops.quantized_decomposed.dequantize_per_tensor.default
            ),
            ns.call_function(torch.ops.aten.cat.default),
            ns.call_function(
                torch.ops.quantized_decomposed.quantize_per_tensor.default
            ),
            ns.call_function(
                torch.ops.quantized_decomposed.dequantize_per_tensor.default
            ),
            ns.call_function(torch.ops.aten.cat.default),
            ns.call_function(
                torch.ops.quantized_decomposed.quantize_per_tensor.default
            ),
        ]
        self.checkGraphModuleNodes(
            m, expected_node_list=node_list, expected_node_occurrence=node_occurrence
        )

    def test_shared_qspec_transitivity(self):
        """This tests the transitivity of SharedQuantizationSpec, that is
        if A is shared with B, B is shared with C, then C should be shared with A as well

        x1 -> conv1 -> cat1 -----> cat2
        x2 -> conv2 -/            /
                       x3 -> add /
                       x4  /

        both cat has shared input and output, and because of cat and (cat1 -> cat2) is the same Tensor
        so there is an implicit sharing here, all tensors connect to cat1 and cat2 are in the same
        sharing group after transitive sharing
        """

        # TODO: refactor this to a common util
        class BackendAQuantizer(Quantizer):
            def annotate(self, model: torch.fx.GraphModule) -> torch.fx.GraphModule:
                for node in model.graph.nodes:
                    if (
                        node.op == "call_function"
                        and node.target == torch.ops.aten.conv2d.default
                    ):
                        input_act = node.args[0]
                        assert isinstance(input_act, Node)
                        weight = node.args[1]
                        assert isinstance(weight, Node)
                        bias = node.args[2]
                        assert isinstance(bias, Node)
                        act_qspec = QuantizationSpec(
                            dtype=torch.uint8,
                            quant_min=0,
                            quant_max=255,
                            qscheme=torch.per_tensor_affine,
                            is_dynamic=False,
                            observer_or_fake_quant_ctr=observer.default_observer,
                        )
                        weight_qspec = QuantizationSpec(
                            dtype=torch.int8,
                            quant_min=-128,
                            quant_max=127,
                            qscheme=torch.per_tensor_affine,
                            is_dynamic=False,
                            observer_or_fake_quant_ctr=observer.default_weight_observer,
                        )
                        bias_qspec = QuantizationSpec(
                            dtype=torch.float32,
                            is_dynamic=False,
                            observer_or_fake_quant_ctr=observer.PlaceholderObserver,
                        )
                        node.meta["quantization_annotation"] = QuantizationAnnotation(
                            input_qspec_map={
                                input_act: act_qspec,
                                weight: weight_qspec,
                                bias: bias_qspec,
                            },
                            output_qspec=act_qspec,
                            _annotated=True,
                        )
                    elif node.target is torch.ops.aten.cat.default:
                        cat_node = node
                        input_nodes = cat_node.args[0]
                        first_input_node = input_nodes[0]
                        input_qspec_map = {}
                        act_qspec = QuantizationSpec(
                            dtype=torch.uint8,
                            quant_min=0,
                            quant_max=255,
                            qscheme=torch.per_tensor_affine,
                            is_dynamic=False,
                            observer_or_fake_quant_ctr=observer.default_observer,
                        )
                        input_qspec_map[first_input_node] = act_qspec
                        share_qparams_with_input_act0_qspec = SharedQuantizationSpec(
                            (first_input_node, cat_node)
                        )
                        for input_node in input_nodes[1:]:
                            input_qspec_map[
                                input_node
                            ] = share_qparams_with_input_act0_qspec

                        cat_node.meta[
                            "quantization_annotation"
                        ] = QuantizationAnnotation(
                            input_qspec_map=input_qspec_map,
                            output_qspec=share_qparams_with_input_act0_qspec,
                            _annotated=True,
                        )

            def validate(self, model: torch.fx.GraphModule) -> None:
                pass

        self._test_transitive_sharing_with_cat_helper(BackendAQuantizer())

    def test_shared_qspec_transitivity_case_2(self):
        """This tests the transitivity of SharedQuantizationSpec, that is
        if A is shared with B, B is shared with C, then C should be shared with A as well

        x1 -> conv1 -> cat1 -----> cat2
        x2 -> conv2 -/            /
                       x3 -> add /
                       x4  /

        both cat has shared input and output, and because of cat and (cat1 -> cat2) is the same Tensor
        so there is an implicit sharing here, all tensors connect to cat1 and cat2 are in the same
        sharing group after transitive sharing

        the difference is that for this one, all edges and nodes are shared with the second input edge of cat
        instead of the first input edge of cat as in previous example
        """

        # TODO: refactor this to a common util
        class BackendAQuantizer(Quantizer):
            def annotate(self, model: torch.fx.GraphModule) -> torch.fx.GraphModule:
                for node in model.graph.nodes:
                    if (
                        node.op == "call_function"
                        and node.target == torch.ops.aten.conv2d.default
                    ):
                        input_act = node.args[0]
                        assert isinstance(input_act, Node)
                        weight = node.args[1]
                        assert isinstance(weight, Node)
                        bias = node.args[2]
                        assert isinstance(bias, Node)
                        act_qspec = QuantizationSpec(
                            dtype=torch.uint8,
                            quant_min=0,
                            quant_max=255,
                            qscheme=torch.per_tensor_affine,
                            is_dynamic=False,
                            observer_or_fake_quant_ctr=observer.default_observer,
                        )
                        weight_qspec = QuantizationSpec(
                            dtype=torch.int8,
                            quant_min=-128,
                            quant_max=127,
                            qscheme=torch.per_tensor_affine,
                            is_dynamic=False,
                            observer_or_fake_quant_ctr=observer.default_weight_observer,
                        )
                        bias_qspec = QuantizationSpec(
                            dtype=torch.float32,
                            is_dynamic=False,
                            observer_or_fake_quant_ctr=observer.PlaceholderObserver,
                        )
                        node.meta["quantization_annotation"] = QuantizationAnnotation(
                            input_qspec_map={
                                input_act: act_qspec,
                                weight: weight_qspec,
                                bias: bias_qspec,
                            },
                            output_qspec=act_qspec,
                            _annotated=True,
                        )
                    elif node.target is torch.ops.aten.cat.default:
                        cat_node = node
                        input_nodes = cat_node.args[0]
                        first_input_node = input_nodes[0]
                        second_input_node = input_nodes[1]
                        input_qspec_map = {}
                        act_qspec = QuantizationSpec(
                            dtype=torch.uint8,
                            quant_min=0,
                            quant_max=255,
                            qscheme=torch.per_tensor_affine,
                            is_dynamic=False,
                            observer_or_fake_quant_ctr=observer.default_observer,
                        )
                        input_qspec_map[second_input_node] = act_qspec
                        share_qparams_with_input_act1_qspec = SharedQuantizationSpec(
                            (second_input_node, cat_node)
                        )
                        input_qspec_map[
                            first_input_node
                        ] = share_qparams_with_input_act1_qspec

                        cat_node.meta[
                            "quantization_annotation"
                        ] = QuantizationAnnotation(
                            input_qspec_map=input_qspec_map,
                            output_qspec=share_qparams_with_input_act1_qspec,
                            _annotated=True,
                        )

            def validate(self, model: torch.fx.GraphModule) -> None:
                pass

        self._test_transitive_sharing_with_cat_helper(BackendAQuantizer())

    def test_allow_implicit_sharing(self):
        """This tests the allow_transitive_sharing flag of QuantizationAnnotation, that is
        if a node is configured with allow_implicit_sharing=False, we will not have implicit sharing
        for node and (node, consumer) even they refer to the same Tensor

        x1 -> add1 -----> add3
        x2 -/              /
               x3 -> add2 /
               x4 -/

        all add has shared input and output, and second input is using shared quantization spec pointing
        to first input, but we set allow_implicit_sharing to False for all add nodes so input and output of add1,
        add2 and add3 will each belong to one sharing group, so we'll have:

        x1 -> obs1 -> add1 -> obs1 -> obs3--> add3 -> obs3
        x2 -> obs1 -/                         /
               x3 -> obs2 -> add2 -> obs2 -> obs3
               x4 -> obs2 -/
        """

        # TODO: refactor this to a common util
        class BackendAQuantizer(Quantizer):
            def annotate(self, model: torch.fx.GraphModule) -> torch.fx.GraphModule:
                for node in model.graph.nodes:
                    if node.target is torch.ops.aten.add.Tensor:
                        add_node = node
                        first_input_node = add_node.args[0]
                        second_input_node = add_node.args[1]
                        input_qspec_map = {}
                        act_qspec = QuantizationSpec(
                            dtype=torch.uint8,
                            quant_min=0,
                            quant_max=255,
                            qscheme=torch.per_tensor_affine,
                            is_dynamic=False,
                            observer_or_fake_quant_ctr=observer.default_observer,
                        )
                        input_qspec_map[second_input_node] = act_qspec
                        share_qparams_with_input_act1_qspec = SharedQuantizationSpec(
                            (second_input_node, add_node)
                        )
                        input_qspec_map[
                            first_input_node
                        ] = share_qparams_with_input_act1_qspec

                        add_node.meta[
                            "quantization_annotation"
                        ] = QuantizationAnnotation(
                            input_qspec_map=input_qspec_map,
                            output_qspec=share_qparams_with_input_act1_qspec,
                            allow_implicit_sharing=False,
                            _annotated=True,
                        )

            def validate(self, model: torch.fx.GraphModule) -> None:
                pass

        m = TestHelperModules.ThreeAdd().eval()
        example_inputs = (
            torch.randn(1, 3, 5, 5),
            torch.randn(1, 3, 5, 5),
            torch.randn(1, 3, 5, 5),
            torch.randn(1, 3, 5, 5),
        )

        # program capture
        m = export_for_training(
            m,
            example_inputs,
        ).module()
        quantizer = BackendAQuantizer()
        m = prepare_pt2e(m, quantizer)
        m(*example_inputs)
        observers = []
        for n in m.graph.nodes:
            if n.target == torch.ops.aten.add.Tensor:
                input_obs1 = getattr(m, n.args[0].target)
                input_obs2 = getattr(m, n.args[1].target)
                output_obs = getattr(m, next(iter(n.users)).target)
                self.assertIs(input_obs1, input_obs2)
                self.assertIs(input_obs1, output_obs)
                observers.append(input_obs1)
        assert len(observers) == 3
        self.assertIsNot(observers[0], observers[1])
        self.assertIsNot(observers[0], observers[2])
        self.assertIsNot(observers[1], observers[2])

    @skipIfHpu
    @parametrize("dtype", (torch.float32, torch.bfloat16))
    @parametrize("quant_dtype", (torch.int16, torch.float8_e5m2, torch.float8_e4m3fn))
    def test_quantization_dtype(self, dtype, quant_dtype):
        class DtypeActQuantizer(Quantizer):
            def annotate(self, model: torch.fx.GraphModule) -> torch.fx.GraphModule:
                info_fun = torch.iinfo if quant_dtype == torch.int16 else torch.finfo
                activate_qspec = QuantizationSpec(
                    dtype=quant_dtype,
                    quant_min=int(info_fun(quant_dtype).min),
                    quant_max=int(info_fun(quant_dtype).max),
                    qscheme=torch.per_tensor_affine,
                    is_dynamic=False,
                    observer_or_fake_quant_ctr=observer.default_observer,
                )
                int8_qspec = QuantizationSpec(
                    dtype=torch.int8,
                    quant_min=-128,
                    quant_max=127,
                    qscheme=torch.per_tensor_symmetric,
                    is_dynamic=False,
                    observer_or_fake_quant_ctr=observer.default_weight_observer,
                )
                quantization_config = QuantizationConfig(
                    input_activation=activate_qspec,
                    weight=int8_qspec,
                    bias=None,
                    output_activation=activate_qspec,
                )
                OP_TO_ANNOTATOR["conv"](model, quantization_config)

            def validate(self, model: torch.fx.GraphModule) -> None:
                pass

        class M(torch.nn.Module):
            def __init__(self, dtype):
                super().__init__()
                self.conv = torch.nn.Conv2d(3, 3, 3, dtype=dtype)

            def forward(self, x):
                return self.conv(x)

        quantizer = DtypeActQuantizer()
        node_occurrence = {
            # one for input of the first conv, one for output for the first conv
            torch.ops.quantized_decomposed.quantize_per_tensor.default: 2,
            torch.ops.quantized_decomposed.dequantize_per_tensor.default: 3,
        }
        node_list = [
            torch.ops.quantized_decomposed.dequantize_per_tensor.default,
            torch.ops.quantized_decomposed.dequantize_per_tensor.default,
            torch.ops.aten.conv2d.default,
            torch.ops.quantized_decomposed.quantize_per_tensor.default,
        ]
        example_inputs = (torch.randn(1, 3, 3, 3, dtype=dtype),)
        m = self._test_quantizer(
            M(dtype).eval(),
            example_inputs,
            quantizer,
            node_occurrence,
            node_list,
        )

        def verify_quant_dequant_iotypes(m):
            for node in m.graph.nodes:
                if (
                    node.op == "call_function"
                    and node.target.__name__ == "dequantize_per_tensor.default"
                ):
                    # Check dequantize node
                    dequant_node = node
                    dequant_in_dtype = dequant_node.args[5]
                    dequant_out_dtype = torch.float32
                    if "out_dtype" in dequant_node.kwargs:
                        dequant_out_dtype = dequant_node.kwargs["out_dtype"]

                    # Check preceding quantize node
                    # Depending on fold_quantize flag, quantize node may be absent
                    quant_node = node.args[0]
                    if (
                        quant_node.op == "call_function"
                        and quant_node.target.__name__ == "quantize_per_tensor.default"
                    ):
                        quant_in_dtype = torch.float32
                        if "val" in quant_node.args[0].meta:
                            quant_in_dtype = quant_node.args[0].meta["val"].dtype
                        quant_out_dtype = quant_node.args[5]
                        assert (
                            quant_in_dtype == dequant_out_dtype
                            and quant_out_dtype == dequant_in_dtype
                        ), "quant dequant io dtype check failed!"

        verify_quant_dequant_iotypes(m)

    def test_input_edge_sanity_check(self):
        class M(torch.nn.Module):
            def forward(self, x):
                return x + 6

        class BackendAQuantizer(Quantizer):
            def annotate(self, model: torch.fx.GraphModule) -> torch.fx.GraphModule:
                for node in model.graph.nodes:
                    if (
                        node.op == "call_function"
                        and node.target == torch.ops.aten.add.Tensor
                    ):
                        input_act1 = node.args[0]
                        # this is a constant, so not valid for annotation
                        input_act2 = node.args[1]
                        act_qspec = QuantizationSpec(
                            dtype=torch.uint8,
                            quant_min=0,
                            quant_max=255,
                            qscheme=torch.per_tensor_affine,
                            is_dynamic=False,
                            observer_or_fake_quant_ctr=observer.default_observer,
                        )
                        node.meta["quantization_annotation"] = QuantizationAnnotation(
                            input_qspec_map={
                                input_act1: act_qspec,
                                # this is supposed to error out
                                input_act2: act_qspec,
                            },
                            output_qspec=act_qspec,
                            _annotated=True,
                        )

            def validate(self, model: torch.fx.GraphModule) -> None:
                pass

        m = M().eval()
        example_inputs = torch.randn(1, 2, 3, 3)
        m = export_for_training(m, (example_inputs,)).module()
        with self.assertRaises(Exception):
            m = prepare_pt2e(m, BackendAQuantizer())

    def test_fold_quantize(self):
        """Test to make sure the quantized model gets quantized weight (quantize_per_tensor op is folded)"""
        m = self._get_pt2e_quantized_linear()
        node_occurrence = {
            # quantize op for weight node is folded
            ns.call_function(
                torch.ops.quantized_decomposed.quantize_per_tensor.default
            ): 2,
            ns.call_function(
                torch.ops.quantized_decomposed.dequantize_per_tensor.default
            ): 3,
        }
        self.checkGraphModuleNodes(m, expected_node_occurrence=node_occurrence)

    def test_fold_quantize_per_channel(self):
        """Test to make sure the quantized model gets quantized weight (quantize_per_channel op is folded)"""
        m = self._get_pt2e_quantized_linear(is_per_channel=True)
        node_occurrence = {
            # quantize op for weight node is folded
            ns.call_function(
                torch.ops.quantized_decomposed.quantize_per_tensor.default
            ): 2,
            ns.call_function(
                torch.ops.quantized_decomposed.dequantize_per_channel.default
            ): 1,
            ns.call_function(
                torch.ops.quantized_decomposed.dequantize_per_tensor.default
            ): 2,
        }
        self.checkGraphModuleNodes(m, expected_node_occurrence=node_occurrence)

    def test_dont_fold_other_constant(self):
        """Make sure the constant propagation does not apply to things unrelated to
        quantization
        """

        class M(torch.nn.Module):
            def __init__(self) -> None:
                super().__init__()
                self.linear = torch.nn.Linear(2, 2)
                self.dont_fold_me = torch.nn.Parameter(torch.randn(2, 2))

            def forward(self, x):
                t = self.dont_fold_me.t()
                return self.linear(x) + t

        quantizer = XNNPACKQuantizer()
        operator_config = get_symmetric_quantization_config(is_per_channel=False)
        # only quantize linear, so add is not quantized and the constant Tensor
        # should not be folded
        quantizer.set_module_type(torch.nn.Linear, operator_config)
        example_inputs = (torch.randn(2, 2),)
        m = M().eval()
        m = self._quantize(m, quantizer, example_inputs)
        node_occurrence = {
            # quantize op for weight node is folded
            ns.call_function(
                torch.ops.quantized_decomposed.quantize_per_tensor.default
            ): 2,
            ns.call_function(
                torch.ops.quantized_decomposed.dequantize_per_tensor.default
            ): 3,
            # transpose op not folded
            ns.call_function(torch.ops.aten.t.default): 1,
        }
        self.checkGraphModuleNodes(m, expected_node_occurrence=node_occurrence)

    def test_fold_all_ops_before_quantize(self):
        """Test folding all ops that's before quantized operator:
        Before:
            get_attr(weight) -> transpose -> quantize -> dequantize
        After:
            get_attr(folded_weight) -> dequantize
        """

        class M(torch.nn.Module):
            def __init__(self) -> None:
                super().__init__()
                self.weight = torch.randn(2, 2)

            def forward(self, x):
                t = self.weight.t()
                return torch.nn.functional.linear(x, t)

        quantizer = XNNPACKQuantizer()
        operator_config = get_symmetric_quantization_config(is_per_channel=False)
        quantizer.set_global(operator_config)
        example_inputs = (torch.randn(2, 2),)
        m = M().eval()
        m = self._quantize(m, quantizer, example_inputs)
        node_occurrence = {
            # quantize op for weight node is folded
            ns.call_function(
                torch.ops.quantized_decomposed.quantize_per_tensor.default
            ): 2,
            ns.call_function(
                torch.ops.quantized_decomposed.dequantize_per_tensor.default
            ): 3,
        }
        self.checkGraphModuleNodes(m, expected_node_occurrence=node_occurrence)

    def test_constant_prop_preserve_metadata(self):
        """Test to make sure the get_attr node for const propagated weight Tensor gets the correct
        metadata (from original get_attr node from weight)
        """

        class M(torch.nn.Module):
            def __init__(self) -> None:
                super().__init__()
                self.linear = torch.nn.Linear(2, 2)

            def forward(self, x):
                return self.linear(x)

        quantizer = XNNPACKQuantizer()
        operator_config = get_symmetric_quantization_config()
        quantizer.set_global(operator_config)
        example_inputs = (torch.randn(2, 2),)
        m = M().eval()
        m = export_for_training(
            m,
            example_inputs,
        ).module()
        weight_meta = None
        for n in m.graph.nodes:
            if (
                n.op == "get_attr"
                and next(iter(n.users)).target == torch.ops.aten.linear.default
            ):
                weight_meta = n.meta
                break
        assert weight_meta is not None, "Expect to find metadata for weight node"

        m = prepare_pt2e(m, quantizer)
        m(*example_inputs)
        m = convert_pt2e(m)

        for n in m.graph.nodes:
            if n.op == "get_attr" and "frozen_param" in n.target:
                for key in n.meta:
                    self.assertEqual(n.meta[key], weight_meta[key])

    def test_save_load(self):
        """Test save/load a quantized model"""
        m = self._get_pt2e_quantized_linear()
        example_inputs = (torch.randn(2, 2),)
        ref_res = m(*example_inputs)

        with TemporaryFileName() as fname:
            # serialization
            quantized_ep = torch.export.export(m, example_inputs)
            torch.export.save(quantized_ep, fname)
            # deserialization
            loaded_ep = torch.export.load(fname)
            loaded_quantized_model = loaded_ep.module()
            res = loaded_quantized_model(*example_inputs)
            self.assertEqual(ref_res, res)

    def test_composable_quantizer_throw(self):
        class BadQuantizer(Quantizer):
            def annotate(self, gm: torch.fx.GraphModule) -> torch.fx.GraphModule:
                for n in gm.graph.nodes:
                    n.meta["quantization_annotation"] = None

            def validate(self, model: torch.fx.GraphModule) -> None:
                pass

        quantizer = XNNPACKQuantizer()
        quantization_config = get_symmetric_quantization_config(is_per_channel=True)
        quantizer.set_global(quantization_config)
        bad_quantizer = BadQuantizer()
        composable_quantizer = ComposableQuantizer([quantizer, bad_quantizer])
        m_eager = TestHelperModules.ConvLinearWPermute().eval()
        example_inputs = (torch.randn(2, 3, 4, 4),)
        self.assertRaises(
            RuntimeError,
            lambda: self._test_quantizer(
                m_eager, example_inputs, composable_quantizer, {}
            ),
        )

    def test_transform_for_annotation(self):
        class TestQuantizer(Quantizer):
            def transform_for_annotation(
                self, model: torch.fx.GraphModule
            ) -> torch.fx.GraphModule:
                # Make a copy of the graph to ensure that we are using the
                # return value of this function.
                graph = torch.fx.Graph()
                graph.graph_copy(model.graph, {})
                for n in graph.nodes:
                    if n.target == torch.ops.aten.add.Tensor:
                        n.target = torch.ops.aten.mul.Tensor
                model = torch.fx.GraphModule(model, graph)
                return model

            def annotate(self, model: torch.fx.GraphModule) -> torch.fx.GraphModule:
                return model

            def validate(self, model: torch.fx.GraphModule) -> None:
                pass

        class M(torch.nn.Module):
            def forward(self, x):
                return x + 3

        m = M().eval()
        quantizer = TestQuantizer()
        example_inputs = (torch.randn(1, 2, 3, 3),)
        m = export_for_training(m, example_inputs).module()
        m = prepare_pt2e(m, quantizer)
        m(*example_inputs)
        node_occurrence = {
            ns.call_function(torch.ops.aten.add.Tensor): 0,
            ns.call_function(torch.ops.aten.mul.Tensor): 1,
        }
        self.checkGraphModuleNodes(m, expected_node_occurrence=node_occurrence)

    def test_composable_quantizer_transform_for_annotation(self):
        class TestQuantizer1(Quantizer):
            def transform_for_annotation(
                self, model: torch.fx.GraphModule
            ) -> torch.fx.GraphModule:
                for n in model.graph.nodes:
                    if n.target == torch.ops.aten.add.Tensor:
                        n.target = torch.ops.aten.mul.Tensor
                return model

            def annotate(self, model: torch.fx.GraphModule) -> torch.fx.GraphModule:
                return model

            def validate(self, model: torch.fx.GraphModule) -> None:
                pass

        class TestQuantizer2(Quantizer):
            def transform_for_annotation(
                self, model: torch.fx.GraphModule
            ) -> torch.fx.GraphModule:
                for n in model.graph.nodes:
                    if n.target == torch.ops.aten.sub.Tensor:
                        n.target = torch.ops.aten.div.Tensor
                return model

            def annotate(self, model: torch.fx.GraphModule) -> torch.fx.GraphModule:
                return model

            def validate(self, model: torch.fx.GraphModule) -> None:
                pass

        class M(torch.nn.Module):
            def forward(self, x, y, z):
                return x + y - z

        m = M().eval()
        quantizer = ComposableQuantizer([TestQuantizer1(), TestQuantizer2()])
        example_inputs = (
            torch.randn(1, 2, 3, 3),
            torch.randn(1, 2, 3, 3),
            torch.randn(1, 2, 3, 3),
        )
        m = export_for_training(m, example_inputs).module()
        m = prepare_pt2e(m, quantizer)
        m(*example_inputs)
        node_occurrence = {
            ns.call_function(torch.ops.aten.add.Tensor): 0,
            ns.call_function(torch.ops.aten.sub.Tensor): 0,
            ns.call_function(torch.ops.aten.mul.Tensor): 1,
            ns.call_function(torch.ops.aten.div.Tensor): 1,
        }
        self.checkGraphModuleNodes(m, expected_node_occurrence=node_occurrence)

    def test_embedding_quantizer(self):
        m_eager = TestHelperModules.EmbeddingModule().eval()
        indices = torch.tensor(
            [
                9,
                6,
                5,
                7,
                8,
                8,
                9,
                2,
                8,
                6,
                6,
                9,
                1,
                6,
                8,
                8,
                3,
                2,
                3,
                6,
                3,
                6,
                5,
                7,
                0,
                8,
                4,
                6,
                5,
                8,
                2,
                3,
            ]
        )
        example_inputs = (indices,)

        quantizer = EmbeddingQuantizer()
        node_occurrence = {
            # note: quantize op for weights are const propagated
            torch.ops.quantized_decomposed.quantize_per_channel.default: 0,
            torch.ops.quantized_decomposed.dequantize_per_channel.default: 1,
        }
        node_list = [
            torch.ops.quantized_decomposed.dequantize_per_channel.default,
            torch.ops.aten.embedding.default,
        ]
        # Compare against short term workflow
        # cannot compare against fx quant because of the numerical differences coming
        # from quantize and dequantize ops
        qconfig = default_per_channel_symmetric_qnnpack_qconfig
        qconfig_mapping = QConfigMapping().set_global(qconfig)
        qconfig_mapping = qconfig_mapping.set_object_type(
            torch.nn.Embedding, float_qparams_weight_only_qconfig
        )
        self._test_quantizer(
            m_eager,
            example_inputs,
            quantizer,
            node_occurrence,
            node_list,
            True,
            qconfig_mapping,
        )

    def test_composable_quantizer_linear_conv(self):
        dynamic_quantizer = XNNPACKQuantizer()
        quantization_config_dynamic = get_symmetric_quantization_config(
            is_per_channel=False, is_dynamic=True
        )
        dynamic_quantizer.set_global(quantization_config_dynamic)
        static_quantizer = XNNPACKQuantizer()
        quantization_config = get_symmetric_quantization_config(is_per_channel=True)
        static_quantizer.set_global(quantization_config)
        # Note that dynamic quantization must be applied first here.
        # this is because static quantizer also quantizes linear with static qspec
        # and if we apply static_quantizer first then dynamic_quantizer cannot be applied
        composable_quantizer = ComposableQuantizer(
            [dynamic_quantizer, static_quantizer]
        )
        m_eager = TestHelperModules.ConvLinearWPermute().eval()

        node_occurrence = {
            torch.ops.quantized_decomposed.quantize_per_tensor.tensor: 1,
            torch.ops.quantized_decomposed.dequantize_per_tensor.tensor: 1,
            # note: quantize op for weights are const propagated
            torch.ops.quantized_decomposed.quantize_per_tensor.default: 3,
            torch.ops.quantized_decomposed.dequantize_per_tensor.default: 4,
            # note: quantize op for weights are const propagated
            torch.ops.quantized_decomposed.quantize_per_channel.default: 0,
            torch.ops.quantized_decomposed.dequantize_per_channel.default: 1,
        }
        act_affine_quant_obs = observer.PlaceholderObserver.with_args(
            dtype=torch.qint8,
            qscheme=torch.per_tensor_affine,
            quant_min=-128,
            quant_max=127,
            eps=2**-12,
            is_dynamic=True,
        )
        dynamic_qconfig = QConfig(
            activation=act_affine_quant_obs,
            weight=weight_observer_range_neg_127_to_127,
        )
        # Test with 2d inputs
        example_inputs = (torch.randn(2, 3, 4, 4),)
        qconfig = default_per_channel_symmetric_qnnpack_qconfig
        qconfig_mapping = QConfigMapping().set_global(qconfig)
        qconfig_mapping.set_object_type(torch.nn.Linear, dynamic_qconfig)
        # Had to turn off check against fx because fx quant workflow does not seem
        # to propagate observers for permute node for this model.
        # Suprisingly it does propagate it for EmbeddingConvLinearModule
        # TODO: Figure out the right behavior for propagation
        self._test_quantizer(
            m_eager,
            example_inputs,
            composable_quantizer,
            node_occurrence,
            [],
            False,
            qconfig_mapping,
        )

    def test_embedding_conv_linear_quantization(self):
        m_eager = TestHelperModules.EmbeddingConvLinearModule().eval()
        indices = torch.tensor(
            [
                9,
                6,
                5,
                7,
                8,
                8,
                9,
                2,
                8,
                6,
                6,
                9,
                1,
                6,
                8,
                8,
                3,
                2,
                3,
                6,
                3,
                6,
                5,
                7,
                0,
                8,
                4,
                6,
                5,
                8,
                2,
                3,
            ]
        )
        indices = torch.unsqueeze(indices, 0)
        example_inputs = (indices,)

        embedding_quantizer = EmbeddingQuantizer()
        dynamic_quantizer = XNNPACKQuantizer()
        quantization_config_dynamic = get_symmetric_quantization_config(
            is_per_channel=True, is_dynamic=True
        )
        dynamic_quantizer.set_global(quantization_config_dynamic)
        static_quantizer = XNNPACKQuantizer()
        quantization_config = get_symmetric_quantization_config(is_per_channel=True)
        static_quantizer.set_global(quantization_config)
        composed_quantizer = ComposableQuantizer(
            [embedding_quantizer, dynamic_quantizer, static_quantizer]
        )

        act_affine_quant_obs = observer.PlaceholderObserver.with_args(
            dtype=torch.qint8,
            qscheme=torch.per_tensor_affine,
            quant_min=-128,
            quant_max=127,
            eps=2**-12,
            is_dynamic=True,
        )
        dynamic_qconfig = QConfig(
            activation=act_affine_quant_obs,
            weight=per_channel_weight_observer_range_neg_127_to_127,
        )
        qconfig = default_per_channel_symmetric_qnnpack_qconfig
        qconfig_mapping = QConfigMapping().set_global(qconfig)
        qconfig_mapping.set_object_type(torch.nn.Linear, dynamic_qconfig)
        qconfig_mapping = qconfig_mapping.set_object_type(
            torch.nn.Embedding, float_qparams_weight_only_qconfig
        )

        node_occurrence = {
            torch.ops.quantized_decomposed.quantize_per_tensor.default: 4,
            torch.ops.quantized_decomposed.dequantize_per_tensor.default: 4,
            torch.ops.quantized_decomposed.quantize_per_tensor.tensor: 1,
            torch.ops.quantized_decomposed.dequantize_per_tensor.tensor: 1,
            # note: quantize op for weights are const propagated
            torch.ops.quantized_decomposed.quantize_per_channel.default: 0,
            torch.ops.quantized_decomposed.dequantize_per_channel.default: 3,
        }
        self._test_quantizer(
            m_eager,
            example_inputs,
            composed_quantizer,
            node_occurrence,
            [],
            True,
            qconfig_mapping,
        )

    def _get_node(self, m: torch.fx.GraphModule, target: torch._ops.OpOverload):
        """
        Return the first node matching the specified target, throwing an exception
        if no such batch norm node is found.
        """
        for n in m.graph.nodes:
            if n.target == target:
                return n
        raise ValueError("Did not find node with target ", target)

    def _test_move_exported_model_dropout(self, inplace: bool):
        """
        Test switching dropout behavior between train and eval modes using
        `move_exported_model_to_eval` and `move_exported_model_to_train` APIs.
        """

        class M(torch.nn.Module):
            def __init__(self) -> None:
                super().__init__()
                self.dropout = torch.nn.Dropout(0.5, inplace=inplace)

            def forward(self, x):
                return self.dropout(x)

        example_inputs = (torch.randn(1),)
        m = M().train()
        m = export_for_training(m, example_inputs).module()
        if inplace:
            target = torch.ops.aten.dropout_.default
        else:
            target = torch.ops.aten.dropout.default

        # Assert that dropout op exists and is in train mode
        dropout_node = self._get_node(m, target)
        self.assertTrue(dropout_node is not None)
        self.assertTrue(dropout_node.args[2])

        # Move to eval
        torch.ao.quantization.move_exported_model_to_eval(m)

        # Assert that dropout op is now in eval mode
        dropout_node = self._get_node(m, target)
        self.assertTrue(dropout_node is not None)
        self.assertTrue(not dropout_node.args[2])

        # Move back to train
        torch.ao.quantization.move_exported_model_to_train(m)

        # Assert that dropout op is now in train mode again
        dropout_node = self._get_node(m, target)
        self.assertTrue(dropout_node is not None)
        self.assertTrue(dropout_node.args[2])

    def test_move_exported_model_dropout(self):
        self._test_move_exported_model_dropout(inplace=False)

    def test_move_exported_model_dropout_inplace(self):
        self._test_move_exported_model_dropout(inplace=True)

    def _get_bn_train_eval_ops(self):
        return (
            torch.ops.aten.batch_norm.default,
            torch.ops.aten.batch_norm.default,
        )

    def test_move_exported_model_bn(self, device):
        """
        Test switching batch_norm behavior between train and eval modes using
        `move_exported_model_to_eval` and `move_exported_model_to_train` APIs.
        """

        class M(torch.nn.Module):
            def __init__(self) -> None:
                super().__init__()
                self.bn = torch.nn.BatchNorm2d(3)

            def forward(self, x):
                return self.bn(x)

        if TEST_CUDA or TEST_HPU:
            m = M().train().to(device)
            example_inputs = (torch.randn((1, 3, 3, 3), device=device),)

        else:
            m = M().train()
            example_inputs = (torch.randn(1, 3, 3, 3),)
        bn_train_op, bn_eval_op = self._get_bn_train_eval_ops()
        m = export_for_training(m, example_inputs).module()

        # Assert that batch norm op exists and is in train mode
        bn_node = self._get_node(m, bn_train_op)
        self.assertTrue(bn_node is not None)
        self.assertTrue(bn_node.args[5])

        # Move to eval
        torch.ao.quantization.move_exported_model_to_eval(m)

        # Assert that batch norm op is now in eval mode
        bn_node = self._get_node(m, bn_eval_op)
        self.assertTrue(bn_node is not None)

        # Move to train
        torch.ao.quantization.move_exported_model_to_train(m)

        # Assert that batch norm op is now in train mode again
        bn_node = self._get_node(m, bn_train_op)
        self.assertTrue(bn_node is not None)
        self.assertTrue(bn_node.args[5])

    def test_disallow_eval_train(self):
        m = TestHelperModules.ConvWithBNRelu(relu=True)
        example_inputs = (torch.rand(3, 3, 5, 5),)

        # Before export: this is OK
        m.eval()
        m.train()

        # After export: this is not OK
        m = export_for_training(m, example_inputs).module()
        with self.assertRaises(NotImplementedError):
            m.eval()
        with self.assertRaises(NotImplementedError):
            m.train()

        # After prepare: still not OK
        quantizer = XNNPACKQuantizer()
        m = prepare_qat_pt2e(m, quantizer)
        with self.assertRaises(NotImplementedError):
            m.eval()
        with self.assertRaises(NotImplementedError):
            m.train()

        # After convert: still not OK
        m = convert_pt2e(m)
        with self.assertRaises(NotImplementedError):
            m.eval()
        with self.assertRaises(NotImplementedError):
            m.train()

    @skipIfHpu
    def test_allow_exported_model_train_eval(self):
        class M(torch.nn.Module):
            def __init__(self) -> None:
                super().__init__()
                self.bn = torch.nn.BatchNorm2d(3)
                self.dropout = torch.nn.Dropout(0.5)

            def forward(self, x):
                x = self.bn(x)
                x = self.dropout(x)
                return x

        if TEST_CUDA:
            m = M().train().cuda()
            example_inputs = (torch.randn(1, 3, 3, 3).cuda(),)
        else:
            m = M().train()
            example_inputs = (torch.randn(1, 3, 3, 3),)
        bn_train_op, bn_eval_op = self._get_bn_train_eval_ops()
        m = export_for_training(m, example_inputs).module()

        def _assert_ops_are_correct(m: torch.fx.GraphModule, train: bool):
            targets = [n.target for n in m.graph.nodes]
            bn_op = bn_train_op if train else bn_eval_op
            bn_node = self._get_node(m, bn_op)
            self.assertTrue(bn_node is not None)
            if TEST_CUDA:
                self.assertEqual(bn_node.args[5], train)
            dropout_node = self._get_node(m, torch.ops.aten.dropout.default)
            self.assertEqual(dropout_node.args[2], train)

        # Before wrapping: this is not OK
        with self.assertRaises(NotImplementedError):
            m.eval()
        with self.assertRaises(NotImplementedError):
            m.train()

        # After wrapping: does not error and swaps the ops accordingly
        torch.ao.quantization.allow_exported_model_train_eval(m)
        m.eval()
        _assert_ops_are_correct(m, train=False)
        m.train()
        _assert_ops_are_correct(m, train=True)

        # After prepare but before wrapping: this is not OK
        quantizer = XNNPACKQuantizer()
        m = prepare_qat_pt2e(m, quantizer)
        with self.assertRaises(NotImplementedError):
            m.eval()
        with self.assertRaises(NotImplementedError):
            m.train()

        # After prepare and after wrapping: does not error and swaps the ops accordingly
        torch.ao.quantization.allow_exported_model_train_eval(m)
        m.eval()
        _assert_ops_are_correct(m, train=False)
        m.train()
        _assert_ops_are_correct(m, train=True)

        # After convert but before wrapping: this is not OK
        m = convert_pt2e(m, fold_quantize=True)
        with self.assertRaises(NotImplementedError):
            m.eval()
        with self.assertRaises(NotImplementedError):
            m.train()

        # After convert and after wrapping: does not error and swaps the ops accordingly
        torch.ao.quantization.allow_exported_model_train_eval(m)
        m.eval()
        _assert_ops_are_correct(m, train=False)
        m.train()
        _assert_ops_are_correct(m, train=True)

    def test_allow_exported_model_train_eval_idempotent(self):
        class M(torch.nn.Module):
            def __init__(self) -> None:
                super().__init__()
                self.bn = torch.nn.BatchNorm2d(3)

            def forward(self, x):
                x = self.bn(x)
                return x

        m = M().train()
        example_inputs = (torch.randn(1, 3, 3, 3),)
        m = export_for_training(m, example_inputs).module()
        torch.ao.quantization.allow_exported_model_train_eval(m)

        # Mock m.recompile() to count how many times it's been called
        m._recompile_count = 0

        def _fake_recompile():
            m._recompile_count += 1

        m.recompile = _fake_recompile

        # First train after export should always recompile
        m.train()
        self.assertNotEqual(m._recompile_count, 0)
        count1 = m._recompile_count

        # Train -> train should not recompile
        m.train()
        self.assertEqual(m._recompile_count, count1)

        # Train -> eval should recompile
        m.eval()
        self.assertNotEqual(m._recompile_count, count1)
        count2 = m._recompile_count

        # Eval -> eval should not recompile
        m.eval()
        self.assertEqual(m._recompile_count, count2)

    def test_model_is_exported(self):
        m = TestHelperModules.ConvWithBNRelu(relu=True)
        example_inputs = (torch.rand(3, 3, 5, 5),)
        exported_gm = export_for_training(m, example_inputs).module()
        fx_traced_gm = torch.fx.symbolic_trace(m, example_inputs)
        self.assertTrue(
            torch.ao.quantization.pt2e.export_utils.model_is_exported(exported_gm)
        )
        self.assertFalse(
            torch.ao.quantization.pt2e.export_utils.model_is_exported(fx_traced_gm)
        )
        self.assertFalse(torch.ao.quantization.pt2e.export_utils.model_is_exported(m))

    def test_reentrant(self):
        """Test we can safely call quantization apis multiple times"""
        m = TestHelperModules.ConvBnReLU2dAndLinearReLU()
        example_inputs = (torch.randn(3, 3, 10, 10),)

        quantizer = XNNPACKQuantizer().set_global(
            get_symmetric_quantization_config(is_per_channel=True, is_qat=True)
        )
        m.conv_bn_relu = export_for_training(m.conv_bn_relu, example_inputs).module()
        m.conv_bn_relu = prepare_qat_pt2e(m.conv_bn_relu, quantizer)
        m(*example_inputs)
        m.conv_bn_relu = convert_pt2e(m.conv_bn_relu)

        quantizer = XNNPACKQuantizer().set_module_type(
            torch.nn.Linear, get_symmetric_quantization_config(is_per_channel=False)
        )
        m = export_for_training(m, example_inputs).module()
        m = prepare_pt2e(m, quantizer)
        m = convert_pt2e(m)

        node_occurrence = {
            ns.call_function(
                torch.ops.quantized_decomposed.quantize_per_tensor.default
            ): 4,
            # one for weight
            ns.call_function(
                torch.ops.quantized_decomposed.dequantize_per_tensor.default
            ): 5,
            ns.call_function(
                torch.ops.quantized_decomposed.dequantize_per_channel.default
            ): 1,
        }
        node_list = [
            ns.call_function(
                torch.ops.quantized_decomposed.dequantize_per_tensor.default
            ),
            ns.call_function(torch.ops.aten.conv2d.default),
            ns.call_function(torch.ops.aten.relu.default),
            ns.call_function(
                torch.ops.quantized_decomposed.quantize_per_tensor.default
            ),
            ns.call_function(
                torch.ops.quantized_decomposed.dequantize_per_tensor.default
            ),
            ns.call_function(torch.ops.aten.linear.default),
            ns.call_function(
                torch.ops.quantized_decomposed.quantize_per_tensor.default
            ),
        ]
        self.checkGraphModuleNodes(
            m, expected_node_occurrence=node_occurrence, expected_node_list=node_list
        )

    def test_groupwise_per_channel_quant(self):
        m = TestHelperModules.GroupwiseConv2d()
        quantizer = XNNPACKQuantizer()
        operator_config = get_symmetric_quantization_config(is_per_channel=True)
        quantizer.set_global(operator_config)
        example_inputs = m.example_inputs()
        m = self._quantize(m, quantizer, example_inputs)
        # make sure it runs
        m(*example_inputs)

    def test_observer_callback(self):
        from torch.library import impl, Library

        test_lib = Library("test_int4", "DEF")  # noqa: TOR901
        test_lib.define(
            "quantize_per_tensor_int4(Tensor input, float scale, int zero_point) -> Tensor"
        )

        @impl(test_lib, "quantize_per_tensor_int4", "CompositeExplicitAutograd")
        def quantize_per_tensor_int4(
            input: torch.Tensor,
            scale: float,
            zero_point: int,
        ) -> torch.Tensor:
            inv_scale = 1.0 / scale
            return (
                torch.clamp(torch.round(input * inv_scale) + zero_point, 0, 15)
                .to(torch.uint8)
                .view(torch.bits8)
            )

        test_lib.define(
            "dequantize_per_tensor_int4(Tensor input, float scale, int zero_point) -> Tensor"
        )

        @impl(test_lib, "dequantize_per_tensor_int4", "CompositeExplicitAutograd")
        def dequantize_per_tensor_int4(
            input: torch.Tensor,
            scale: float,
            zero_point: int,
        ) -> torch.Tensor:
            return (input.view(torch.uint8).to(torch.float32) - zero_point) * scale

        from torch.ao.quantization.observer import ObserverBase

        class Int4Observer(ObserverBase):
            def __init__(self, *args, **kwargs):
                # just faking a dtype here
                super().__init__(dtype=torch.int8)

            def forward(self, x):
                return x

            def calculate_qparams(self, **kwargs):
                pass

            def convert(self, model: torch.fx.GraphModule, observer_node: Node):
                with model.graph.inserting_before(observer_node):
                    q_node = model.graph.call_function(
                        torch.ops.test_int4.quantize_per_tensor_int4,
                        (observer_node.args[0], 1.0, 0),
                        {},
                    )
                    dq_node = model.graph.call_function(
                        torch.ops.test_int4.dequantize_per_tensor_int4,
                        (q_node, 1.0, 0),
                        {},
                    )
                    observer_node.replace_all_uses_with(dq_node)
                    model.graph.erase_node(observer_node)

        class BackendAQuantizer(Quantizer):
            def annotate(self, model: torch.fx.GraphModule) -> torch.fx.GraphModule:
                for node in model.graph.nodes:
                    if (
                        node.op == "call_function"
                        and node.target == torch.ops.aten.add.Tensor
                    ):
                        input_act0 = node.args[0]
                        assert isinstance(input_act0, Node)
                        input_act1 = node.args[1]
                        assert isinstance(input_act1, Node)

                        act_qspec = QuantizationSpec(
                            dtype=torch.uint8,
                            quant_min=0,
                            quant_max=255,
                            qscheme=torch.per_tensor_affine,
                            is_dynamic=False,
                            observer_or_fake_quant_ctr=Int4Observer,
                        )
                        node.meta["quantization_annotation"] = QuantizationAnnotation(
                            input_qspec_map={
                                input_act0: act_qspec,
                                input_act1: act_qspec,
                            },
                            output_qspec=act_qspec,
                            _annotated=True,
                        )

            def validate(self, model: torch.fx.GraphModule) -> None:
                pass

        class M(torch.nn.Module):
            def forward(self, x1, x2):
                return x1 + x2

        example_inputs = (
            torch.randn(1, 3, 5, 5),
            torch.randn(1, 3, 5, 5),
        )
        node_occurrence = {
            # two for input of the first conv, one for output for the first conv
            torch.ops.test_int4.quantize_per_tensor_int4: 3,
            torch.ops.test_int4.dequantize_per_tensor_int4: 3,
        }
        node_list = [
            torch.ops.test_int4.dequantize_per_tensor_int4,
            torch.ops.test_int4.dequantize_per_tensor_int4,
            torch.ops.aten.add.Tensor,
            torch.ops.test_int4.quantize_per_tensor_int4,
        ]
        self._test_quantizer(
            M().eval(),
            example_inputs,
            BackendAQuantizer(),
            node_occurrence,
            node_list,
        )

    def test_speed(self):
        import time

        def dynamic_quantize_pt2e(model, example_inputs):
            torch._dynamo.reset()
            model = export_for_training(model, example_inputs).module()
            # Per channel quantization for weight
            # Dynamic quantization for activation
            # Please read a detail: https://fburl.com/code/30zds51q
            embedding_quantizer = EmbeddingQuantizer()
            dynamic_quantizer = XNNPACKQuantizer()
            operator_config_dynamic = get_symmetric_quantization_config(
                is_per_channel=True, is_dynamic=True
            )
            dynamic_quantizer.set_global(operator_config_dynamic)
            composed_quantizer = ComposableQuantizer(
                [embedding_quantizer, dynamic_quantizer]
            )
            prev = time.time()
            model = prepare_qat_pt2e(model, composed_quantizer)
            cur = time.time()
            # print("prepare time:", cur - prev)
            # Without Calibraiton, scale/zero value will have an initialized value of 1.0
            # Per channel quantization needs a proper scale/zero shape/value to work properly.
            # So we need to run calibration before converting to quantized model.
            model(*example_inputs)
            prev = time.time()
            model = convert_pt2e(model)
            cur = time.time()
            # uncomment to see the time
            # print("convert time:", cur - prev)
            return model

        class M(torch.nn.Module):
            def __init__(self) -> None:
                super().__init__()
                self.linear = torch.nn.Linear(5, 5)

            def forward(self, x):
                return self.linear(x)

        m = M().eval()
        example_inputs = (torch.randn(5, 5),)
        _ = dynamic_quantize_pt2e(m, example_inputs)

    def test_conv_transpose_bn_relu(self):
        class BackendAQuantizer(Quantizer):
            def annotate(self, model: torch.fx.GraphModule) -> torch.fx.GraphModule:
                int8_qspec = QuantizationSpec(
                    dtype=torch.int8,
                    quant_min=-128,
                    quant_max=127,
                    qscheme=torch.per_tensor_symmetric,
                    is_dynamic=False,
                    observer_or_fake_quant_ctr=observer.default_weight_observer,
                )
                quantization_config = QuantizationConfig(
                    input_activation=int8_qspec,
                    weight=int8_qspec,
                    bias=None,
                    output_activation=int8_qspec,
                )
                # conv_transpose + bn is fused automatically in PTQ (not configurable)
                # so we just need to annotate conv_transpose + relu for conv_transpose + bn + relu
                # pattern
                OP_TO_ANNOTATOR["conv_transpose_relu"](model, quantization_config)

            def validate(self, model: torch.fx.GraphModule) -> None:
                pass

        example_inputs = (torch.randn(1, 3, 5, 5),)
        node_occurrence = {
            # two for input of the first conv, one for output for the first conv
            torch.ops.quantized_decomposed.quantize_per_tensor.default: 2,
            torch.ops.quantized_decomposed.dequantize_per_tensor.default: 3,
        }
        node_list = [
            torch.ops.quantized_decomposed.dequantize_per_tensor.default,
            torch.ops.quantized_decomposed.dequantize_per_tensor.default,
            torch.ops.aten.conv_transpose2d.input,
            torch.ops.aten.relu.default,
            torch.ops.quantized_decomposed.quantize_per_tensor.default,
        ]
        self._test_quantizer(
            TestHelperModules.ConvTWithBNRelu(relu=True, bn=True),
            example_inputs,
            BackendAQuantizer(),
            node_occurrence,
            node_list,
        )

    def test_multi_users_without_output_observer(self):
        """
        Test the case in which a node is used by multiple users,
        and had its output observer removed.
        """

        class M(torch.nn.Module):
            def __init__(self) -> None:
                super().__init__()
                self.conv = torch.nn.Conv2d(3, 3, 3)

            def forward(self, x):
                x = self.conv(x)
                return x, x + 1

        example_inputs = (torch.randn(1, 3, 5, 5),)
        m = M()
        m = export_for_training(m, example_inputs).module()
        quantizer = XNNPACKQuantizer().set_global(
            get_symmetric_quantization_config(),
        )
        m = prepare_pt2e(m, quantizer)
        m(*example_inputs)

        # Remove output observer
        observer_to_remove = None
        for n in m.graph.nodes:
            if n.op == "output":
                observer_to_remove = n.args[0][0]
                assert observer_to_remove.op == "call_module"
                assert observer_to_remove.target.startswith("activation_post_process_")
                break
        assert observer_to_remove is not None
        observer_to_remove.replace_all_uses_with(observer_to_remove.args[0])
        m.graph.erase_node(observer_to_remove)
        m.recompile()

        # Convert should succeed
        m = convert_pt2e(m)
        m(*example_inputs)

    def test_prepare_obs_or_fq_callback(self):
        class Model(torch.nn.Module):
            def forward(self, x):
                x = torch.nn.functional.max_pool2d(x, 2, 2)
                x = torch.nn.functional.pixel_shuffle(x, 2)
                return x.permute(0, 2, 3, 1)

        class BackendAQuantizer(Quantizer):
            def annotate(self, model: torch.fx.GraphModule) -> torch.fx.GraphModule:
                act_qspec = QuantizationSpec(
                    dtype=torch.uint8,
                    quant_min=0,
                    quant_max=255,
                    qscheme=torch.per_tensor_affine,
                    is_dynamic=False,
                    observer_or_fake_quant_ctr=observer.default_observer,
                )
                for node in model.graph.nodes:
                    if node.op == "call_function" and node.target in (
                        torch.ops.aten.max_pool2d.default,
                        torch.ops.aten.permute.default,
                        torch.ops.aten.pixel_shuffle.default,
                    ):
                        node.meta["quantization_annotation"] = QuantizationAnnotation(
                            input_qspec_map={
                                node.args[0]: act_qspec,
                            },
                            output_qspec=SharedQuantizationSpec((node.args[0], node)),
                            _annotated=True,
                        )

            def validate(self, model: torch.fx.GraphModule) -> None:
                pass

            def prepare_obs_or_fq_callback(
                self,
                model: torch.fx.GraphModule,
                edge_or_node_to_obs_or_fq: Dict[EdgeOrNode, ObserverOrFakeQuantize],
            ) -> None:
                # hard code output quant by updating entire sharing group
                output_node = next(n for n in model.graph.nodes if n.op == "output")
                output_value = output_node.args[0][0]
                old_observer = edge_or_node_to_obs_or_fq[output_value]
                sharing_group = [
                    k for k, v in edge_or_node_to_obs_or_fq.items() if v is old_observer
                ]
                new_observer = observer.FixedQParamsObserver(
                    scale=0.125,
                    zero_point=42,
                    dtype=torch.uint8,
                    quant_min=0,
                    quant_max=255,
                    qscheme=torch.per_tensor_affine,
                )
                for x in sharing_group:
                    edge_or_node_to_obs_or_fq[x] = new_observer

        example_inputs = (torch.rand(1, 32, 16, 16),)
        gm = export_for_training(Model().eval(), example_inputs).module()
        gm = prepare_pt2e(gm, BackendAQuantizer())
        gm = convert_pt2e(gm)
        for n in gm.graph.nodes:
            if n.op == "call_function" and n.target in (
                torch.ops.quantized_decomposed.quantize_per_tensor.default,
                torch.ops.quantized_decomposed.dequantize_per_tensor.default,
            ):
                # Entire graph share the same qspec which was overriden by FixedQParamsObserver
                self.assertEqual(n.args[1], 0.125)
                self.assertEqual(n.args[2], 42)

    def test_preserve_nn_module_stack(self):
        """Test we can preserve nn_module_stack on replaced pattern's nodes"""
        m = TestHelperModules.ConvBnReLU2dAndLinearReLU()
        example_inputs = (torch.randn(3, 3, 10, 10),)

        quantizer = XNNPACKQuantizer().set_global(
            get_symmetric_quantization_config(is_per_channel=True, is_qat=True)
        )

        def check_nn_module(node):
            self.assertTrue("nn_module_stack" in node.meta)
            self.assertTrue(
                "ConvWithBNRelu" in node.meta["nn_module_stack"]["L__self__"][1]
            )

        m.conv_bn_relu = export_for_training(m.conv_bn_relu, example_inputs).module()
        for node in m.conv_bn_relu.graph.nodes:
            if node.op not in ["placeholder", "output", "get_attr"]:
                check_nn_module(node)
        m.conv_bn_relu = prepare_qat_pt2e(m.conv_bn_relu, quantizer)
        for node in m.conv_bn_relu.graph.nodes:
            if node.name == "mul":
                check_nn_module(node)


instantiate_parametrized_tests(TestQuantizePT2E)

devices = ["cpu", "cuda"]
if TEST_HPU:
    devices.append("hpu")
instantiate_device_type_tests(TestQuantizePT2E, globals(), only_for=devices)<|MERGE_RESOLUTION|>--- conflicted
+++ resolved
@@ -1,10 +1,5 @@
 # Owner(s): ["oncall: quantization"]
-<<<<<<< HEAD
-# ruff: noqa: F841
-from typing import List, Tuple
-=======
 from typing import Dict, List, Tuple
->>>>>>> 04bb82f0
 
 import torch
 from torch import Tensor
