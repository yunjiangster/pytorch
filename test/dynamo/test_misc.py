--- conflicted
+++ resolved
@@ -9983,13 +9983,9 @@
             self.assertEqual(actual, expected)
 
     def test_pytree_tree_map(self):
-<<<<<<< HEAD
-        implemtations = [("python", pytree)]
+        implemtations = [("python", python_pytree)]
         if cxx_pytree is not None:
             implemtations.append(("cxx", cxx_pytree))
-=======
-        implemtations = [("python", python_pytree)]
->>>>>>> 64dea9b9
 
         for name, module in implemtations:
             with self.subTest(f"pytree implement: {name}"):
