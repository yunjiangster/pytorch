--- conflicted
+++ resolved
@@ -622,8 +622,6 @@
         # This runs in fullgraph already
         create_block_mask(prefix_lm, 8, None, 512, 512, _compile=True)
 
-<<<<<<< HEAD
-=======
     def test_register_hook(self):
         import functools
 
@@ -645,7 +643,6 @@
         with torch.device("cpu"):
             torch.compile(mod, fullgraph=True)(x)
 
->>>>>>> 9706ada3
 
 if __name__ == "__main__":
     from torch._dynamo.test_case import run_tests
