# Owner(s): ["module: dynamo"]
import unittest

import torch

import torch._dynamo.test_case
import torch._dynamo.testing
import torch.onnx.operators
from torch._dynamo.testing import EagerAndRecordGraphs, normalize_gm, same

from torch.nn import functional as F
from torch.testing._internal.common_cuda import PLATFORM_SUPPORTS_FLASH_ATTENTION
from torch.testing._internal.common_utils import TEST_WITH_ROCM


class CutomizedCtxManager:
    def __init__(self, mode):
        self.prev = torch.is_grad_enabled()
        self.mode = mode

    def __enter__(self):
        torch._C._set_grad_enabled(self.mode)

    def __exit__(self, exc_type, exc_value, traceback):
        torch._C._set_grad_enabled(self.prev)


class CtxManagerTests(torch._dynamo.test_case.TestCase):
    def test_no_grad(self):
        def fn1(a, b):
            x = a + 1
            # redundant no_grad should get ignored
            with torch.no_grad():
                x = x + b
            x = x + 2
            return x

        def fn2(a, b):
            x = a + 1
            with torch.set_grad_enabled(False):
                x = x + b
            x = x + 2
            return x

        def fn3(a, b):
            x = a + 1
            with torch.enable_grad():
                x = x + b
            x = x + 2
            return x

        def fn4(a, b):
            x = a + 1
            with torch.set_grad_enabled(True):
                if torch.is_grad_enabled():
                    x = x + b
            x = x + 2
            return x

        with torch.no_grad():
            torch._dynamo.testing.standard_test(
                self, fn=fn1, nargs=2, expected_ops=3
            )  # coalesced noop
            torch._dynamo.testing.standard_test(
                self, fn=fn2, nargs=2, expected_ops=3
            )  # coalesced noop
            torch._dynamo.testing.standard_test(self, fn=fn3, nargs=2, expected_ops=5)
            torch._dynamo.testing.standard_test(self, fn=fn4, nargs=2, expected_ops=5)
        with torch.enable_grad():
            torch._dynamo.testing.standard_test(self, fn=fn1, nargs=2, expected_ops=5)
            torch._dynamo.testing.standard_test(self, fn=fn2, nargs=2, expected_ops=5)
            torch._dynamo.testing.standard_test(
                self, fn=fn3, nargs=2, expected_ops=3
            )  # coalesced noop
            torch._dynamo.testing.standard_test(
                self, fn=fn4, nargs=2, expected_ops=3
            )  # coalesced noop

    def test_grad_mode_guard(self):
        def fn(a, b):
            prev_grad = torch.is_grad_enabled()
            torch.set_grad_enabled(False)
            a = a + 1
            a.tolist()  # graph break
            ret = a + b
            torch.set_grad_enabled(prev_grad)
            return ret

        a = torch.randn([3, 4])
        b = torch.randn([3, 4])
        cnts = torch._dynamo.testing.CompileCounter()
        opt_fn = torch._dynamo.optimize(cnts)(fn)
        for _ in range(10):
            opt_fn(a, b)
        self.assertEqual(cnts.frame_count, 2)

    def test_nested_grad_mode_graph_break(self):
        def fn(x):
            before = torch.is_grad_enabled()
            with torch.set_grad_enabled(False):
                torch._dynamo.graph_break()
                with torch.set_grad_enabled(True):
                    x = torch.mul(x, 5)
                    torch._dynamo.graph_break()
                    x = torch.sqrt(x)
                    assert torch.is_grad_enabled()
                assert not torch.is_grad_enabled()
            assert torch.is_grad_enabled() == before
            return x

        a = torch.randn([3, 4])
        cnts = torch._dynamo.testing.CompileCounter()
        opt_fn = torch._dynamo.optimize(cnts)(fn)

        for _ in range(10):
            opt_fn(a)
        self.assertEqual(cnts.frame_count, 2)

    def test_torch_profiler(self):
        # wrap torch.profiler.* as NullContextVariable and do nothing
        def fn(x):
            y = x**2
            with torch.profiler.profile():
                y = y + 2
                with torch.profiler.record_function("my_function"):
                    z = y**3
                    z.tolist()  # graph break
                    z = z + 1
            return z

        x = torch.randn((2, 2), requires_grad=True)
        ref = fn(x)
        cnts = torch._dynamo.testing.CompileCounter()
        opt_fn = torch._dynamo.optimize(cnts)(fn)
        res = opt_fn(x)
        self.assertTrue(same(ref, res))
        self.assertEqual(cnts.frame_count, 2)

    def test_autograd_profiler(self):
        # wrap torch.autograd.profiler.* as NullContextVariable and do nothing
        def fn(x):
            y = x**2
            with torch.autograd.profiler.profile():
                y = y + 2
                with torch.autograd.profiler.record_function("my_function"):
                    z = y**3
                    z.tolist()  # graph break
                    z = z + 1
            return z

        x = torch.randn((2, 2), requires_grad=True)
        ref = fn(x)
        cnts = torch._dynamo.testing.CompileCounter()
        opt_fn = torch._dynamo.optimize(cnts)(fn)
        res = opt_fn(x)
        self.assertTrue(same(ref, res))
        self.assertEqual(cnts.frame_count, 2)

    @unittest.skipIf(not torch.cuda.is_available(), "requires cuda")
    def test_cuda_stream_context_manager1(self):
        def fn(x):
            s = torch.cuda.Stream()
            x = torch.mul(x, 5)
            x = torch.add(x, 2)
            current_stream = torch.cuda.current_stream()
            s.wait_stream(current_stream)
            with torch.cuda.stream(s):
                x = torch.relu(x)
            current_stream.wait_stream(s)
            x = torch.add(x, 1)
            x = torch.cos(x)
            return x

        x = torch.randn((2, 2), device="cuda")
        ref = fn(x)
        cnts = torch._dynamo.testing.CompileCounter()
        opt_fn = torch._dynamo.optimize(cnts, nopython=True)(fn)
        res = opt_fn(x)
        self.assertEqual(ref, res)
        self.assertEqual(cnts.frame_count, 1)
        self.assertEqual(cnts.op_count, 12)

    @unittest.expectedFailure  # https://github.com/pytorch/pytorch/issues/118204
    @unittest.skipIf(not torch.cuda.is_available(), "requires cuda")
    def test_cuda_stream_across_graph_break(self):
        def fn(x):
            s = torch.cuda.Stream()
            x = torch.mul(x, 5)
            x = torch.add(x, 2)

            print("foo")

            tcs = torch.cuda.stream(s)
            current_stream = torch.cuda.current_stream()
            s.wait_stream(current_stream)

            with tcs:
                x = torch.relu(x)

            current_stream.wait_stream(s)
            x = torch.add(x, 1)
            x = torch.cos(x)
            return x

        x = torch.randn((2, 2), device="cuda")
        ref = fn(x)
        cnts = torch._dynamo.testing.CompileCounter()
        opt_fn = torch._dynamo.optimize(cnts)(fn)
        res = opt_fn(x)
        self.assertEqual(ref, res)
        self.assertEqual(cnts.frame_count, 2)
        self.assertEqual(cnts.op_count, 9)

    @unittest.expectedFailure  # https://github.com/pytorch/pytorch/issues/118204
    @unittest.skipIf(not torch.cuda.is_available(), "requires cuda")
    def test_cuda_stream_context_manager2(self):
        def fn(x, s):
            x = torch.mul(x, 5)
            x = torch.add(x, 2)

            current_stream = torch.cuda.current_stream()
            s.wait_stream(current_stream)

            with torch.cuda.stream(s):
                x = torch.relu(x)

            current_stream.wait_stream(s)
            with torch.cuda.stream(current_stream):
                x = torch.relu(x)

            s2 = torch.cuda.Stream()
            s2.wait_stream(current_stream)
            with torch.cuda.stream(s2):
                x = torch.relu(x)

            current_stream.wait_stream(s2)
            x = torch.add(x, 1)
            x = torch.cos(x)
            return x

        x = torch.randn((2, 2), device="cuda")
        s = torch.cuda.Stream()
        ref = fn(x, s)
        cnts = torch._dynamo.testing.CompileCounter()
        opt_fn = torch._dynamo.optimize(cnts, nopython=True)(fn)
        res = opt_fn(x, s)
        self.assertEqual(ref, res)
        self.assertEqual(cnts.frame_count, 1)
        self.assertEqual(cnts.op_count, 18)

    @unittest.skipIf(not torch.cuda.is_available(), "requires cuda")
    def test_cuda_stream_method(self):
        def fn(x):
            x = torch.mul(x, 1)
            x = torch.add(x, 2)

            new_stream = torch.cuda.Stream()
            cur_stream = torch.cuda.current_stream()
            new_stream.wait_stream(cur_stream)

            with torch.cuda.stream(new_stream):
                x = torch.sin(x)
                x = torch.add(x, 3)

            cur_stream.wait_stream(new_stream)

            x = torch.add(x, 4)
            is_idle = cur_stream.query()
            cur_stream.synchronize()

            with torch.cuda.stream(new_stream):
                x = torch.add(x, 5)
            new_stream.synchronize()

            is_equal = cur_stream == new_stream

            x = torch.relu(x)
            x = torch.cos(x)
            return x

        x = torch.randn((2, 2), device="cuda")
        ref = fn(x)
        cnts = torch._dynamo.testing.CompileCounter()
        opt_fn = torch._dynamo.optimize(cnts, nopython=True)(fn)
        res = opt_fn(x)
        self.assertEqual(ref, res)
<<<<<<< HEAD
        self.assertEqual(cnts.frame_count, 1)
        self.assertEqual(cnts.op_count, 21)

    @unittest.skipIf(not torch.cuda.is_available(), "requires cuda")
    def test_cuda_stream_compared_with_constant(self):
        def fn(x):
            x = torch.mul(x, 1)
            x = torch.add(x, 2)

            cur_stream = torch.cuda.current_stream()
            if cur_stream is not None:
                return x + 1
            return x - 1

        def fn2(x):
            x = torch.mul(x, 1)
            x = torch.add(x, 2)

            cur_stream = torch.cuda.current_stream()
            if cur_stream != "const_str":
                return x + 1
            return x - 1

        x = torch.randn((2, 2), device="cuda")
        ref = fn(x)
        cnts = torch._dynamo.testing.CompileCounter()
        opt_fn = torch._dynamo.optimize(cnts, nopython=True)(fn)
        opt_fn2 = torch._dynamo.optimize(cnts, nopython=True)(fn2)
        res = opt_fn(x)
        res2 = opt_fn2(x)
        self.assertEqual(ref, res)
        self.assertEqual(ref, res2)

    @unittest.skipIf(not torch.cuda.is_available(), "requires cuda")
    def test_cuda_stream_compared_with_stream(self):
        def fn(x, s0, s1):
            if s0 == s1:
                return x + 1
            else:
                return x - 1

        s0 = torch.cuda.Stream()
        s1 = torch.cuda.Stream()
        x = torch.randn(2, 2)
        cnts = torch._dynamo.testing.CompileCounter()
        opt_fn = torch._dynamo.optimize(cnts, nopython=True)(fn)

        ref0 = fn(x, s0, s1)
        res0 = opt_fn(x, s0, s1)
        self.assertEqual(cnts.frame_count, 1)
=======
        self.assertEqual(cnts.frame_count, 1)
        self.assertEqual(cnts.op_count, 21)

    @unittest.skipIf(not torch.cuda.is_available(), "requires cuda")
    def test_cuda_stream_compared_with_constant(self):
        def fn(x):
            x = torch.mul(x, 1)
            x = torch.add(x, 2)

            cur_stream = torch.cuda.current_stream()
            if cur_stream is not None:
                return x + 1
            return x - 1

        def fn2(x):
            x = torch.mul(x, 1)
            x = torch.add(x, 2)

            cur_stream = torch.cuda.current_stream()
            if cur_stream != "const_str":
                return x + 1
            return x - 1

        x = torch.randn((2, 2), device="cuda")
        ref = fn(x)
        cnts = torch._dynamo.testing.CompileCounter()
        opt_fn = torch._dynamo.optimize(cnts, nopython=True)(fn)
        opt_fn2 = torch._dynamo.optimize(cnts, nopython=True)(fn2)
        res = opt_fn(x)
        res2 = opt_fn2(x)
        self.assertEqual(ref, res)
        self.assertEqual(ref, res2)

    @unittest.skipIf(not torch.cuda.is_available(), "requires cuda")
    def test_cuda_stream_compared_with_stream(self):
        def fn(x, s0, s1):
            if s0 == s1:
                return x + 1
            else:
                return x - 1

        s0 = torch.cuda.Stream()
        s1 = torch.cuda.Stream()
        x = torch.randn(2, 2)
        cnts = torch._dynamo.testing.CompileCounter()
        opt_fn = torch._dynamo.optimize(cnts, nopython=True)(fn)

        ref0 = fn(x, s0, s1)
        res0 = opt_fn(x, s0, s1)
        self.assertEqual(cnts.frame_count, 1)
>>>>>>> f34905f6
        self.assertEqual(ref0, res0)

        ref1 = fn(x, s1, s1)
        res1 = opt_fn(x, s1, s1)
        # We have a re-compilation because of chaning inputs
        self.assertEqual(cnts.frame_count, 2)
        self.assertEqual(ref1, res1)

        torch._dynamo.reset()
        cnts = torch._dynamo.testing.CompileCounter()
        opt_fn = torch._dynamo.optimize(cnts, nopython=True)(fn)

        ref1 = fn(x, s1, s1)
        res1 = opt_fn(x, s1, s1)
        self.assertEqual(cnts.frame_count, 1)
        self.assertEqual(ref1, res1)

        ref0 = fn(x, s0, s1)
        res0 = opt_fn(x, s0, s1)
        # We have a re-compilation because of chaning inputs
        self.assertEqual(cnts.frame_count, 2)
        self.assertEqual(ref0, res0)
<<<<<<< HEAD
=======

    @unittest.skipIf(not torch.cuda.is_available(), "requires cuda")
    def test_cuda_event_method_create_stream_outside_of_compile(self):
        def fn(x, cur_stream, new_stream):
            x = torch.mul(x, 1)
            x = torch.add(x, 2)

            x = torch.add(x, 3)

            event = cur_stream.record_event()
            is_idle = event.query()

            new_stream.wait_event(event)
            with torch.cuda.stream(new_stream):
                x = torch.add(x, 4)

            new_event = torch.cuda.Event()
            new_event.record(new_stream)

            new_event.wait(cur_stream)
            x = torch.add(x, 5)

            # use new event to sync
            new_event.synchronize()

            x = torch.relu(x)
            x = torch.cos(x)
            return x

        x = torch.randn((2, 2), device="cuda")
        cur_stream = torch.cuda.current_stream()
        new_stream = torch.cuda.Stream()
        ref = fn(x, cur_stream, new_stream)
        cnts = torch._dynamo.testing.CompileCounter()
        opt_fn = torch._dynamo.optimize(cnts, nopython=True)(fn)
        res = opt_fn(x, cur_stream, new_stream)
        self.assertEqual(ref, res)
        self.assertEqual(cnts.frame_count, 1)
        self.assertEqual(cnts.op_count, 19)
>>>>>>> f34905f6

    @unittest.skipIf(not torch.cuda.is_available(), "requires cuda")
    def test_cuda_event_method(self):
        def fn(x):
            x = torch.mul(x, 1)
            x = torch.add(x, 2)

            cur_stream = torch.cuda.current_stream()
            new_stream = torch.cuda.Stream()

            x = torch.add(x, 3)

            event = cur_stream.record_event()
            is_idle = event.query()

            new_stream.wait_event(event)
            with torch.cuda.stream(new_stream):
                x = torch.add(x, 4)

            new_event = torch.cuda.Event()
            new_event.record(new_stream)

            new_event.wait(cur_stream)
            x = torch.add(x, 5)

            # use new event to sync
            new_event.synchronize()

            x = torch.relu(x)
            x = torch.cos(x)
            return x

        x = torch.randn((2, 2), device="cuda")
        ref = fn(x)
        cnts = torch._dynamo.testing.CompileCounter()
        opt_fn = torch._dynamo.optimize(cnts, nopython=True)(fn)
        res = opt_fn(x)
        self.assertEqual(ref, res)
        self.assertEqual(cnts.frame_count, 1)
        self.assertEqual(cnts.op_count, 19)

    def test_autograd_profiler_enabled(self):
        def fn(x):
            if torch.autograd._profiler_enabled():
                return x + 1
            else:
                return x - 1

        x = torch.randn((2, 2), requires_grad=True)
        cnts = torch._dynamo.testing.CompileCounter()
        opt_fn = torch._dynamo.optimize(cnts)(fn)

        if torch.autograd._profiler_enabled():
            torch.autograd._disable_profiler()
        assert not torch.autograd._profiler_enabled()
        ref = fn(x)
        res = opt_fn(x)
        self.assertTrue(same(ref, res))

        with torch.autograd.profiler.profile():
            assert torch.autograd._profiler_enabled()
            ref = fn(x)
            res = opt_fn(x)
            self.assertTrue(same(ref, res))

    @unittest.skipIf(not torch.cuda.is_available(), "requires cuda")
    def test_autocast(self):
        if not torch.cuda.is_bf16_supported():
            raise unittest.SkipTest("requires bf16")

        class MyModule(torch.nn.Module):
            def forward(self, x):
                a_float32 = torch.rand((8, 8), device="cuda")
                b_float32 = torch.rand((8, 8), device="cuda")
                d_float32 = torch.rand((8, 8), device="cuda")

                with torch.autocast(device_type="cuda", dtype=torch.bfloat16):
                    e_float16 = torch.mm(a_float32, b_float32)
                    f_float16 = torch.mm(d_float32, e_float16)
                return f_float16

        module = MyModule()
        real = module(torch.tensor([0.5]))
        real_device = real.device
        real_dtype = real.dtype

        graph, guards = torch._dynamo.export(module)(torch.tensor([[0.0, 0], [0, 0]]))
        exported = graph(torch.tensor([0.5]))
        self.assertEqual(exported.device, real_device)
        self.assertEqual(exported.dtype, real_dtype)

        self.assertEqual(exported.device.type, "cuda")
        self.assertEqual(exported.device.index, 0)
        self.assertEqual(exported.dtype, torch.bfloat16)

    @unittest.skipIf(not torch.cuda.is_available(), "requires cuda")
    def test_cuda_amp_autocast(self):
        class MyModule(torch.nn.Module):
            def forward(self, x):
                a_float32 = torch.rand((8, 8), device="cuda")
                b_float32 = torch.rand((8, 8), device="cuda")

                with torch.cuda.amp.autocast(dtype=torch.torch.float64):
                    c_float64 = torch.mm(a_float32, b_float32)
                return c_float64

        module = MyModule()
        real = module(torch.tensor([0.5]))
        real_device = real.device
        real_dtype = real.dtype

        graph, _ = torch._dynamo.export(module)(torch.tensor([[0.0, 0], [0, 0]]))
        exported = graph(torch.tensor([0.5]))
        self.assertEqual(exported.device, real_device)
        self.assertEqual(exported.dtype, real_dtype)

        self.assertEqual(exported.device.type, "cuda")
        self.assertEqual(exported.device.index, 0)
        self.assertEqual(exported.dtype, torch.float64)

    def test_is_autocast_cpu_enabled(self):
        def fn(a_float32, b_float32):
            with torch.cpu.amp.autocast(dtype=torch.bfloat16):
                c_float16 = torch.mm(a_float32, b_float32)
                if torch.is_autocast_cpu_enabled():
                    c_float16 = c_float16 + 1
            return c_float16

        a = torch.rand((8, 8))
        b = torch.rand((8, 8))
        ref = fn(a, b)
        opt_fn = torch._dynamo.optimize("eager", nopython=True)(fn)
        res = opt_fn(a, b)
        self.assertTrue(same(ref, res))

    @unittest.skipIf(
        not PLATFORM_SUPPORTS_FLASH_ATTENTION or TEST_WITH_ROCM,
        "Can't run fused SDPA on this platform",
    )
    def test_autocast_sdpa(self):
        class MyModule(torch.nn.Module):
            def forward(self, query, key, value):
                with torch.autocast("cpu"):
                    with torch.autocast("cuda", dtype=torch.float32):
                        out = F.scaled_dot_product_attention(
                            query, key, value, None, 0.0, True
                        )
                return out

        dtype = torch.float32
        seq_len_q = 1
        seq_len_k = 1
        head_dim = 8
        query = torch.ones(
            1, 8, seq_len_q, head_dim, device="cuda", dtype=dtype, requires_grad=True
        )
        key = torch.ones(
            1, 8, seq_len_k, head_dim, device="cuda", dtype=dtype, requires_grad=True
        )
        value = torch.ones(
            1, 8, seq_len_k, head_dim, device="cuda", dtype=dtype, requires_grad=True
        )

        module = MyModule()
        real = module(query, key, value)
        real_device = real.device
        real_dtype = real.dtype

        opt_mod = torch._dynamo.optimize("inductor")(module)
        compiled = opt_mod(query, key, value)

        self.assertEqual(compiled.device, real_device)
        self.assertEqual(compiled.dtype, real_dtype)

        self.assertEqual(compiled.device.type, "cuda")
        self.assertEqual(compiled.device.index, 0)
        self.assertEqual(compiled.dtype, torch.float32)

    def test_autocast_cpu(self):
        class MyModule(torch.nn.Module):
            def forward(self, x):
                a_float32 = torch.rand((8, 8), device="cpu")
                b_float32 = torch.rand((8, 8), device="cpu")
                d_float32 = torch.rand((8, 8), device="cpu")

                with torch.autocast(device_type="cpu", dtype=torch.bfloat16):
                    e_float16 = torch.mm(a_float32, b_float32)
                    f_float16 = torch.mm(d_float32, e_float16)
                return f_float16

        module = MyModule()
        real = module(torch.tensor([0.5]))
        real_device = real.device
        real_dtype = real.dtype

        graph, guards = torch._dynamo.export(module)(torch.tensor([[0.0, 0], [0, 0]]))
        exported = graph(torch.tensor([0.5]))
        self.assertEqual(exported.device, real_device)
        self.assertEqual(exported.dtype, real_dtype)

        self.assertEqual(exported.device.type, "cpu")
        self.assertEqual(exported.dtype, torch.bfloat16)

    def test_autocast_cpu_graph_break(self):
        class MyModule(torch.nn.Module):
            def forward(self, x):
                a_float32 = torch.rand((8, 8), device="cpu")
                b_float32 = torch.rand((8, 8), device="cpu")
                torch._dynamo.graph_break()
                d_float32 = torch.rand((8, 8), device="cpu")

                with torch.autocast(device_type="cpu", dtype=torch.bfloat16):
                    e_float16 = torch.mm(a_float32, b_float32)
                    torch._dynamo.graph_break()
                    f_float16 = torch.mm(d_float32, e_float16)
                return f_float16

        module = MyModule()
        real = module(torch.tensor([0.5]))
        real_device = real.device
        real_dtype = real.dtype

        opt = torch._dynamo.optimize("eager")(module)
        res = opt(torch.tensor([0.5]))
        self.assertEqual(res.device, real_device)
        self.assertEqual(res.dtype, real_dtype)

        self.assertEqual(res.device.type, "cpu")
        self.assertEqual(res.dtype, torch.bfloat16)

    def test_autocast_cpu_graph_break_2(self):
        # Regression for: https://github.com/pytorch/pytorch/issues/93890
        def fn(x):
            with torch.autocast(device_type="cpu", dtype=torch.bfloat16):
                x = torch.mm(x, x)
                torch._dynamo.graph_break()
                x = torch.relu(x)
            return x

        x = torch.rand([4, 4])
        self.assertEqual(x.dtype, torch.float32)
        res = fn(x)
        opt_fn = torch._dynamo.optimize("eager")(fn)
        opt_res = opt_fn(x)
        self.assertTrue(torch.allclose(res, opt_res))
        self.assertEqual(res.dtype, torch.bfloat16)
        self.assertEqual(opt_res.dtype, torch.bfloat16)

    def test_autocast_cpu_graph_break_inner_fn(self):
        class MyModule(torch.nn.Module):
            @staticmethod
            def mm_breaks(x, y):
                torch._dynamo.graph_break()
                return torch.mm(x, y)

            def forward(self, x):
                a_float32 = torch.rand((8, 8), device="cpu")
                b_float32 = torch.rand((8, 8), device="cpu")

                with torch.autocast(device_type="cpu", dtype=torch.bfloat16):
                    torch._dynamo.graph_break()
                    with torch.autocast(
                        device_type="cpu", dtype=torch.bfloat16, enabled=False
                    ):
                        torch._dynamo.graph_break()
                        g_float32 = torch.mm(a_float32, b_float32)
                        with torch.autocast(device_type="cpu", dtype=torch.bfloat16):
                            # Check that nested with non-inlineable function with graph break
                            torch._dynamo.graph_break()
                            f_float16_1 = self.mm_breaks(a_float32, b_float32)
                    # We remember to exit the inner autocast correctly to outer
                    # even after graph breaks
                    f_float16 = self.mm_breaks(a_float32, b_float32)
                    assert f_float16.dtype == f_float16_1.dtype
                return f_float16, g_float32

        module = MyModule()
        real_16, real_32 = module(torch.tensor([0.5]))
        real_device_16 = real_16.device
        real_dtype_16 = real_16.dtype
        real_device_32 = real_32.device
        real_dtype_32 = real_32.dtype

        graph = torch._dynamo.optimize("eager")(module)
        out_16, out_32 = graph(torch.tensor([0.5]))
        self.assertEqual(out_16.device, real_device_16)
        self.assertEqual(out_16.dtype, real_dtype_16)
        self.assertEqual(out_32.device, real_device_32)
        self.assertEqual(out_32.dtype, real_dtype_32)

        self.assertEqual(out_16.device.type, "cpu")
        self.assertEqual(out_16.dtype, torch.bfloat16)
        self.assertEqual(out_32.device.type, "cpu")
        self.assertEqual(out_32.dtype, torch.float32)

    def test_autocast_graph_break_method(self):
        class MyModule(torch.nn.Module):
            def __init__(self, bias):
                super().__init__()
                self.bias = bias

            def mm_not_break(self, x, y):
                return torch.mm(x, y) + self.bias

            def mm_breaks(self, x, y):
                torch._dynamo.graph_break()
                return torch.mm(x, y) + self.bias

            def forward(self, x):
                a_float32 = torch.rand((8, 8), device="cpu")
                b_float32 = torch.rand((8, 8), device="cpu")

                with torch.autocast(device_type="cpu", dtype=torch.bfloat16):
                    with torch.autocast(
                        device_type="cpu", dtype=torch.bfloat16, enabled=False
                    ):
                        g_float32 = torch.mm(a_float32, b_float32)
                    f_float16 = self.mm_breaks(a_float32, b_float32)

                    assert (
                        f_float16[0][0] == self.mm_not_break(a_float32, b_float32)[0][0]
                    )
                return f_float16, g_float32

        module = MyModule(bias=torch.rand((8, 8), device="cpu", dtype=torch.bfloat16))

        with torch.autocast(device_type="cpu", dtype=torch.bfloat16):
            # Autocast doesn't work on addition, so we need the bias to be `bfloat16`
            res = torch.rand((8, 8), device="cpu", dtype=torch.float32) + torch.rand(
                (8, 8), device="cpu", dtype=torch.bfloat16
            )
            self.assertEqual(res.dtype, torch.float32)

        real_16, real_32 = module(torch.tensor([0.5]))
        real_device_16 = real_16.device
        real_dtype_16 = real_16.dtype
        real_device_32 = real_32.device
        real_dtype_32 = real_32.dtype

        graph = torch._dynamo.optimize("eager")(module)
        out_16, out_32 = graph(torch.tensor([0.5]))
        self.assertEqual(out_16.device, real_device_16)
        self.assertEqual(out_16.dtype, real_dtype_16)
        self.assertEqual(out_32.device, real_device_32)
        self.assertEqual(out_32.dtype, real_dtype_32)

        self.assertEqual(out_16.device.type, "cpu")
        self.assertEqual(out_16.dtype, torch.bfloat16)
        self.assertEqual(out_32.device.type, "cpu")
        self.assertEqual(out_32.dtype, torch.float32)

    @unittest.skipIf(not torch.cuda.is_available(), "requires cuda")
    def test_autocast_float64(self):
        class MyModule(torch.nn.Module):
            def forward(self, x):
                a_float32 = torch.rand((8, 8), device="cuda")
                b_float32 = torch.rand((8, 8), device="cuda")
                d_float32 = torch.rand((8, 8), device="cuda")

                with torch.autocast(device_type="cuda", dtype=torch.float64):
                    e_float64 = torch.mm(a_float32, b_float32)
                    f_float64 = torch.mm(d_float32, e_float64)
                return f_float64

        module = MyModule()
        real = module(torch.tensor([0.5]))
        real_device = real.device
        real_dtype = real.dtype

        graph, guards = torch._dynamo.export(module)(torch.tensor([[0.0, 0], [0, 0]]))
        exported = graph(torch.tensor([0.5]))
        self.assertEqual(exported.device, real_device)
        self.assertEqual(exported.dtype, real_dtype)

        self.assertEqual(exported.device.index, 0)
        self.assertEqual(exported.dtype, torch.float64)

    @unittest.skipIf(not torch.cuda.is_available(), "requires cuda")
    def test_autocast_device(self):
        class MyModule(torch.nn.Module):
            def forward(self, x):
                a_float32 = torch.rand((8, 8), device="cuda")
                b_float32 = torch.rand((8, 8), device="cuda")
                d_float32 = torch.rand((8, 8), device="cuda")

                with torch.autocast("cuda"):
                    e_float64 = torch.mm(a_float32, b_float32)
                    f_float64 = torch.mm(d_float32, e_float64)
                return f_float64

        module = MyModule()
        real = module(torch.tensor([0.5]))
        real_device = real.device
        real_dtype = real.dtype

        graph, guards = torch._dynamo.export(module)(torch.tensor([[0.0, 0], [0, 0]]))
        exported = graph(torch.tensor([0.5]))
        self.assertEqual(exported.device, real_device)
        self.assertEqual(exported.dtype, real_dtype)

        self.assertEqual(exported.device.index, 0)
        self.assertEqual(exported.dtype, torch.torch.float16)

    @unittest.skipIf(not torch.cuda.is_available(), "requires cuda")
    def test_autocast_arguments_binding(self):
        def f1(x):
            with torch.cuda.amp.autocast(False):
                x = torch.sin(x + 1)
            return x

        def f2(x):
            with torch.cpu.amp.autocast(False):
                x = torch.cos(x + 1)
            return x

        x = torch.rand([2, 3])
        ref1 = f1(x)
        ref2 = f2(x)
        opt_f1 = torch.compile(backend="eager")(f1)
        opt_f2 = torch.compile(backend="eager")(f2)
        res1 = opt_f1(x)
        res2 = opt_f2(x)
        self.assertTrue(same(ref1, res1))
        self.assertTrue(same(ref2, res2))

    @unittest.skipIf(not torch.cuda.is_available(), "requires cuda")
    def test_autocast_decorator(self):
        def autocast_func(orig_func):
            @torch.amp.autocast(device_type="cuda", dtype=torch.float16)
            def new_fwd(*args, **kwargs):
                return orig_func(*args, **kwargs)

            return new_fwd

        def autocast_func_cuda(orig_func):
            @torch.cuda.amp.autocast(dtype=torch.float16)
            def new_fwd(*args, **kwargs):
                return orig_func(*args, **kwargs)

            return new_fwd

        def autocast_func_cpu(orig_func):
            @torch.cpu.amp.autocast(dtype=torch.float16)
            def new_fwd(*args, **kwargs):
                return orig_func(*args, **kwargs)

            return new_fwd

        def mm(a, b):
            return torch.mm(a, b)

        mm_float16 = autocast_func(mm)
        mm_float16_cuda = autocast_func_cuda(mm)
        mm_float16_cpu = autocast_func_cpu(mm)

        def fn(a, b):
            return mm_float16(a, b), mm_float16_cuda(a, b), mm_float16_cpu(a, b)

        a_float32 = torch.rand((8, 8), device="cuda")
        b_float32 = torch.rand((8, 8), device="cuda")

        ref = fn(a_float32, b_float32)
        opt_fn = torch.compile(backend="eager", fullgraph=True)(fn)
        res = opt_fn(a_float32, b_float32)
        self.assertTrue(same(ref, res))
        self.assertTrue(res[0].dtype == torch.float16)
        self.assertTrue(res[1].dtype == torch.float16)

    def test_generic_context_manager(self):
        def fn(x):
            with CutomizedCtxManager(True):
                x = x + 1
                if torch.is_grad_enabled():
                    x = x * 2
                x = torch.relu(x)
            return x - 1

        x = torch.rand(2, 3)
        cnts = torch._dynamo.testing.CompileCounter()
        opt_fn = torch.compile(backend=cnts, fullgraph=False)(fn)

        with torch.no_grad():
            ref = fn(x)
            res = opt_fn(x)
            self.assertTrue(same(ref, res))
            self.assertEqual(cnts.frame_count, 2)
            self.assertEqual(cnts.op_count, 2)

        with torch.enable_grad():
            ref = fn(x)
            res = opt_fn(x)
            self.assertTrue(same(ref, res))
            self.assertEqual(cnts.frame_count, 4)
            self.assertEqual(cnts.op_count, 4)

    def test_nested_generic_context_manager(self):
        def fn(x):
            with CutomizedCtxManager(True):
                x = x + 1
                if torch.is_grad_enabled():
                    x = x * 2
                with CutomizedCtxManager(False):
                    if torch.is_grad_enabled():
                        x = x - 3
                    x = x * 1.5
                x = torch.relu(x)
            return x - 1

        x = torch.rand(2, 3)
        cnts = torch._dynamo.testing.CompileCounter()
        opt_fn = torch.compile(backend=cnts, fullgraph=False)(fn)

        with torch.no_grad():
            ref = fn(x)
            res = opt_fn(x)
            self.assertTrue(same(ref, res))
            self.assertEqual(cnts.frame_count, 4)
            self.assertEqual(cnts.op_count, 4)

        with torch.enable_grad():
            ref = fn(x)
            res = opt_fn(x)
            self.assertTrue(same(ref, res))
            self.assertEqual(cnts.frame_count, 6)
            self.assertEqual(cnts.op_count, 6)

    def test_generic_context_manager_with_graph_break(self):
        def fn(x):
            with CutomizedCtxManager(True):
                x = x + 1
                if torch.is_grad_enabled():
                    x = x * 2
                torch._dynamo.graph_break()
                x = torch.relu(x)
            return x - 1

        x = torch.rand(2, 3)
        cnts = torch._dynamo.testing.CompileCounter()
        opt_fn = torch.compile(backend=cnts, fullgraph=False)(fn)

        with torch.no_grad():
            ref = fn(x)
            res = opt_fn(x)
            self.assertTrue(same(ref, res))
            self.assertEqual(cnts.frame_count, 2)
            self.assertEqual(cnts.op_count, 2)

        with torch.enable_grad():
            ref = fn(x)
            res = opt_fn(x)
            self.assertTrue(same(ref, res))
            self.assertEqual(cnts.frame_count, 4)
            self.assertEqual(cnts.op_count, 4)

    def test_nested_generic_context_manager_with_graph_break(self):
        def fn(x):
            with CutomizedCtxManager(True):
                x = x + 1
                if torch.is_grad_enabled():
                    x = x * 2
                with CutomizedCtxManager(False):
                    if torch.is_grad_enabled():
                        x = x - 3
                    torch._dynamo.graph_break()
                    x = x * 1.5
                x = torch.relu(x)
            return x - 1

        x = torch.rand(2, 3)
        cnts = torch._dynamo.testing.CompileCounter()
        opt_fn = torch.compile(backend=cnts, fullgraph=False)(fn)

        with torch.no_grad():
            ref = fn(x)
            res = opt_fn(x)
            self.assertTrue(same(ref, res))
            self.assertEqual(cnts.frame_count, 4)
            self.assertEqual(cnts.op_count, 4)

        torch._dynamo.reset()
        cnts = torch._dynamo.testing.CompileCounter()
        opt_fn = torch._dynamo.optimize(cnts, nopython=False)(fn)

        with torch.enable_grad():
            ref = fn(x)
            res = opt_fn(x)
            self.assertTrue(same(ref, res))
            self.assertEqual(cnts.frame_count, 4)
            self.assertEqual(cnts.op_count, 4)

    def test_graph_break_inlining_grad(self):
        def gn(z):
            with torch.no_grad():
                torch._dynamo.graph_break()
                return torch.sin(z)

        def fn(x, y, z):
            a = torch.mm(x, y)
            z = gn(z)
            return a

        torch._dynamo.reset()
        cnts = torch._dynamo.testing.CompileCounter()
        opt_fn = torch._dynamo.optimize(cnts, nopython=False)(fn)
        x = torch.randn(4, 4, requires_grad=True)
        y = torch.randn(4, 4, requires_grad=True)
        z = torch.randn(4)
        opt_fn(x, y, z).sum().backward()

        self.assertEqual(cnts.frame_count, 2)

    def _graph_break_inlining_autocast_test_helper(self, device):
        def gn(x, y):
            with torch.autocast(device_type=device, dtype=torch.bfloat16):
                z = torch.mm(x, y)
                torch._dynamo.graph_break()
                return torch.sin(z)

        def fn(x, y):
            z = torch.mm(x, y)
            z = z + gn(x, y)
            return z

        x = torch.rand(3, 3).to(device)
        y = torch.rand(3, 3).to(device)
        opt_fn = torch.compile(backend="eager")(fn)
        ref = fn(x, y)
        res = opt_fn(x, y)
        self.assertEqual(ref, res)

    def test_graph_break_inlining_autocast(self):
        for device in ["cuda", "cpu"]:
            if device == "cuda" and not (
                torch.cuda.is_available() and torch.cuda.is_bf16_supported()
            ):
                continue
            self._graph_break_inlining_autocast_test_helper(device)

    def test_disable_saved_tensors_hooks(self):
        def fn(z):
            @torch.autograd.graph.disable_saved_tensors_hooks("This is not supported")
            def f(x, y):
                return x + y

            x, y = torch.ones(
                1,
            ), torch.zeros(
                1,
            )
            return f(x, y)

        eager = EagerAndRecordGraphs()
        torch.compile(fn, backend=eager, fullgraph=True)(torch.randn(()))

        graph = eager.graphs[0]
        actual = normalize_gm(graph.print_readable(False))

        expected = """\
class GraphModule(torch.nn.Module):
    def forward(self):
        _saved_tensors_hooks_disable = torch._C._autograd._saved_tensors_hooks_disable('This is not supported')

        x = torch.ones(1)

        y = torch.zeros(1)

        add = x + y;  x = y = None

        _saved_tensors_hooks_enable = torch._C._autograd._saved_tensors_hooks_enable()
        return (add,)
"""
        self.assertExpectedInline(actual, expected)

    def test_disable_saved_tensors_hooks_prev_disabled(self):
        def fn(z):
            @torch.autograd.graph.disable_saved_tensors_hooks("This is not supported")
            def f(x, y):
                return x + y

            x, y = torch.ones(
                1,
            ), torch.zeros(
                1,
            )
            return f(x, y)

        eager = EagerAndRecordGraphs()
        with torch.autograd.graph.disable_saved_tensors_hooks(
            "Previously disabled message"
        ):
            torch.compile(fn, backend=eager, fullgraph=True)(torch.randn(()))

        graph = eager.graphs[0]
        actual = normalize_gm(graph.print_readable(False))

        expected = """\
class GraphModule(torch.nn.Module):
    def forward(self):
        _saved_tensors_hooks_disable = torch._C._autograd._saved_tensors_hooks_disable('This is not supported')

        x = torch.ones(1)

        y = torch.zeros(1)

        add = x + y;  x = y = None

        _saved_tensors_hooks_disable_1 = torch._C._autograd._saved_tensors_hooks_disable('Previously disabled message')
        return (add,)
"""
        self.assertExpectedInline(actual, expected)

    def test_disable_saved_tensors_hooks_prev_disabled_nested(self):
        def fn(z):
            @torch.autograd.graph.disable_saved_tensors_hooks("This is not supported")
            def f(x, y):
                @torch.autograd.graph.disable_saved_tensors_hooks(
                    "This is not supported inner"
                )
                def inner_fn(x, y):
                    return x + y

                return inner_fn(x, y) + x

            x, y = torch.ones(
                1,
            ), torch.zeros(
                1,
            )
            return f(x, y)

        eager = EagerAndRecordGraphs()
        with torch.autograd.graph.disable_saved_tensors_hooks(
            "Previously disabled message"
        ):
            torch.compile(fn, backend=eager, fullgraph=True)(torch.randn(()))

        graph = eager.graphs[0]
        actual = normalize_gm(graph.print_readable(False))

        expected = """\
class GraphModule(torch.nn.Module):
    def forward(self):
        _saved_tensors_hooks_disable = torch._C._autograd._saved_tensors_hooks_disable('This is not supported')

        x = torch.ones(1)

        y = torch.zeros(1)

        _saved_tensors_hooks_disable_1 = torch._C._autograd._saved_tensors_hooks_disable('This is not supported inner')

        add = x + y;  y = None

        _saved_tensors_hooks_disable_2 = torch._C._autograd._saved_tensors_hooks_disable('This is not supported')

        add_1 = add + x;  add = x = None

        _saved_tensors_hooks_disable_3 = torch._C._autograd._saved_tensors_hooks_disable('Previously disabled message')
        return (add_1,)
"""
        self.assertExpectedInline(actual, expected)

    def test_disable_saved_tensors_hooks_graph_break(self):
        def fn(x):
            with torch.autograd.graph.disable_saved_tensors_hooks(
                "This is not supported"
            ):
                y = x + 1
                torch._dynamo.graph_break()
                return y * 2

        eager = EagerAndRecordGraphs()
        torch.compile(fn, backend=eager, fullgraph=False)(torch.randn(()))

        def check_graph(actual, expected):
            self.assertExpectedInline(actual, expected)

        expected = """\
class GraphModule(torch.nn.Module):
    def forward(self, L_x_ : torch.Tensor):
        l_x_ = L_x_

        _saved_tensors_hooks_disable = torch._C._autograd._saved_tensors_hooks_disable('This is not supported')

        y = l_x_ + 1;  l_x_ = None

        _saved_tensors_hooks_enable = torch._C._autograd._saved_tensors_hooks_enable()
        return (y,)
"""
        graph = eager.graphs[0]
        actual = normalize_gm(graph.print_readable(False))
        check_graph(actual, expected)

        expected = """\
class GraphModule(torch.nn.Module):
    def forward(self, L_y_ : torch.Tensor):
        l_y_ = L_y_

        _saved_tensors_hooks_disable = torch._C._autograd._saved_tensors_hooks_disable('This is not supported')

        mul = l_y_ * 2;  l_y_ = None

        _saved_tensors_hooks_enable = torch._C._autograd._saved_tensors_hooks_enable()
        return (mul,)
"""
        graph = eager.graphs[1]
        actual = normalize_gm(graph.print_readable(False))
        check_graph(actual, expected)

    def test_context_wrapping_grad_mode_decorator(self):
        ctx_wrappers = [(torch.enable_grad, True), (torch.no_grad, False)]
        for call in [True, False]:
            for i in range(2):
                torch._dynamo.reset()

                ctx_wrapper, mode = ctx_wrappers[i]
                ctx_wrapper_inverse, mode_inverse = ctx_wrappers[(i + 1) % 2]

                def fn(x):
                    def inner_func(x):
                        return x.sin()

                    with ctx_wrapper_inverse():
                        if call:
                            inner_func = ctx_wrapper()(inner_func)
                        else:
                            inner_func = ctx_wrapper(inner_func)

                        # Calling no_grad or enabled_grad should not mutate global state
                        assert torch.is_grad_enabled() == mode_inverse

                    with ctx_wrapper_inverse():
                        return inner_func(x)

                x = torch.zeros(10, requires_grad=True)
                opt_fn = torch.compile(fn, backend="eager", fullgraph=True)
                self.assertEqual(fn(x), opt_fn(x))
                self.assertEqual(fn(x).requires_grad, opt_fn(x).requires_grad)

    def test_context_wrapping_grad_mode_nested_function_decorator(self):
        ctx_wrappers = [(torch.enable_grad, True), (torch.no_grad, False)]

        for call in [True, False]:
            for i in range(2):
                torch._dynamo.reset()

                ctx_wrapper, mode = ctx_wrappers[i]
                ctx_wrapper_inverse, mode_inverse = ctx_wrappers[(i + 1) % 2]

                def fn(x):
                    with ctx_wrapper_inverse():
                        if call:

                            @ctx_wrapper()
                            def inner_func(x):
                                return x.sin()

                        else:

                            @ctx_wrapper
                            def inner_func(x):
                                return x.sin()

                        # Calling no_grad or enabled_grad should not mutate global state
                        assert torch.is_grad_enabled() == mode_inverse

                    with ctx_wrapper_inverse():
                        return inner_func(x)

                x = torch.zeros(10, requires_grad=True)
                opt_fn = torch.compile(fn, backend="eager", fullgraph=True)
                self.assertEqual(fn(x), opt_fn(x))
                self.assertEqual(fn(x).requires_grad, opt_fn(x).requires_grad)

    def test_context_wrapping_set_grad_enabled_nested_function(self):
        modes = [True, False]
        for decorator in [True, False]:
            for i in range(2):
                torch._dynamo.reset()

                mode = modes[i]
                mode_inverse = modes[(i + 1) % 2]

                def fn(x):
                    with torch.set_grad_enabled(mode_inverse):
                        if decorator:

                            @torch.set_grad_enabled(mode)
                            def inner_func(x):
                                return x.sin()

                        else:

                            def inner_func(x):
                                return x.sin()

                            inner_func = torch.set_grad_enabled(mode)(inner_func)

                        # Consuming set_grad_enabled by calling it on a function
                        # should not mutate global state
                        assert torch.is_grad_enabled() == mode_inverse

                    with torch.set_grad_enabled(mode_inverse):
                        return inner_func(x)

            x = torch.zeros(10, requires_grad=True)
            opt_fn = torch.compile(fn, backend="eager", fullgraph=True)
            self.assertEqual(fn(x), opt_fn(x))
            self.assertEqual(fn(x).requires_grad, opt_fn(x).requires_grad)


if __name__ == "__main__":
    from torch._dynamo.test_case import run_tests

    run_tests()<|MERGE_RESOLUTION|>--- conflicted
+++ resolved
@@ -284,7 +284,6 @@
         opt_fn = torch._dynamo.optimize(cnts, nopython=True)(fn)
         res = opt_fn(x)
         self.assertEqual(ref, res)
-<<<<<<< HEAD
         self.assertEqual(cnts.frame_count, 1)
         self.assertEqual(cnts.op_count, 21)
 
@@ -335,58 +334,6 @@
         ref0 = fn(x, s0, s1)
         res0 = opt_fn(x, s0, s1)
         self.assertEqual(cnts.frame_count, 1)
-=======
-        self.assertEqual(cnts.frame_count, 1)
-        self.assertEqual(cnts.op_count, 21)
-
-    @unittest.skipIf(not torch.cuda.is_available(), "requires cuda")
-    def test_cuda_stream_compared_with_constant(self):
-        def fn(x):
-            x = torch.mul(x, 1)
-            x = torch.add(x, 2)
-
-            cur_stream = torch.cuda.current_stream()
-            if cur_stream is not None:
-                return x + 1
-            return x - 1
-
-        def fn2(x):
-            x = torch.mul(x, 1)
-            x = torch.add(x, 2)
-
-            cur_stream = torch.cuda.current_stream()
-            if cur_stream != "const_str":
-                return x + 1
-            return x - 1
-
-        x = torch.randn((2, 2), device="cuda")
-        ref = fn(x)
-        cnts = torch._dynamo.testing.CompileCounter()
-        opt_fn = torch._dynamo.optimize(cnts, nopython=True)(fn)
-        opt_fn2 = torch._dynamo.optimize(cnts, nopython=True)(fn2)
-        res = opt_fn(x)
-        res2 = opt_fn2(x)
-        self.assertEqual(ref, res)
-        self.assertEqual(ref, res2)
-
-    @unittest.skipIf(not torch.cuda.is_available(), "requires cuda")
-    def test_cuda_stream_compared_with_stream(self):
-        def fn(x, s0, s1):
-            if s0 == s1:
-                return x + 1
-            else:
-                return x - 1
-
-        s0 = torch.cuda.Stream()
-        s1 = torch.cuda.Stream()
-        x = torch.randn(2, 2)
-        cnts = torch._dynamo.testing.CompileCounter()
-        opt_fn = torch._dynamo.optimize(cnts, nopython=True)(fn)
-
-        ref0 = fn(x, s0, s1)
-        res0 = opt_fn(x, s0, s1)
-        self.assertEqual(cnts.frame_count, 1)
->>>>>>> f34905f6
         self.assertEqual(ref0, res0)
 
         ref1 = fn(x, s1, s1)
@@ -409,8 +356,6 @@
         # We have a re-compilation because of chaning inputs
         self.assertEqual(cnts.frame_count, 2)
         self.assertEqual(ref0, res0)
-<<<<<<< HEAD
-=======
 
     @unittest.skipIf(not torch.cuda.is_available(), "requires cuda")
     def test_cuda_event_method_create_stream_outside_of_compile(self):
@@ -450,7 +395,6 @@
         self.assertEqual(ref, res)
         self.assertEqual(cnts.frame_count, 1)
         self.assertEqual(cnts.op_count, 19)
->>>>>>> f34905f6
 
     @unittest.skipIf(not torch.cuda.is_available(), "requires cuda")
     def test_cuda_event_method(self):
