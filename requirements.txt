# Python dependencies required for development
astunparse
expecttest>=0.3.0
hypothesis
numpy
psutil
pyyaml
requests
setuptools
types-dataclasses
typing-extensions>=4.10.0
sympy==1.13.1 ; python_version >= "3.9"
filelock
networkx
jinja2
fsspec
<<<<<<< HEAD
lintrunner ; platform_system != "Windows"
=======
lintrunner ; platform_machine != "s390x"
>>>>>>> fda43c98
ninja
packaging
optree>=0.13.0
cmake<|MERGE_RESOLUTION|>--- conflicted
+++ resolved
@@ -14,11 +14,7 @@
 networkx
 jinja2
 fsspec
-<<<<<<< HEAD
-lintrunner ; platform_system != "Windows"
-=======
 lintrunner ; platform_machine != "s390x"
->>>>>>> fda43c98
 ninja
 packaging
 optree>=0.13.0
