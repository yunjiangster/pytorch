from typing import List, Optional

import torch
from torch import Tensor

from .optimizer import (
    _capturable_doc,
    _default_to_fused_or_foreach,
    _differentiable_doc,
    _capturable_doc,
    _dispatch_sqrt,
    _foreach_doc,
    _get_scalar_dtype,
    _get_value,
    _use_grad_for_differentiable,
    _view_as_real,
    Optimizer,
)

__all__ = ["RAdam", "radam"]


class RAdam(Optimizer):
    def __init__(
        self,
        params,
        lr=1e-3,
        betas=(0.9, 0.999),
        eps=1e-8,
        weight_decay=0,
        decoupled_weight_decay: bool = False,
        *,
        foreach: Optional[bool] = None,
        capturable: bool = False,
        differentiable: bool = False,
    ):
        if not 0.0 <= lr:
            raise ValueError(f"Invalid learning rate: {lr}")
        if not 0.0 <= eps:
            raise ValueError(f"Invalid epsilon value: {eps}")
        if not 0.0 <= betas[0] < 1.0:
            raise ValueError(f"Invalid beta parameter at index 0: {betas[0]}")
        if not 0.0 <= betas[1] < 1.0:
            raise ValueError(f"Invalid beta parameter at index 1: {betas[1]}")
        if not 0.0 <= weight_decay:
            raise ValueError(f"Invalid weight_decay value: {weight_decay}")

        defaults = dict(
            lr=lr,
            betas=betas,
            eps=eps,
            weight_decay=weight_decay,
            foreach=foreach,
            capturable=capturable,
            decoupled_weight_decay=decoupled_weight_decay,
            differentiable=differentiable,
        )
        super().__init__(params, defaults)

    def __setstate__(self, state):
        super().__setstate__(state)
        for group in self.param_groups:
            group.setdefault("foreach", None)
            group.setdefault("differentiable", False)
            group.setdefault("decoupled_weight_decay", False)
            group.setdefault("capturable", False)
            for p in group["params"]:
                p_state = self.state.get(p, [])
<<<<<<< HEAD
                if len(p_state) != 0 and not torch.is_tensor(p_state['step']):
                    step_val = float(p_state["step"])
                    p_state["step"] = (torch.tensor(step_val, dtype=_get_scalar_dtype(), device=p.device) if group['capturable']
                                       else torch.tensor(step_val, dtype=_get_scalar_dtype()))
=======
                if len(p_state) != 0 and not torch.is_tensor(p_state["step"]):
                    step_val = float(p_state["step"])
                    p_state["step"] = (
                        torch.tensor(
                            step_val, dtype=_get_scalar_dtype(), device=p.device
                        )
                        if group["capturable"]
                        else torch.tensor(step_val, dtype=_get_scalar_dtype())
                    )
>>>>>>> f34905f6

    def _init_group(
        self, group, params_with_grad, grads, exp_avgs, exp_avg_sqs, state_steps
    ):
        has_complex = False
        for p in group["params"]:
            if p.grad is not None:
                has_complex |= torch.is_complex(p)
                params_with_grad.append(p)
                if p.grad.is_sparse:
                    raise RuntimeError("RAdam does not support sparse gradients")
                grads.append(p.grad)

                state = self.state[p]
                # Lazy state initialization
                if len(state) == 0:
<<<<<<< HEAD
                    state['step'] = (
                        torch.zeros((), dtype=_get_scalar_dtype(), device=p.device)
                        if group['capturable']
=======
                    state["step"] = (
                        torch.zeros((), dtype=_get_scalar_dtype(), device=p.device)
                        if group["capturable"]
>>>>>>> f34905f6
                        else torch.tensor(0.0, dtype=_get_scalar_dtype())
                    )
                    # Exponential moving average of gradient values
                    state["exp_avg"] = torch.zeros_like(
                        p, memory_format=torch.preserve_format
                    )
                    # Exponential moving average of squared gradient values
                    state["exp_avg_sq"] = torch.zeros_like(
                        p, memory_format=torch.preserve_format
                    )

                exp_avgs.append(state["exp_avg"])
                exp_avg_sqs.append(state["exp_avg_sq"])
                state_steps.append(state["step"])

        return has_complex

    @_use_grad_for_differentiable
    def step(self, closure=None):
        """Performs a single optimization step.

        Args:
            closure (Callable, optional): A closure that reevaluates the model
                and returns the loss.
        """
        self._cuda_graph_capture_health_check()

        loss = None
        if closure is not None:
            with torch.enable_grad():
                loss = closure()

        for group in self.param_groups:
            params_with_grad = []
            grads = []
            exp_avgs = []
            exp_avg_sqs = []
            state_steps = []
            beta1, beta2 = group["betas"]

            has_complex = self._init_group(
                group, params_with_grad, grads, exp_avgs, exp_avg_sqs, state_steps
            )

            radam(
                params_with_grad,
                grads,
                exp_avgs,
                exp_avg_sqs,
                state_steps,
                beta1=beta1,
                beta2=beta2,
                lr=group["lr"],
                weight_decay=group["weight_decay"],
                eps=group["eps"],
                foreach=group["foreach"],
                capturable=group["capturable"],
                differentiable=group["differentiable"],
                decoupled_weight_decay=group["decoupled_weight_decay"],
                has_complex=has_complex,
            )

        return loss


RAdam.__doc__ = (
    r"""Implements RAdam algorithm.

    .. math::
       \begin{aligned}
            &\rule{110mm}{0.4pt}                                                                 \\
            &\textbf{input}      : \gamma \text{ (lr)}, \: \beta_1, \beta_2
                \text{ (betas)}, \: \theta_0 \text{ (params)}, \:f(\theta) \text{ (objective)}, \:
                \lambda \text{ (weightdecay)},                                                   \\
            &\hspace{13mm} \epsilon \text{ (epsilon)}, \textit{decoupled\_weight\_decay}         \\
            &\textbf{initialize} :  m_0 \leftarrow 0 \text{ ( first moment)},
                v_0 \leftarrow 0 \text{ ( second moment)},                                       \\
            &\hspace{18mm} \rho_{\infty} \leftarrow 2/(1-\beta_2) -1                      \\[-1.ex]
            &\rule{110mm}{0.4pt}  \\
            &\textbf{for} \: t=1 \: \textbf{to} \: \ldots \: \textbf{do}                         \\
            &\hspace{6mm} g_t \leftarrow \nabla_{\theta} f_t (\theta_{t-1})                      \\
            &\hspace{6mm} \theta_t \leftarrow \theta_{t-1}                                       \\
            &\hspace{6mm} \textbf{if} \: \lambda \neq 0                                          \\
            &\hspace{12mm}\textbf{if} \: \textit{decoupled\_weight\_decay}                       \\
            &\hspace{18mm} \theta_t \leftarrow \theta_{t} - \gamma \lambda \theta_{t}            \\
            &\hspace{12mm}\textbf{else}                                                          \\
            &\hspace{18mm} g_t \leftarrow g_t + \lambda \theta_{t}                               \\
            &\hspace{6mm}m_t           \leftarrow   \beta_1 m_{t-1} + (1 - \beta_1) g_t          \\
            &\hspace{6mm}v_t           \leftarrow   \beta_2 v_{t-1} + (1-\beta_2) g^2_t          \\
            &\hspace{6mm}\widehat{m_t} \leftarrow   m_t/\big(1-\beta_1^t \big)                   \\
            &\hspace{6mm}\rho_t \leftarrow \rho_{\infty} -
                2 t \beta^t_2 /\big(1-\beta_2^t \big)                                    \\[0.1.ex]
            &\hspace{6mm}\textbf{if} \: \rho_t > 5                                               \\
            &\hspace{12mm} l_t \leftarrow \frac{\sqrt{ (1-\beta^t_2) }}{ \sqrt{v_t} +\epsilon  } \\
            &\hspace{12mm} r_t \leftarrow
      \sqrt{\frac{(\rho_t-4)(\rho_t-2)\rho_{\infty}}{(\rho_{\infty}-4)(\rho_{\infty}-2) \rho_t}} \\
            &\hspace{12mm}\theta_t \leftarrow \theta_t - \gamma \widehat{m_t} r_t l_t        \\
            &\hspace{6mm}\textbf{else}                                                           \\
            &\hspace{12mm}\theta_t \leftarrow \theta_t - \gamma \widehat{m_t}                \\
            &\rule{110mm}{0.4pt}                                                          \\[-1.ex]
            &\bf{return} \:  \theta_t                                                     \\[-1.ex]
            &\rule{110mm}{0.4pt}                                                          \\[-1.ex]
       \end{aligned}

    For further details regarding the algorithm we refer to `On the variance of the adaptive learning rate and beyond`_.

    This implementation provides an option to use either the original weight_decay implementation as in Adam
    (where the weight_decay is applied to the gradient) or the one from AdamW (where weight_decay is applied
    to the weight) through the decoupled_weight_decay option. When decoupled_weight_decay is set to False
    (default), it uses the original Adam style weight decay, otherwise, it uses the AdamW style which
    corresponds more closely to the `author's implementation`_ in the RAdam paper. Further information
    about decoupled weight decay can be found in `Decoupled Weight Decay Regularization`_.

    """
    + rf"""
    Args:
        params (iterable): iterable of parameters to optimize or dicts defining
            parameter groups
        lr (float, optional): learning rate (default: 1e-3)
        betas (Tuple[float, float], optional): coefficients used for computing
            running averages of gradient and its square (default: (0.9, 0.999))
        eps (float, optional): term added to the denominator to improve
            numerical stability (default: 1e-8)
        weight_decay (float, optional): weight decay (L2 penalty) (default: 0)
        decoupled_weight_decay (bool, optional): whether to use decoupled weight
            decay as in AdamW to obtain RAdamW (default: False)
        {_foreach_doc}
        {_differentiable_doc}
        {_capturable_doc}

    .. _On the variance of the adaptive learning rate and beyond:
        https://arxiv.org/abs/1908.03265
    .. _author's implementation:
        https://github.com/LiyuanLucasLiu/RAdam
    .. _Decoupled Weight Decay Regularization:
        https://arxiv.org/abs/1711.05101

    """
)


def radam(
    params: List[Tensor],
    grads: List[Tensor],
    exp_avgs: List[Tensor],
    exp_avg_sqs: List[Tensor],
    state_steps: List[Tensor],
    # kwonly args with defaults are not supported by functions compiled with torchscript issue #70627
    # setting this as kwarg for now as functional API is compiled by torch/distributed/optim
    decoupled_weight_decay: bool = False,
    foreach: Optional[bool] = None,
    differentiable: bool = False,
    capturable: bool = False,
    has_complex: bool = False,
    *,
    beta1: float,
    beta2: float,
    lr: float,
    weight_decay: float,
    eps: float,
):
    r"""Functional API that performs RAdam algorithm computation.

    See :class:`~torch.optim.RAdam` for details.
    """

    if not all(isinstance(t, torch.Tensor) for t in state_steps):
        raise RuntimeError(
            "API has changed, `state_steps` argument must contain a list of singleton tensors"
        )

    if foreach is None:
        _, foreach = _default_to_fused_or_foreach(
            params, differentiable, use_fused=False
        )

    if foreach and torch.jit.is_scripting():
        raise RuntimeError("torch.jit.script not supported with foreach optimizers")

    if foreach and not torch.jit.is_scripting():
        func = _multi_tensor_radam
    else:
        func = _single_tensor_radam

    func(
        params,
        grads,
        exp_avgs,
        exp_avg_sqs,
        state_steps,
        beta1=beta1,
        beta2=beta2,
        lr=lr,
        weight_decay=weight_decay,
        eps=eps,
        decoupled_weight_decay=decoupled_weight_decay,
        differentiable=differentiable,
        capturable=capturable,
        has_complex=has_complex,
    )


def _single_tensor_radam(
    params: List[Tensor],
    grads: List[Tensor],
    exp_avgs: List[Tensor],
    exp_avg_sqs: List[Tensor],
    state_steps: List[Tensor],
    *,
    beta1: float,
    beta2: float,
    lr: float,
    weight_decay: float,
    eps: float,
    differentiable: bool,
    decoupled_weight_decay: bool,
    capturable: bool,
    has_complex: bool,
):
    for i, param in enumerate(params):
        grad = grads[i]
        exp_avg = exp_avgs[i]
        exp_avg_sq = exp_avg_sqs[i]
        step_t = state_steps[i]

        # If compiling, the compiler will handle cudagraph checks, see note [torch.compile x capturable]
        if not torch._utils.is_compiling() and capturable:
            assert (param.is_cuda and step_t.is_cuda) or (
                param.is_xla and step_t.is_xla
            ), "If capturable=True, params and state_steps must be CUDA or XLA tensors."

        if torch.is_complex(param):
            param = torch.view_as_real(param)
            grad = torch.view_as_real(grad)
            exp_avg = torch.view_as_real(exp_avg)
            exp_avg_sq = torch.view_as_real(exp_avg_sq)

        # update step
        step_t += 1
        step = step_t if capturable else _get_value(step_t)

        if weight_decay != 0:
            if decoupled_weight_decay:
                param.mul_(1 - lr * weight_decay)
            else:
                grad = grad.add(param, alpha=weight_decay)

        # Decay the first and second moment running average coefficient
        exp_avg.lerp_(grad, 1 - beta1)
        exp_avg_sq.mul_(beta2).addcmul_(grad, grad, value=1 - beta2)

<<<<<<< HEAD
        bias_correction1 = 1 - beta1 ** step
        bias_correction2 = 1 - beta2 ** step
=======
        bias_correction1 = 1 - beta1**step
        bias_correction2 = 1 - beta2**step
>>>>>>> f34905f6

        # correcting bias for the first moving moment
        bias_corrected_exp_avg = exp_avg / bias_correction1

        # maximum length of the approximated SMA
        rho_inf = 2 / (1 - beta2) - 1
        # compute the length of the approximated SMA
        rho_t = rho_inf - 2 * step * (beta2**step) / bias_correction2

        def _compute_rect():
            return (
                (rho_t - 4)
                * (rho_t - 2)
                * rho_inf
                / ((rho_inf - 4) * (rho_inf - 2) * rho_t)
            ) ** 0.5

        def _compute_adaptive_lr():
            exp_avg_sq_sqrt = exp_avg_sq.sqrt()
            if differentiable:
                exp_avg_sq_sqrt = exp_avg_sq_sqrt.add(eps)
            else:
                exp_avg_sq_sqrt = exp_avg_sq_sqrt.add_(eps)

<<<<<<< HEAD
            return (bias_correction2 ** 0.5) / exp_avg_sq_sqrt

        # Compute the variance rectification term and update parameters accordingly
        if capturable:
            update = torch.where(rho_t > 5.0, _compute_rect() * _compute_adaptive_lr(), 1.0)
            param.add_(bias_corrected_exp_avg * lr * update, alpha=-1.0)
        else:
            if rho_t > 5.0:
                param.add_(bias_corrected_exp_avg * lr * _compute_adaptive_lr() * _compute_rect(), alpha=-1.0)
=======
            return (bias_correction2**0.5) / exp_avg_sq_sqrt

        # Compute the variance rectification term and update parameters accordingly
        if capturable:
            update = torch.where(
                rho_t > 5.0, _compute_rect() * _compute_adaptive_lr(), 1.0
            )
            param.add_(bias_corrected_exp_avg * lr * update, alpha=-1.0)
        else:
            if rho_t > 5.0:
                param.add_(
                    bias_corrected_exp_avg
                    * lr
                    * _compute_adaptive_lr()
                    * _compute_rect(),
                    alpha=-1.0,
                )
>>>>>>> f34905f6
            else:
                param.add_(bias_corrected_exp_avg * lr, alpha=-1.0)


def _multi_tensor_radam(
    params: List[Tensor],
    grads: List[Tensor],
    exp_avgs: List[Tensor],
    exp_avg_sqs: List[Tensor],
    state_steps: List[Tensor],
    *,
    beta1: float,
    beta2: float,
    lr: float,
    weight_decay: float,
    eps: float,
    decoupled_weight_decay: bool,
    differentiable: bool,
    capturable: bool,
    has_complex: bool,
):
    if len(params) == 0:
        return

    assert not differentiable, "_foreach ops don't support autograd"

    # If compiling, the compiler will handle cudagraph checks, see note [torch.compile x capturable]
    if not torch._utils.is_compiling() and capturable:
<<<<<<< HEAD
        assert all(p.is_cuda and step.is_cuda for p, step in zip(params, state_steps)), \
            "If capturable=True, params and state_steps must be CUDA tensors."

    grouped_tensors = Optimizer._group_tensors_by_device_and_dtype([params, grads, exp_avgs, exp_avg_sqs, state_steps])
    for ((
=======
        assert all(
            p.is_cuda and step.is_cuda for p, step in zip(params, state_steps)
        ), "If capturable=True, params and state_steps must be CUDA tensors."

    grouped_tensors = Optimizer._group_tensors_by_device_and_dtype(
        [params, grads, exp_avgs, exp_avg_sqs, state_steps]
    )
    for (
>>>>>>> f34905f6
        grouped_params,
        grouped_grads,
        grouped_exp_avgs,
        grouped_exp_avg_sqs,
        grouped_state_steps,
    ), _ in grouped_tensors.values():
        # Update steps
        # If steps are on CPU, foreach will fall back to the slow path, which is a for-loop calling t.add(1) over
        # and over. 1 will then be wrapped into a Tensor over and over again, which is slower than if we just
        # wrapped it once now. The alpha is required to assure we go to the right overload.
        if grouped_state_steps[0].is_cpu:
            torch._foreach_add_(
                grouped_state_steps, torch.tensor(1.0, device="cpu"), alpha=1.0
            )
        else:
            torch._foreach_add_(grouped_state_steps, 1)

        if has_complex:
            _view_as_real(
                grouped_params, grouped_grads, grouped_exp_avgs, grouped_exp_avg_sqs
            )

        # maximum length of the approximated SMA
        rho_inf = 2 / (1 - beta2) - 1
        # compute the length of the approximated SMA
        if capturable:
            bias_correction1 = torch._foreach_pow(beta2, grouped_state_steps)
            torch._foreach_neg_(bias_correction1)
            torch._foreach_add_(bias_correction1, 1)
            bias_correction2 = torch._foreach_pow(beta2, grouped_state_steps)
            torch._foreach_mul_(bias_correction2, grouped_state_steps)
            torch._foreach_mul_(bias_correction2, 2)
            torch._foreach_div_(bias_correction2, bias_correction1)
            torch._foreach_neg_(bias_correction2)
            torch._foreach_add_(bias_correction2, rho_inf)
            rho_t_list = bias_correction2
        else:
<<<<<<< HEAD
            rho_t_list = [rho_inf - 2 * _get_value(step) * (beta2 ** _get_value(step)) /
                          (1 - beta2 ** _get_value(step)) for step in grouped_state_steps]

=======
            rho_t_list = [
                rho_inf
                - 2
                * _get_value(step)
                * (beta2 ** _get_value(step))
                / (1 - beta2 ** _get_value(step))
                for step in grouped_state_steps
            ]
>>>>>>> f34905f6

        if weight_decay != 0:
            if decoupled_weight_decay:
                torch._foreach_mul_(grouped_params, 1 - lr * weight_decay)
            else:
                grouped_grads = torch._foreach_add(
                    grouped_grads, grouped_params, alpha=weight_decay
                )

        # Decay the first and second moment running average coefficient
        torch._foreach_lerp_(grouped_exp_avgs, grouped_grads, 1 - beta1)

        torch._foreach_mul_(grouped_exp_avg_sqs, beta2)
        torch._foreach_addcmul_(
            grouped_exp_avg_sqs, grouped_grads, grouped_grads, 1 - beta2
        )

        # Delete the local intermediate since it won't be used anymore to save on peak memory
        del grouped_grads

        if capturable:
            num = torch._foreach_sub(rho_t_list, 4)
            sub2 = torch._foreach_sub(rho_t_list, 2)
            torch._foreach_mul_(num, sub2)
            del sub2
            torch._foreach_mul_(num, rho_inf)
<<<<<<< HEAD
            rho_inf = ((rho_inf - 4) * (rho_inf - 2))
=======
            rho_inf = (rho_inf - 4) * (rho_inf - 2)
>>>>>>> f34905f6
            denom = torch._foreach_mul(rho_t_list, rho_inf)
            torch._foreach_div_(num, denom)
            del denom
            torch._foreach_sqrt_(num)

            # TODO(mlazos): we should try and get a foreach_where op https://github.com/pytorch/pytorch/issues/117884
<<<<<<< HEAD
            rect = [torch.where(rho_t > 5.0, n, 0.0) for n, rho_t in zip(num, rho_t_list)]
=======
            rect = [
                torch.where(rho_t > 5.0, n, 0.0) for n, rho_t in zip(num, rho_t_list)
            ]
>>>>>>> f34905f6
            del num
            del rho_t_list
            unrect_step_size = [torch.where(rect > 0, 0.0, 1.0) for rect in rect]
            torch._foreach_mul_(unrect_step_size, lr)

            bias_correction1 = torch._foreach_pow(beta1, grouped_state_steps)
            torch._foreach_neg_(bias_correction1)
            torch._foreach_add_(bias_correction1, 1)

            torch._foreach_div_(unrect_step_size, bias_correction1)
            torch._foreach_neg_(unrect_step_size)

            bias_correction2 = torch._foreach_pow(beta2, grouped_state_steps)
            torch._foreach_neg_(bias_correction2)
            torch._foreach_add_(bias_correction2, 1)
            torch._foreach_sqrt_(bias_correction2)
            torch._foreach_mul_(bias_correction2, lr)
            torch._foreach_mul_(bias_correction2, rect)
            del rect
            torch._foreach_neg_(bias_correction2)
            torch._foreach_div_(bias_correction2, bias_correction1)
            del bias_correction1
        else:
            rect = [
                _dispatch_sqrt(
                    (rho_t - 4)
                    * (rho_t - 2)
                    * rho_inf
                    / ((rho_inf - 4) * (rho_inf - 2) * rho_t)
                )
                if rho_t > 5
                else 0
                for rho_t in rho_t_list
            ]
            unrectified = [0 if rect > 0 else 1.0 for rect in rect]

<<<<<<< HEAD
            bias_correction1 = [1 - beta1 ** _get_value(step) for step in grouped_state_steps]
            unrect_step_size = [(lr * rect / bc) * -1 for rect, bc in zip(unrectified, bias_correction1)]
=======
            bias_correction1 = [
                1 - beta1 ** _get_value(step) for step in grouped_state_steps
            ]
            unrect_step_size = [
                (lr * rect / bc) * -1 for rect, bc in zip(unrectified, bias_correction1)
            ]
>>>>>>> f34905f6
            bias_correction2 = [
                _dispatch_sqrt(1 - beta2 ** _get_value(step)) * (lr * rect / bc) * -1
                for step, rect, bc in zip(grouped_state_steps, rect, bias_correction1)
            ]
<<<<<<< HEAD

=======
>>>>>>> f34905f6

        buffer = torch._foreach_sqrt(grouped_exp_avg_sqs)
        torch._foreach_add_(buffer, eps)
        torch._foreach_div_(buffer, bias_correction2)
        torch._foreach_reciprocal_(buffer)
        torch._foreach_add_(buffer, unrect_step_size)

        # Here, buffer = sqrt(1 - beta2^t) * rect_step_size / (sqrt(v) + eps) + unrect_step_size
        torch._foreach_addcmul_(grouped_params, grouped_exp_avgs, buffer)<|MERGE_RESOLUTION|>--- conflicted
+++ resolved
@@ -7,7 +7,6 @@
     _capturable_doc,
     _default_to_fused_or_foreach,
     _differentiable_doc,
-    _capturable_doc,
     _dispatch_sqrt,
     _foreach_doc,
     _get_scalar_dtype,
@@ -66,12 +65,6 @@
             group.setdefault("capturable", False)
             for p in group["params"]:
                 p_state = self.state.get(p, [])
-<<<<<<< HEAD
-                if len(p_state) != 0 and not torch.is_tensor(p_state['step']):
-                    step_val = float(p_state["step"])
-                    p_state["step"] = (torch.tensor(step_val, dtype=_get_scalar_dtype(), device=p.device) if group['capturable']
-                                       else torch.tensor(step_val, dtype=_get_scalar_dtype()))
-=======
                 if len(p_state) != 0 and not torch.is_tensor(p_state["step"]):
                     step_val = float(p_state["step"])
                     p_state["step"] = (
@@ -81,7 +74,6 @@
                         if group["capturable"]
                         else torch.tensor(step_val, dtype=_get_scalar_dtype())
                     )
->>>>>>> f34905f6
 
     def _init_group(
         self, group, params_with_grad, grads, exp_avgs, exp_avg_sqs, state_steps
@@ -98,15 +90,9 @@
                 state = self.state[p]
                 # Lazy state initialization
                 if len(state) == 0:
-<<<<<<< HEAD
-                    state['step'] = (
-                        torch.zeros((), dtype=_get_scalar_dtype(), device=p.device)
-                        if group['capturable']
-=======
                     state["step"] = (
                         torch.zeros((), dtype=_get_scalar_dtype(), device=p.device)
                         if group["capturable"]
->>>>>>> f34905f6
                         else torch.tensor(0.0, dtype=_get_scalar_dtype())
                     )
                     # Exponential moving average of gradient values
@@ -358,13 +344,8 @@
         exp_avg.lerp_(grad, 1 - beta1)
         exp_avg_sq.mul_(beta2).addcmul_(grad, grad, value=1 - beta2)
 
-<<<<<<< HEAD
-        bias_correction1 = 1 - beta1 ** step
-        bias_correction2 = 1 - beta2 ** step
-=======
         bias_correction1 = 1 - beta1**step
         bias_correction2 = 1 - beta2**step
->>>>>>> f34905f6
 
         # correcting bias for the first moving moment
         bias_corrected_exp_avg = exp_avg / bias_correction1
@@ -389,17 +370,6 @@
             else:
                 exp_avg_sq_sqrt = exp_avg_sq_sqrt.add_(eps)
 
-<<<<<<< HEAD
-            return (bias_correction2 ** 0.5) / exp_avg_sq_sqrt
-
-        # Compute the variance rectification term and update parameters accordingly
-        if capturable:
-            update = torch.where(rho_t > 5.0, _compute_rect() * _compute_adaptive_lr(), 1.0)
-            param.add_(bias_corrected_exp_avg * lr * update, alpha=-1.0)
-        else:
-            if rho_t > 5.0:
-                param.add_(bias_corrected_exp_avg * lr * _compute_adaptive_lr() * _compute_rect(), alpha=-1.0)
-=======
             return (bias_correction2**0.5) / exp_avg_sq_sqrt
 
         # Compute the variance rectification term and update parameters accordingly
@@ -417,7 +387,6 @@
                     * _compute_rect(),
                     alpha=-1.0,
                 )
->>>>>>> f34905f6
             else:
                 param.add_(bias_corrected_exp_avg * lr, alpha=-1.0)
 
@@ -446,13 +415,6 @@
 
     # If compiling, the compiler will handle cudagraph checks, see note [torch.compile x capturable]
     if not torch._utils.is_compiling() and capturable:
-<<<<<<< HEAD
-        assert all(p.is_cuda and step.is_cuda for p, step in zip(params, state_steps)), \
-            "If capturable=True, params and state_steps must be CUDA tensors."
-
-    grouped_tensors = Optimizer._group_tensors_by_device_and_dtype([params, grads, exp_avgs, exp_avg_sqs, state_steps])
-    for ((
-=======
         assert all(
             p.is_cuda and step.is_cuda for p, step in zip(params, state_steps)
         ), "If capturable=True, params and state_steps must be CUDA tensors."
@@ -461,7 +423,6 @@
         [params, grads, exp_avgs, exp_avg_sqs, state_steps]
     )
     for (
->>>>>>> f34905f6
         grouped_params,
         grouped_grads,
         grouped_exp_avgs,
@@ -499,11 +460,6 @@
             torch._foreach_add_(bias_correction2, rho_inf)
             rho_t_list = bias_correction2
         else:
-<<<<<<< HEAD
-            rho_t_list = [rho_inf - 2 * _get_value(step) * (beta2 ** _get_value(step)) /
-                          (1 - beta2 ** _get_value(step)) for step in grouped_state_steps]
-
-=======
             rho_t_list = [
                 rho_inf
                 - 2
@@ -512,7 +468,6 @@
                 / (1 - beta2 ** _get_value(step))
                 for step in grouped_state_steps
             ]
->>>>>>> f34905f6
 
         if weight_decay != 0:
             if decoupled_weight_decay:
@@ -539,24 +494,16 @@
             torch._foreach_mul_(num, sub2)
             del sub2
             torch._foreach_mul_(num, rho_inf)
-<<<<<<< HEAD
-            rho_inf = ((rho_inf - 4) * (rho_inf - 2))
-=======
             rho_inf = (rho_inf - 4) * (rho_inf - 2)
->>>>>>> f34905f6
             denom = torch._foreach_mul(rho_t_list, rho_inf)
             torch._foreach_div_(num, denom)
             del denom
             torch._foreach_sqrt_(num)
 
             # TODO(mlazos): we should try and get a foreach_where op https://github.com/pytorch/pytorch/issues/117884
-<<<<<<< HEAD
-            rect = [torch.where(rho_t > 5.0, n, 0.0) for n, rho_t in zip(num, rho_t_list)]
-=======
             rect = [
                 torch.where(rho_t > 5.0, n, 0.0) for n, rho_t in zip(num, rho_t_list)
             ]
->>>>>>> f34905f6
             del num
             del rho_t_list
             unrect_step_size = [torch.where(rect > 0, 0.0, 1.0) for rect in rect]
@@ -593,25 +540,16 @@
             ]
             unrectified = [0 if rect > 0 else 1.0 for rect in rect]
 
-<<<<<<< HEAD
-            bias_correction1 = [1 - beta1 ** _get_value(step) for step in grouped_state_steps]
-            unrect_step_size = [(lr * rect / bc) * -1 for rect, bc in zip(unrectified, bias_correction1)]
-=======
             bias_correction1 = [
                 1 - beta1 ** _get_value(step) for step in grouped_state_steps
             ]
             unrect_step_size = [
                 (lr * rect / bc) * -1 for rect, bc in zip(unrectified, bias_correction1)
             ]
->>>>>>> f34905f6
             bias_correction2 = [
                 _dispatch_sqrt(1 - beta2 ** _get_value(step)) * (lr * rect / bc) * -1
                 for step, rect, bc in zip(grouped_state_steps, rect, bias_correction1)
             ]
-<<<<<<< HEAD
-
-=======
->>>>>>> f34905f6
 
         buffer = torch._foreach_sqrt(grouped_exp_avg_sqs)
         torch._foreach_add_(buffer, eps)
