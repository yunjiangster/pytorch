--- conflicted
+++ resolved
@@ -780,18 +780,6 @@
     return RShift(a, b)
 
 
-<<<<<<< HEAD
-def _bitwise_and(a, b):
-    from torch.utils._sympy.functions import BitwiseFn_bitwise_and
-
-    return BitwiseFn_bitwise_and(a, b)
-
-
-def _bitwise_or(a, b):
-    from torch.utils._sympy.functions import BitwiseFn_bitwise_or
-
-    return BitwiseFn_bitwise_or(a, b)
-=======
 def _binary_search_insert_arg(ordered_args, new_arg):
     """
     If new_arg is found in ordered_args None is returned, else the new
@@ -873,7 +861,18 @@
 
     result = sympy.Add(lhs, rhs)
     return (_is_symbols_binary_summation(result), result)
->>>>>>> 9fe53b62
+
+
+def _bitwise_and(a, b):
+    from torch.utils._sympy.functions import BitwiseFn_bitwise_and
+
+    return BitwiseFn_bitwise_and(a, b)
+
+
+def _bitwise_or(a, b):
+    from torch.utils._sympy.functions import BitwiseFn_bitwise_or
+
+    return BitwiseFn_bitwise_or(a, b)
 
 
 reflectable_magic_methods = {
