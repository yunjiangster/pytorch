#include <ATen/PythonTorchFunctionTLS.h>
#include <c10/core/SafePyObject.h>
#include <c10/core/impl/PyInterpreter.h>
#define PY_SSIZE_T_CLEAN
#include <ATen/EmptyTensor.h>
#include <ATen/SparseCsrTensorUtils.h>
#include <c10/util/flat_hash_map.h>
#include <torch/csrc/autograd/grad_mode.h>
#include <torch/csrc/autograd/utils/wrap_outputs.h>
#include <torch/csrc/dynamo/guards.h>
#include <torch/csrc/inductor/inductor_ops.h>
#include <torch/csrc/utils/disable_torch_function.h>
#include <torch/csrc/utils/python_arg_parser.h>
#include <torch/csrc/utils/python_compat.h>
#include <torch/csrc/utils/python_numbers.h>
#include <torch/csrc/utils/python_symnode.h>
#include <torch/csrc/utils/pythoncapi_compat.h>
#include <torch/extension.h>

#include <torch/csrc/dynamo/debug_macros.h>

#ifdef USE_CUDA
#include <ATen/cuda/EmptyTensor.h>
#endif

#ifdef USE_XPU
#include <ATen/xpu/EmptyTensor.h>
#endif

#include <chrono>
#include <sstream>
#include <tuple>
#include <utility>

// Certain CPython data structures are defined in `.c` files in earlier Python
// versions, e.g., for TupleIteratorGetItemAccessor, we need a fast way to
// retrieve the underlying tuple and access the item. Before Python 3.12
// version, the data structure is in tupleobject.c file -
// https://github.com/python/cpython/blob/9afc6d102d16080535325f645849cd84eb04d57d/Objects/tupleobject.c#L1058-L1062
//
// To handle the older python versions, we manually copy the struct here and
// manually cast it to this new struct. For newer versions, the struct is
// included in the header file.
#if IS_PYTHON_3_12_PLUS

#define Py_BUILD_CORE
#include <internal/pycore_range.h> // _PyRangeIterObject
#include <internal/pycore_tuple.h> // _PyTupleIterObject
#undef Py_BUILD_CORE

#else

// Manually create _PyTupleIterObject struct
typedef struct {
  PyObject_HEAD
  Py_ssize_t it_index;
  PyTupleObject* it_seq; /* Set to NULL when iterator is exhausted */
} _PyTupleIterObject;

// Copied from CPython, and given a unified name for different Python verions.
// https://github.com/python/cpython/blob/7f71003b222ad398713514c2b55d34dc05dba6bc/Objects/rangeobject.c#L765-L771
typedef struct {
  PyObject_HEAD
  // NOTE for Python 3.12+, `index` is removed, and `start` is updated in place
  // instead, upon each `next(...)` call. See
  // https://github.com/python/cpython/pull/27986
  long index;
  long start;
  long step;
  long len;
} _PyRangeIterObject;

#endif // IS_PYTHON_3_12_PLUS

namespace torch::dynamo {

// Macro to skip addition of duplicate guards like EQUALS_MATCH
#define SKIP_IF_GUARD_ALREADY_PRESENT(name) \
  if (self.is_leaf_guard_present(name)) {   \
    return;                                 \
  }                                         \
  self.insert_leaf_guard(name);

TensorCheck::TensorCheck(
    const LocalState& state,
    PyTypeObject* pt,
    const at::Tensor& v,
    std::vector<std::optional<c10::SymInt>> dynamic_dims_sizes,
    std::vector<std::optional<c10::SymInt>> dynamic_dims_strides)
    : pytype(pt),
      dispatch_key_(state.apply(v.key_set()).raw_repr()),
      dtype_(v.dtype().toScalarType()),
      device_index_(v.device().index()),
      requires_grad_(v.requires_grad()),
      sizes_(std::move(dynamic_dims_sizes)),
      strides_(std::move(dynamic_dims_strides)),
      dim_(static_cast<int64_t>(sizes_.size())) {
  // TODO(voz): In cases where sizes_ and strides_ are fully dynamic, should
  // we just treat this as optional?
}

TensorCheck::TensorCheck(
    const LocalState& state,
    PyTypeObject* pt,
    c10::DispatchKeySet dispatch_key_set,
    at::ScalarType dtype,
    at::DeviceIndex device_index,
    bool requires_grad,
    std::vector<std::optional<c10::SymInt>> dynamic_dims_sizes,
    std::vector<std::optional<c10::SymInt>> dynamic_dims_strides)
    : pytype(pt),
      dispatch_key_(state.apply(dispatch_key_set).raw_repr()),
      dtype_(dtype),
      device_index_(device_index),
      requires_grad_(requires_grad),
      sizes_(std::move(dynamic_dims_sizes)),
      strides_(std::move(dynamic_dims_strides)),
      dim_(static_cast<int64_t>(sizes_.size())) {}

// See note in guards.py [Note - On Export Tensor Guards]
// Logic parallel to here must be maintained in python
bool TensorCheck::check(const LocalState& state, const at::Tensor& v) {
  // In terms of a sparse_csr tensor, it does not support strides informatio
  c10::SymIntArrayRef sym_strides(std::vector<SymInt>(v.ndimension(), -1));
  bool does_not_support_stride = v.layout() == c10::kSparseCsr ||
      v.layout() == c10::kSparseCsc || v.layout() == c10::kSparseBsc ||
      v.layout() == c10::kSparseBsr;
  if (!does_not_support_stride) {
    sym_strides = v.sym_strides();
  }

  return check(
      state,
      v.key_set(),
      v.dtype().toScalarType(),
      v.device(),
      v.sym_sizes(),
      sym_strides,
      v.requires_grad());
}

bool TensorCheck::check(
    const LocalState& state,
    const c10::DispatchKeySet& dispatch_key_set,
    const at::ScalarType& dtype,
    const c10::Device& device,
    const c10::SymIntArrayRef& sym_sizes,
    const c10::SymIntArrayRef& sym_strides,
    const bool& requires_grad) {
  if (dispatch_key_ != state.apply(dispatch_key_set).raw_repr() ||
      dtype_ != dtype || device_index_ != device.index() ||
      requires_grad_ != requires_grad) {
    return false;
  }

  auto ndim = sym_sizes.size();
  if (ndim != static_cast<size_t>(dim_)) {
    return false;
  }

  const auto& sizes = sym_sizes;
  const auto& strides = sym_strides;
  for (auto i : c10::irange(ndim)) {
    auto known_size = sizes_[i];
    auto known_stride = strides_[i];
    if (known_size.has_value()) {
      if (known_size.value() != sizes[i]) {
        return false;
      }
    }
    if (known_stride.has_value()) {
      if (known_stride.value() != strides[i]) {
        return false;
      }
    }
  }
  return true;
}

std::string TensorCheck::check_verbose(
    const LocalState& state,
    const at::Tensor& v,
    const std::string& tensor_name) {
  std::stringstream fail_reason;
  fail_reason << "tensor '" << tensor_name << "' ";
  if (dispatch_key_ != state.apply(v.key_set()).raw_repr()) {
    // return fmt::format("tensor dispatch key mismatch. expected {}, actual
    // {}", dispatch_key_, state.apply(v.key_set()).raw_repr());
    fail_reason << "dispatch key set mismatch. expected "
                << c10::DispatchKeySet(c10::DispatchKeySet::RAW, dispatch_key_)
                << ", actual " << state.apply(v.key_set());
    return fail_reason.str();
  } else if (dtype_ != v.dtype().toScalarType()) {
    // return fmt::format("tensor dtype mismatch. expected {}, actual {}",
    // dtype_, v.dtype().toScalarType());
    fail_reason << "dtype mismatch. expected " << dtype_ << ", actual "
                << v.dtype().toScalarType();
    return fail_reason.str();
  } else if (device_index_ != v.device().index()) {
    fail_reason << "Tensor device index mismatch. Expected device index to be "
                << device_index_ << ", actual " << v.device().index();
    return fail_reason.str();
  } else if (requires_grad_ != v.requires_grad()) {
    // return fmt::format("tensor requires_grad mismatch. expected {}",
    // requires_grad_);
    fail_reason << "requires_grad mismatch. expected requires_grad="
                << requires_grad_;
    return fail_reason.str();
  }
  auto ndim = v.ndimension();
  if (ndim != dim_) {
    // return fmt::format("tensor rank mismatch. expected {}, actual {}",
    // sizes_.size(), ndim);
    fail_reason << "rank mismatch. expected " << sizes_.size() << ", actual "
                << ndim;
    return fail_reason.str();
  }
  const auto& sizes = v.sym_sizes();
  for (auto i : c10::irange(ndim)) {
    auto known_size = sizes_[i];
    if (known_size.has_value() && (known_size.value() != sizes[i])) {
      fail_reason << "size mismatch at index " << i << ". expected "
                  << known_size.value() << ", actual " << sizes[i];
      return fail_reason.str();
    }
  }
  const bool supports_stride =
      !v.is_sparse() && !at::sparse_csr::is_sparse_compressed(v);
  if (supports_stride) {
    const auto& strides = v.sym_strides();
    for (auto i : c10::irange(ndim)) {
      auto known_stride = strides_[i];
      if (known_stride.has_value() && known_stride.value() != strides[i]) {
        fail_reason << "stride mismatch at index " << i << ". expected "
                    << known_stride.value() << ", actual " << strides[i];
        return fail_reason.str();
      }
    }
  }
  return "";
}

namespace {

typedef std::vector<TensorCheck> ChecksList;

typedef struct {
  PyObject_HEAD
  ChecksList* checks;
} TensorGuards;

static void TensorGuards_dealloc(TensorGuards* self) {
  if (self->checks != nullptr) {
    delete self->checks;
    self->checks = nullptr;
  }
  Py_TYPE(self)->tp_free((PyObject*)self);
}

static PyObject* TensorGuards_new(
    PyTypeObject* type,
    PyObject* args,
    PyObject* kwds) {
  TensorGuards* self = (TensorGuards*)type->tp_alloc(type, 0);
  if (self != nullptr) {
    self->checks = new ChecksList();
  }
  return (PyObject*)self;
}

static std::vector<std::optional<c10::SymInt>> wrapIntegersInOptional(
    const c10::SymIntArrayRef& intArray) {
  std::vector<std::optional<c10::SymInt>> optVec(intArray.size());
  std::transform(
      intArray.begin(),
      intArray.end(),
      optVec.begin(),
      [](const c10::SymInt& value) { return std::make_optional(value); });
  return optVec;
}

static std::vector<std::optional<c10::SymInt>> pyListToVecOptInt(
    PyObject* pyList) {
  std::vector<std::optional<c10::SymInt>> vec;
  Py_ssize_t size = PyList_Size(pyList);
  for (Py_ssize_t i = 0; i < size; i++) {
    PyObject* item = PyList_GetItem(pyList, i);
    auto handle = py::handle(item);
    if (item == Py_None) {
      vec.emplace_back(std::nullopt);
    } else if (torch::is_symint(handle)) {
      vec.emplace_back(py::cast<c10::SymInt>(handle));
    } else {
      int64_t value = PyLong_AsLongLong(item);
      if (value == -1 && PyErr_Occurred()) {
        PyErr_SetString(
            PyExc_TypeError,
            "Size or stride list item is not a valid integer.");
        TORCH_CHECK(false, "Size or stride list item is not a valid integer.");
      }
      vec.emplace_back(c10::SymInt(value));
    }
  }
  return vec;
}

static std::vector<std::vector<std::optional<c10::SymInt>>> get_dynamic_dims(
    PyObject* dynamic_dims_py) {
  std::vector<std::vector<std::optional<c10::SymInt>>> per_tensor_dynamic_dims;
  if (dynamic_dims_py != Py_None) {
    Py_ssize_t size = PyList_Size(dynamic_dims_py);
    for (Py_ssize_t i = 0; i < size; i++) {
      PyObject* py_list = PyList_GetItem(dynamic_dims_py, i);
      std::vector<std::optional<c10::SymInt>> vec = pyListToVecOptInt(py_list);
      per_tensor_dynamic_dims.push_back(std::move(vec));
    }
  }
  return per_tensor_dynamic_dims;
}

static int TensorGuards_init(
    TensorGuards* self,
    PyObject* args,
    PyObject* kwds) {
  if (!PyTuple_CheckExact(args)) {
    PyErr_SetString(PyExc_TypeError, "expected tuple()");
    return -1;
  }
  // Top level structure is List[List[Union[int, None]]]
  PyObject* dynamic_dims_sizes_py =
      PyDict_GetItemString(kwds, "dynamic_dims_sizes");
  if (dynamic_dims_sizes_py == nullptr) {
    PyErr_SetString(PyExc_TypeError, "missing dynamic_dims_sizes=...");
    return -1;
  }
  PyObject* dynamic_dims_strides_py =
      PyDict_GetItemString(kwds, "dynamic_dims_strides");
  if (dynamic_dims_strides_py == nullptr) {
    PyErr_SetString(PyExc_TypeError, "missing dynamic_dims_strides=...");
    return -1;
  }

  // dynamic_dims_strides/sizes_py is None when dynamic_shapes=False - this is
  // an optimization to avoid invoking .size()/.stride() in python needlessly
  std::vector<std::vector<std::optional<c10::SymInt>>>
      per_tensor_dynamic_dims_sizes = get_dynamic_dims(dynamic_dims_sizes_py);
  std::vector<std::vector<std::optional<c10::SymInt>>>
      per_tensor_dynamic_dims_strides =
          get_dynamic_dims(dynamic_dims_strides_py);

  auto& checks = *self->checks;
  auto len = PyTuple_GET_SIZE(args);
  checks.reserve(len);
  LocalState state;

  for (auto i : c10::irange(len)) {
    PyObject* item = PyTuple_GET_ITEM(args, i);
    if (!THPVariable_CheckExact(item) && !THPVariable_Check(item)) {
      PyErr_SetString(PyExc_TypeError, "expected Tensor()");
      return -1;
    }
    auto tensor = THPVariable_Unpack(item);
    std::vector<std::optional<c10::SymInt>> tensor_dims_size =
        per_tensor_dynamic_dims_sizes.empty()
        ? wrapIntegersInOptional(tensor.sym_sizes())
        : per_tensor_dynamic_dims_sizes[i];
    std::vector<std::optional<c10::SymInt>> tensor_dims_stride =
        per_tensor_dynamic_dims_strides.empty()
        ? wrapIntegersInOptional(tensor.sym_strides())
        : per_tensor_dynamic_dims_strides[i];

    checks.emplace_back(
        state,
        Py_TYPE(item),
        std::move(tensor),
        std::move(tensor_dims_size),
        std::move(tensor_dims_stride));
  }
  return 0;
}

PyObject* TensorGuards_check(
    TensorGuards* self,
    PyObject* args,
    PyObject* kwargs) {
  if (!PyTuple_CheckExact(args)) {
    PyErr_SetString(PyExc_TypeError, "expected tuple()");
    return nullptr;
  }
  auto& checks = *self->checks;
  auto len = PyTuple_GET_SIZE(args);

  // kwargs is just ignored here

  if (static_cast<decltype(len)>(checks.size()) != len) {
    PyErr_SetString(PyExc_TypeError, "wrong length");
    return nullptr;
  }

  LocalState state;
  // Note - all the tensors that make it to guards must be unique. Dynamo
  // builder handles guarding for positive aliases (X is Y). However, we do not
  // create guards for negative alias (X is not Y) as that is an N^2
  // relationship. Instead, we rely on the uniqueness upstream to verify, at
  // check_fn time (this function).
  ska::flat_hash_map<PyObject*, std::nullptr_t> unique_tensors;
  for (auto i : c10::irange(len)) {
    PyObject* item = PyTuple_GET_ITEM(args, i);

    if (Py_TYPE(item) != checks[i].pytype) {
      Py_RETURN_FALSE;
    }
    auto insertion = unique_tensors.insert({item, nullptr});
    if (!insertion.second) {
      // Violates uniqueness
      Py_RETURN_FALSE;
    }
    if (!checks[i].check(state, THPVariable_Unpack(item))) {
      Py_RETURN_FALSE;
    }
  }

  Py_RETURN_TRUE;
}

PyObject* TensorGuards_check_verbose(
    TensorGuards* self,
    PyObject* args,
    PyObject* kwargs) {
  if (!PyTuple_CheckExact(args)) {
    PyErr_SetString(PyExc_TypeError, "expected tuple()");
    return nullptr;
  }
  auto& checks = *self->checks;
  auto len = PyTuple_GET_SIZE(args);

  if (static_cast<decltype(len)>(checks.size()) != len) {
    PyErr_SetString(PyExc_TypeError, "wrong length");
    return nullptr;
  }

  PyObject* tensor_check_names_py =
      PyDict_GetItemString(kwargs, "tensor_check_names");
  if (tensor_check_names_py == nullptr) {
    PyErr_SetString(PyExc_TypeError, "missing tensor_check_names kwarg");
    return nullptr;
  }

  if (!PyList_Check(tensor_check_names_py)) {
    PyErr_SetString(PyExc_TypeError, "tensor_check_names kwarg must be a list");
    return nullptr;
  }

  auto names_size = PyList_Size(tensor_check_names_py);
  if (names_size != static_cast<decltype(names_size)>(checks.size())) {
    PyErr_SetString(
        PyExc_TypeError,
        "tensor_check_names should be the same size as # tensors");
    return nullptr;
  }

  std::vector<std::string> tensor_check_names;
  tensor_check_names.reserve(names_size);
  for (auto i : c10::irange(names_size)) {
    PyObject* value = PyList_GetItem(tensor_check_names_py, i);
    if (!PyUnicode_Check(value)) {
      PyErr_SetString(
          PyExc_TypeError, "tensor_check_names must only contain strings");
      return nullptr;
    }
    tensor_check_names.emplace_back(PyUnicode_AsUTF8(value));
  }

  LocalState state;
  ska::flat_hash_map<PyObject*, std::nullptr_t> unique_tensors;
  for (auto i : c10::irange(len)) {
    PyObject* item = PyTuple_GET_ITEM(args, i);
    if (Py_TYPE(item) != checks[i].pytype) {
      std::stringstream fail_reason;
      PyObject* type_str = PyObject_Str(PyObject_Type(item));
      fail_reason << "expected type of '" << tensor_check_names[i]
                  << "' to be a tensor type, ";
      if (!type_str) {
        fail_reason << "but found a different type";
      } else {
        fail_reason << "' but found " << PyUnicode_AsUTF8(type_str);
      }
      return Py_BuildValue("s", fail_reason.str().c_str());
    }

    auto insertion = unique_tensors.insert({item, nullptr});
    if (!insertion.second) {
      std::stringstream fail_reason;
      fail_reason << "Duplicate tensor found where not expected! ";
      fail_reason << tensor_check_names[i]
                  << "should not alias to anything, but is aliased";
      return Py_BuildValue("s", fail_reason.str().c_str());
    }
    std::string fail_reason = checks[i].check_verbose(
        state, THPVariable_Unpack(item), tensor_check_names[i]);
    if (fail_reason.length() > 0) {
      return Py_BuildValue("s", fail_reason.c_str());
    }
  }

  Py_RETURN_TRUE;
}

// NOLINTNEXTLINE(modernize-avoid-c-arrays,cppcoreguidelines-avoid-c-arrays)
static PyMethodDef TensorGuards_methods[] = {
    {"check",
     (PyCFunction)(void*)TensorGuards_check,
     METH_VARARGS | METH_KEYWORDS,
     ""},
    {"check_verbose",
     (PyCFunction)(void*)TensorGuards_check_verbose,
     METH_VARARGS | METH_KEYWORDS,
     "verbose fail reasons for failed checks"},
    {nullptr} /* Sentinel */
};

static PyTypeObject TensorGuardsType = { PyVarObject_HEAD_INIT(nullptr, 0)
};

// TODO (janimesh) - Remove the PyObject_HEAD part when C++ guard manager is
// merged.
// NOLINTNEXTLINE(cppcoreguidelines-pro-type-member-init)
struct GlobalStateGuard {
  PyObject_HEAD

  inline void init() {
    auto& ctx = at::globalContext();
    _grad_mode = at::GradMode::is_enabled();
    // The below two flags disambiguate
    // if torch function disabled state is
    // 1) enabled, 2) all disabled, 3) subclasses disabled
    // we guard on the stack separately
    _torch_function = torch::torch_function_enabled();
    _torch_function_all_disabled = at::impl::torch_function_all_disabled();
    _deterministic_algorithms = ctx.deterministicAlgorithms();
    _deterministic_algorithms_warn_only = ctx.deterministicAlgorithmsWarnOnly();
    _allow_tf32 = ctx.allowTF32CuBLAS();
    _allow_fp16_reduce = ctx.allowFP16ReductionCuBLAS();
    _allow_bf16_reduce = ctx.allowBF16ReductionCuBLAS();
    _num_threads = at::get_num_threads();
    _default_dtype = at::get_default_dtype();
  }

  inline bool check() const {
    auto& ctx = at::globalContext();
    return (_grad_mode == at::GradMode::is_enabled() &&
            _torch_function == torch::torch_function_enabled() &&
            _torch_function_all_disabled ==
                at::impl::torch_function_all_disabled() &&
            _deterministic_algorithms == ctx.deterministicAlgorithms() &&
            _deterministic_algorithms_warn_only ==
                ctx.deterministicAlgorithmsWarnOnly() &&
            _allow_tf32 == ctx.allowTF32CuBLAS() &&
            _allow_fp16_reduce == ctx.allowFP16ReductionCuBLAS() &&
            _allow_bf16_reduce == ctx.allowBF16ReductionCuBLAS() &&
            _num_threads == at::get_num_threads()) &&
        _default_dtype == at::get_default_dtype();
  }

  inline std::string reason() const {
    std::ostringstream os;
    auto& ctx = at::globalContext();
    if (_grad_mode != at::GradMode::is_enabled())
      os << "grad_mode ";
    if (_torch_function != torch::torch_function_enabled())
      os << "torch_function ";
    if (_deterministic_algorithms != ctx.deterministicAlgorithms())
      os << "deterministic_algorithms ";
    if (_deterministic_algorithms_warn_only !=
        ctx.deterministicAlgorithmsWarnOnly())
      os << "deterministic_algorithms_warn_only ";
    if (_allow_tf32 != ctx.allowTF32CuBLAS())
      os << "allow_tf32 ";
    if (_allow_fp16_reduce != ctx.allowFP16ReductionCuBLAS())
      os << "allow_fp16_reduce ";
    if (_allow_bf16_reduce != ctx.allowBF16ReductionCuBLAS())
      os << "allow_bf16_reduce ";
    if (_num_threads != at::get_num_threads())
      os << "num_threads ";
    if (_default_dtype != at::get_default_dtype())
      os << "default_dtype ";
    return os.str();
  }

  bool _grad_mode;
  bool _torch_function;
  bool _torch_function_all_disabled;
  bool _deterministic_algorithms;
  bool _deterministic_algorithms_warn_only;
  bool _allow_tf32;
  bool _allow_fp16_reduce;
  bool _allow_bf16_reduce;
  int _num_threads;
  caffe2::TypeMeta _default_dtype;
  // TODO(jansel): we should guard on more state as inductor starts using it
};

int GlobalStateGuard_init(
    GlobalStateGuard* self,
    PyObject* args,
    PyObject* kwargs) {
  self->init();
  return 0;
}

PyObject* GlobalStateGuard_check(
    GlobalStateGuard* self,
    PyObject* args,
    PyObject* kwargs) {
  if (self->check()) {
    Py_RETURN_TRUE;
  } else {
    Py_RETURN_FALSE;
  }
}

PyObject* GlobalStateGuard_reason(
    GlobalStateGuard* self,
    PyObject* args,
    PyObject* kwargs) {
  return PyUnicode_FromString(self->reason().c_str());
}

// NOLINTNEXTLINE(*array*)
static PyMethodDef GlobalStateGuard_methods[] = {
    {"check",
     (PyCFunction)(void*)GlobalStateGuard_check,
     METH_NOARGS,
     "Return true if global state was the same as at creation time"},
    {"reason",
     (PyCFunction)(void*)GlobalStateGuard_reason,
     METH_NOARGS,
     "Return string reason for guard check failing"},
    {nullptr}};
static PyTypeObject GlobalStateGuardType = { PyVarObject_HEAD_INIT(nullptr, 0)
};

static PyObject* check_type_id(PyObject* dummy, PyObject* args) {
  // faster `lambda obj, expected: id(type(obj)) == expected`
  PyObject* obj = nullptr;
  unsigned long long expected = 0;
  if (!PyArg_ParseTuple(args, "OK", &obj, &expected)) {
    return nullptr;
  }
  // NOLINTNEXTLINE(performance-no-int-to-ptr)
  if (Py_TYPE(obj) == (void*)expected) {
    Py_RETURN_TRUE;
  } else {
    Py_RETURN_FALSE;
  }
}

static PyObject* check_obj_id(PyObject* dummy, PyObject* args) {
  // faster `lambda obj, expected: id(obj) == expected`
  PyObject* obj = nullptr;
  unsigned long long expected = 0;
  if (!PyArg_ParseTuple(args, "OK", &obj, &expected)) {
    return nullptr;
  }
  // NOLINTNEXTLINE(performance-no-int-to-ptr)
  if (obj == (void*)expected) {
    Py_RETURN_TRUE;
  } else {
    Py_RETURN_FALSE;
  }
}

#if IS_PYTHON_3_12_PLUS

static std::unordered_map<PyObject*, uint64_t> dict_version_map;
static int dict_version_watcher_id;
static uint64_t global_dict_version_id = 1;
static int dict_version_watch_callback(
    PyDict_WatchEvent event,
    PyObject* dict,
    PyObject* key,
    PyObject* new_value) noexcept {
  if (event == PyDict_EVENT_DEALLOCATED) {
    dict_version_map.erase(dict);
  } else if (event != PyDict_EVENT_CLONED) {
    dict_version_map[dict] = global_dict_version_id++;
  }
  return 0;
}

#endif

static uint64_t get_dict_version_unchecked(PyObject* dict) {
#if IS_PYTHON_3_12_PLUS

  if (PyDict_Watch(dict_version_watcher_id, dict)) {
    throw std::runtime_error("failed to add version watcher to dict!");
  }
  if (!dict_version_map.count(dict)) {
    dict_version_map[dict] = global_dict_version_id++;
  }
  return dict_version_map[dict];

#else

  return ((PyDictObject*)dict)->ma_version_tag;

#endif
}

static PyObject* dict_version(PyObject* dummy, PyObject* args) {
  // Retrieves the version of a dictionary.
  PyObject* obj = nullptr;
  if (!PyArg_ParseTuple(args, "O", &obj)) {
    return nullptr;
  }
  if (!PyDict_Check(obj)) {
    return nullptr;
  }
  return THPUtils_packUInt64(get_dict_version_unchecked(obj));
}

static PyObject* assert_size_stride(PyObject* dummy, PyObject* args) {
  /*
   Assert that a given tensor has a given size/stride, but ignore strides
   of size==1 dimensions.  Implemented in C++ as this is on the hot path.
  */
  PyObject* item = nullptr;
  PyObject* size = nullptr;
  PyObject* stride = nullptr;
  if (!PyArg_ParseTuple(args, "OOO", &item, &size, &stride)) {
    return nullptr;
  }
  if (!THPVariable_CheckExact(item) && !THPVariable_Check(item)) {
    PyErr_SetString(PyExc_TypeError, "expected Tensor()");
    return nullptr;
  }
  if (!PyTuple_CheckExact(size) || !PyTuple_CheckExact(stride)) {
    PyErr_SetString(PyExc_TypeError, "expected tuple()");
    return nullptr;
  }
  at::Tensor tensor = THPVariable_Unpack(item);
  int64_t ndim = tensor.ndimension();
  if (PyTuple_GET_SIZE(size) != ndim || PyTuple_GET_SIZE(stride) != ndim) {
    PyErr_SetString(PyExc_AssertionError, "wrong number of dimensions");
    return nullptr;
  }
  std::stringstream msg;
  int num_errors = 0;
  for (auto i : c10::irange(ndim)) {
    int64_t want_size = THPUtils_unpackLong(PyTuple_GET_ITEM(size, i));
    int64_t want_stride = THPUtils_unpackLong(PyTuple_GET_ITEM(stride, i));
    int64_t actual_size = tensor.size(i);
    int64_t actual_stride = tensor.stride(i);
    if (want_size != actual_size ||
        // ignore stride differences when size is 1
        (want_stride != actual_stride && actual_size > 1)) {
      if (num_errors > 0)
        msg << "; ";
      msg << "expected size " << actual_size << "==" << want_size << ", stride "
          << actual_stride << "==" << want_stride << " at dim=" << i;
      num_errors++;
    }
  }

  if (num_errors) {
    PyErr_SetString(PyExc_AssertionError, msg.str().c_str());
    return nullptr;
  }

  Py_RETURN_TRUE;
}

template <typename T>
static void unwrap_size_tuple(PyObject* obj, T& output) {
  TORCH_CHECK(PyTuple_CheckExact(obj));
  size_t len = PyTuple_GET_SIZE(obj);
  output.reserve(len);
  for (size_t i = 0; i < len; ++i) {
    auto result = PyLong_AsSsize_t(PyTuple_GET_ITEM(obj, i));
    TORCH_CHECK(result >= 0);
    output.emplace_back(result);
  }
}

template <typename T>
static void _parse_empty_strided_args(
    PyObject* args,
    T& sizes,
    T& strides,
    at::ScalarType& dtype) {
  TORCH_CHECK(PyTuple_CheckExact(args));
  TORCH_CHECK(PyTuple_GET_SIZE(args) == 3);
  // note PyTuple_GET_ITEM returns a borrowed ref, so no need for refcounts
  unwrap_size_tuple(PyTuple_GET_ITEM(args, 0), sizes);
  unwrap_size_tuple(PyTuple_GET_ITEM(args, 1), strides);
  PyObject* py_dtype = PyTuple_GET_ITEM(args, 2);
  TORCH_CHECK(THPDtype_Check(py_dtype));
  dtype = reinterpret_cast<THPDtype*>(py_dtype)->scalar_type;
}

static PyObject* _empty_strided_device(
    PyObject* dummy,
    PyObject* args,
    c10::DeviceType device_type) {
  HANDLE_TH_ERRORS;
  at::SmallVector<int64_t, 8> sizes;
  at::SmallVector<int64_t, 8> strides;
  at::ScalarType dtype{at::ScalarType::Undefined};
  _parse_empty_strided_args(args, sizes, strides, dtype);
  if (device_type == c10::DeviceType::CPU) {
    return THPVariable_Wrap(
        at::detail::empty_strided_cpu(sizes, strides, dtype));
  }
#ifdef USE_CUDA
  else if (device_type == c10::DeviceType::CUDA) {
    return THPVariable_Wrap(at::detail::empty_strided_cuda(
        sizes, strides, dtype, c10::DeviceType::CUDA));
  }
#endif
#ifdef USE_XPU
  else if (device_type == c10::DeviceType::XPU) {
    return THPVariable_Wrap(at::detail::empty_strided_xpu(
        sizes, strides, dtype, c10::DeviceType::XPU));
  }
#endif
  else {
    TORCH_CHECK(
        false, "PyTorch compiled without support for the specified device.");
  }

  END_HANDLE_TH_ERRORS;
}

static PyObject* _empty_strided_cpu(PyObject* dummy, PyObject* args) {
  // at::empty_strided is surprising slow.  This is a lower-overhead
  // version that saves ~2us on every allocation.
  return _empty_strided_device(dummy, args, c10::DeviceType::CPU);
}

static PyObject* _empty_strided_cuda(PyObject* dummy, PyObject* args) {
  // at::empty_strided is surprising slow.  This is lower-overhead.
  return _empty_strided_device(dummy, args, c10::DeviceType::CUDA);
}

static PyObject* _empty_strided_xpu(PyObject* dummy, PyObject* args) {
  // at::empty_strided is surprising slow.  This is lower-overhead.
  return _empty_strided_device(dummy, args, c10::DeviceType::XPU);
}

static PyObject* _reinterpret_tensor(PyObject* dummy, PyObject* args) {
  HANDLE_TH_ERRORS;
  static PythonArgParser parser(
      {"_reinterpret_tensor(Tensor base, IntArrayRef sizes, IntArrayRef strides, int64_t offset_increment=0)"},
      /*traceable=*/true);

  ParsedArgs<4> parsed_args;
  auto r = parser.parse(args, /*kwargs=*/nullptr, parsed_args);

  Tensor self = r.tensor(0);
  auto sizes = r.intlist(1);
  auto strides = r.intlist(2);
  auto offset_increment = r.toInt64(3);

  auto res = torch::inductor::_reinterpret_tensor(
      self, sizes, strides, offset_increment);
  return torch::autograd::utils::wrap(res);

  END_HANDLE_TH_ERRORS;
}

// NOLINTNEXTLINE(modernize-avoid-c-arrays,cppcoreguidelines-avoid-c-arrays)
static PyMethodDef _methods[] = {
    {"check_type_id", check_type_id, METH_VARARGS, nullptr},
    {"check_obj_id", check_obj_id, METH_VARARGS, nullptr},
    {"assert_size_stride", assert_size_stride, METH_VARARGS, nullptr},
    {"dict_version", dict_version, METH_VARARGS, nullptr},
    {"_empty_strided_cpu", _empty_strided_cpu, METH_VARARGS, nullptr},
    {"_empty_strided_cuda", _empty_strided_cuda, METH_VARARGS, nullptr},
    {"_empty_strided_xpu", _empty_strided_xpu, METH_VARARGS, nullptr},
    {"_reinterpret_tensor", _reinterpret_tensor, METH_VARARGS, nullptr},
    {nullptr, nullptr, 0, nullptr}};

static struct PyModuleDef _module = {
    PyModuleDef_HEAD_INIT,
    "torch._C._dynamo.guards",
    "Module containing checks on tensors",
    -1,
    _methods};

std::string get_exception_message() {
  PyObject *ptype = nullptr, *pvalue = nullptr, *ptraceback = nullptr;
  PyErr_Fetch(&ptype, &pvalue, &ptraceback);

  PyObject* exc_message_pyobj = PyObject_Str(pvalue);
  const char* exc_message = PyUnicode_AsUTF8(exc_message_pyobj);

  Py_DECREF(exc_message_pyobj);
  Py_XDECREF(ptype);
  Py_XDECREF(pvalue);
  Py_XDECREF(ptraceback);
  return std::string(exc_message);
}

bool is_immutable_object(py::handle example_value) {
  if (PyTuple_Check(example_value.ptr())) {
    // Check that each element is immutable
    for (Py_ssize_t i = 0; i < PyTuple_Size(example_value.ptr()); ++i) {
      if (!is_immutable_object(
              py::handle(PyTuple_GetItem(example_value.ptr(), i)))) {
        return false;
      }
    }
    return true;
  }
  return PyLong_Check(example_value.ptr()) ||
      PyFloat_Check(example_value.ptr()) || PyBool_Check(example_value.ptr()) ||
      PyUnicode_Check(example_value.ptr()) ||
      THPVariable_Check(example_value.ptr());
}

bool is_parameter(py::handle tensor) {
  py::object parameter = py::module::import("torch.nn").attr("Parameter");
  return py::isinstance(tensor, parameter);
}

/**
 * Dispatches metadata functions to the methods that return integer values,
 * i.e. used whenever static shapes are being used.
 *
 * These are used by the tensor storage overlapping check. Even though their
 * symbolic counterpart does work whenever static shapes are being used, the
 * introduced overhead might significantly worsen the performance.
 */
struct StaticMeta {
  static int64_t numel(const Tensor& t) {
    return t.numel();
  }

  static int64_t storage_offset(const Tensor& t) {
    return t.storage_offset();
  }

  static int64_t size(const Tensor& t, int64_t i) {
    return t.size(i);
  }

  static int64_t stride(const Tensor& t, int64_t i) {
    return t.stride(i);
  }
};

/**
 * Dispatches metadata functions to the methods that return c10::SymInt
 * values, i.e. used whenever dynamic shapes are being used.
 */
struct DynamicMeta {
  static SymInt numel(const Tensor& t) {
    return t.sym_numel();
  }

  static SymInt storage_offset(const Tensor& t) {
    return t.sym_storage_offset();
  }

  static SymInt size(const Tensor& t, int64_t i) {
    return t.sym_size(i);
  }

  static SymInt stride(const Tensor& t, int64_t i) {
    return t.sym_stride(i);
  }
};

/**
 * Assumption: x and y are known to share a storage, and we are trying to
 * determine if their memory is actually completely disjoint, based on
 * sizes/strides/storage_offset
 *
 * "Meta" should be one of the "*Meta" classes above. They dictate which
 * version of the metadata functions we should be using (symbolic vs.
 * concrete). Even though they have the same apparent behavior, the symbolic
 * version introduces a bit of overhead. Such an overhead might end up
 * becoming relevant if it's run enough times.
 */
template <class Meta>
bool tensors_definitely_do_not_overlap(const Tensor& x, const Tensor& y) {
  if (x.is_same(y)) {
    return false;
  }
  if (Meta::numel(x) == 0 || Meta::numel(y) == 0) {
    return true;
  }

  // Make x always on the left
  if (Meta::storage_offset(x) > Meta::storage_offset(y)) {
    return tensors_definitely_do_not_overlap<Meta>(y, x);
  }

  // Short-circuit in the "obvious" overlapping case: both tensors are
  // contiguous
  if (x.is_contiguous() && y.is_contiguous()) {
    if (Meta::storage_offset(x) + Meta::numel(x) > Meta::storage_offset(y)) {
      // definitely overlap
      return false;
    } else {
      // definitely no overlap
      return true;
    }
  }

  // Short-circuit: if last memory address of x is < start of y, then not
  // overlapping.
  auto x_last = Meta::storage_offset(x);
  for (int64_t i = 0; i < x.dim(); i++) {
    x_last += (Meta::size(x, i) - 1) * Meta::stride(x, i);
  }
  if (x_last < Meta::storage_offset(y)) {
    return true;
  }

  if (x.dim() == 2 && y.dim() == 2 && Meta::stride(x, 1) == 1 &&
      Meta::stride(y, 1) == 1) {
    // This cases is needed for the shampoo optimizer.
    // All tensors are 2d (non-contiguous), have the same outer stride, and have
    // an inner stride of 1 (so rows are contiguous)
    if (Meta::stride(x, 0) == Meta::stride(y, 0)) {
      auto offset_delta = Meta::storage_offset(y) - Meta::storage_offset(x);
      if (offset_delta < Meta::size(x, 1)) {
        // definitely overlaps (row 0 of y overlaps with row 0 of x)
        // Example:
        //   base = torch.arange(32).reshape(4, 8)
        //   x = base.narrow(1, 0, 4)
        //     x: size=(4, 4), stride=(8, 1), offset=0
        //   y = base.narrow(1, 3, 4)
        //     y: size=(4, 4), stride=(8, 1), offset=3
        return false;
      }
      auto x_total_elems_covered =
          Meta::stride(x, 0) * (Meta::size(x, 0) - 1) + Meta::size(x, 1);
      if (x_total_elems_covered <= offset_delta) {
        // definitely does not overlap (last byte of x is before start of y)
        // Example:
        //   x: size=(4, 4), stride=(8, 1), offset=0 (last byte is 27)
        //   y: size=(4, 4), stride=(8, 1), offset=28 (start byte is 28)
        return true;
      }
      // At this point, we want to check if the 0th row of y
      // overlaps with **some** row of x.
      // We can check this by shifting y backward by the shared stride,
      // repeatedly, until the first row of y is before the first row of x. Then
      // we can check if these rows overlap. We can accomplish this by modding
      // our offset by the stride.
      auto offset_delta_mod = offset_delta % Meta::stride(x, 0);
      // Example:
      // 0 1 2 3
      // 9 10 11 12
      // 18 19 20 21
      // 27 28 29 30
      //   x: size=(4, 4), stride=(9, 1), offset=0
      //   y: size=(4, 4), stride=(9, 1), offset=22 (this would not overlap)
      //   y: size=(4, 4), stride=(9, 1), offset=23 (this would not overlap)
      //   y: size=(4, 4), stride=(9, 1), offset=24 (this would overlap)
      //   y: size=(4, 4), stride=(9, 1), offset=25 (this would overlap)
      // If the interval [modded_offset, modded_offset + x_size] falls entirely
      // without
      if (offset_delta_mod + Meta::size(y, 1) <= Meta::stride(x, 0)) {
        return true;
      }
    }
  }
  return false;
}

/**
 * Computes the indices of the tensors that might overlap.
 *
 * Checks which of the given tensors have overlapping storages with ANY of
 * the other tensors.
 *
 * So, for example, if tensor 1 overlaps with tensor 2, and tensor 3 with
 * tensor 4, all of them will be in the output of this function. Even if
 * tensor 1 and 4 don't overlap.
 */
template <class Meta>
std::unordered_set<int64_t> compute_overlapping_tensors(
    const std::vector<Tensor>& tensors) {
  std::unordered_set<int64_t> aliased_tensor_indices;
  for (int64_t i = 0; i < static_cast<int64_t>(tensors.size()); i++) {
    auto tensor_i = tensors[i];
    for (int64_t j = 0; j < i; j++) {
      if (!tensors_definitely_do_not_overlap<Meta>(tensor_i, tensors[j])) {
        aliased_tensor_indices.insert(i);
        aliased_tensor_indices.insert(j);
      }
    }
  }
  return aliased_tensor_indices;
}

/**
 * Checks whether the storage overlapping relation is preserved.
 *
 * At this point, `non_overlapping` represents the tensors that should not
 * have overlapping storages. Similarly, `overlapping` represents the tensors
 * that should have overlapping storage in some way (or that we can't be sure).
 *
 * This function checks whether the assumption above is true or not.
 */
bool check_overlapping(
    const std::vector<Tensor>& overlapping,
    const std::vector<Tensor>& non_overlapping) {
  // Merge the tensor lists.
  std::vector<Tensor> tensors;
  tensors.reserve(overlapping.size() + non_overlapping.size());
  tensors.insert(tensors.end(), overlapping.begin(), overlapping.end());
  tensors.insert(tensors.end(), non_overlapping.begin(), non_overlapping.end());
  // Check what is the current storage overlapping relation.
  auto indices = compute_overlapping_tensors<StaticMeta>(tensors);
  // Check that the set of indices of tensors that might overlap is equal to
  // the indices of the first `overlapping.size()` tensors. That's because
  // `overlapping` tensors were in the beginning of `tensors` list.
  auto range = c10::irange(overlapping.size());
  return indices.size() == overlapping.size() &&
      std::all_of(range.begin(), range.end(), [&](int64_t i) {
           return indices.count(i) == 1;
         });
}

/**
 * Class responsible for collecting and checking the storage overlap relations.
 *
 * The way GuardManager is implemented, when STORAGE_OVERLAPPING guard check is
 * run on a given tensor, we don't know if it is an overlapping or
 * non-overlapping tensor. There's no order to which GuardManager runs the guard
 * check so that we can split it in 2.
 *
 * Since we are only interested in the classification of each tensor (not
 * necessarily the order), we can just issue 2 STORAGE_OVERLAPPING guards
 * representing the overlapping tensors and the non-overlapping ones.
 *
 * In order to collect the information from both guards (so that we can call
 * `check_overlapping` function correctly), we need this class which stores
 * both kinds of tensors, and knows when it has collected each one of them.
 */
class StorageOverlapChecker {
 public:
  StorageOverlapChecker(
      size_t expected_overlapping,
      size_t expected_non_overlapping)
      : _expected_overlapping(expected_overlapping),
        _expected_non_overlapping(expected_non_overlapping) {}

  /**
   * Adds a tensor to the corresponding storage, based on whether it should be
   * an `overlapping` tensor or not.
   */
  void add(PyObject* obj, bool overlapping) {
    // Just check that `obj` is actually a tensor, so that we can keep it alive
    // by incrementing its ref-count.
    TORCH_CHECK(THPVariable_CheckExact(obj) || THPVariable_Check(obj));
    Py_INCREF(obj);
    _get(overlapping).push_back(obj);
  }

  void reset(bool overlapping) {
    auto& vec = _get(overlapping);
    for (auto item : vec) {
      Py_DECREF(item);
    }
    vec.clear();
  }

  /**
   * Maybe checks the storage overlapping relation.
   *
   * Before actually calling `check_overlapping` function, this function makes
   * sure it has collected all expected tensors.
   */
  bool maybe_check() {
    TORCH_CHECK(_expected_overlapping >= _overlapping.size());
    TORCH_CHECK(_expected_non_overlapping >= _non_overlapping.size());
    if (_expected_overlapping == _overlapping.size() &&
        _expected_non_overlapping == _non_overlapping.size()) {
      // Transform each list of PyObject* into an actual list of Tensors.
      auto overlapping_tensors =
          _tensors_from(_overlapping, _expected_overlapping);
      auto non_overlapping_tensors =
          _tensors_from(_non_overlapping, _expected_non_overlapping);
      return check_overlapping(overlapping_tensors, non_overlapping_tensors);
    } else {
      // If we haven't collected them all yet, keep on running.
      return true;
    }
  }

 private:
  /**
   * Returns a reference to the container that corresponds to the given
   * overlapping relation.
   */
  std::vector<PyObject*>& _get(bool overlapping) {
    return overlapping ? _overlapping : _non_overlapping;
  }

  /**
   * Transforms a given list of PyObject* into a list of Tensor.
   */
  std::vector<Tensor> _tensors_from(
      const std::vector<PyObject*>& objects,
      int64_t size) {
    std::vector<Tensor> tensors;
    tensors.reserve(size);
    std::transform(
        objects.begin(),
        objects.end(),
        std::back_inserter(tensors),
        [=](PyObject* obj) { return THPVariable_Unpack(obj); });
    return tensors;
  }

  // Expected number of possibly overlapping tensors.
  size_t _expected_overlapping;
  // Expected number of non-overlapping tensors.
  size_t _expected_non_overlapping;
  // Collected possibly overlapping tensors.
  std::vector<PyObject*> _overlapping;
  // Collected non-overlapping tensors.
  std::vector<PyObject*> _non_overlapping;
};

/**
 * Stores relevant guard debug information, e.g., failure str for a LeafGuard
 * failure. The data structure is also accessible in Python.
 */

class GuardDebugInfo {
 public:
  GuardDebugInfo(
      bool result,
      py::list verbose_code_parts,
      int num_guards_executed)
      : result(result),
        verbose_code_parts(std::move(verbose_code_parts)),
        num_guards_executed(num_guards_executed) {}

  // This constructor is used when guard succeeds.
  GuardDebugInfo(bool result, int num_guards_executed)
      : result(result), num_guards_executed(num_guards_executed) {}

  GuardDebugInfo(
      bool result,
      const std::string& failed_reason,
      int num_guards_executed)
      : GuardDebugInfo(result, num_guards_executed) {
    verbose_code_parts.append(failed_reason);
  }

  std::string to_string() {
    std::stringstream ss;
    ss << "GuardDebugInfo(\n"
       << "result=" << result << ",\n"
       << "verbose_code_parts=" << verbose_code_parts << ",\n"
       << "num_guards_executed=" << num_guards_executed << ")\n";
    return ss.str();
  }

  // Whether the guard passed or failed.
  bool result;

  // This is a list of verbose_code_parts for the failed guard. When there are
  // more than one verbose_code_parts, then recompilation reasoning infra on the
  // Python side can iterate over this list and eval each string to pinpoint the
  // exact code part that failed.
  py::list verbose_code_parts;

  // Total number of executed guards so far. This is helpful in debugging if
  // shuffling is working.
  int num_guards_executed;
};

class GuardManager;
class RootGuardManager;
class DictGuardManager;

/**
 * Base class for the leaf guard in the GuardManager hierarchy.
 */
class LeafGuard {
 public:
  // Most guards do not need root guard manager.
  LeafGuard(py::object verbose_code_parts)
      : _verbose_code_parts(std::move(verbose_code_parts)) {}

  // Guards like TENSOR_MATCH require root_guard_manager to access local_state
  // shared across all leaf guards.
  LeafGuard(RootGuardManager* root_guard_manager, py::object verbose_code_parts)
      : _root_guard_manager(root_guard_manager),
        _verbose_code_parts(std::move(verbose_code_parts)) {}

  // check function could be called from python. This is useful for debugging
  // purpose.
  bool check(py::handle value) {
    return check_nopybind(value.ptr());
  }

  GuardDebugInfo check_verbose(py::handle value) {
    return check_verbose_nopybind(value.ptr());
  }

  virtual GuardDebugInfo check_verbose_nopybind(
      PyObject* value) { // borrowed ref
    bool result = check_nopybind(value);
    if (!result) {
      return GuardDebugInfo(result, _verbose_code_parts, 0);
    }
    return GuardDebugInfo(true, 0);
  }

  py::list verbose_code_parts() {
    return _verbose_code_parts;
  }

  // This is on the hot path and avoids any refcounting code from pybind. This
  // is not exposed to Python and can only be called from C++.
  virtual bool check_nopybind(PyObject* value) = 0;
  virtual bool check_nopybind(FrameLocalsMapping* map) {
    // throw std::runtime_error("fallback to python");
    // Could fallback to running check on the Python dict (lazily constructed)
    return check_nopybind((PyObject*)map->to_dict());
  }

  virtual ~LeafGuard() = default;

 protected:
  // RootGuardManager has state that is common across all guards like
  // LocalState.
  RootGuardManager* _root_guard_manager{nullptr};

 private:
  // This is set while constructing the leaf guard. This is used for identifying
  // the cause of recompilation.
  py::list _verbose_code_parts;
};

/**
 * Represents a leaf guard that accepts the python guard check function. We
 * would like to have most of the guards in C++ (to avoid a Python function
 * call).  But, it will take some time to reach that goal. Also, there might be
 * cases where its too tedious to write an equivalent C++ guard.
 *
 * LAMBDA_GUARD allows us to gradually move to C++. We can start from all
 * guards of type PythonLambaGuard and incrementally move expensive guards to
 * C++.
 */
class LAMBDA_GUARD : public LeafGuard {
 public:
  LAMBDA_GUARD(py::object guard_check_fn, py::object verbose_code_parts)
      : LeafGuard(std::move(verbose_code_parts)) {
    if (py::isinstance<py::function>(guard_check_fn)) {
      _guard_check_fn = py::cast<py::function>(std::move(guard_check_fn));
    } else {
      throw py::type_error("LAMBDA_GUARD expects (callable, str)");
    }
  }

  // Runs the lambda function with the current f_locals value.
  bool check_nopybind(PyObject* value) override { // borrowed ref
    PyObject* x = PyObject_CallOneArg(_guard_check_fn.ptr(), value); // new ref
    if (x == nullptr) {
      // An exception is caught in the lambda function.
      PyErr_Clear();
      return false;
    }
    bool result = PyObject_IsTrue(x);
    Py_DECREF(x);
    return result;
  }

  GuardDebugInfo check_verbose_nopybind(PyObject* value) override {
    PyObject* x = PyObject_CallOneArg(_guard_check_fn.ptr(), value); // new ref
    if (x == nullptr) {
      // An exception is caught in the lambda function.
      std::string exc_message = get_exception_message();
      PyErr_Clear();
      return GuardDebugInfo(false, exc_message, 0);
    }
    bool result = PyObject_IsTrue(x);
    Py_DECREF(x);
    if (result) {
      return GuardDebugInfo(true, 0);
    }
    return GuardDebugInfo(false, verbose_code_parts(), 0);
  }

 private:
  // The user provided lambda function for check_fn.
  py::function _guard_check_fn;
};

class TYPE_MATCH : public LeafGuard {
 public:
  // type_id = id(type(obj))
  TYPE_MATCH(py::object type_id, py::object verbose_code_parts)
      : LeafGuard(std::move(verbose_code_parts)),
        _expected(py::cast<intptr_t>(std::move(type_id))) {}

  bool check_nopybind(PyObject* value) override { // borrowed ref
    // NOLINTNEXTLINE(performance-no-int-to-ptr)
    return Py_TYPE(value) == (void*)_expected;
  }

 private:
  // id of the type of the original object.
  intptr_t _expected;
};

class ID_MATCH : public LeafGuard {
 public:
  // obj_id = id(obj)
  ID_MATCH(py::object obj_id, py::object verbose_code_parts)
      : LeafGuard(std::move(verbose_code_parts)),
        _expected(py::cast<intptr_t>(std::move(obj_id))) {}

  bool check_nopybind(PyObject* value) override { // borrowed ref
    // NOLINTNEXTLINE(performance-no-int-to-ptr)
    return value == (void*)_expected;
  }

 private:
  // id of the original object.
  intptr_t _expected;
};

class EQUALS_MATCH : public LeafGuard {
 public:
  EQUALS_MATCH(py::object value, py::object verbose_code_parts)
      : LeafGuard(std::move(verbose_code_parts)),
        _value(value),
        _value_type(Py_TYPE(value.ptr())) {}

  bool check_nopybind(PyObject* value) override { // borrowed ref
    // Fast path - pointer equality check. Pointer equality checks are ok
    // because objects guarded with EQUALS_MATCH are immutable.
    if (value != _value.ptr()) {
      // Check type
      if (Py_TYPE(value) != _value_type) {
        return false;
      }
      int result = PyObject_RichCompareBool(value, _value.ptr(), Py_EQ);
      // Check for exception
      if (result == -1) {
        PyErr_Clear();
        return false;
      }
      return result;
    }
    return true;
  }

 private:
  // value to compare against. This is py::object so that we hold on to the
  // original value and prevent garbage collection. We run EQUALS_MATCH only on
  // selected objects which do not have high memory footprint, so holding on to
  // these objects is ok.
  py::object _value;

  // Type of the value
  PyTypeObject* _value_type;
};

class RANGE_ITERATOR_MATCH : public LeafGuard {
 public:
  RANGE_ITERATOR_MATCH(
      py::object start,
      py::object stop,
      py::object step,
      py::object type_id,
      py::object verbose_code_parts)
      : LeafGuard(std::move(verbose_code_parts)),
        _type_id(py::cast<intptr_t>(std::move(type_id))) {
    PyObject* start_obj = start.ptr();
    PyObject* stop_obj = stop.ptr();
    PyObject* step_obj = step.ptr();
    _start = THPUtils_unpackLong(start_obj);
    _stop = THPUtils_unpackLong(stop_obj);
    _step = THPUtils_unpackLong(step_obj);
    TORCH_CHECK(
        !PyErr_Occurred(), "values of start/stop/step must fit in a long type");
  }

  bool check_nopybind(PyObject* value) override { // borrowed ref
    // Do a type match first.
    // NOLINTNEXTLINE(performance-no-int-to-ptr)
    if (Py_TYPE(value) != (void*)_type_id) {
      return false;
    }
    _PyRangeIterObject* iter = (_PyRangeIterObject*)value;

#if IS_PYTHON_3_12_PLUS
    long start = iter->start;
#else
    long start = iter->start + iter->index * iter->step;
#endif // IS_PYTHON_3_12_PLUS

    long stop = iter->start + iter->len * iter->step;
    return start == _start && stop == _stop && iter->step == _step;
  }

 private:
  intptr_t _type_id;
  // Normalized representation of a range iterator.
  long _start;
  long _stop;
  long _step;
};

class TUPLE_ITERATOR_LEN : public LeafGuard {
 public:
  TUPLE_ITERATOR_LEN(
      py::object length,
      py::object type_id,
      py::object verbose_code_parts)
      : LeafGuard(std::move(verbose_code_parts)),
        _length(py::cast<Py_ssize_t>(std::move(length))),
        _type_id(py::cast<intptr_t>(std::move(type_id))) {}

  bool check_nopybind(PyObject* value) override { // borrowed ref
    // Do a type match first.
    // NOLINTNEXTLINE(performance-no-int-to-ptr)
    if (Py_TYPE(value) != (void*)_type_id) {
      return false;
    }
    _PyTupleIterObject* it = (_PyTupleIterObject*)value;
    Py_ssize_t length = 0;
    if (it->it_seq)
      length = PyTuple_GET_SIZE(it->it_seq) - it->it_index;
    return length == _length;
  }

 private:
  // Length of the guarded list
  Py_ssize_t _length;
  intptr_t _type_id;
};

class LENGTH_CHECK : public LeafGuard {
 public:
  LENGTH_CHECK(py::object value, py::object verbose_code_parts)
      : LeafGuard(std::move(verbose_code_parts)),
        _length(py::cast<Py_ssize_t>(std::move(value))) {}

  bool check_nopybind(PyObject* value) override { // borrowed ref
    // PySequence_Length returns -1 if the object is not a sequence. So, we
    // don't have to test for PySequence_Check.
    return PySequence_Length(value) == _length;
  }

 private:
  // Length of the guarded list
  Py_ssize_t _length;
};

class DICT_LENGTH : public LeafGuard {
 public:
  DICT_LENGTH(py::object value, py::object verbose_code_parts)
      : LeafGuard(std::move(verbose_code_parts)),
        _length(py::cast<Py_ssize_t>(std::move(value))) {}

  bool check_nopybind(PyObject* value) override { // borrowed ref
    return PyDict_Check(value) && PyDict_Size(value) == _length;
  }

 private:
  // Length of the guarded dict
  Py_ssize_t _length;
};

class NOT_NONE : public LeafGuard {
 public:
  NOT_NONE(py::object verbose_code_parts)
      : LeafGuard(std::move(verbose_code_parts)) {}

  bool check_nopybind(PyObject* value) override { // borrowed ref
    return value != Py_None;
  }
};

class DEFAULT_DEVICE : public LeafGuard {
 public:
  DEFAULT_DEVICE(py::object verbose_code_parts)
      : LeafGuard(std::move(verbose_code_parts)) {
    py::handle device_module = py::module::import("torch.utils._device");
    // Save the dict using py::object
    _utils_device_dict = device_module.attr("__dict__");
    _device = _utils_device_dict["CURRENT_DEVICE"];
  }

  template <typename T>
  bool check_nopybind_template(T* value) { // borrowed ref
    // Create a static interned string. Interned string is faster than creating
    // a new string every time. Even though its a new reference, we don't dec
    // ref it. Interned strings are used for things like variable names and are
    // leaked by design.
    static PyObject* current_device_str =
        PyUnicode_InternFromString("CURRENT_DEVICE");
    PyObject* device = PyDict_GetItem(
        _utils_device_dict.ptr(), current_device_str); // borrowed ref
    if (device != _device.ptr()) {
      int result = PyObject_RichCompareBool(device, _device.ptr(), Py_EQ);
      if (result == -1) {
        PyErr_Clear();
        return false;
      }
      return result;
    }
    return true;
  }

  bool check_nopybind(PyObject* value) override {
    return check_nopybind_template(value);
  }

  bool check_nopybind(FrameLocalsMapping* value) override {
    return check_nopybind_template(value);
  }

 private:
  // Save the current device and the module dict during the guard construction.
  py::object _utils_device_dict;
  py::object _device;
};

class GLOBAL_STATE : public LeafGuard {
 public:
  GLOBAL_STATE(py::object verbose_code_parts)
      : LeafGuard(std::move(verbose_code_parts)) {
    _guard = std::make_unique<GlobalStateGuard>();
    _guard->init();
  }

  bool check_nopybind(PyObject* value) override { // borrowed ref
    // Ignore value arg, this is just to satisfy the interface.
    return _guard->check();
  }

  bool check_nopybind(FrameLocalsMapping* value) override {
    // Ignore value arg, this is just to satisfy the interface.
    return _guard->check();
  }

  GuardDebugInfo check_verbose_nopybind(PyObject* value) override {
    if (!_guard->check()) {
      return GuardDebugInfo(
          false, "GLOBAL_STATE changed: " + _guard->reason(), 0);
    }
    return GuardDebugInfo(true, 1);
  }

 private:
  std::unique_ptr<GlobalStateGuard> _guard;
};

class DATA_PTR_MATCH : public LeafGuard {
 public:
  DATA_PTR_MATCH(py::object tensor, py::object verbose_code_parts)
      : LeafGuard(std::move(verbose_code_parts)) {
    PyObject* value = tensor.ptr();
    if (!THPVariable_CheckExact(value) && !THPVariable_Check(value)) {
      throw std::runtime_error("DATA_PTR_MATCH guard requires a tensor");
    }
    _data_ptr = THPVariable_Unpack(value).data_ptr();
  }

  bool check_nopybind(PyObject* value) override { // borrowed ref
    if (!THPVariable_CheckExact(value) && !THPVariable_Check(value)) {
      return false;
    }
    void* data_ptr = THPVariable_Unpack(value).data_ptr();
    return data_ptr == _data_ptr;
  }

 private:
  // Original tensor data pointer.
  void* _data_ptr;
};

// Checks that an attr is absent in the object. We don't need the opposite
// HASATTR guard because we can just rely on GetAttrGuardAccessor to act as
// HASATTR guard.
class NO_HASATTR : public LeafGuard {
 public:
  NO_HASATTR(py::object attr_name, py::object verbose_code_parts)
      : LeafGuard(std::move(verbose_code_parts)),
        _attr_name(std::move(attr_name)) {}

  bool check_nopybind(PyObject* value) override { // borrowed ref
    return PyObject_HasAttr(value, _attr_name.ptr()) == 0;
  }

 private:
  py::object _attr_name;
};

// Checks that dict contains or does not contain a key. This happens for
// PythonSysModulesVariable tracker.
// TODO(janimesh) - Check if we can use DictGuardManager. The downside could be
// large number of keys for sys module, so DICT_CONTAINS might still end up
// being faster.
class DICT_CONTAINS : public LeafGuard {
 public:
  DICT_CONTAINS(bool contains, py::object key, py::object verbose_code_parts)
      : LeafGuard(std::move(verbose_code_parts)),
        _contains(contains ? 1 : 0),
        _key(std::move(key)) {}

  bool check_nopybind(PyObject* value) override { // borrowed ref
    int result = PyDict_Contains(value, _key.ptr());
    if (result == -1) {
      PyErr_Clear();
      return false;
    }
    return result == _contains;
  }

 private:
  int _contains;
  py::object _key;
};

/**
 * Relational guards compare more than one value. We implement Relational
 * guards by capturing some state in the guard object. For example for tensor
 * aliasing guards - tensor X is not tensor Y - we construct one leaf guard
 * and and install it at as a leaf of two guard managers (one for X and
 * another for Y). Therefore, this guard is run twice. In the first
 * invocation, it saves the first value (state) and returns True. In the
 * second invocation, it compares the saved value with the new value and
 * returns True if they do not alias.
 *
 * We have to be careful about resetting in case the other guards fail and we
 * have some state in the relational guard. This is done by virtual method
 * reset_state(). This is called by the RootGuardManager before it exits.
 *
 */
class RelationalGuard : public LeafGuard {
 public:
  RelationalGuard(py::object verbose_code_parts)
      : LeafGuard(std::move(verbose_code_parts)) {}

  // reset the relational guard state on guard failure. This is called by the
  // guard manager.
  virtual void reset_state() = 0;
};

/**
 * Checks that object x is object y.
 */
class OBJECT_ALIASING : public RelationalGuard {
 public:
  OBJECT_ALIASING(py::object verbose_code_parts)
      : RelationalGuard(std::move(verbose_code_parts)) {}

  bool check_nopybind(PyObject* value) override { // borrowed ref
    if (_is_first_call) {
      _first_tensor = value;
      _is_first_call = false;
      return true;
    }
    return _first_tensor == value;
  }

  void reset_state() final {
    _is_first_call = true;
  }

 private:
  bool _is_first_call{true};
  PyObject* _first_tensor{nullptr};
};

/**
 * Checks that none of the tensors alias.
 */
class NO_TENSOR_ALIASING : public RelationalGuard {
 public:
  NO_TENSOR_ALIASING(
      const py::list& tensor_names,
      py::object verbose_code_parts)
      : RelationalGuard(std::move(verbose_code_parts)),
        _tensor_names(tensor_names) {
    _unique_tensors.reserve(tensor_names.size());
  }

  bool check_nopybind(PyObject* value) override { // borrowed ref
    // Typically we don't have to increment the ref count here because the
    // tensors are held in f_locals. But there is a special case for
    // `from_numpy` source. `from_numpy` converts integers and such into tensors
    // and these tensors are ephemeral. If we don't incref, those tensors can be
    // garbage collected, and the next time from_numpy can reuse the memory
    // address. Therefore, we incref here. They are decref'd in reset_state.
    Py_INCREF(value);
    auto insertion = _unique_tensors.insert({value, nullptr});
    if (!insertion.second) {
      // No need to clear _unique_tensors, reset_state will do
      // it.
      return false;
    }
    return true;
  }

  GuardDebugInfo check_verbose_nopybind(PyObject* value) override {
    bool result = check_nopybind(value);

    if (!result) {
      return GuardDebugInfo(
          false, "Duplicate tensor found where not expected!", 0);
    }
    return GuardDebugInfo(true, 1);
  }

  void reset_state() final {
    for (auto item : _unique_tensors) {
      Py_DECREF(item.first);
    }
    _unique_tensors.clear();
  }

 private:
  py::list _tensor_names;
  ska::flat_hash_map<PyObject*, std::nullptr_t> _unique_tensors;
};

/**
 * Checks the storage overlapping relation of input tensors.
 *
 * This guard is always installed in pairs: one for the possibly overlapping
 * tensors, and another one for the non-overlapping tensors. This is so we can
 * correctly identify the given tensor in the check method as one of the 2
 * classes mentioned above.
 *
 * In the end, the one responsible for storing and checking is the
 * `StorageOverlapChecker` class.
 */
class STORAGE_OVERLAPPING : public RelationalGuard {
 public:
  STORAGE_OVERLAPPING(
      bool overlapping,
      std::shared_ptr<StorageOverlapChecker> checker,
      py::object verbose_code_parts)
      : RelationalGuard(std::move(verbose_code_parts)),
        _overlapping(overlapping),
        _checker(checker) {}

  bool check_nopybind(PyObject* value) override {
    _checker->add(value, _overlapping);
    return _checker->maybe_check();
  }

  void reset_state() final {
    _checker->reset(_overlapping);
  }

 private:
  // Flag that indicates which kind of tensor this guard is collecting:
  //   1. Possibly overlapping tensors; or
  //   2. Non-overlapping tensors.
  bool _overlapping;
  // Actual checker for this guard.
  std::shared_ptr<StorageOverlapChecker> _checker;
};

/**
 * Symbolic Shape Guard.
 */
class SYMBOLIC_SHAPE_GUARD : public RelationalGuard {
 public:
  SYMBOLIC_SHAPE_GUARD(
      py::int_ nargs_int,
      py::int_ nargs_float,
      py::int_ py_addr,
      py::object py_addr_keep_alive,
      py::object verbose_code_parts)
      : RelationalGuard(std::move(verbose_code_parts)),
        _py_addr_keep_alive(std::move(py_addr_keep_alive)),
        _args_seen{0} {
    _nargs_int = PyLong_AsSize_t(nargs_int.ptr());
    _nargs_float = PyLong_AsSize_t(nargs_float.ptr());
    _nargs = _nargs_int + _nargs_float;
    if (PyErr_Occurred()) {
      throw py::value_error(
          "SYMBOLIC_SHAPE_GUARD expected a non-negative number of arguments.");
    }
    uintptr_t addr = PyLong_AsUnsignedLongLong(py_addr.ptr());
    if (PyErr_Occurred()) {
      throw py::value_error(
          "SYMBOLIC_SHAPE_GUARD expected an address to a C function.");
    }
    _guard_check_fn = reinterpret_cast<int8_t (*)(int64_t*, double*)>(addr);
    _args_int = std::vector<int64_t>(_nargs_int);
    _args_float = std::vector<double>(_nargs_float);
  }

  bool check_nopybind(PyObject* value) override {
    // We know that these arguments came from
    // IndexedSource(TensorPropertyGuard) and therefore no need to check that
    // the value is a Tuple[int, int].
    PyObject* py_idx = PyTuple_GET_ITEM(value, 0);
    PyObject* py_val = PyTuple_GET_ITEM(value, 1);
    size_t iarg = PyLong_AsSize_t(py_idx);
    if (iarg < _nargs_int) {
      if (!PyLong_Check(py_val)) {
        return false;
      }
      _args_int[iarg] = PyLong_AsLongLong(py_val);
    } else {
      if (!PyFloat_Check(py_val)) {
        return false;
      }
      _args_float[iarg - _nargs_int] = PyFloat_AS_DOUBLE(py_val);
    }
    _args_seen++;

    if (_args_seen == _nargs) {
      _args_seen = 0;
      return _guard_check_fn(_args_int.data(), _args_float.data());
    } else {
      // We don't have all the values yet. Return true until we get all.
      return true;
    }
  }

  GuardDebugInfo check_verbose_nopybind(PyObject* value) override {
    if (!PyTuple_Check(value)) {
      return GuardDebugInfo(false, "Non tuple found!", 0);
    } else if (PyTuple_Size(value) != 2) {
      return GuardDebugInfo(false, "Tuple of size not 2 found!", 0);
    } else {
      PyObject* py_idx = PyTuple_GET_ITEM(value, 0);
      PyObject* py_val = PyTuple_GET_ITEM(value, 1);
      if (!PyLong_Check(py_idx)) {
        return GuardDebugInfo(false, "Non integer index found!", 0);
      }
      size_t iarg = PyLong_AsSize_t(py_idx);
      if (iarg >= _nargs) {
        return GuardDebugInfo(false, "Index out of bounds!", 0);
      } else if (iarg < _nargs_int && !PyLong_Check(py_val)) {
        return GuardDebugInfo(false, "Non integer found!", 0);
      } else if (iarg >= _nargs_int && !PyFloat_Check(py_val)) {
        return GuardDebugInfo(false, "Non float found!", 0);
      }
    }
    bool result = check_nopybind(value);

    if (!result) {
      std::string msg = "Shape guard failed with values: ";
      for (auto v : _args_int) {
        msg += std::to_string(v) + ",";
      }
      for (auto v : _args_float) {
        msg += std::to_string(v) + ",";
      }
      msg.pop_back();
      auto msgs = py::list();
      for (auto code_part : verbose_code_parts()) {
        msgs.append(code_part);
      }
      msgs.append(msg);
      return GuardDebugInfo(false, msgs, 0);
    }
    return GuardDebugInfo(true, 1);
  }

  void reset_state() final {
    _args_seen = 0;
  }

 private:
  py::object _py_addr_keep_alive;
  size_t _args_seen, _nargs_float, _nargs_int, _nargs;
  std::vector<int64_t> _args_int;
  std::vector<double> _args_float;
  std::function<int8_t(int64_t*, double*)> _guard_check_fn;
};

class DYNAMIC_INDICES : public LeafGuard {
  // C++ equivalent of
  //  code.append(
  //      f"(({tensor_name}._dynamo_dynamic_indices.issubset({value._dynamo_dynamic_indices}))
  //      if hasattr({tensor_name}, '_dynamo_dynamic_indices') else True)"  #
  //      noqa: B950
  //  )
 public:
  DYNAMIC_INDICES(py::set dynamic_indices, py::object verbose_code_parts)
      : LeafGuard(std::move(verbose_code_parts)),
        _dynamic_indices(std::move(dynamic_indices)) {}

  bool check_nopybind(PyObject* value) override { // borrowed ref
    // Make an interned string
    static PyObject* dynamic_indices_str =
        PyUnicode_InternFromString("_dynamo_dynamic_indices");
    PyObject* indices = PyObject_GetAttr(value, dynamic_indices_str); // new ref
    if (indices == nullptr) {
      // Attr absent. Clear exception.
      PyErr_Clear();
      // This is true deliberately. If hasattr fails, we return true.
      return true;
    }

    static PyObject* issubset_str = PyUnicode_InternFromString("issubset");
    PyObject* call_result = PyObject_CallMethodObjArgs(
        indices, issubset_str, _dynamic_indices.ptr(), nullptr); // new ref
    bool result = PyObject_IsTrue(call_result);
    Py_DECREF(call_result);
    Py_DECREF(indices);
    return result;
  }

 private:
  py::set _dynamic_indices;
};

class DICT_VERSION : public LeafGuard {
 public:
  DICT_VERSION(py::object value, py::object verbose_code_parts)
      : LeafGuard(std::move(verbose_code_parts)) {
    if (!PyDict_Check(value.ptr())) {
      throw py::type_error("DICT_VERSION expects a dict");
    }
    _tag = get_dict_version_unchecked(value.ptr());
  }
  bool check_nopybind(PyObject* value) override { // borrowed ref
    return PyDict_Check(value) && get_dict_version_unchecked(value) == _tag;
  }

  // Saved dict version.
  uint64_t _tag;
};

// GuardManager can be a pointer to DictGuardManager, but at this point the
// compiler does not know that DictGuardManager is a derived class of
// GuardManager (no way to define inheritance relationships in forward
// declarations), so we forward declare a factory function and define it when
// both DictGuardManager and GuardManager are fully defined.
std::unique_ptr<GuardManager> make_guard_manager(
    RootGuardManager* root,
    std::string source,
    py::handle example_value,
    py::handle guard_manager_enum);

GuardManager* clone_guard_manager(
    GuardManager* from,
    RootGuardManager* root,
    const py::function& clone_filter_fn);
void add_relational_guard_resetter_to_cloned_root(
    RootGuardManager* root,
    std::shared_ptr<RelationalGuard> guard);

/**
 * Base class representing a pair of accessor and the associated guard
 * manager. The accessor defines how to access the child value from the
 * py::object given to the parent check function.
 *
 * GuardAccessors can be considered equivalent to name() method of Source
 * objects in guards.py. In python, name() method returns a str which we can
 * then eval in f_locals and f_globals to retrieve the actual py object.
 * GuardAccessor serves the same purpose. The minor difference is that
 * GuardManager is a tree structure, so a GuardAccessor just has to retrieve
 * the value in the next level in this tree and pass it to the child
 * GuardAccessor.
 *
 * GuardAccessor also owns the GuardManager associated with the retrieved
 * value from the GuardAccessor.
 */
class GuardAccessor {
 public:
  GuardAccessor(
      RootGuardManager* root,
      py::object accessor_key,
      std::string source,
      py::handle example_value,
      py::handle guard_manager_enum)
      : _guard_manager(make_guard_manager(
            root,
            source,
            example_value,
            guard_manager_enum)),
        _accessor_key(std::move(accessor_key)),
        _source(std::move(source)) {}

  // Return by reference as GuardAccessor owns the GuardManager.
  std::unique_ptr<GuardManager>& get_guard_manager() {
    return _guard_manager;
  }

  bool matches_key(const py::handle& key) const {
    return _accessor_key.equal(key);
  }

  std::string get_source() {
    return _source;
  }

  // matches_dict_tag is used by the DictGetItemGuardAccessor to skip the guard
  // subtree on immutable dict getitems.
  virtual bool check_nopybind(PyObject* obj, bool matches_dict_tag = false) = 0;
  virtual bool check_nopybind(FrameLocalsMapping* map, bool matches_dict_tag) {
    // throw std::runtime_error("fallback to python");
    // Could fallback to running check on the Python dict (lazily constructed)
    return check_nopybind((PyObject*)map->to_dict(), matches_dict_tag);
  }
  virtual GuardDebugInfo check_verbose_nopybind(PyObject* obj) = 0;
  virtual std::string repr() const = 0;

  virtual ~GuardAccessor() = default;

 public: // Cloning related functions
  GuardAccessor(GuardManager* guard_manager, GuardAccessor* from)
      : _guard_manager(std::unique_ptr<GuardManager>(guard_manager)) {
    from->clone_visitor(this);
  }

  virtual GuardAccessor* clone(
      RootGuardManager* cloned_root,
      const py::function& clone_filter_fn) = 0;

  void clone_visitor(GuardAccessor* to) {
    to->_source = this->_source;
    to->_accessor_key = this->_accessor_key;
  }

  template <typename DerivedGuardAccessor>
  GuardAccessor* clone_common(
      RootGuardManager* cloned_root,
      const py::function& clone_filter_fn) {
    GuardManager* cloned_mgr = clone_guard_manager(
        get_guard_manager().get(), cloned_root, clone_filter_fn);
    if (cloned_mgr == nullptr) {
      return nullptr;
    }
    DerivedGuardAccessor* cloned_accessor =
        new DerivedGuardAccessor(cloned_mgr, (DerivedGuardAccessor*)this);
    return cloned_accessor;
  }

 protected:
  // Guard manager corresponding to the retrieved value from the
  // GuardAccessor.
  std::unique_ptr<GuardManager> _guard_manager;
  // accessor key could be py::str for getattr, getitem or py::function for
  // lambda accessor. It is a py::object because we need to keep these accessor
  // keys alive.
  py::object _accessor_key;

  // A string that can be eval'd on f_locals or f_globals to access the variable
  // value. Only used for debugging.
  std::string _source;
};

/**
 * GuardManager encapsulates all the guards related to a particular
 * py::object. It is a tree structure and consists of 1) Leaf guards - Guards
 * that are run on the user given object 2) Accessors - Guard accessors (like
 * getattr, getitem) to access the next value in the tree hierarchy. Accessor
 * object also holds the child GuardManager.
 *
 * Lets look at an example to understand how it works.
 * class Pair:
 *     int x = 1;
 *     int y = 2;
 *
 * At compile time
 * >> guard_mananger = GuardManager()
 * >> guard_mananger.x.add_lambda_guard(
 *        lambda x: isinstance(x, Pair),
 *        lambda x: f"expected Pair, found {type(x)}"
 *    )
 * >> guard_mananger.x.add_lambda_guard(lambda x: x == 1, lambda x: f"found
 * {x}, expected 1")
 * >> guard_mananger.y.add_lambda_guard(lambda x: x == 2, lambda x: f"found
 * {x}, expected 2")
 *
 * At runtime
 * >> guard_mananger.check(Pair())
 *
 * At compile time we build the tree structure. When we do `guard_manager.x`,
 * it creates an AttrGuardAccessorNode, initializes a child guard manager with
 * this accessor node, and adds it as a child. When we do
 * `guard_manager.x.add_lambda_guard`, we call add_lambda_guard on the newly
 * created guard manager and register a new leaf guard on it.
 *
 * At runtime, the accessor node has an important function of providing a way
 * to access the value for the child guard. In the above example,
 * guard_manager.x adds an AttrGuardAccessorNode with attr_name x. When check
 * function is called, parent GuardManager calls getattr(value, "x") on its
 * value passed to the check function to call the check function of the child
 * guard manager.
 *
 * Performace optimization for fail fast - An optimization for runtime here is
 * to sort the execution of child guards depending on the failure count.  This
 * ensures that we run the guards that are more prone to fail statistically
 * first. This can improve the cache lookup time when we have multiple cache
 * entries.
 */

// NOLINTNEXTLINE(cppcoreguidelines-special-member-functions)
class GuardManager {
 public:
  GuardManager() = delete;
  GuardManager(RootGuardManager* root, std::string source)
      : _root(root), _source(std::move(source)), _is_dict(false) {}

  GuardManager(
      RootGuardManager* root,
      std::string source,
      py::handle example_value)
      : _root(root),
        _source(std::move(source)),
        _is_dict(py::isinstance<py::dict>(example_value)) {
    if (_is_dict) {
      _dict_tag = get_dict_version_unchecked(example_value.ptr());
    }
  }

  GuardManager(const GuardManager& m) = delete;
  GuardManager& operator=(const GuardManager&) = delete;
  virtual ~GuardManager() = default;

  RootGuardManager* get_root() {
    return _root;
  }

  bool has_relational_guards();

  std::string get_source() {
    return _source;
  }

  virtual void add_leaf_guard(std::shared_ptr<LeafGuard> leaf_guard) {
    _leaf_guards.emplace_back(std::move(leaf_guard));
  }

 public:
  // For cloning
  GuardManager(RootGuardManager* root, std::string source, bool is_dict)
      : _root(root), _source(std::move(source)), _is_dict(is_dict) {}

  void clone_common(
      RootGuardManager* cloned_root,
      GuardManager* cloned_mgr,
      const py::function& clone_filter_fn) {
    for (const auto& guard : _leaf_guards) {
      cloned_mgr->_leaf_guards.emplace_back(guard);
      if (std::shared_ptr<RelationalGuard> relational_guard =
              std::dynamic_pointer_cast<RelationalGuard>(guard)) {
        add_relational_guard_resetter_to_cloned_root(
            cloned_root, relational_guard);
      }
    }

    for (const auto& accessor : _accessors) {
      GuardAccessor* cloned_accessor =
          accessor->clone(cloned_root, clone_filter_fn);
      if (cloned_accessor != nullptr) {
        cloned_mgr->_accessors.emplace_back(
            std::unique_ptr<GuardAccessor>(cloned_accessor));
      }
    }
  }

  virtual GuardManager* clone(
      RootGuardManager* cloned_root,
      const py::function& clone_filter_fn) {
    if (!py::cast<bool>(clone_filter_fn(this))) {
      return nullptr;
    }
    GuardManager* cloned_mgr = new GuardManager(cloned_root, _source, _is_dict);
    clone_common(cloned_root, cloned_mgr, clone_filter_fn);
    return cloned_mgr;
  }

  /**
   * Adds a new guard manager with appropriate Accessor. If the accessor is
   * already present, we just return the guard manager.
   */
  template <typename GuardAccessorT>
  GuardManager* get_child_manager(
      py::object accessor_key,
      std::string source,
      py::handle example_value,
      py::handle guard_manager_enum) {
    // accessor_key type depends on the GuardAccessorT
    // for example for GetAttrGuardAccessor - py::str name

    // Return the manager if the guard accessor exists
    for (const auto& accessor : _accessors) {
      if (accessor->matches_key(accessor_key) &&
          source == accessor->get_source()) {
        return accessor->get_guard_manager().get();
      }
    }

    // Construct a new guard accessor
    _accessors.emplace_back(std::make_unique<GuardAccessorT>(
        _root,
        std::move(accessor_key),
        source,
        example_value,
        guard_manager_enum));
    return _accessors.back()->get_guard_manager().get();
  }

  // Runs the leaf guards check and then child managers check function.
  //
  // NB: There is some code DUPLICATION between this and check_verbose
  // function. This is intentional. check function is in the hot path and is
  // kept very simple. The purpose of check_verbose function is to get guard
  // failure reasoning to understand recompilations. check_verbose function
  // does not change the state of the guard, e.g., it does not shuffle the
  // guards and does not change the fail count. For simplicity, we duplicate
  // the code here.
  template <typename T>
  bool check_nopybind_template(T* value) { // borrowed ref

    if (!this->check_leaf_guards_nopybind(value)) {
      return false;
    }

    return this->check_accessors_nopybind(value);
  }

  virtual bool check_nopybind(PyObject* value) {
    return check_nopybind_template(value);
  }

  virtual bool check_nopybind(FrameLocalsMapping* value) {
    return check_nopybind_template(value);
  }

  template <typename T>
  bool check_leaf_guards_nopybind(T* value) {
    // Iterate over leaf guards
    for (const auto& guard : _leaf_guards) {
      if (!guard->check_nopybind(value)) { // early exit
        _fail_count += 1;
        // no need of sorting, just return.
        return false;
      }
    }

    return true;
  }

  template <typename T>
  bool check_accessors_nopybind(T* value) {
    bool matches_dict_tag = false;
    uint64_t new_tag = 0;
<<<<<<< HEAD
    if (_is_dict) {
      // Check if the dict tag matches. If it does, propagate to the child
      // accessors. This will pass to the child manager via
      // DictGetItemGuardManager.
      // Relational Guards need to keep state, so do not send matches_dict_tag
      // to avoid early exits when dict_tag matches and the object is
      // immutable.
      new_tag = get_dict_version_unchecked(value);
      matches_dict_tag = (new_tag == _dict_tag) && !has_relational_guards();
=======
    if constexpr (std::is_same<T, PyObject>::value) {
      if (_is_dict) {
        // Check if the dict tag matches. If it does, propagate to the child
        // accessors. This will pass to the child manager via
        // DictGetItemGuardManager.
        new_tag = get_dict_version_unchecked(value);
        matches_dict_tag = new_tag == _dict_tag;
      }
>>>>>>> fd8b217f
    }

    // Iterate over accessors.
    bool result = true;
    bool failed_on_first = true;
    for (const auto& accessor : _accessors) {
      if (!accessor->check_nopybind(value, matches_dict_tag)) { // early exit
        _fail_count += 1;
        result = false;
        // need to sort, so break the loop.
        break;
      }
      failed_on_first = false;
    }

    // failed_on_first is just an optimization to avoid sorting if we are
    // failing on the first accessor itself. This is helpful when we have
    // already sorted the guards once, and dont need to sort again.
    if (!result && !failed_on_first) {
      // Inplace sort the child guards by fail count. This moves the guard
      // with higher fail count earlier in the queue, and enables fail fast
      // for the next check_verbose.

      // An alternate implementation was to use priority queue directly on
      // _accessors, but it was rejected because of the complexity of
      // popping and creating a new pq on each run_guards. Moreover, this sort
      // is happening on the unhappy path when check_verbose guard
      // fails. So, its probably ok.
      std::sort(
          _accessors.begin(),
          _accessors.end(),
          [](const std::unique_ptr<GuardAccessor>& a,
             const std::unique_ptr<GuardAccessor>& b) {
            return a->get_guard_manager()->fail_count() >
                b->get_guard_manager()->fail_count();
          });
    }

    if (_is_dict && result) {
      // If result is true, reset the _dict_tag. This is useful if there is a
      // mutation on the dict but it does not change the attr values (like
      // swapping).
      _dict_tag = new_tag;
    }

    return result;
  }

  // This function has some code duplication with function check. This is
  // deliberate to keep check function simple and fast.
  virtual GuardDebugInfo check_verbose_nopybind(
      PyObject* value) { // borrowed ref
    int num_guards_executed = 0;

    const GuardDebugInfo& debug_info =
        check_leaf_guards_verbose_nopybind(value, num_guards_executed);
    if (!debug_info.result) {
      return debug_info;
    }

    return check_accessors_verbose_nopybind(value, num_guards_executed);
  }

  GuardDebugInfo check_leaf_guards_verbose_nopybind(
      PyObject* value,
      int& num_guards_executed) {
    // Iterate over leaf guards
    for (const auto& guard : _leaf_guards) {
      const GuardDebugInfo& debug_info = guard->check_verbose_nopybind(value);
      num_guards_executed++;
      if (!debug_info.result) {
        return GuardDebugInfo(
            false, debug_info.verbose_code_parts, num_guards_executed);
      }
    }

    return GuardDebugInfo(true, num_guards_executed);
  }

  GuardDebugInfo check_accessors_verbose_nopybind(
      PyObject* value,
      int& num_guards_executed) {
    // Iterate over accessors
    for (const auto& accessor : _accessors) {
      const GuardDebugInfo& debug_info =
          accessor->check_verbose_nopybind(value);
      num_guards_executed += debug_info.num_guards_executed;
      if (!debug_info.result) {
        return GuardDebugInfo(
            false, debug_info.verbose_code_parts, num_guards_executed);
      }
    }

    return GuardDebugInfo(true, num_guards_executed);
  }

  int64_t fail_count() const {
    return _fail_count;
  }

  // DEBUG function - Returning raw pointers because we can't return unique_ptr
  // and pybind does not accept a unique_ptr reference return type.
  virtual std::vector<GuardAccessor*> get_accessors() const {
    std::vector<GuardAccessor*> ret;
    ret.reserve(_accessors.size());
    for (const auto& accessor : _accessors) {
      ret.emplace_back(accessor.get());
    }
    return ret;
  }

  // DEBUG function - Returning raw pointers because we can't return unique_ptr
  // and pybind does not accept a unique_ptr reference return type.
  virtual std::vector<GuardManager*> get_child_managers() {
    std::vector<GuardManager*> ret;
    ret.reserve(_accessors.size());
    for (const auto& accessor : _accessors) {
      ret.emplace_back(accessor->get_guard_manager().get());
    }
    return ret;
  }

  // DEBUG function - Returning raw pointers because we can't return unique_ptr
  // and pybind does not accept a unique_ptr reference return type.
  std::vector<LeafGuard*> get_leaf_guards() const {
    std::vector<LeafGuard*> ret;
    ret.reserve(_leaf_guards.size());
    for (const auto& guard : _leaf_guards) {
      ret.push_back(guard.get());
    }
    return ret;
  }

  bool is_leaf_guard_present(const std::string& guard_name) {
    return _inserted_leaf_guards.find(guard_name) !=
        _inserted_leaf_guards.end();
  }

  void insert_leaf_guard(const std::string& guard_name) {
    _inserted_leaf_guards.insert(guard_name);
  }

  void add_permitted_leaf_guard(std::shared_ptr<LeafGuard> leaf_guard) {
    // Selectively called for permitted guards. This is used by DictGuardManager
    // which overrides the add_leaf_guard manager to throw runtime error.
    GuardManager::add_leaf_guard(std::move(leaf_guard));
  }

 protected:
  // Keeps a count of how many times this guard manager check function returns
  // False. This is used for sorting optimization.
  int64_t _fail_count{0};

 private:
  // Root of the guard manager, this is the used to install the relational
  // guard resetters.
  RootGuardManager* _root;

  // A string that can be used to eval on f_locals or f_globals to get the
  // value. This is used only to pass on debugging information.
  std::string _source;

  // A map of which leaf guards are inserted. This is to prevent duplicate
  // guards like TYPE_MATCH.
  std::unordered_set<std::string> _inserted_leaf_guards;

  // Leaf guards are the terminal guards on this object, e.g, type check on a
  // list. These guards have to be run before any children are run.
  //
  // These leaf guards are not shufflable. In almost all cases, these guards
  // will have an order, e,g., type(x) is int guard and x == 5 guard. We also
  // expect very few leaf guards per GuardManager node.
  //
  // NB: Why are leaf guards shared ptr? This is primarily to enable relational
  // guards like `tensor X is not tensor Y`. These guards require multiple
  // values. We handle it by creating one guard object that holds state and this
  // guard is installed in many guard managers, hence a shared ptr.
  std::vector<std::shared_ptr<LeafGuard>> _leaf_guards;

  // GuardAccessors nodes to access the child guards. These guards are
  // shufflable. On a guard failure, they are sorted based on their fail count
  // to enable fail fast for the next check.
  std::vector<std::unique_ptr<GuardAccessor>> _accessors;

  bool _is_dict;
  uint64_t _dict_tag{0};
};

/**
 Note on [Ownership with cloning] - GuardManagers have the facility to clone
 itself. This is useful for cloning a subset of the guard manager in diff guard
 manager.

 As the ownership goes, the model is exactly same as before. We have unique_ptr
 for GuardAccessor and GuardManagers. So, any state required for the accessors
 and managers is copied over using constructors and clone_visitor functions.
 The main thing to notice is leaf guards. The leaf guards are represented using
 shared_ptr, and they are shared (not cloned) with the cloned managers.

 So for leaf guard state to be released, both the original and cloned managers
 have to be destructed.
*/

/**
 * RootGuardManager is the root of the guard tree. This is primarily
 * constructed to hold the relational guard pointers so that we can reset the
 * state of those guards on guard failure. All the other important
 * implementation is in GuardManager class.
 */

class RootGuardManager : public GuardManager {
 public:
  // This is the root node, set its _root member to nullptr
  RootGuardManager() : GuardManager(this, "L") {}

  // Adds the relational guard resetter
  void add_relational_guard_resetter(
      std::shared_ptr<RelationalGuard> relational_guard) {
    _relational_guard_resetters.emplace_back(std::move(relational_guard));
  }

  bool has_relational_guards() {
    return !_relational_guard_resetters.empty();
  }

  // Python visible API to check guard function.
  bool check(py::handle value) {
    return check_nopybind(value.ptr());
  }

  // Python visible API to check_verbose guard function.
  GuardDebugInfo check_verbose(py::handle value) {
    return check_verbose_nopybind(value.ptr());
  }

  // Fast check function.
  template <typename T>
  bool check_nopybind_template(T* value) { // borrowed ref
    // Check [Note on GIL interaction with mutex lock] for details on why we
    // need mutex and its interactions wth GIL.
    PyThreadState* _save = nullptr;
    Py_UNBLOCK_THREADS; // ; is added to avoid clang-formatting
    std::lock_guard<std::mutex> lock_guard(_lock);
    Py_BLOCK_THREADS; // ; is added to avoid clang-formatting

    // Get the local state. This will be used for TENSOR_MATCH guards.
    if (_init_local_state) {
      LocalState state;
      _local_state = state;
    }

    if (!GuardManager::check_leaf_guards_nopybind(value)) {
      _reset_relational_guard_state();
      return false;
    }

    // Run accessor guards without TorchFunction enabled
    // Dynamo should only be adding guards on values without
    // torch function at this point, because if there
    // was a torch function, we should've traced through it
    const at::impl::TorchFunctionDisabledState old_state =
        at::impl::PythonTorchFunctionTLS::get_disabled_state();
    at::impl::PythonTorchFunctionTLS::set_disabled_state(
        at::impl::TorchFunctionDisabledState::ALL_DISABLED);

    if (!GuardManager::check_accessors_nopybind(value)) {
      at::impl::PythonTorchFunctionTLS::set_disabled_state(old_state);
      _reset_relational_guard_state();
      return false;
    }

    // Iterate over epilogue leaf guards.
    for (const auto& guard : _epilogue_lambda_guards) {
      if (!guard->check_nopybind(value)) { // early exit
        at::impl::PythonTorchFunctionTLS::set_disabled_state(old_state);
        _reset_relational_guard_state();
        return false;
      }
    }

    at::impl::PythonTorchFunctionTLS::set_disabled_state(old_state);
    _reset_relational_guard_state();
    return true;
  }

  bool check_nopybind(PyObject* value) override {
    return check_nopybind_template(value);
  }

  bool check_nopybind(FrameLocalsMapping* value) override {
    return check_nopybind_template(value);
  }

  // Fast check_verbose function.
  GuardDebugInfo check_verbose_nopybind(
      PyObject* value) override { // borrowed ref
    // Check [Note on GIL interaction with mutex lock] for details on why we
    // need mutex and its interactions wth GIL.
    PyThreadState* _save = nullptr;
    Py_UNBLOCK_THREADS; // ; is added to avoid clang-formatting
    std::lock_guard<std::mutex> lock_guard(_lock);
    Py_BLOCK_THREADS; // ; is added to avoid clang-formatting

    // Get the local state. This will be used for TENSOR_MATCH guards.
    if (_init_local_state) {
      LocalState state;
      _local_state = state;
    }

    int num_guards_executed = 0;

    // Run leaf guards
    // This includes the GlobalStateGuard and the Torch Function Mode stack
    // guard, which require Torch Function to be in its unmodified state
    const GuardDebugInfo& debug_info_leaf =
        GuardManager::check_leaf_guards_verbose_nopybind(
            value, num_guards_executed);

    if (!debug_info_leaf.result) {
      _reset_relational_guard_state();
      return debug_info_leaf;
    }

    const at::impl::TorchFunctionDisabledState old_state =
        at::impl::PythonTorchFunctionTLS::get_disabled_state();
    at::impl::PythonTorchFunctionTLS::set_disabled_state(
        at::impl::TorchFunctionDisabledState::ALL_DISABLED);
    const GuardDebugInfo& debug_info_accessors =
        GuardManager::check_accessors_verbose_nopybind(
            value, num_guards_executed);

    if (!debug_info_accessors.result) {
      at::impl::PythonTorchFunctionTLS::set_disabled_state(old_state);
      _reset_relational_guard_state();
      return debug_info_accessors;
    }

    // Iterate over epilogue leaf guards
    for (const auto& guard : _epilogue_lambda_guards) {
      const GuardDebugInfo& tmp_debug_info =
          guard->check_verbose_nopybind(value);
      num_guards_executed++;
      if (!tmp_debug_info.result) {
        at::impl::PythonTorchFunctionTLS::set_disabled_state(old_state);
        _reset_relational_guard_state();
        return GuardDebugInfo(
            false, tmp_debug_info.verbose_code_parts, num_guards_executed);
      }
    }
    at::impl::PythonTorchFunctionTLS::set_disabled_state(old_state);
    _reset_relational_guard_state();
    return GuardDebugInfo(true, num_guards_executed);
  }

  void add_epilogue_lambda_guard(std::unique_ptr<LeafGuard> leaf_guard) {
    _epilogue_lambda_guards.emplace_back(std::move(leaf_guard));
  }

  void set_init_local_state_flag() {
    _init_local_state = true;
  }

  // See note on [Ownership with cloning]
  RootGuardManager* clone_manager(const py::function& clone_filter_fn) {
    // Use clone_filter_fn
    if (!py::cast<bool>(clone_filter_fn(this))) {
      return nullptr;
    }
    RootGuardManager* cloned_root = new RootGuardManager();
    clone_common(cloned_root, cloned_root, clone_filter_fn);
    for (const auto& guard : _epilogue_lambda_guards) {
      cloned_root->_epilogue_lambda_guards.emplace_back(guard);
    }
    return cloned_root;
  }

  // DEBUG function - Returning raw pointers because we can't return unique_ptr
  // and pybind does not accept a unique_ptr reference return type.
  std::vector<LeafGuard*> get_epilogue_lambda_guards() const {
    std::vector<LeafGuard*> ret;
    ret.reserve(_epilogue_lambda_guards.size());
    for (const auto& guard : _epilogue_lambda_guards) {
      ret.push_back(guard.get());
    }
    return ret;
  }

 private:
  // Reset the state of all the relational guards on failure.
  void _reset_relational_guard_state() {
    for (auto& guard : _relational_guard_resetters) {
      guard->reset_state();
    }
  }

 public:
  // Local state for TENSOR_MATCH guards.
  LocalState _local_state;

 private:
  // All the relational guards under this guard mananger. We only use these
  // when the guard evaluates to False. This ensures that guard state is reset
  // on guard failure so that next invocation is clean.
  std::vector<std::shared_ptr<RelationalGuard>> _relational_guard_resetters;

  // These guards are lambda guards, i.e., the guards that lack C++
  // implementation. For simplicity, we add these guards at the root. They
  // MUST be run after all other guard managers have finished to ensure that
  // the epilogue guards do not step on some nonexistent getattr or getitem.
  // NB - shared_ptr is used to share the epilogue guards with the cloned guard
  // manager.
  std::vector<std::shared_ptr<LeafGuard>> _epilogue_lambda_guards;

  // [Note on GIL interaction with mutex lock]
  // We use std::mutex to prevent multiple threads from running
  // check/check_verbose simultaneously. This is to prevent race condition due
  // to state changes in RelationalGuard.
  //
  // However, we also need to be careful about GIL interaction with mutex. There
  // is a chance of deadlock
  //
  //    Thread 1: has GIL, waiting for lock
  //    Thread 2: has lock, waiting for GIL
  //
  // This can happen when Thread 2 earlier acquired the mutex lock, starting
  // running the critical section of check function and then called some python
  // function (like LAMBDA_GUARD) and reached Cpython codebase that checks if it
  // should release the GIL (typically happens after every few bytecode
  // instructions). Thread 2 here can decide to release the GIL. Thread 1 can
  // acquire GIL and reach the mutex, where it will wait forever.
  //
  // To avoid this, each thread releases the GIL before acquiring the mutex and
  // then acquires the GIL again after acquiring the mutex lock by using
  // Py_BLOCK_THREADS and Py_UNBLOCK_THREADS. This avoids the deadlock.
  std::mutex _lock;

  // We init LocalState only when this flag it set. This flag is set during
  // TENSOR_MATCH guard init.
  bool _init_local_state = false;
};

bool GuardManager::has_relational_guards() {
  return _root->has_relational_guards();
}
/*
 * Dicts are common in python code. Therefore, we handle guards for dicts
 * differently and use PyDict_* APIs which are faster than PyObject_* APIs
 * because of no ref count increments/decrements.
 *
 * DictGuardManager relies on the order of dict.keys(). It keeps track of the
 * indices of dict.keys() to access the key, value pair.
 */
typedef std::pair<std::unique_ptr<GuardManager>, std::unique_ptr<GuardManager>>
    KeyValueManager;
class DictGuardManager : public GuardManager {
 public:
  DictGuardManager(
      RootGuardManager* root,
      std::string source,
      py::handle example_value)
      : GuardManager(root, std::move(source)),
        _size(PyDict_Size(example_value.ptr())),
        _expected_type(Py_TYPE(example_value.ptr())),
        _is_exact_dict_type(PyDict_CheckExact(example_value.ptr())) {}

  GuardManager* get_key_manager(
      py::object key_index,
      std::string source,
      py::handle example_value,
      py::handle guard_manager_enum) {
    KeyValueManager& key_value_manager =
        _get_index_manager(std::move(key_index));
    if (!key_value_manager.first) {
      key_value_manager.first = make_guard_manager(
          this->get_root(),
          std::move(source),
          example_value,
          guard_manager_enum);
    };
    return key_value_manager.first.get();
  }

  GuardManager* get_value_manager(
      py::object key_index,
      std::string source,
      py::handle example_value,
      py::handle guard_manager_enum) {
    KeyValueManager& key_value_manager =
        _get_index_manager(std::move(key_index));
    if (!key_value_manager.second) {
      key_value_manager.second = make_guard_manager(
          this->get_root(),
          std::move(source),
          example_value,
          guard_manager_enum);
    };
    return key_value_manager.second.get();
  }

  bool check_nopybind(PyObject* obj) override { // borrowed ref
    // TODO(janimesh) - Implement a fast-path using dict versions.

    if (Py_TYPE(obj) != _expected_type) {
      _fail_count += 1;
      return false;
    }

    if (PyDict_Size(obj) != _size) {
      _fail_count += 1;
      return false;
    }

    // Early return
    if (_size == 0) {
      return true;
    }

    // Invokes the base class's check_nopybind method. We permit a limited set
    // of leaf guards and accessors within the DictGuardManager framework.
    // Integrating certain guards or accessors directly within the
    // DictGuardManager can be challenging. For instance, `type(dict_object)` as
    // an accessor is permissible, which otherwise would be hard to integrate
    // directly into DictGuardManager.  Similarly, incorporating guards such as
    // DICT_CONTAINS and DICT_VERSION as leaf guards offers a simpler solution
    // than embedding these functionalities within the DictGuardManager itself.
    if (!GuardManager::check_nopybind(obj)) {
      _fail_count += 1;
      // No need to shuffle the child guards, just return.
      return false;
    }

    PyObject *key = nullptr, *value = nullptr;
    Py_ssize_t pos = 0;

    // Points to an element in the _indices vector.
    size_t index_pointer = 0;
    // Points to the key index in the dict
    Py_ssize_t dict_pointer = 0;

    while (index_pointer < _indices.size() &&
           PyDict_Next(obj, &pos, &key, &value)) {
      // Skip if dict_pointer is not a saved index.
      if (dict_pointer == _indices[index_pointer]) {
        index_pointer += 1;
        KeyValueManager& key_value_manager = _key_value_managers[dict_pointer];
        std::unique_ptr<GuardManager>& key_manager = key_value_manager.first;
        if (key_manager && !key_manager->check_nopybind(key)) {
          return false;
        }
        std::unique_ptr<GuardManager>& value_manager = key_value_manager.second;
        if (value_manager && !value_manager->check_nopybind(value)) {
          return false;
        }
      }
      dict_pointer += 1;
    }
    return true;
  }

  GuardDebugInfo check_verbose_nopybind(
      PyObject* obj) override { // borrowed ref
    if (Py_TYPE(obj) != _expected_type) {
      return GuardDebugInfo(false, "TYPE_MISMATCH(" + get_source() + ")", 0);
    }

    if (PyDict_Size(obj) != _size) {
      return GuardDebugInfo(
          false, "len(" + get_source() + ") != " + std::to_string(_size), 0);
    }

    // Early return
    if (_size == 0) {
      return GuardDebugInfo(true, 0);
    }

    // Invokes the base class's check_nopybind method. We permit a limited set
    // of leaf guards and accessors within the DictGuardManager framework.
    // Integrating certain guards or accessors directly within the
    // DictGuardManager can be challenging. For instance, `type(dict_object)` as
    // an accessor is permissible, which otherwise would be hard to integrate
    // directly into DictGuardManager.  Similarly, incorporating guards such as
    // DICT_CONTAINS and DICT_VERSION as leaf guards offers a simpler solution
    // than embedding these functionalities within the DictGuardManager itself.
    GuardDebugInfo debug_info = GuardManager::check_verbose_nopybind(obj);
    if (!debug_info.result) {
      return debug_info;
    }

    PyObject *key = nullptr, *value = nullptr;
    Py_ssize_t pos = 0;

    // Points to an element in the _indices vector.
    size_t index_pointer = 0;
    Py_ssize_t dict_pointer = 0;

    int num_guards_executed = 0;
    while (index_pointer < _indices.size() &&
           PyDict_Next(obj, &pos, &key, &value)) {
      // Skip if pos is not a saved index.
      if (dict_pointer == _indices[index_pointer]) {
        index_pointer += 1;
        KeyValueManager& key_value_manager = _key_value_managers[dict_pointer];
        std::unique_ptr<GuardManager>& key_manager = key_value_manager.first;
        if (key_manager) {
          GuardDebugInfo debug_info = key_manager->check_verbose_nopybind(key);
          num_guards_executed += debug_info.num_guards_executed;
          if (!debug_info.result) {
            return GuardDebugInfo(
                false, debug_info.verbose_code_parts, num_guards_executed);
          }
        }
        std::unique_ptr<GuardManager>& value_manager = key_value_manager.second;
        if (value_manager) {
          GuardDebugInfo debug_info =
              value_manager->check_verbose_nopybind(value);
          num_guards_executed += debug_info.num_guards_executed;
          if (!debug_info.result) {
            return GuardDebugInfo(
                false, debug_info.verbose_code_parts, num_guards_executed);
          }
        }
      }
      dict_pointer += 1;
    }
    return GuardDebugInfo(true, num_guards_executed);
  }

  void skip_adding_guard(const py::object& a, const py::object& b) {
    // The `add_leaf_guard` method in `DictGuardManager` is overridden to block
    // the addition of leaf guards. However, this is too strict. Python side of
    // guard management frequently adds TYPE_MATCH and DICT_LENGTH on
    // DictGuardManager. We could refactor Python side to never call these
    // guards on dict objects, but that results in messy code. Instead, we just
    // override these two guards to not go through add_leaf_guard code path and
    // skip adding guards. This makes the python side easy.
  }

  void fail_on_get_child_manager(
      const py::object& a,
      const std::string& source,
      const py::object& b) {
    throw std::runtime_error("Can not add an accessor to DictGuardManager");
  }

  void add_leaf_guard(std::shared_ptr<LeafGuard> leaf_guard) override {
    // If you are calling this, you probably want to go through a key, value
    // child manager and then add a leaf guard on them. DictGuardManager already
    // has TYPE_MATCH and LENGTH_CHECK built in.
    throw std::runtime_error("DictGuardManager does not support a leaf_guard");
  }

  // Debug helper - Returning raw pointers because we can't return unique_ptr
  // and pybind does not accept a unique_ptr reference return type.
  std::unordered_map<Py_ssize_t, std::pair<GuardManager*, GuardManager*>>
  get_key_value_managers() {
    std::unordered_map<Py_ssize_t, std::pair<GuardManager*, GuardManager*>> ret;
    for (auto index : _indices) {
      ret[index] = std::make_pair(
          _key_value_managers[index].first.get(),
          _key_value_managers[index].second.get());
    }
    return ret;
  }

  bool is_exact_dict_type() {
    return _is_exact_dict_type;
  }

 public: // cloning functions
  DictGuardManager(
      RootGuardManager* cloned_root,
      std::string source,
      Py_ssize_t size,
      PyTypeObject* expected_type,
      bool is_exact_dict_type,
      std::vector<Py_ssize_t> indices)
      : GuardManager(cloned_root, std::move(source), true),
        _size(size),
        _expected_type(expected_type),
        _is_exact_dict_type(is_exact_dict_type),
        _indices(std::move(indices)) {}

  template <typename T>
  GuardManager* clone_dict_guard_manager(
      RootGuardManager* cloned_root,
      const py::function& clone_filter_fn) {
    if (!py::cast<bool>(clone_filter_fn(this))) {
      return nullptr;
    }
    T* cloned_mgr = new T(
        cloned_root,
        get_source(),
        _size,
        _expected_type,
        _is_exact_dict_type,
        _indices);

    clone_common(cloned_root, cloned_mgr, clone_filter_fn);
    for (auto index : _indices) {
      KeyValueManager& key_value_manager = _key_value_managers[index];
      std::unique_ptr<GuardManager>& key_manager = key_value_manager.first;
      std::unique_ptr<GuardManager>& value_manager = key_value_manager.second;

      cloned_mgr->_key_value_managers[index] = std::make_pair(nullptr, nullptr);

      if (key_manager) {
        GuardManager* cloned_key_manager =
            key_manager->clone(cloned_root, clone_filter_fn);
        if (cloned_key_manager) {
          cloned_mgr->_key_value_managers[index].first =
              std::unique_ptr<GuardManager>(cloned_key_manager);
        }
      }

      if (value_manager) {
        GuardManager* cloned_value_manager =
            value_manager->clone(cloned_root, clone_filter_fn);
        if (cloned_value_manager) {
          cloned_mgr->_key_value_managers[index].second =
              std::unique_ptr<GuardManager>(cloned_value_manager);
        }
      }
    }
    return cloned_mgr;
  }

  GuardManager* clone(
      RootGuardManager* cloned_root,
      const py::function& clone_filter_fn) override {
    return clone_dict_guard_manager<DictGuardManager>(
        cloned_root, clone_filter_fn);
  }

 private:
  /**
   * Adds a new KeyDictGuardAccessor. If the accessor is already present, we
   * just return the guard manager.
   */
  KeyValueManager& _get_index_manager(py::object key_index) {
    // Check if the accessor is already present.
    Py_ssize_t index = py::cast<Py_ssize_t>(std::move(key_index));
    auto it = _key_value_managers.find(index);
    if (it != _key_value_managers.end()) {
      return it->second;
    }
    _indices.push_back(index);
    // Always keep the _indices array sorted
    std::sort(_indices.begin(), _indices.end());
    _key_value_managers[index] = std::make_pair(nullptr, nullptr);
    return _key_value_managers[index];
  }

 protected: // also used by DictSubclassGuardManager
  Py_ssize_t _size;
  // DictGuardManager supports both exact dict type and non-exact dict type.
  // Therefore, we have to compare the type to early exit.
  PyTypeObject* _expected_type;
  bool _is_exact_dict_type; // Useful to check getattr_manager validity.
  std::vector<Py_ssize_t> _indices;
  std::unordered_map<Py_ssize_t, KeyValueManager> _key_value_managers;
};

/**
 * The DictSubclassGuardManager is designed to work with dict subclasses,
 * specifically focusing on OrderedDicts. Standard dictionaries leverage the
 * PyDict_Next function to iterate over keys, values, and items. OrderedDicts,
 * on the other hand, rely on an additional linked list structure to maintain
 * keys order. Although PyDict_Next and OrderedDict generally yield the same
 * order, discrepancies arise when using OrderedDict's move_to_end method (used
 * in Pytorch hooks). `move_to_end` method only updates the linked list, leaving
 * PyDict_Next unaffected. Therefore, to accurately capture key ordering in such
 * cases, DictSubclassGuardManager directly invoke the .keys() method.
 */

class DictSubclassGuardManager : public DictGuardManager {
 public:
  DictSubclassGuardManager(
      RootGuardManager* root,
      std::string source,
      py::handle example_value)
      : DictGuardManager(root, std::move(source), example_value) {}

 public:
  bool check_nopybind(PyObject* obj) override { // borrowed ref
    // TODO(janimesh) - Implement a fast-path using dict versions.

    if (Py_TYPE(obj) != _expected_type) {
      _fail_count += 1;
      return false;
    }

    if (PyDict_Size(obj) != _size) {
      _fail_count += 1;
      return false;
    }

    // Early return
    if (_size == 0) {
      return true;
    }

    if (!GuardManager::check_nopybind(obj)) { // NOLINT
      _fail_count += 1;
      // No need to shuffle the child guards, just return.
      return false;
    }

    // Points to an element in the _indices vector.
    size_t index_pointer = 0;
    // Points to the key index in the dict
    Py_ssize_t dict_pointer = 0;

    // Use iter(dict.keys()) to iterate over the keys
    py::object keys =
        py::handle(obj).attr("keys")(); // py::object handles the references
    PyObject* iterator = PyObject_GetIter(keys.ptr()); // new reference
    PyObject* key = nullptr;

    while (index_pointer < _indices.size() &&
           (key = PyIter_Next(iterator))) { // new reference
      if (dict_pointer == _indices[index_pointer]) {
        KeyValueManager& key_value_manager = _key_value_managers[dict_pointer];
        std::unique_ptr<GuardManager>& key_manager = key_value_manager.first;
        if (key_manager && !key_manager->check_nopybind(key)) {
          Py_DECREF(key);
          Py_DECREF(iterator);
          return false;
        }

        PyObject* value = PyDict_GetItem(obj, key); // borrowed ref
        std::unique_ptr<GuardManager>& value_manager = key_value_manager.second;
        if (value_manager && !value_manager->check_nopybind(value)) {
          Py_DECREF(key);
          Py_DECREF(iterator);
          return false;
        }

        index_pointer++;
      }
      dict_pointer++;
      Py_DECREF(key);
    }

    Py_DECREF(iterator);
    return true;
  }

  GuardDebugInfo check_verbose_nopybind(
      PyObject* obj) override { // borrowed ref
    if (Py_TYPE(obj) != _expected_type) {
      return GuardDebugInfo(false, "TYPE_MISMATCH(" + get_source() + ")", 0);
    }

    if (PyDict_Size(obj) != _size) {
      return GuardDebugInfo(
          false, "len(" + get_source() + ") != " + std::to_string(_size), 0);
    }

    // Early return
    if (_size == 0) {
      return GuardDebugInfo(true, 0);
    }

    GuardDebugInfo debug_info =
        GuardManager::check_verbose_nopybind(obj); // NOLINT
    if (!debug_info.result) {
      return debug_info;
    }

    // Points to an element in the _indices vector.
    size_t index_pointer = 0;
    // Points to the key index in the dict
    Py_ssize_t dict_pointer = 0;

    int num_guards_executed = 0;

    // Use iter(dict.keys()) to iterate over the keys
    py::object keys =
        py::handle(obj).attr("keys")(); // py::object handles the references
    PyObject* iterator = PyObject_GetIter(keys.ptr()); // new reference
    PyObject* key = nullptr;

    while (index_pointer < _indices.size() &&
           (key = PyIter_Next(iterator))) { // new reference
      if (dict_pointer == _indices[index_pointer]) {
        KeyValueManager& key_value_manager = _key_value_managers[dict_pointer];
        std::unique_ptr<GuardManager>& key_manager = key_value_manager.first;
        if (key_manager) {
          GuardDebugInfo debug_info = key_manager->check_verbose_nopybind(key);
          num_guards_executed += debug_info.num_guards_executed;
          if (!debug_info.result) {
            Py_DECREF(key);
            Py_DECREF(iterator);
            return GuardDebugInfo(
                false, debug_info.verbose_code_parts, num_guards_executed);
          }
        }

        PyObject* value = PyDict_GetItem(obj, key); // borrowed ref
        std::unique_ptr<GuardManager>& value_manager = key_value_manager.second;
        if (value_manager) {
          GuardDebugInfo debug_info =
              value_manager->check_verbose_nopybind(value);
          num_guards_executed += debug_info.num_guards_executed;
          if (!debug_info.result) {
            Py_DECREF(key);
            Py_DECREF(iterator);
            return GuardDebugInfo(
                false, debug_info.verbose_code_parts, num_guards_executed);
          }
        }
        index_pointer++;
      }
      Py_DECREF(key);
      dict_pointer++;
    }

    Py_DECREF(iterator);
    return GuardDebugInfo(true, num_guards_executed);
  }

 public: // cloning functions
  DictSubclassGuardManager(
      RootGuardManager* cloned_root,
      std::string source,
      Py_ssize_t size,
      PyTypeObject* _expected_type,
      bool is_exact_dict_type,
      std::vector<Py_ssize_t> indices)
      : DictGuardManager(
            cloned_root,
            std::move(source),
            size,
            _expected_type,
            is_exact_dict_type,
            std::move(indices)) {}

  GuardManager* clone(
      RootGuardManager* cloned_root,
      const py::function& clone_filter_fn) override {
    return clone_dict_guard_manager<DictSubclassGuardManager>(
        cloned_root, clone_filter_fn);
  }
};

GuardManager* clone_guard_manager(
    GuardManager* from,
    RootGuardManager* cloned_root,
    const py::function& clone_filter_fn) {
  return from->clone(cloned_root, clone_filter_fn);
}

void add_relational_guard_resetter_to_cloned_root(
    RootGuardManager* root,
    std::shared_ptr<RelationalGuard> guard) {
  root->add_relational_guard_resetter(std::move(guard));
}

std::unique_ptr<GuardManager> make_guard_manager(
    RootGuardManager* root,
    std::string source,
    py::handle example_value,
    py::handle guard_manager_enum) {
#if IS_PYBIND_2_13_PLUS
  using fourobjects =
      std::tuple<py::object, py::object, py::object, py::object>;
  PYBIND11_CONSTINIT static py::gil_safe_call_once_and_store<fourobjects>
      storage;

  auto& [guard_manager_enum_class, base_guard_manager_enum, dict_guard_manager_enum, dict_subclass_guard_manager_enum] =
      storage
          .call_once_and_store_result([]() -> fourobjects {
            py::object guard_manager_enum_class =
                py::module_::import("torch._dynamo.guards")
                    .attr("GuardManagerType");
            return {
                guard_manager_enum_class,
                guard_manager_enum_class.attr("GUARD_MANAGER"),
                guard_manager_enum_class.attr("DICT_GUARD_MANAGER"),
                guard_manager_enum_class.attr("DICT_SUBCLASS_GUARD_MANAGER")};
          })
          .get_stored();
#else
  static py::object guard_manager_enum_class =
      py::module_::import("torch._dynamo.guards").attr("GuardManagerType");
  static py::object base_guard_manager_enum =
      guard_manager_enum_class.attr("GUARD_MANAGER");
  static py::object dict_guard_manager_enum =
      guard_manager_enum_class.attr("DICT_GUARD_MANAGER");
  static py::object dict_subclass_guard_manager_enum =
      guard_manager_enum_class.attr("DICT_SUBCLASS_GUARD_MANAGER");
#endif
  if (py::isinstance<py::dict>(example_value)) {
    // The purpose of having both DictGuardManager and DictSubclassGuardManager
    // is to handle the variability in how dictionaries and their subclasses
    // manage key ordering.

    // While inserting dictionary guards (check guards.py), we rely on the
    // list(d.keys()) ordering. Therefore, the cpp guard equivalent must have
    // the same keys ordering. For standard dictionaries, .keys() API internally
    // uses PyDict_Next. So, DictGuardManager directly uses PyDict_Next to
    // speedup the key fetches.

    // But PyDict_Next might not give correct ordering for subclasses of dict.
    // For example, OrderedDict override the .keys() API without changing the
    // underlying datastructure. This leads to different keys ordering than the
    // one given by PyDict_Next. We use DictSubclassGuardManager to account for
    // this discrepancy. DictSubclassGuardManager directly calls the .keys() API
    // to accurately capture key ordering. This approach is less efficient than
    // using PyDict_Next (handled by DictGuardManager), but it ensures
    // correctness.

    // Since regular dicts are more common than subclasses of dicts with
    // overridden keys method, we still optimize for the common case with
    // DictGuardManager by relying on PyDict_Next.

    if (guard_manager_enum.is(base_guard_manager_enum)) {
      // For dicts that don't need to guard on keys, we can just rely on the
      // base GuardManager.
      return std::make_unique<GuardManager>(
          root, std::move(source), example_value);
    } else if (guard_manager_enum.is(dict_guard_manager_enum)) {
      return std::make_unique<DictGuardManager>(
          root, std::move(source), example_value);
    } else if (guard_manager_enum.is(dict_subclass_guard_manager_enum))
      return std::make_unique<DictSubclassGuardManager>(
          root, std::move(source), example_value);
    else {
      throw py::type_error("Invalid guard manager enum");
    }
  }
  return std::make_unique<GuardManager>(root, std::move(source));
}

class TORCH_FUNCTION_MODE_STACK : public LeafGuard {
 public:
  TORCH_FUNCTION_MODE_STACK(
      const py::list& initial_stack,
      py::object verbose_code_parts)
      : LeafGuard(std::move(verbose_code_parts)), _ref_stack() {
    Py_ssize_t len = PyList_Size(initial_stack.ptr());
    for (Py_ssize_t idx = 0; idx < len; idx++) {
      PyObject* mode = PyList_GetItem(initial_stack.ptr(), idx); // borrowed ref
      auto type = Py_TYPE(mode);
      this->_ref_stack.push_back(type);
    }
  }

  template <typename T>
  bool check_nopybind_template(T* value) {
    // Ignore value arg, only used to satisfy the interface
    const size_t len = (size_t)at::impl::PythonTorchFunctionTLS::stack_len();
    const size_t ref_stack_size = this->_ref_stack.size();

    if (len != ref_stack_size) {
      return false;
    }

    for (int64_t idx = 0; (size_t)idx < len; idx++) {
      std::shared_ptr<c10::SafePyObject> mode =
          at::impl::PythonTorchFunctionTLS::get_stack_at(idx);

      PyTypeObject* mode_type = Py_TYPE(mode->ptr(getPyInterpreter()));
      if (mode_type != _ref_stack.at(idx)) {
        return false;
      }
    }

    return true;
  }

  bool check_nopybind(PyObject* value) override {
    return check_nopybind_template(value);
  }

  bool check_nopybind(FrameLocalsMapping* value) override {
    return check_nopybind_template(value);
  }

 private:
  std::vector<PyTypeObject*> _ref_stack;
};

class TENSOR_MATCH : public LeafGuard {
 public:
  TENSOR_MATCH(
      RootGuardManager* root_guard_manager,
      py::object value,
      py::object dynamic_dims_sizes_py,
      py::object dynamic_dims_strides_py,
      py::object tensor_name,
      py::object verbose_code_parts)
      : LeafGuard(root_guard_manager, std::move(verbose_code_parts)),
        _tensor_name(py::cast<std::string>(std::move(tensor_name))) {
    root_guard_manager->set_init_local_state_flag();
    PyObject* item = value.ptr();
    if (!THPVariable_CheckExact(item) && !THPVariable_Check(item)) {
      PyErr_SetString(PyExc_TypeError, "expected Tensor()");
      return;
    }
    auto tensor = THPVariable_Unpack(item);

    std::vector<std::optional<c10::SymInt>> tensor_dims_size =
        pyListToVecOptInt(dynamic_dims_sizes_py.ptr());
    std::vector<std::optional<c10::SymInt>> tensor_dims_stride =
        pyListToVecOptInt(dynamic_dims_strides_py.ptr());

    tensor_dims_size = tensor_dims_size.empty()
        ? wrapIntegersInOptional(tensor.sym_sizes())
        : tensor_dims_size;
    tensor_dims_stride = tensor_dims_stride.empty()
        ? wrapIntegersInOptional(tensor.sym_strides())
        : tensor_dims_stride;
    LocalState state;
    _tensor_check = std::make_unique<TensorCheck>(
        state,
        Py_TYPE(item),
        std::move(tensor),
        std::move(tensor_dims_size),
        std::move(tensor_dims_stride));
  }

  bool check_nopybind(PyObject* value) override { // borrowed ref
    if (Py_TYPE(value) != _tensor_check->pytype) {
      return false;
    }
    return _tensor_check->check(
        _root_guard_manager->_local_state, THPVariable_Unpack(value));
  }

  GuardDebugInfo check_verbose_nopybind(
      PyObject* value) override { // borrowed ref

    if (Py_TYPE(value) != _tensor_check->pytype) {
      std::stringstream fail_reason;
      PyObject* type_str = PyObject_Str(PyObject_Type(value));
      fail_reason << "expected type of '" << _tensor_name
                  << "' to be a tensor type, ";
      if (!type_str) {
        fail_reason << "but found a different type";
      } else {
        fail_reason << "' but found " << PyUnicode_AsUTF8(type_str);
      }
      return GuardDebugInfo(false, fail_reason.str(), 0);
    }

    std::string fail_reason = _tensor_check->check_verbose(
        _root_guard_manager->_local_state,
        THPVariable_Unpack(value),
        _tensor_name);

    if (!fail_reason.empty()) {
      if (is_parameter(py::handle(value))) {
        fail_reason += ". Guard failed on a parameter, consider using ";
        fail_reason +=
            "torch._dynamo.config.force_parameter_static_shapes = False ";
        fail_reason += "to allow dynamism on parameters.";
      }
      return GuardDebugInfo(false, fail_reason, 0);
    }
    return GuardDebugInfo(true, 1);
  }

 private:
  std::string _tensor_name;
  std::unique_ptr<TensorCheck> _tensor_check;
};

/**
 * Represents __getattr__ acccessor.
 */
class GetAttrGuardAccessor : public GuardAccessor {
 public:
  GetAttrGuardAccessor(
      RootGuardManager* root,
      py::str name,
      std::string source,
      py::handle example_value,
      py::handle guard_manager_enum)
      : GuardAccessor(
            root,
            name,
            std::move(source),
            example_value,
            guard_manager_enum),
        _attr_name(name.ptr()) {}

  // NB: Intentional duplication between check_nopybind and
  // check_verbose_nopybind.
  bool check_nopybind(PyObject* obj, bool matches_dict_tag = false)
      override { // borrowed ref
    PyObject* x = PyObject_GetAttr(obj, _attr_name); // new ref
    if (x == nullptr) {
      // Attribute absent, clear the exception and return false.
      PyErr_Clear();
      return false;
    }
    bool result = _guard_manager->check_nopybind(x);
    Py_DECREF(x);
    return result;
  }

  GuardDebugInfo check_verbose_nopybind(
      PyObject* obj) override { // borrowed ref
    PyObject* x = PyObject_GetAttr(obj, _attr_name); // new ref
    if (x == nullptr) {
      // Attribute absent, clear the exception and return false.
      PyErr_Clear();
      return GuardDebugInfo(
          false, "getattr failed on source " + get_source(), 0);
    }
    GuardDebugInfo result = _guard_manager->check_verbose_nopybind(x);
    Py_DECREF(x);
    return result;
  }

  std::string repr() const override {
    // Helpful when priting GuardManager tree structure.
    return "GetAttrGuardAccessor(" + py::str(_attr_name).cast<std::string>() +
        ")";
  }

 public: // cloning functions
  // NOLINTNEXTLINE(cppcoreguidelines-pro-type-member-init)
  GetAttrGuardAccessor(GuardManager* guard_manager, GetAttrGuardAccessor* from)
      : GuardAccessor(guard_manager, from) {
    from->clone_visitor(this);
  }

  GuardAccessor* clone(
      RootGuardManager* cloned_root,
      const py::function& clone_filter_fn) override {
    return clone_common<GetAttrGuardAccessor>(cloned_root, clone_filter_fn);
  }

  void clone_visitor(GetAttrGuardAccessor* to) {
    to->_attr_name = _attr_name;
  }

 private:
  // no need of py::object here because the attr_name is already passed on to
  // the base class as accessor_key which is a py::object.
  PyObject* _attr_name;
};

/**
 * Represents x.__dict__ acccessor.
 */
class GetGenericDictGuardAccessor : public GuardAccessor {
 public:
  GetGenericDictGuardAccessor(
      RootGuardManager* root,
      py::str name,
      std::string source,
      py::handle example_value,
      py::handle guard_manager_enum)
      : GuardAccessor(
            root,
            std::move(name),
            std::move(source),
            example_value,
            guard_manager_enum) {}

  // NB: Intentional duplication between check_nopybind and
  // check_verbose_nopybind.
  bool check_nopybind(PyObject* obj, bool matches_dict_tag = false)
      override { // borrowed ref
    PyObject* x = PyObject_GenericGetDict(obj, nullptr); // new ref
    if (x == nullptr) {
      // Attribute absent, clear the exception and return false.
      PyErr_Clear();
      return false;
    }
    bool result = _guard_manager->check_nopybind(x);
    Py_DECREF(x);
    return result;
  }

  GuardDebugInfo check_verbose_nopybind(
      PyObject* obj) override { // borrowed ref
    PyObject* x = PyObject_GenericGetDict(obj, nullptr); // new ref
    if (x == nullptr) {
      // Attribute absent, clear the exception and return false.
      PyErr_Clear();
      return GuardDebugInfo(
          false, "getattr failed on source " + get_source(), 0);
    }
    GuardDebugInfo result = _guard_manager->check_verbose_nopybind(x);
    Py_DECREF(x);
    return result;
  }

  std::string repr() const override {
    // Helpful when priting GuardManager tree structure.
    return "GetGenericDictGuardAccessor";
  }

 public: // cloning functions
  // NOLINTNEXTLINE(cppcoreguidelines-pro-type-member-init)
  GetGenericDictGuardAccessor(
      GuardManager* guard_manager,
      GetGenericDictGuardAccessor* from)
      : GuardAccessor(guard_manager, from) {
    from->clone_visitor(this);
  }

  GuardAccessor* clone(
      RootGuardManager* cloned_root,
      const py::function& clone_filter_fn) override {
    return clone_common<GetGenericDictGuardAccessor>(
        cloned_root, clone_filter_fn);
  }
};

/**
 * Represents __getitem__ acccessor.
 */
class GetItemGuardAccessor : public GuardAccessor {
 public:
  GetItemGuardAccessor(
      RootGuardManager* root,
      py::object name,
      std::string source,
      py::handle example_value,
      py::handle guard_manager_enum)
      : GuardAccessor(
            root,
            name,
            std::move(source),
            example_value,
            guard_manager_enum),
        _attr_name(name.ptr()) {}

  // NB: Intentional duplication between check_nopybind and
  // check_verbose_nopybind.
  bool check_nopybind(PyObject* obj, bool matches_dict_tag = false)
      override { // borrowed ref
    PyObject* x = PyObject_GetItem(obj, _attr_name); // new ref
    if (x == nullptr) {
      PyErr_Clear();
      return false;
    }
    bool result = _guard_manager->check_nopybind(x);
    Py_DECREF(x);
    return result;
  }

  GuardDebugInfo check_verbose_nopybind(
      PyObject* obj) override { // borrowed ref
    PyObject* x = PyObject_GetItem(obj, _attr_name); // new ref
    if (x == nullptr) {
      PyErr_Clear();
      return GuardDebugInfo(
          false, std::string("KeyError on ") + get_source(), 0);
    }
    GuardDebugInfo result = _guard_manager->check_verbose_nopybind(x);
    Py_DECREF(x);
    return result;
  }

  std::string repr() const override {
    return "GetItemGuardAccessor(" + py::str(_attr_name).cast<std::string>() +
        ")";
  }

 public: // cloning functions
  // NOLINTNEXTLINE(cppcoreguidelines-pro-type-member-init)
  GetItemGuardAccessor(GuardManager* guard_manager, GetItemGuardAccessor* from)
      : GuardAccessor(guard_manager, from) {
    from->clone_visitor(this);
  }

  GuardAccessor* clone(
      RootGuardManager* cloned_root,
      const py::function& clone_filter_fn) override {
    return clone_common<GetItemGuardAccessor>(cloned_root, clone_filter_fn);
  }

  void clone_visitor(GetItemGuardAccessor* to) {
    to->_attr_name = _attr_name;
  }

 private:
  // no need of py::object here because the attr_name is already passed on to
  // the base class as accessor_key which is a py::object.
  PyObject* _attr_name;
};

/**
 * Represents f_locals[name] accessor. Special handling for frame locals since
 * we avoid converting it to Python as much as possible.
 * NB: We don't check for name order in frame locals since it is constant
 * across frames corresponding to the same code object.
 */
class FrameLocalsGuardAccessor : public GuardAccessor {
 public:
  FrameLocalsGuardAccessor(
      RootGuardManager* root,
      const py::tuple& key,
      std::string source,
      py::handle example_value,
      py::handle guard_manager_enum)
      : GuardAccessor(
            root,
            key[0],
            std::move(source),
            example_value,
            guard_manager_enum),
        _key(key[0].ptr()),
        _framelocals_idx(key[1].cast<int>()),
        _is_immutable_object(is_immutable_object(example_value)) {}

  // Run as a result of calling run_root_guard_manager/check_nopybind
  // NB: Intentional duplication between check_nopybind and
  // check_verbose_nopybind.
  bool check_nopybind(
      FrameLocalsMapping* obj,
      bool matches_dict_tag = false) override { // borrowed ref
    if (matches_dict_tag && _is_immutable_object) {
      // immutable object and dict tag matches, we can skip the guard subtree.
      return true;
    }

    PyObject* x = obj->get(_framelocals_idx);
    if (x == nullptr) {
      PyErr_Clear();
      return false;
    }
    return _guard_manager->check_nopybind(x);
  }

  // Run as a result of calling check(), e.g. from Python
  // NB: Intentional duplication between check_nopybind and
  // check_verbose_nopybind.
  bool check_nopybind(PyObject* obj, bool matches_dict_tag = false) override {
    if (!PyDict_Check(obj)) {
      // This should not cause guard failure.
      // If this error is encountered, it probably means
      // we did not convert FrameLocalsMapping to dict (using to_dict()).
      throw std::runtime_error(
          "FrameLocalsGuardAccessor check expected dict() input");
    }

    if (matches_dict_tag && _is_immutable_object) {
      // immutable object and dict tag matches, we can skip the guard subtree.
      return true;
    }

    PyObject* x = PyDict_GetItem(obj, _key); // borrowed ref
    if (x == nullptr) {
      PyErr_Clear();
      return false;
    }
    bool result = _guard_manager->check_nopybind(x);
    return result;
  }

  // If we've reached here, it means the guard failed - `obj` should be the
  // FrameLocalsMapping converted into a Python dict and we should
  // behave like DictGetItemGuardAccessor.
  GuardDebugInfo check_verbose_nopybind(
      PyObject* obj) override { // borrowed ref
    if (!PyDict_Check(obj)) {
      PyErr_Clear();
      return GuardDebugInfo(
          false, "FrameLocalsGuardAccessor check expected dict() input", 0);
    }
    PyObject* x = PyDict_GetItem(obj, _key); // borrowed ref
    if (x == nullptr) {
      PyErr_Clear();
      return GuardDebugInfo(
          false, std::string("KeyError on ") + get_source(), 0);
    }
    GuardDebugInfo result = _guard_manager->check_verbose_nopybind(x);
    return result;
  }

  std::string repr() const override {
    return "FrameLocalsGuardAccessor(key=" +
        py::repr(_key).cast<std::string>() +
        ", framelocals_idx=" + std::to_string(_framelocals_idx) + ")";
  }

 public: // cloning functions
  // NOLINTNEXTLINE(cppcoreguidelines-pro-type-member-init)
  FrameLocalsGuardAccessor(
      GuardManager* guard_manager,
      FrameLocalsGuardAccessor* from)
      : GuardAccessor(guard_manager, from) {
    from->clone_visitor(this);
  }

  GuardAccessor* clone(
      RootGuardManager* cloned_root,
      const py::function& clone_filter_fn) override {
    return clone_common<FrameLocalsGuardAccessor>(cloned_root, clone_filter_fn);
  }

  void clone_visitor(FrameLocalsGuardAccessor* to) {
    to->_key = _key;
    to->_framelocals_idx = _framelocals_idx;
    to->_is_immutable_object = _is_immutable_object;
  }

 private:
  PyObject* _key;
  int _framelocals_idx;

  // If immutable object and dict tag matches, we can skip the guard subtree and
  // return true.
  bool _is_immutable_object;
};

/**
 * Represents dict[name] acccessor. Needed since DictGuardManager does not
 * support sorting. We differentiate it from GetItemGuardAccessor because
 * PyDict_GetItem should be faster than PyObject_GetItem.
 */
class DictGetItemGuardAccessor : public GuardAccessor {
 public:
  DictGetItemGuardAccessor(
      RootGuardManager* root,
      py::object key,
      std::string source,
      py::handle example_value,
      py::handle guard_manager_enum)
      : GuardAccessor(
            root,
            key,
            std::move(source),
            example_value,
            guard_manager_enum),
        _key(key.ptr()),
        _is_immutable_object(is_immutable_object(example_value)) {}

  // NB: Intentional duplication between check_nopybind and
  // check_verbose_nopybind.
  bool check_nopybind(PyObject* obj, bool matches_dict_tag = false) override {
    if (matches_dict_tag && _is_immutable_object) {
      // immutable object and dict tag matches, we can skip the guard subtree.
      return true;
    }

    PyObject* x = PyDict_GetItem(obj, _key); // borrowed ref
    if (x == nullptr) {
      PyErr_Clear();
      return false;
    }
    bool result = _guard_manager->check_nopybind(x);
    return result;
  }

  GuardDebugInfo check_verbose_nopybind(
      PyObject* obj) override { // borrowed ref
    PyObject* x = PyDict_GetItem(obj, _key); // borrowed ref
    if (x == nullptr) {
      PyErr_Clear();
      return GuardDebugInfo(
          false, std::string("KeyError on ") + get_source(), 0);
    }
    GuardDebugInfo result = _guard_manager->check_verbose_nopybind(x);
    return result;
  }

  std::string repr() const override {
    return "DictGetItemGuardAccessor(" + py::repr(_key).cast<std::string>() +
        ")";
  }

 public: // cloning functions
  // NOLINTNEXTLINE(cppcoreguidelines-pro-type-member-init)
  DictGetItemGuardAccessor(
      GuardManager* guard_manager,
      DictGetItemGuardAccessor* from)
      : GuardAccessor(guard_manager, from) {
    from->clone_visitor(this);
  }

  GuardAccessor* clone(
      RootGuardManager* cloned_root,
      const py::function& clone_filter_fn) override {
    return clone_common<DictGetItemGuardAccessor>(cloned_root, clone_filter_fn);
  }

  void clone_visitor(DictGetItemGuardAccessor* to) {
    to->_key = _key;
    to->_is_immutable_object = _is_immutable_object;
  }

 private:
  PyObject* _key;

  // If immutable object and dict tag matches, we can skip the guard subtree and
  // return true.
  bool _is_immutable_object;
};

/**
 * Represents list[index] accessor. It is faster than generic
 * GetItemGuardAccessor.
 */
class ListGetItemGuardAccessor : public GuardAccessor {
 public:
  ListGetItemGuardAccessor(
      RootGuardManager* root,
      const py::object& index,
      std::string source,
      py::handle example_value,
      py::handle guard_manager_enum)
      : GuardAccessor(
            root,
            index,
            std::move(source),
            example_value,
            guard_manager_enum),
        _index(py::cast<Py_ssize_t>(index)) {}

  // NB: Intentional duplication between check_nopybind and
  // check_verbose_nopybind.
  bool check_nopybind(PyObject* obj, bool matches_dict_tag = false)
      override { // borrowed ref
    PyObject* x = PyList_GetItem(obj, _index); // borrowed ref
    if (x == nullptr) {
      PyErr_Clear();
      return false;
    }
    bool result = _guard_manager->check_nopybind(x);
    return result;
  }

  GuardDebugInfo check_verbose_nopybind(
      PyObject* obj) override { // borrowed ref
    PyObject* x = PyList_GetItem(obj, _index); // borrowed ref
    if (x == nullptr) {
      PyErr_Clear();
      return GuardDebugInfo(
          false, std::string("IndexError on ") + get_source(), 0);
    }
    GuardDebugInfo result = _guard_manager->check_verbose_nopybind(x);
    return result;
  }

  std::string repr() const override {
    return "ListGetItemGuardAccessor(" + std::to_string(_index) + ")";
  }

 public: // cloning functions
  // NOLINTNEXTLINE(cppcoreguidelines-pro-type-member-init)
  ListGetItemGuardAccessor(
      GuardManager* guard_manager,
      ListGetItemGuardAccessor* from)
      : GuardAccessor(guard_manager, from) {
    from->clone_visitor(this);
  }

  GuardAccessor* clone(
      RootGuardManager* cloned_root,
      const py::function& clone_filter_fn) override {
    return clone_common<ListGetItemGuardAccessor>(cloned_root, clone_filter_fn);
  }

  void clone_visitor(ListGetItemGuardAccessor* to) {
    to->_index = _index;
  }

 private:
  Py_ssize_t _index;
};

/**
 * Represents tuple[index] accessor. It is faster than generic
 * GetItemGuardAccessor.
 */
class TupleGetItemGuardAccessor : public GuardAccessor {
 public:
  TupleGetItemGuardAccessor(
      RootGuardManager* root,
      const py::object& index,
      std::string source,
      py::handle example_value,
      py::handle guard_manager_enum)
      : GuardAccessor(
            root,
            index,
            std::move(source),
            example_value,
            guard_manager_enum),
        _index(py::cast<Py_ssize_t>(index)) {}

  // NB: Intentional duplication between check_nopybind and
  // check_verbose_nopybind.
  bool check_nopybind(PyObject* obj, bool matches_dict_tag = false)
      override { // borrowed ref
    PyObject* x = PyTuple_GetItem(obj, _index); // borrowed ref
    if (x == nullptr) {
      PyErr_Clear();
      return false;
    }
    bool result = _guard_manager->check_nopybind(x);
    return result;
  }

  GuardDebugInfo check_verbose_nopybind(
      PyObject* obj) override { // borrowed ref
    PyObject* x = PyTuple_GetItem(obj, _index); // borrowed ref
    if (x == nullptr) {
      PyErr_Clear();
      return GuardDebugInfo(
          false, std::string("IndexError on ") + get_source(), 0);
    }
    GuardDebugInfo result = _guard_manager->check_verbose_nopybind(x);
    return result;
  }

  std::string repr() const override {
    return "TupleGetItemGuardAccessor(" + std::to_string(_index) + ")";
  }

 public: // cloning functions
  // NOLINTNEXTLINE(cppcoreguidelines-pro-type-member-init)
  TupleGetItemGuardAccessor(
      GuardManager* guard_manager,
      TupleGetItemGuardAccessor* from)
      : GuardAccessor(guard_manager, from) {
    from->clone_visitor(this);
  }

  GuardAccessor* clone(
      RootGuardManager* cloned_root,
      const py::function& clone_filter_fn) override {
    return clone_common<TupleGetItemGuardAccessor>(
        cloned_root, clone_filter_fn);
  }

  void clone_visitor(TupleGetItemGuardAccessor* to) {
    to->_index = _index;
  }

 private:
  Py_ssize_t _index;
};

enum class TensorProperty {
  SIZE = 0,
  STRIDE = 1,
  STORAGE_OFFSET = 2,
};

std::string to_string(TensorProperty prop) {
  switch (prop) {
    case TensorProperty::SIZE:
      return "TensorProperty::SIZE";
    case TensorProperty::STRIDE:
      return "TensorProperty::STRIDE";
    case TensorProperty::STORAGE_OFFSET:
      return "TensorProperty::STORAGE_OFFSET";
    default:
      return "TensorProperty::Unknown";
  }
}

/**
 * Represents tensor.size/shape/storage_offset acccessor.
 */
template <TensorProperty _prop>
class TensorPropertyGuardAccessor : public GuardAccessor {
 public:
  TensorPropertyGuardAccessor(
      RootGuardManager* root,
      const py::object& index,
      std::string source,
      py::handle example_value,
      py::handle guard_manager_enum)
      : GuardAccessor(
            root,
            index,
            std::move(source),
            example_value,
            guard_manager_enum) {
    if (_prop != TensorProperty::STORAGE_OFFSET) {
      _index = py::cast<Py_ssize_t>(index);
    }
  }
  // NB: Intentional duplication between check_nopybind and
  // check_verbose_nopybind.
  bool check_nopybind(PyObject* obj, bool matches_dict_tag = false)
      override { // borrowed ref
    // We need to check here to ensure that `obj` is a tensor
    // Usually we have a TENSOR_MATCH in the parent guard manager
    // but in the case of ``tensor._base` we don't. When the tensor
    // is not a view `tensor._base` is None and we have to check
    // that here.
    if (!THPVariable_CheckExact(obj) && !THPVariable_Check(obj)) {
      return false;
    }
    at::Tensor tensor = THPVariable_Unpack(obj);
    std::optional<int64_t> opt_value;
    if (_prop == TensorProperty::SIZE) {
      if (_index >= tensor.dim()) {
        return false;
      }
      opt_value = tensor.sym_size(_index).maybe_as_int();
    } else if (_prop == TensorProperty::STRIDE) {
      if (_index >= tensor.dim()) {
        return false;
      }
      opt_value = tensor.sym_stride(_index).maybe_as_int();
    } else if (_prop == TensorProperty::STORAGE_OFFSET) {
      opt_value = tensor.sym_storage_offset().maybe_as_int();
    } else {
      throw std::runtime_error("Unknown property");
    }

    if (!opt_value.has_value()) {
      return false;
    }

    PyObject* py_value =
        PyLong_FromLongLong(opt_value.value()); // New reference
    bool result = _guard_manager->check_nopybind(py_value);
    Py_DECREF(py_value);
    return result;
  }

  GuardDebugInfo check_verbose_nopybind(
      PyObject* obj) override { // borrowed ref
    // check that its a tensor
    if (!THPVariable_CheckExact(obj) && !THPVariable_Check(obj)) {
      return GuardDebugInfo(false, "not a tensor" + get_source(), 0);
    }
    at::Tensor tensor = THPVariable_Unpack(obj);
    std::optional<int64_t> opt_value;
    if (_prop == TensorProperty::SIZE) {
      if (_index >= tensor.dim()) {
        return GuardDebugInfo(false, "tensor has too few dimensions", 0);
      }
      opt_value = tensor.sym_size(_index).maybe_as_int();
    } else if (_prop == TensorProperty::STRIDE) {
      if (_index >= tensor.dim()) {
        return GuardDebugInfo(false, "tensor has too few dimensions", 0);
      }
      opt_value = tensor.sym_stride(_index).maybe_as_int();
    } else if (_prop == TensorProperty::STORAGE_OFFSET) {
      opt_value = tensor.sym_storage_offset().maybe_as_int();
    } else {
      return GuardDebugInfo(false, "unknown property", 0);
    }

    if (!opt_value.has_value()) {
      return GuardDebugInfo(false, "symbolic values found", 0);
    }

    PyObject* py_value =
        PyLong_FromLongLong(opt_value.value()); // New reference
    GuardDebugInfo result = _guard_manager->check_verbose_nopybind(py_value);
    Py_DECREF(py_value);
    return result;
  }

  std::string repr() const override {
    // Helpful when priting GuardManager tree structure.
    return "TensorPropertyGuardAccessor<" + to_string(_prop) + +">(" +
        std::to_string(_index) + ")";
  }

 public: // cloning functions
  // NOLINTNEXTLINE(cppcoreguidelines-pro-type-member-init)
  TensorPropertyGuardAccessor(
      GuardManager* guard_manager,
      TensorPropertyGuardAccessor<_prop>* from)
      : GuardAccessor(guard_manager, from) {
    from->clone_visitor(this);
  }

  GuardAccessor* clone(
      RootGuardManager* cloned_root,
      const py::function& clone_filter_fn) override {
    return clone_common<TensorPropertyGuardAccessor<_prop>>(
        cloned_root, clone_filter_fn);
  }

  void clone_visitor(TensorPropertyGuardAccessor<_prop>* to) {
    to->_index = _index;
  }

 private:
  Py_ssize_t _index;
};

/**
 * Indexed Guard Accessor that retrieves a value from the child
 * and sends a (index, source) to the parent.
 */
class IndexedGuardAccessor : public GuardAccessor {
 public:
  IndexedGuardAccessor(
      RootGuardManager* root,
      py::int_ index,
      std::string source,
      py::handle example_value,
      py::handle guard_manager_enum)
      : GuardAccessor(
            root,
            index,
            std::move(source),
            example_value,
            guard_manager_enum),
        _index(index) {}
  // NB: Intentional duplication between check_nopybind and
  // check_verbose_nopybind.
  bool check_nopybind(PyObject* obj, bool matches_dict_tag = false)
      override { // borrowed ref
    PyObject* tuple = PyTuple_Pack(2, _index.ptr(), obj); // New reference
    bool result = _guard_manager->check_nopybind(tuple);
    Py_DECREF(tuple);
    return result;
  }

  GuardDebugInfo check_verbose_nopybind(
      PyObject* obj) override { // borrowed ref
    PyObject* tuple = PyTuple_Pack(2, _index.ptr(), obj); // New reference
    GuardDebugInfo result = _guard_manager->check_verbose_nopybind(tuple);
    Py_DECREF(tuple);
    return result;
  }

  std::string repr() const override {
    // Helpful when printing GuardManager tree structure.
    return "IndexedGuardAccesor(" +
        std::to_string(py::cast<Py_ssize_t>(_index)) + ")";
  }

 public: // cloning functions
  // NOLINTNEXTLINE(cppcoreguidelines-pro-type-member-init)
  IndexedGuardAccessor(GuardManager* guard_manager, IndexedGuardAccessor* from)
      : GuardAccessor(guard_manager, from) {
    from->clone_visitor(this);
  }

  GuardAccessor* clone(
      RootGuardManager* cloned_root,
      const py::function& clone_filter_fn) override {
    return clone_common<IndexedGuardAccessor>(cloned_root, clone_filter_fn);
  }

  void clone_visitor(IndexedGuardAccessor* to) {
    to->_index = _index;
  }

 private:
  py::int_ _index;
};

/**
 * Represents tensor.grad acccessor.
 */
class GradGuardAccessor : public GuardAccessor {
 public:
  GradGuardAccessor(
      RootGuardManager* root,
      py::str name,
      std::string source,
      py::handle example_value,
      py::handle guard_manager_enum)
      : GuardAccessor(
            root,
            std::move(name),
            std::move(source),
            example_value,
            guard_manager_enum) {}

  // NB: Intentional duplication between check_nopybind and
  // check_verbose_nopybind.
  bool check_nopybind(PyObject* obj, bool matches_dict_tag = false)
      override { // borrowed ref
    // check that its a tensor
    if (!THPVariable_CheckExact(obj) && !THPVariable_Check(obj)) {
      return false;
    }
    PyObject* grad =
        THPVariable_Wrap(THPVariable_Unpack(obj).grad()); // New reference
    bool result = _guard_manager->check_nopybind(grad);
    // For undefined tensor, THPVariable_Wrap returns Py_RETURN_NONE. So, no
    // need of Py_XDECREF.
    Py_DECREF(grad);
    return result;
  }

  GuardDebugInfo check_verbose_nopybind(
      PyObject* obj) override { // borrowed ref
    // check that its a tensor
    if (!THPVariable_CheckExact(obj) && !THPVariable_Check(obj)) {
      return GuardDebugInfo(
          false, "not a tensor - grad field is accessed " + get_source(), 0);
    }
    PyObject* grad =
        THPVariable_Wrap(THPVariable_Unpack(obj).grad()); // New reference
    GuardDebugInfo result = _guard_manager->check_verbose_nopybind(grad);
    // For undefined tensor, THPVariable_Wrap returns Py_RETURN_NONE. So, no
    // need of Py_XDECREF.
    Py_DECREF(grad);
    return result;
  }

  std::string repr() const override {
    // Helpful when priting GuardManager tree structure.
    return "GradGuardAccessor(grad)";
  }

 public: // cloning functions
  // NOLINTNEXTLINE(cppcoreguidelines-pro-type-member-init)
  GradGuardAccessor(GuardManager* guard_manager, GradGuardAccessor* from)
      : GuardAccessor(guard_manager, from) {
    from->clone_visitor(this);
  }

  GuardAccessor* clone(
      RootGuardManager* cloned_root,
      const py::function& clone_filter_fn) override {
    return clone_common<GradGuardAccessor>(cloned_root, clone_filter_fn);
  }
};

/**
 * Represents func.__defaults__ accessor.
 */
class FuncDefaultsGuardAccessor : public GuardAccessor {
 public:
  FuncDefaultsGuardAccessor(
      RootGuardManager* root,
      py::object name,
      std::string source,
      py::handle example_value,
      py::handle guard_manager_enum)
      : GuardAccessor(
            root,
            std::move(name),
            std::move(source),
            example_value,
            guard_manager_enum) {}

  // NB: Intentional duplication between check_nopybind and
  // check_verbose_nopybind.
  bool check_nopybind(PyObject* obj, bool matches_dict_tag = false)
      override { // borrowed ref
    PyObject* func = obj;
    if (PyMethod_Check(obj)) {
      func = PyMethod_GET_FUNCTION(obj); // borrowed ref
    } else if (PyInstanceMethod_Check(obj)) {
      func = PyInstanceMethod_GET_FUNCTION(obj); // borrowed ref
    }
    PyObject* x = PyFunction_GetDefaults(func); // borrowed ref
    if (x == nullptr) {
      PyErr_Clear();
      return false;
    }
    return _guard_manager->check_nopybind(x);
  }

  GuardDebugInfo check_verbose_nopybind(
      PyObject* obj) override { // borrowed ref
    PyObject* func = obj;
    if (PyMethod_Check(obj)) {
      func = PyMethod_GET_FUNCTION(obj); // borrowed ref
    } else if (PyInstanceMethod_Check(obj)) {
      func = PyInstanceMethod_GET_FUNCTION(obj); // borrowed ref
    }
    PyObject* x = PyFunction_GetDefaults(func);
    if (x == nullptr) {
      PyErr_Clear();
      return GuardDebugInfo(
          false,
          std::string(repr() + ": Not a function on ") + get_source(),
          0);
    }

    return _guard_manager->check_verbose_nopybind(x);
  }

  std::string repr() const override {
    return "FuncDefaultsGuardAccessor";
  }

 public: // cloning functions
  // NOLINTNEXTLINE(cppcoreguidelines-pro-type-member-init)
  FuncDefaultsGuardAccessor(
      GuardManager* guard_manager,
      FuncDefaultsGuardAccessor* from)
      : GuardAccessor(guard_manager, from) {
    from->clone_visitor(this);
  }
  GuardAccessor* clone(
      RootGuardManager* cloned_root,
      const py::function& clone_filter_fn) override {
    return clone_common<FuncDefaultsGuardAccessor>(
        cloned_root, clone_filter_fn);
  }
};

/**
 * Represents func.__kwdefaults__ accessor.
 */
class FuncKwDefaultsGuardAccessor : public GuardAccessor {
 public:
  FuncKwDefaultsGuardAccessor(
      RootGuardManager* root,
      py::object name,
      std::string source,
      py::handle example_value,
      py::handle guard_manager_enum)
      : GuardAccessor(
            root,
            std::move(name),
            std::move(source),
            example_value,
            guard_manager_enum) {}

  // NB: Intentional duplication between check_nopybind and
  // check_verbose_nopybind.
  bool check_nopybind(PyObject* obj, bool matches_dict_tag = false)
      override { // borrowed ref
    PyObject* func = obj;
    if (PyMethod_Check(obj)) {
      func = PyMethod_GET_FUNCTION(obj); // borrowed ref
    } else if (PyInstanceMethod_Check(obj)) {
      func = PyInstanceMethod_GET_FUNCTION(obj); // borrowed ref
    }
    PyObject* x = PyFunction_GetKwDefaults(func); // borrowed ref
    if (x == nullptr) {
      PyErr_Clear();
      return false;
    }
    return _guard_manager->check_nopybind(x);
  }

  GuardDebugInfo check_verbose_nopybind(
      PyObject* obj) override { // borrowed ref
    PyObject* func = obj;
    if (PyMethod_Check(obj)) {
      func = PyMethod_GET_FUNCTION(obj); // borrowed ref
    } else if (PyInstanceMethod_Check(obj)) {
      func = PyInstanceMethod_GET_FUNCTION(obj); // borrowed ref
    }
    PyObject* x = PyFunction_GetKwDefaults(func);
    if (x == nullptr) {
      PyErr_Clear();
      return GuardDebugInfo(
          false,
          std::string(repr() + ": Not a function on ") + get_source(),
          0);
    }

    return _guard_manager->check_verbose_nopybind(x);
  }

  std::string repr() const override {
    return "FuncKwDefaultsGuardAccessor";
  }

 public: // cloning functions
  // NOLINTNEXTLINE(cppcoreguidelines-pro-type-member-init)
  FuncKwDefaultsGuardAccessor(
      GuardManager* guard_manager,
      FuncKwDefaultsGuardAccessor* from)
      : GuardAccessor(guard_manager, from) {
    from->clone_visitor(this);
  }

  GuardAccessor* clone(
      RootGuardManager* cloned_root,
      const py::function& clone_filter_fn) override {
    return clone_common<FuncKwDefaultsGuardAccessor>(
        cloned_root, clone_filter_fn);
  }
};

/**
 * Represents f_globals acccessor. This sits as a child accessor of the
 * RootGuardManager.
 */
class GlobalsGuardAccessor : public GuardAccessor {
 public:
  GlobalsGuardAccessor(
      RootGuardManager* root,
      py::dict globals_dict,
      std::string source,
      py::handle example_value,
      py::handle guard_manager_enum)
      : GuardAccessor(
            root,
            globals_dict,
            std::move(source),
            example_value,
            guard_manager_enum),
        _globals_dict(globals_dict.ptr()) {}

  // NB: Intentional duplication between check_nopybind and
  // check_verbose_nopybind.
  bool check_nopybind(PyObject* obj, bool matches_dict_tag = false)
      override { // borrowed ref
    // Ignore the obj arg. This is required to satisfy the function signature.
    // Just pass on the globals dict to the child manager.
    return _guard_manager->check_nopybind(_globals_dict);
  }

  GuardDebugInfo check_verbose_nopybind(
      PyObject* obj) override { // borrowed ref
    // Ignore the obj arg. This is required to satisfy the function signature.
    // Just pass on the globals dict to the child manager.
    return _guard_manager->check_verbose_nopybind(_globals_dict);
  }

  std::string repr() const override {
    return "GlobalsGuardAccessor";
  }

 public: // cloning functions
  // NOLINTNEXTLINE(cppcoreguidelines-pro-type-member-init)
  GlobalsGuardAccessor(GuardManager* guard_manager, GlobalsGuardAccessor* from)
      : GuardAccessor(guard_manager, from) {
    from->clone_visitor(this);
  }

  GuardAccessor* clone(
      RootGuardManager* cloned_root,
      const py::function& clone_filter_fn) override {
    return clone_common<GlobalsGuardAccessor>(cloned_root, clone_filter_fn);
  }

  void clone_visitor(GlobalsGuardAccessor* to) {
    to->_globals_dict = _globals_dict;
  }

 private:
  // no need of py::object here because the globals_dict is already passed on to
  // the base class as accessor_key which is a py::object.
  PyObject* _globals_dict;
};

/**
 * Represent type(...) accessor.
 */
class TypeGuardAccessor : public GuardAccessor {
 public:
  // name = __type_accessor__, a unique string used as attribute name.
  TypeGuardAccessor(
      RootGuardManager* root,
      py::str name,
      std::string source,
      py::handle example_value,
      py::handle guard_manager_enum)
      : GuardAccessor(
            root,
            std::move(name),
            std::move(source),
            example_value,
            guard_manager_enum) {}

  // NB: Intentional duplication between check_nopybind and
  // check_verbose_nopybind.
  bool check_nopybind(PyObject* obj, bool matches_dict_tag = false)
      override { // borrowed ref
    PyObject* x = (PyObject*)Py_TYPE(obj); // borrowed ref
    return _guard_manager->check_nopybind(x);
  }

  GuardDebugInfo check_verbose_nopybind(
      PyObject* obj) override { // borrowed ref
    PyObject* x = (PyObject*)Py_TYPE(obj); // borrowed ref
    return _guard_manager->check_verbose_nopybind(x);
  }

  std::string repr() const override {
    return "TypeGuardAccessor";
  }

 public: // cloning functions
  // NOLINTNEXTLINE(cppcoreguidelines-pro-type-member-init)
  TypeGuardAccessor(GuardManager* guard_manager, TypeGuardAccessor* from)
      : GuardAccessor(guard_manager, from) {
    from->clone_visitor(this);
  }

  GuardAccessor* clone(
      RootGuardManager* cloned_root,
      const py::function& clone_filter_fn) override {
    return clone_common<TypeGuardAccessor>(cloned_root, clone_filter_fn);
  }

  void clone_visitor(TypeGuardAccessor* to) {}
};

/**
 * Getitem tuple_iterator accessor.
 */
class TupleIteratorGetItemAccessor : public GuardAccessor {
 public:
  TupleIteratorGetItemAccessor(
      RootGuardManager* root,
      py::object index,
      std::string source,
      py::handle example_value,
      py::handle guard_manager_enum)
      : GuardAccessor(
            root,
            index,
            std::move(source),
            example_value,
            guard_manager_enum),
        _index(py::cast<Py_ssize_t>(std::move(index))) {}

  // NB: Intentional duplication between check_nopybind and
  // check_verbose_nopybind.
  bool check_nopybind(PyObject* obj, bool matches_dict_tag = false)
      override { // borrowed ref
    _PyTupleIterObject* it = (_PyTupleIterObject*)obj;
    PyObject* x =
        PyTuple_GET_ITEM(it->it_seq, it->it_index + _index); // borrowed ref
    if (x == nullptr) {
      // Out of range.
      PyErr_Clear();
      return false;
    }
    bool result = _guard_manager->check_nopybind(x);
    return result;
  }

  GuardDebugInfo check_verbose_nopybind(
      PyObject* obj) override { // borrowed ref
    _PyTupleIterObject* it = (_PyTupleIterObject*)obj;
    PyObject* x =
        PyTuple_GET_ITEM(it->it_seq, it->it_index + _index); // borrowed ref
    if (x == nullptr) {
      // Out of range.
      PyErr_Clear();
      return GuardDebugInfo(false, std::string("IndexError ") + repr(), 0);
    }
    GuardDebugInfo result = _guard_manager->check_verbose_nopybind(x);
    return result;
  }

  std::string repr() const override {
    return "TupleIteratorGetItemAccessor(" + std::to_string(_index) + ")";
  }

 public: // cloning functions
  // NOLINTNEXTLINE(cppcoreguidelines-pro-type-member-init)
  TupleIteratorGetItemAccessor(
      GuardManager* guard_manager,
      TupleIteratorGetItemAccessor* from)
      : GuardAccessor(guard_manager, from) {
    from->clone_visitor(this);
  }

  GuardAccessor* clone(
      RootGuardManager* cloned_root,
      const py::function& clone_filter_fn) override {
    return clone_common<TupleIteratorGetItemAccessor>(
        cloned_root, clone_filter_fn);
  }

  void clone_visitor(TupleIteratorGetItemAccessor* to) {
    to->_index = _index;
  }

 private:
  Py_ssize_t _index;
};

/**
 * GlobalWeakRef accessor. Dynamo can insert a weakref object into the frame
 * globals. This accessor reads the globals and then calls the weakref object
 * to get the underlying object. This is a child of GlobalsGuardAccessor.
 * Therefore, we will get the globals dict while caling check_nopybind.
 */
class GlobalWeakRefGuardAccessor : public GuardAccessor {
 public:
  GlobalWeakRefGuardAccessor(
      RootGuardManager* root,
      py::object global_name,
      std::string source,
      py::handle example_value,
      py::handle guard_manager_enum)
      : GuardAccessor(
            root,
            global_name,
            std::move(source),
            example_value,
            guard_manager_enum),
        _global_name(global_name.ptr()) {}

  // NB: Intentional duplication between check_nopybind and
  // check_verbose_nopybind.
  bool check_nopybind(PyObject* obj, bool matches_dict_tag = false)
      override { // borrowed ref
    // obj is globals dict because GlobalWeakRefGuardAccessor has to be a
    // child of GlobalsGuardAccessor.
    PyObject* weakref = PyDict_GetItem(obj, _global_name); // borrowed ref
    if (weakref == nullptr) {
      // The weakref is not in the globals dict.
      PyErr_Clear();
      return false;
    }

    if (!PyWeakref_Check(weakref)) {
      return false;
    }

    PyObject* x = nullptr;
    if (PyWeakref_GetRef(weakref, &x) == -1) { // strong reference
      // error when attempting to call ref
      PyErr_Clear();
      return false;
    }
    if (x == nullptr) {
      // weakref is dead
      x = Py_NewRef(Py_None);
    }
    bool result = _guard_manager->check_nopybind(x);
    Py_DECREF(x);
    return result;
  }

  GuardDebugInfo check_verbose_nopybind(
      PyObject* obj) override { // borrowed ref
    // obj is globals dict because GlobalWeakRefGuardAccessor has to be a
    // child of GlobalsGuardAccessor.
    PyObject* weakref = PyDict_GetItem(obj, _global_name); // borrowed ref
    if (weakref == nullptr) {
      // The weakref is not in the globals dict.
      PyErr_Clear();
      return GuardDebugInfo(
          false, std::string("KeyError on ") + get_source(), 0);
    }

    if (!PyWeakref_Check(weakref)) {
      return GuardDebugInfo(
          false, std::string("Not a weakref ") + get_source(), 0);
    }

    PyObject* x = nullptr;
    if (PyWeakref_GetRef(weakref, &x) == -1) { // strong reference
      // error when attempting to call ref
      PyErr_Clear();
      return GuardDebugInfo(
          false, std::string("Weakref_GetRef failed ") + get_source(), 0);
    }
    if (x == nullptr) {
      // weakref is dead
      x = Py_NewRef(Py_None);
    }
    auto result = _guard_manager->check_verbose_nopybind(x);
    Py_DECREF(x);
    return result;
  }

  std::string repr() const override {
    return "GlobalWeakRefGuardAccessor(" +
        py::str(_global_name).cast<std::string>() + ")";
  }

 public: // cloning functions
  // NOLINTNEXTLINE(cppcoreguidelines-pro-type-member-init)
  GlobalWeakRefGuardAccessor(
      GuardManager* guard_manager,
      GlobalWeakRefGuardAccessor* from)
      : GuardAccessor(guard_manager, from) {
    from->clone_visitor(this);
  }
  GuardAccessor* clone(
      RootGuardManager* cloned_root,
      const py::function& clone_filter_fn) override {
    return clone_common<GlobalWeakRefGuardAccessor>(
        cloned_root, clone_filter_fn);
  }

  void clone_visitor(GlobalWeakRefGuardAccessor* to) {
    to->_global_name = _global_name;
  }

 private:
  PyObject* _global_name;
};

/**
 * Implements weakref call - x_weak()
 */
class WeakRefCallGuardAccessor : public GuardAccessor {
 public:
  WeakRefCallGuardAccessor(
      RootGuardManager* root,
      py::str name,
      std::string source,
      py::handle example_value,
      py::handle guard_manager_enum)
      : GuardAccessor(
            root,
            std::move(name),
            std::move(source),
            example_value,
            guard_manager_enum) {}

  // NB: Intentional duplication between check_nopybind and
  // check_verbose_nopybind.
  bool check_nopybind(PyObject* obj, bool matches_dict_tag = false)
      override { // borrowed ref
    if (!PyWeakref_Check(obj)) {
      return false;
    }

    PyObject* x = nullptr;
    if (PyWeakref_GetRef(obj, &x) == -1) { // strong reference
      // error when attempting to call ref
      PyErr_Clear();
      return false;
    }
    if (x == nullptr) {
      // weakref is dead
      x = Py_NewRef(Py_None);
    }
    bool result = _guard_manager->check_nopybind(x);
    Py_DECREF(x);
    return result;
  }

  GuardDebugInfo check_verbose_nopybind(
      PyObject* obj) override { // borrowed ref
    if (!PyWeakref_Check(obj)) {
      return GuardDebugInfo(
          false, std::string("Not a weakref obj ") + get_source(), 0);
    }

    PyObject* x = nullptr;
    if (PyWeakref_GetRef(obj, &x) == -1) { // strong reference
      // error when attempting to call ref
      PyErr_Clear();
      return GuardDebugInfo(
          false, std::string("Weakref_GetRef failed ") + get_source(), 0);
    }
    if (x == nullptr) {
      // weakref is dead
      x = Py_NewRef(Py_None);
    }
    auto result = _guard_manager->check_verbose_nopybind(x);
    Py_DECREF(x);
    return result;
  }

  std::string repr() const override {
    return "WeakRefCallGuardAccessor()";
  }

 public: // cloning functions
  // NOLINTNEXTLINE(cppcoreguidelines-pro-type-member-init)
  WeakRefCallGuardAccessor(
      GuardManager* guard_manager,
      WeakRefCallGuardAccessor* from)
      : GuardAccessor(guard_manager, from) {
    from->clone_visitor(this);
  }

  GuardAccessor* clone(
      RootGuardManager* cloned_root,
      const py::function& clone_filter_fn) override {
    return clone_common<WeakRefCallGuardAccessor>(cloned_root, clone_filter_fn);
  }

  void clone_visitor(WeakRefCallGuardAccessor* to) {}
};

/**
 * Implements function call no args - e.g, torch.cuda.current_device()
 */
class CallFunctionNoArgsGuardAccessor : public GuardAccessor {
 public:
  CallFunctionNoArgsGuardAccessor(
      RootGuardManager* root,
      py::str name,
      std::string source,
      py::handle example_value,
      py::handle guard_manager_enum)
      : GuardAccessor(
            root,
            std::move(name),
            std::move(source),
            example_value,
            guard_manager_enum) {}

  // NB: Intentional duplication between check_nopybind and
  // check_verbose_nopybind.
  bool check_nopybind(PyObject* obj, bool matches_dict_tag = false)
      override { // borrowed ref
    if (!PyCallable_Check(obj)) {
      return false;
    }

    PyObject* x = PyObject_CallNoArgs(obj);
    if (x == nullptr) {
      // Call failed, clear the exception and return false.
      PyErr_Clear();
      return false;
    }

    bool result = _guard_manager->check_nopybind(x);
    Py_DECREF(x);
    return result;
  }

  GuardDebugInfo check_verbose_nopybind(
      PyObject* obj) override { // borrowed ref
    if (!PyCallable_Check(obj)) {
      return GuardDebugInfo(
          false, std::string("Not a callable obj ") + get_source(), 0);
    }

    PyObject* x = PyObject_CallNoArgs(obj);
    if (x == nullptr) {
      // Call failed, clear the exception and return debug info.
      std::string exc_message = get_exception_message();
      PyErr_Clear();
      return GuardDebugInfo(false, exc_message, 0);
    }

    GuardDebugInfo result = _guard_manager->check_verbose_nopybind(x);
    Py_DECREF(x);
    return result;
  }

  std::string repr() const override {
    return "CallFunctionNoArgsGuardAccessor()";
  }

 public: // cloning functions
  // NOLINTNEXTLINE(cppcoreguidelines-pro-type-member-init)
  CallFunctionNoArgsGuardAccessor(
      GuardManager* guard_manager,
      CallFunctionNoArgsGuardAccessor* from)
      : GuardAccessor(guard_manager, from) {
    from->clone_visitor(this);
  }

  GuardAccessor* clone(
      RootGuardManager* cloned_root,
      const py::function& clone_filter_fn) override {
    return clone_common<CallFunctionNoArgsGuardAccessor>(
        cloned_root, clone_filter_fn);
  }

  void clone_visitor(CallFunctionNoArgsGuardAccessor* to) {}
};

/**
 * Similar to PythonLambdaLeafGuard, this class is a way to allow developers to
 * supply accessor as a python function. This is useful for from_numpy source.
 */
class PythonLambdaGuardAccessor : public GuardAccessor {
 public:
  PythonLambdaGuardAccessor(
      RootGuardManager* root,
      py::function accessor_fn,
      std::string source,
      py::handle example_value,
      py::handle guard_manager_enum)
      : GuardAccessor(
            root,
            accessor_fn,
            std::move(source),
            example_value,
            guard_manager_enum),
        _accessor_fn(std::move(accessor_fn)) {}

  // NB: Intentional duplication between check_nopybind and
  // check_verbose_nopybind.
  bool check_nopybind(PyObject* obj, bool matches_dict_tag = false)
      override { // borrowed ref
    PyObject* x = PyObject_CallOneArg(_accessor_fn.ptr(), obj); // new ref
    if (x == nullptr) {
      // The accessor function failed.
      PyErr_Clear();
      return false;
    }
    bool result = _guard_manager->check_nopybind(x);
    Py_DECREF(x);
    return result;
  }

  GuardDebugInfo check_verbose_nopybind(
      PyObject* obj) override { // borrowed ref
    PyObject* x = PyObject_CallOneArg(_accessor_fn.ptr(), obj); // new ref
    if (x == nullptr) {
      // The accessor function failed.
      std::string exc_message = get_exception_message();
      PyErr_Clear();
      return GuardDebugInfo(false, exc_message, 0);
    }
    GuardDebugInfo result = _guard_manager->check_verbose_nopybind(x);
    Py_DECREF(x);
    return result;
  }

  std::string repr() const override {
    return "PythonLambdaGuardAccessor";
  }

 public: // cloning functions
  // NOLINTNEXTLINE(cppcoreguidelines-pro-type-member-init)
  PythonLambdaGuardAccessor(
      GuardManager* guard_manager,
      PythonLambdaGuardAccessor* from)
      : GuardAccessor(guard_manager, from) {
    from->clone_visitor(this);
  }

  GuardAccessor* clone(
      RootGuardManager* cloned_root,
      const py::function& clone_filter_fn) override {
    return clone_common<PythonLambdaGuardAccessor>(
        cloned_root, clone_filter_fn);
  }

  void clone_visitor(PythonLambdaGuardAccessor* to) {
    to->_accessor_fn = _accessor_fn;
  }

 private:
  py::object _accessor_fn;
};

void install_object_aliasing_guard(
    GuardManager* x,
    GuardManager* y,
    py::object verbose_code_parts) {
  // Adds tensor X is tensor Y guard. This is a an example of relational guard.
  // There is one guard object that is shared between two guard managers.
  std::shared_ptr<RelationalGuard> guard =
      std::make_shared<OBJECT_ALIASING>(std::move(verbose_code_parts));

  // Register the resetter on the root guard mananger, so that it can reset
  // the newly added relational guard when the guard eval fails.
  x->get_root()->add_relational_guard_resetter(guard);

  // In case the guard is a DictGuardManager, OBJECT_ALIASING guard is a
  // permitted guard.
  x->add_permitted_leaf_guard(guard);
  y->add_permitted_leaf_guard(guard);
}

void install_no_tensor_aliasing_guard(
    const py::list& guard_managers,
    const py::list& tensor_names,
    py::object verbose_code_parts) {
  // Adds a guard that checks none of tensors alias. This is a an example of
  // relational guard. There is one guard object that is shared between multiple
  // guard managers.
  std::shared_ptr<RelationalGuard> guard = std::make_shared<NO_TENSOR_ALIASING>(
      tensor_names, std::move(verbose_code_parts));

  // Register the resetter on the root guard mananger, so that it can reset
  // the newly added relational guard when the guard eval fails.
  py::cast<GuardManager*>(guard_managers[0])
      ->get_root()
      ->add_relational_guard_resetter(guard);
  for (const auto& guard_manager : guard_managers) {
    py::cast<GuardManager*>(guard_manager)->add_leaf_guard(guard);
  }
}

void install_symbolic_shape_guard(
    const py::list& guard_managers,
    py::int_ nargs_int,
    py::int_ nargs_float,
    py::int_ py_addr,
    py::object py_addr_keep_alive,
    py::object verbose_code_parts) {
  // Adds a guard that checks symbolic shapes. This is a an example of
  // relational guard. There is one guard object that is shared between
  // multiple guard managers.
  std::shared_ptr<RelationalGuard> guard =
      std::make_shared<SYMBOLIC_SHAPE_GUARD>(
          std::move(nargs_int),
          std::move(nargs_float),
          std::move(py_addr),
          std::move(py_addr_keep_alive),
          std::move(verbose_code_parts));

  // Register the resetter on the root guard mananger, so that it can reset
  // the newly added relational guard when the guard eval fails.
  py::cast<GuardManager*>(guard_managers[0])
      ->get_root()
      ->add_relational_guard_resetter(guard);
  for (const auto& guard_manager : guard_managers) {
    py::cast<GuardManager*>(guard_manager)->add_leaf_guard(guard);
  }
}

void install_storage_overlapping_guard_with_checker(
    std::shared_ptr<StorageOverlapChecker> checker,
    const py::list& guard_managers,
    py::object verbose_code_parts,
    bool overlapping) {
  if (guard_managers.size() == 0) {
    // If there are no GuardManagers, there's no need to create a
    // STORAGE_OVERLAPPING guard.
    return;
  }

  std::shared_ptr<RelationalGuard> guard =
      std::make_shared<STORAGE_OVERLAPPING>(
          overlapping, checker, verbose_code_parts);
  py::cast<GuardManager*>(guard_managers[0])
      ->get_root()
      ->add_relational_guard_resetter(guard);
  for (const auto& guard_manager : guard_managers) {
    py::cast<GuardManager*>(guard_manager)->add_leaf_guard(guard);
  }
}

void install_storage_overlapping_guard(
    const py::list& overlapping_guard_managers,
    const py::list& non_overlapping_guard_managers,
    py::object verbose_code_parts) {
  // Create a single StorageOverlapChecker that will be shared amongst
  // the 2 STORAGE_OVERLAPPING guards below.
  std::shared_ptr<StorageOverlapChecker> checker =
      std::make_shared<StorageOverlapChecker>(
          overlapping_guard_managers.size(),
          non_overlapping_guard_managers.size());
  // Create the possibly overlapping storage guard.
  install_storage_overlapping_guard_with_checker(
      checker,
      overlapping_guard_managers,
      verbose_code_parts,
      /* overlapping= */ true);
  // Create the non-overlapping storage guard.
  install_storage_overlapping_guard_with_checker(
      checker,
      non_overlapping_guard_managers,
      verbose_code_parts,
      /* overlapping= */ false);
}

double profile_guard_manager(RootGuardManager* root, py::object f_locals) {
  PyObject* locals = f_locals.ptr();

  // Warmup
  for (int i = 0; i < 10; i++) {
    root->check_nopybind(locals);
  }

  int count = 0;
  auto start = std::chrono::high_resolution_clock::now();
  float profile_duration = 1.0;

  // Run the loop for profile_duration seconds
  while (true) {
    root->check_nopybind(locals);
    count++;
    auto end = std::chrono::high_resolution_clock::now();
    std::chrono::duration<double> elapsed = end - start;

    // Break the loop if 1 second has passed
    if (elapsed.count() >= 1.0) {
      break;
    }
  }

  auto end = std::chrono::high_resolution_clock::now();
  std::chrono::duration<double> total_elapsed = end - start;

  // Calculate the average time per iteration in microseconds
  return (total_elapsed.count() * profile_duration * 1e6) / count;
}

} // namespace

static void* _torchinductor_pyobject_tensor_data_ptr(PyObject* obj) {
  if (C10_UNLIKELY(
          obj == nullptr ||
          (!THPVariable_CheckExact(obj) && !THPVariable_Check(obj)))) {
    throw std::runtime_error(
        "_torchinductor_pyobject_tensor_data_ptr: non-tensor input");
  }
  return THPVariable_Unpack(obj).data_ptr();
}

void* convert_to_root_guard_manager(py::object root) {
  // For invalidated guards, return nullptr
  if (root.is(py::none())) {
    return nullptr;
  }
  RootGuardManager* root_mgr = std::move(root).cast<RootGuardManager*>();
  return (void*)root_mgr;
}

bool run_root_guard_manager(void* root, FrameLocalsMapping* f_locals) {
  // for invalidated guards, return false
  if (root == nullptr) {
    return false;
  }
  py::object config_module = py::module_::import("torch._dynamo.config");
  bool enable_cpp_framelocals_guard_eval =
      config_module.attr("enable_cpp_framelocals_guard_eval").cast<bool>();
  if (enable_cpp_framelocals_guard_eval) {
    return ((RootGuardManager*)root)->check_nopybind(f_locals);
  } else {
    return ((RootGuardManager*)root)
        ->check_nopybind((PyObject*)f_locals->to_dict());
  }
}

PyObject* torch_c_dynamo_guards_init() {
  // initialize TensorGuardsType
  TensorGuardsType.tp_name = "torch._C._dynamo.guards.TensorGuards";
  TensorGuardsType.tp_basicsize = sizeof(TensorGuards);
  TensorGuardsType.tp_itemsize = 0;
  TensorGuardsType.tp_dealloc = (destructor)TensorGuards_dealloc;
  TensorGuardsType.tp_flags = Py_TPFLAGS_DEFAULT;
  TensorGuardsType.tp_doc = "Check properties of a torch.Tensor";
  TensorGuardsType.tp_methods = TensorGuards_methods;
  TensorGuardsType.tp_init = (initproc)TensorGuards_init;
  TensorGuardsType.tp_new = TensorGuards_new;

  if (PyType_Ready(&TensorGuardsType) < 0)
    return nullptr;

  GlobalStateGuardType.tp_name = "torch._C._dynamo.guards.GlobalStateGuard";
  GlobalStateGuardType.tp_basicsize = sizeof(GlobalStateGuard);
  GlobalStateGuardType.tp_itemsize = 0;
  GlobalStateGuardType.tp_flags = Py_TPFLAGS_DEFAULT;
  GlobalStateGuardType.tp_doc = "Guard on PyTorch global flags such as no_grad";
  GlobalStateGuardType.tp_methods = GlobalStateGuard_methods;
  GlobalStateGuardType.tp_init = (initproc)GlobalStateGuard_init;
  GlobalStateGuardType.tp_new = PyType_GenericNew;

  if (PyType_Ready(&GlobalStateGuardType) < 0)
    return nullptr;

  auto m = PyModule_Create(&_module);
  if (m == nullptr)
    return nullptr;

#ifdef Py_GIL_DISABLED
  PyUnstable_Module_SetGIL(m, Py_MOD_GIL_NOT_USED);
#endif

  Py_INCREF(&TensorGuardsType);
  if (PyModule_AddObject(m, "TensorGuards", (PyObject*)&TensorGuardsType) < 0) {
    Py_DECREF(&TensorGuardsType);
    Py_DECREF(m);
    return nullptr;
  }

  Py_INCREF(&GlobalStateGuardType);
  if (PyModule_AddObject(
          m, "GlobalStateGuard", (PyObject*)&GlobalStateGuardType) < 0) {
    Py_DECREF(&GlobalStateGuardType);
    Py_DECREF(m);
    return nullptr;
  }

  // We expose the address of _torchinductor_pyobject_tensor_data_ptr in order
  // to allow manual linking in our generated TorchInductor Python bindings.
  // While regular linking works in most cases, it does not work properly in
  // fbcode due to janky build setup there.
  if (PyModule_AddObject(
          m,
          "_torchinductor_pyobject_tensor_data_ptr",
          PyLong_FromVoidPtr(reinterpret_cast<void*>(
              &_torchinductor_pyobject_tensor_data_ptr))) < 0) {
    return nullptr;
  }

  auto py_m = py::handle(m).cast<py::module>();
  py::class_<GuardDebugInfo, std::unique_ptr<GuardDebugInfo>>(
      py_m, "GuardDebugInfo")
      .def(py::init<bool, py::list, int>())
      .def("__str__", &GuardDebugInfo::to_string)
      .def_readonly("result", &GuardDebugInfo::result)
      .def_readonly("verbose_code_parts", &GuardDebugInfo::verbose_code_parts)
      .def_readonly(
          "num_guards_executed", &GuardDebugInfo::num_guards_executed);

  // Leaf Guards
  py::class_<LeafGuard, std::shared_ptr<LeafGuard>>(py_m, "LeafGuard")
      .def("verbose_code_parts", &LeafGuard::verbose_code_parts);
  py::class_<LAMBDA_GUARD, LeafGuard, std::shared_ptr<LAMBDA_GUARD>>(
      py_m, "LAMBDA_GUARD")
      .def(py::init<py::function, py::list>())
      .def("__call__", &LAMBDA_GUARD::check);
  py::class_<TYPE_MATCH, LeafGuard, std::shared_ptr<TYPE_MATCH>>(
      py_m, "TYPE_MATCH")
      .def(py::init<py::object, py::list>())
      .def("__call__", &TYPE_MATCH::check);
  py::class_<ID_MATCH, LeafGuard, std::shared_ptr<ID_MATCH>>(py_m, "ID_MATCH")
      .def(py::init<py::object, py::list>())
      .def("__call__", &ID_MATCH::check);
  py::class_<EQUALS_MATCH, LeafGuard, std::shared_ptr<EQUALS_MATCH>>(
      py_m, "EQUALS_MATCH")
      .def(py::init<py::object, py::list>())
      .def("__call__", &EQUALS_MATCH::check);
  py::class_<LENGTH_CHECK, LeafGuard, std::shared_ptr<LENGTH_CHECK>>(
      py_m, "LENGTH_CHECK")
      .def(py::init<py::object, py::list>())
      .def("__call__", &LENGTH_CHECK::check);
  py::class_<DICT_LENGTH, LeafGuard, std::shared_ptr<DICT_LENGTH>>(
      py_m, "DICT_LENGTH")
      .def(py::init<py::object, py::list>())
      .def("__call__", &DICT_LENGTH::check);
  py::class_<DEFAULT_DEVICE, LeafGuard, std::shared_ptr<DEFAULT_DEVICE>>(
      py_m, "DEFAULT_DEVICE")
      .def(py::init<py::list>())
      .def("__call__", &DEFAULT_DEVICE::check);
  py::class_<NOT_NONE, LeafGuard, std::shared_ptr<NOT_NONE>>(py_m, "NOT_NONE")
      .def(py::init<py::list>())
      .def("__call__", &NOT_NONE::check);
  py::class_<
      TUPLE_ITERATOR_LEN,
      LeafGuard,
      std::shared_ptr<TUPLE_ITERATOR_LEN>>(py_m, "TUPLE_ITERATOR_LEN")
      .def(py::init<py::object, py::object, py::list>())
      .def("__call__", &TUPLE_ITERATOR_LEN::check);
  py::class_<
      RANGE_ITERATOR_MATCH,
      LeafGuard,
      std::shared_ptr<RANGE_ITERATOR_MATCH>>(py_m, "RANGE_ITERATOR_MATCH")
      .def(py::init<py::object, py::object, py::object, py::object, py::list>())
      .def("__call__", &RANGE_ITERATOR_MATCH::check);
  py::class_<GLOBAL_STATE, LeafGuard, std::shared_ptr<GLOBAL_STATE>>(
      py_m, "GLOBAL_STATE")
      .def(py::init<py::list>())
      .def("check_verbose", &GLOBAL_STATE::check_verbose)
      .def("__call__", &GLOBAL_STATE::check);
  py::class_<
      TORCH_FUNCTION_MODE_STACK,
      LeafGuard,
      std::shared_ptr<TORCH_FUNCTION_MODE_STACK>>(
      py_m, "TORCH_FUNCTION_MODE_STACK")
      .def(py::init<py::list, py::list>())
      .def("__call__", &TORCH_FUNCTION_MODE_STACK::check);
  py::class_<DATA_PTR_MATCH, LeafGuard, std::shared_ptr<DATA_PTR_MATCH>>(
      py_m, "DATA_PTR_MATCH")
      .def(py::init<py::object, py::list>())
      .def("__call__", &DATA_PTR_MATCH::check);
  py::class_<NO_HASATTR, LeafGuard, std::shared_ptr<NO_HASATTR>>(
      py_m, "NO_HASATTR")
      .def(py::init<py::object, py::list>())
      .def("__call__", &NO_HASATTR::check);
  py::class_<DICT_CONTAINS, LeafGuard, std::shared_ptr<DICT_CONTAINS>>(
      py_m, "DICT_CONTAINS")
      .def(py::init<bool, py::object, py::list>())
      .def("__call__", &DICT_CONTAINS::check);
  py::class_<DYNAMIC_INDICES, LeafGuard, std::shared_ptr<DYNAMIC_INDICES>>(
      py_m, "DYNAMIC_INDICES")
      .def(py::init<py::set, py::list>())
      .def("__call__", &DYNAMIC_INDICES::check);
  py::class_<DICT_VERSION, LeafGuard, std::shared_ptr<DICT_VERSION>>(
      py_m, "DICT_VERSION")
      .def(py::init<py::object, py::list>())
      .def("__call__", &DICT_VERSION::check);
  py::class_<TENSOR_MATCH, LeafGuard, std::shared_ptr<TENSOR_MATCH>>(
      py_m, "TENSOR_MATCH")
      .def(py::init<
           RootGuardManager*,
           py::object,
           py::object,
           py::object,
           py::str,
           py::list>())
      .def("__call__", &TENSOR_MATCH::check);
  // NOLINTNEXTLINE(bugprone-unused-raii)
  py::class_<OBJECT_ALIASING, LeafGuard, std::shared_ptr<OBJECT_ALIASING>>(
      py_m, "OBJECT_ALIASING");
  // NOLINTNEXTLINE(bugprone-unused-raii)
  py::class_<
      NO_TENSOR_ALIASING,
      LeafGuard,
      std::shared_ptr<NO_TENSOR_ALIASING>>(py_m, "NO_TENSOR_ALIASING");
  // NOLINTNEXTLINE(bugprone-unused-raii)
  py::class_<
      STORAGE_OVERLAPPING,
      LeafGuard,
      std::shared_ptr<STORAGE_OVERLAPPING>>(py_m, "STORAGE_OVERLAPPING");
  // NOLINTNEXTLINE(bugprone-unused-raii)
  py::class_<
      SYMBOLIC_SHAPE_GUARD,
      LeafGuard,
      std::shared_ptr<SYMBOLIC_SHAPE_GUARD>>(py_m, "SYMBOLIC_SHAPE_GUARD");

  // Guard Accessors - These are present so that we can iterate over the
  // GuardManager hierarchy. We intentionally do not provide even an init
  // function on these, because these should be constructed from within C++.
  py::class_<GuardAccessor, std::unique_ptr<GuardAccessor>>(
      py_m, "GuardAccessor")
      .def("repr", &GuardAccessor::repr);
  // NOLINTNEXTLINE(bugprone-unused-raii)
  py::class_<
      GetAttrGuardAccessor,
      GuardAccessor,
      std::unique_ptr<GetAttrGuardAccessor>>(py_m, "GetAttrGuardAccessor");
  // NOLINTNEXTLINE(bugprone-unused-raii)
  py::class_<
      GetGenericDictGuardAccessor,
      GuardAccessor,
      std::unique_ptr<GetGenericDictGuardAccessor>>(
      py_m, "GetGenericDictGuardAccessor");
  // NOLINTNEXTLINE(bugprone-unused-raii)
  py::class_<
      GetItemGuardAccessor,
      GuardAccessor,
      std::unique_ptr<GetItemGuardAccessor>>(py_m, "GetItemGuardAccessor");
  // NOLINTNEXTLINE(bugprone-unused-raii)
  py::class_<
      FrameLocalsGuardAccessor,
      GuardAccessor,
      std::unique_ptr<FrameLocalsGuardAccessor>>(
      py_m, "FrameLocalsGuardAccessor");
  // NOLINTNEXTLINE(bugprone-unused-raii)
  py::class_<
      DictGetItemGuardAccessor,
      GuardAccessor,
      std::unique_ptr<DictGetItemGuardAccessor>>(
      py_m, "DictGetItemGuardAccessor");
  // NOLINTNEXTLINE(bugprone-unused-raii)
  py::class_<
      ListGetItemGuardAccessor,
      GuardAccessor,
      std::unique_ptr<ListGetItemGuardAccessor>>(
      py_m, "ListGetItemGuardAccessor");
  // NOLINTNEXTLINE(bugprone-unused-raii)
  py::class_<
      TupleGetItemGuardAccessor,
      GuardAccessor,
      std::unique_ptr<TupleGetItemGuardAccessor>>(
      py_m, "TupleGetItemGuardAccessor");
  // NOLINTNEXTLINE(bugprone-unused-raii)
  py::class_<
      FuncDefaultsGuardAccessor,
      GuardAccessor,
      std::unique_ptr<FuncDefaultsGuardAccessor>>(
      py_m, "FuncDefaultsGuardAccessor");
  // NOLINTNEXTLINE(bugprone-unused-raii)
  py::class_<
      FuncKwDefaultsGuardAccessor,
      GuardAccessor,
      std::unique_ptr<FuncKwDefaultsGuardAccessor>>(
      py_m, "FuncKwDefaultsGuardAccessor");
  // NOLINTNEXTLINE(bugprone-unused-raii)
  py::class_<
      GlobalsGuardAccessor,
      GuardAccessor,
      std::unique_ptr<GlobalsGuardAccessor>>(py_m, "GlobalsGuardAccessor");
  // NOLINTNEXTLINE(bugprone-unused-raii)
  py::class_<
      TypeGuardAccessor,
      GuardAccessor,
      std::unique_ptr<TypeGuardAccessor>>(py_m, "TypeGuardAccessor");
  // NOLINTNEXTLINE(bugprone-unused-raii)
  py::class_<
      WeakRefCallGuardAccessor,
      GuardAccessor,
      std::unique_ptr<WeakRefCallGuardAccessor>>(
      py_m, "WeakRefCallGuardAccessor");
  // NOLINTNEXTLINE(bugprone-unused-raii)
  py::class_<
      CallFunctionNoArgsGuardAccessor,
      GuardAccessor,
      std::unique_ptr<CallFunctionNoArgsGuardAccessor>>(
      py_m, "CallFunctionNoArgsGuardAccessor");
  // NOLINTNEXTLINE(bugprone-unused-raii)
  py::class_<
      TupleIteratorGetItemAccessor,
      GuardAccessor,
      std::unique_ptr<TupleIteratorGetItemAccessor>>(
      py_m, "TupleIteratorGetItemAccessor");
  // NOLINTNEXTLINE(bugprone-unused-raii)
  py::class_<
      GlobalWeakRefGuardAccessor,
      GuardAccessor,
      std::unique_ptr<GlobalWeakRefGuardAccessor>>(
      py_m, "GlobalWeakRefGuardAccessor");

  // Guard Manager - No constructor in python, python should use
  // RootGuardManager.
  py::class_<GuardManager, std::unique_ptr<GuardManager>>(py_m, "GuardManager")
      // return by reference because GuardManager has the ownership of accessors
      .def("get_source", &GuardManager::get_source)
      .def("fail_count", &GuardManager::fail_count)
      .def(
          "get_accessors",
          &GuardManager::get_accessors,
          py::return_value_policy::reference)
      // return by reference because GuardManager has the ownership of child
      // managers
      .def(
          "get_child_managers",
          &GuardManager::get_child_managers,
          py::return_value_policy::reference)
      // return by reference because GuardManager has the ownership of leaf
      // guards
      .def(
          "get_leaf_guards",
          &GuardManager::get_leaf_guards,
          py::return_value_policy::reference)
      .def(
          "add_lambda_guard",
          [](GuardManager& self,
             py::object lambda,
             py::object verbose_code_parts) -> void {
            self.add_leaf_guard(std::make_shared<LAMBDA_GUARD>(
                std::move(lambda), std::move(verbose_code_parts)));
          })
      .def(
          "add_type_match_guard",
          [](GuardManager& self,
             py::object value,
             py::object verbose_code_parts) -> void {
            SKIP_IF_GUARD_ALREADY_PRESENT("TYPE_MATCH");
            self.add_leaf_guard(std::make_shared<TYPE_MATCH>(
                std::move(value), std::move(verbose_code_parts)));
          })
      .def(
          "add_id_match_guard",
          [](GuardManager& self,
             py::object value,
             py::object verbose_code_parts) -> void {
            SKIP_IF_GUARD_ALREADY_PRESENT("ID_MATCH");
            self.add_leaf_guard(std::make_shared<ID_MATCH>(
                std::move(value), std::move(verbose_code_parts)));
          })
      .def(
          "add_equals_match_guard",
          [](GuardManager& self,
             py::object value,
             py::object verbose_code_parts) -> void {
            SKIP_IF_GUARD_ALREADY_PRESENT("EQUALS_MATCH");
            self.add_leaf_guard(std::make_shared<EQUALS_MATCH>(
                std::move(value), std::move(verbose_code_parts)));
          })
      .def(
          "add_length_check_guard",
          [](GuardManager& self,
             py::object value,
             py::object verbose_code_parts) -> void {
            SKIP_IF_GUARD_ALREADY_PRESENT("LENGTH_CHECK");
            self.add_leaf_guard(std::make_shared<LENGTH_CHECK>(
                std::move(value), std::move(verbose_code_parts)));
          })
      .def(
          "add_dict_length_check_guard",
          [](GuardManager& self,
             py::object value,
             py::object verbose_code_parts) -> void {
            SKIP_IF_GUARD_ALREADY_PRESENT("DICT_LENGTH");
            self.add_leaf_guard(std::make_shared<DICT_LENGTH>(
                std::move(value), std::move(verbose_code_parts)));
          })
      .def(
          "add_tuple_iterator_length_guard",
          [](GuardManager& self,
             py::object length,
             py::object type_id,
             py::object verbose_code_parts) -> void {
            SKIP_IF_GUARD_ALREADY_PRESENT("TUPLE_ITERATOR_LEN");
            self.add_leaf_guard(std::make_shared<TUPLE_ITERATOR_LEN>(
                std::move(length),
                std::move(type_id),
                std::move(verbose_code_parts)));
          })
      .def(
          "add_range_iterator_match_guard",
          [](GuardManager& self,
             py::object start,
             py::object stop,
             py::object step,
             py::object type_id,
             py::object verbose_code_parts) -> void {
            SKIP_IF_GUARD_ALREADY_PRESENT("RANGE_ITERATOR_MATCH");
            self.add_leaf_guard(std::make_shared<RANGE_ITERATOR_MATCH>(
                std::move(start),
                std::move(stop),
                std::move(step),
                std::move(type_id),
                std::move(verbose_code_parts)));
          })
      .def(
          "add_default_device_guard",
          [](GuardManager& self, py::object verbose_code_parts) -> void {
            self.add_leaf_guard(std::make_shared<DEFAULT_DEVICE>(
                std::move(verbose_code_parts)));
          })
      .def(
          "add_not_none_guard",
          [](GuardManager& self, py::object verbose_code_parts) -> void {
            SKIP_IF_GUARD_ALREADY_PRESENT("NOT_NONE");
            self.add_leaf_guard(
                std::make_shared<NOT_NONE>(std::move(verbose_code_parts)));
          })
      .def(
          "add_global_state_guard",
          [](GuardManager& self, py::object verbose_code_parts) -> void {
            self.add_leaf_guard(
                std::make_shared<GLOBAL_STATE>(std::move(verbose_code_parts)));
          })
      .def(
          "add_torch_function_mode_stack_guard",
          [](GuardManager& self,
             const py::list& initial_stack,
             py::object verbose_code_parts) -> void {
            self.add_leaf_guard(std::make_shared<TORCH_FUNCTION_MODE_STACK>(
                initial_stack, std::move(verbose_code_parts)));
          })
      .def(
          "add_data_ptr_guard",
          [](GuardManager& self,
             py::object data_ptr,
             py::object verbose_code_parts) -> void {
            SKIP_IF_GUARD_ALREADY_PRESENT("DATA_PTR_MATCH");
            self.add_leaf_guard(std::make_shared<DATA_PTR_MATCH>(
                std::move(data_ptr), std::move(verbose_code_parts)));
          })
      .def(
          "add_no_hasattr_guard",
          [](GuardManager& self,
             py::object attr_name,
             py::object verbose_code_parts) -> void {
            self.add_leaf_guard(std::make_shared<NO_HASATTR>(
                std::move(attr_name), std::move(verbose_code_parts)));
          })
      .def(
          "add_dict_contains_guard",
          [](GuardManager& self,
             bool contains,
             py::object key,
             py::object verbose_code_parts) -> void {
            self.add_leaf_guard(std::make_shared<DICT_CONTAINS>(
                contains, std::move(key), std::move(verbose_code_parts)));
          })
      .def(
          "add_dynamic_indices_guard",
          [](GuardManager& self,
             py::set value,
             py::object verbose_code_parts) -> void {
            self.add_leaf_guard(std::make_shared<DYNAMIC_INDICES>(
                std::move(value), std::move(verbose_code_parts)));
          })
      .def(
          "add_dict_version_guard",
          [](GuardManager& self,
             py::object value,
             py::object verbose_code_parts) -> void {
            self.add_leaf_guard(std::make_shared<DICT_VERSION>(
                std::move(value), std::move(verbose_code_parts)));
          })
      .def(
          "add_tensor_match_guard",
          [](GuardManager& self,
             py::object value,
             py::object sizes,
             py::object strides,
             py::object tensor_name,
             py::object verbose_code_parts) -> void {
            SKIP_IF_GUARD_ALREADY_PRESENT("TENSOR_MATCH");
            self.add_leaf_guard(std::make_shared<TENSOR_MATCH>(
                self.get_root(),
                std::move(value),
                std::move(sizes),
                std::move(strides),
                std::move(tensor_name),
                std::move(verbose_code_parts)));
          })

      // return by reference because GuardManager has the ownership of accessors
      // and guard managers
      .def(
          "getitem_manager",
          &GuardManager::get_child_manager<GetItemGuardAccessor>,
          py::arg("key"),
          py::arg("source"),
          py::arg("example_value"),
          py::arg("guard_manager_enum"),
          py::return_value_policy::reference)
      // return by reference because GuardManager has the ownership of accessors
      // and guard managers
      .def(
          "framelocals_manager",
          &GuardManager::get_child_manager<FrameLocalsGuardAccessor>,
          py::arg("key"),
          py::arg("source"),
          py::arg("example_value"),
          py::arg("guard_manager_enum"),
          py::return_value_policy::reference)
      // return by reference because GuardManager has the ownership of accessors
      // and guard managers
      .def(
          "dict_getitem_manager",
          &GuardManager::get_child_manager<DictGetItemGuardAccessor>,
          py::arg("key"),
          py::arg("source"),
          py::arg("example_value"),
          py::arg("guard_manager_enum"),
          py::return_value_policy::reference)
      // return by reference because GuardManager has the ownership of accessors
      // and guard managers
      .def(
          "list_getitem_manager",
          &GuardManager::get_child_manager<ListGetItemGuardAccessor>,
          py::arg("key"),
          py::arg("source"),
          py::arg("example_value"),
          py::arg("guard_manager_enum"),
          py::return_value_policy::reference)
      // return by reference because GuardManager has the ownership of accessors
      // and guard managers
      .def(
          "indexed_manager",
          &GuardManager::get_child_manager<IndexedGuardAccessor>,
          py::arg("idx"),
          py::arg("source"),
          py::arg("example_value"),
          py::arg("guard_manager_enum"),
          py::return_value_policy::reference)
      // return by reference because GuardManager has the ownership of accessors
      // and guard managers
      .def(
          "tensor_property_size_manager",
          &GuardManager::get_child_manager<
              TensorPropertyGuardAccessor<TensorProperty::SIZE>>,
          py::arg("idx"),
          py::arg("source"),
          py::arg("example_value"),
          py::arg("guard_manager_enum"),
          py::return_value_policy::reference)
      // return by reference because GuardManager has the ownership of accessors
      // and guard managers
      .def(
          "tensor_property_stride_manager",
          &GuardManager::get_child_manager<
              TensorPropertyGuardAccessor<TensorProperty::STRIDE>>,
          py::arg("idx"),
          py::arg("source"),
          py::arg("example_value"),
          py::arg("guard_manager_enum"),
          py::return_value_policy::reference)
      // return by reference because GuardManager has the ownership of accessors
      // and guard managers
      .def(
          "tensor_property_storage_offset_manager",
          &GuardManager::get_child_manager<
              TensorPropertyGuardAccessor<TensorProperty::STORAGE_OFFSET>>,
          py::arg("idx"),
          py::arg("source"),
          py::arg("example_value"),
          py::arg("guard_manager_enum"),
          py::return_value_policy::reference)
      // return by reference because GuardManager has the ownership of accessors
      // and guard managers
      .def(
          "tuple_getitem_manager",
          &GuardManager::get_child_manager<TupleGetItemGuardAccessor>,
          py::arg("key"),
          py::arg("source"),
          py::arg("example_value"),
          py::arg("guard_manager_enum"),
          py::return_value_policy::reference)
      // return by reference because GuardManager has the ownership of accessors
      // and guard managers
      .def(
          "func_defaults_manager",
          [](GuardManager& self,
             std::string source,
             py::object example_value,
             py::handle guard_manager_enum) -> GuardManager* {
            // A unique key is used to save as the accessor key.
            py::str unique_key("__defaults_accessor__");
            return self.get_child_manager<FuncDefaultsGuardAccessor>(
                std::move(unique_key),
                std::move(source),
                std::move(example_value),
                guard_manager_enum);
          },
          py::arg("source"),
          py::arg("example_value"),
          py::arg("guard_manager_enum"),
          py::return_value_policy::reference)

      // return by reference because GuardManager has the ownership of accessors
      // and guard managers
      .def(
          "func_kwdefaults_manager",
          [](GuardManager& self,
             std::string source,
             py::object example_value,
             py::handle guard_manager_enum) -> GuardManager* {
            // A unique key is used to save as the accessor key.
            py::str unique_key("__kwdefaults_accessor__");
            return self.get_child_manager<FuncKwDefaultsGuardAccessor>(
                std::move(unique_key),
                std::move(source),
                std::move(example_value),
                guard_manager_enum);
          },
          py::arg("source"),
          py::arg("example_value"),
          py::arg("guard_manager_enum"),
          py::return_value_policy::reference)
      // return by reference because GuardManager has the ownership of accessors
      // and guard managers
      .def(
          "globals_dict_manager",
          &GuardManager::get_child_manager<GlobalsGuardAccessor>,
          py::arg("f_globals"),
          py::arg("source"),
          py::arg("example_value"),
          py::arg("guard_manager_enum"),
          py::return_value_policy::reference)
      // return by reference because GuardManager has the ownership of accessors
      // and guard managers
      .def(
          "type_manager",
          [](GuardManager& self,
             std::string source,
             py::handle example_value,
             py::handle guard_manager_enum) -> GuardManager* {
            // A unique key is used to save as the accessor key.
            py::str unique_key("__type_accessor__");
            return self.get_child_manager<TypeGuardAccessor>(
                std::move(unique_key),
                std::move(source),
                example_value,
                guard_manager_enum);
          },
          py::arg("source"),
          py::arg("example_value"),
          py::arg("guard_manager_enum"),
          py::return_value_policy::reference)
      // return by reference because GuardManager has the ownership of accessors
      // and guard managers
      .def(
          "weakref_call_manager",
          [](GuardManager& self,
             std::string source,
             py::handle example_value,
             py::handle guard_manager_enum) -> GuardManager* {
            // A unique key is used to save as the accessor key.
            py::str unique_key("__weakref_call_accessor__");
            return self.get_child_manager<WeakRefCallGuardAccessor>(
                std::move(unique_key),
                std::move(source),
                example_value,
                guard_manager_enum);
          },
          py::arg("source"),
          py::arg("example_value"),
          py::arg("guard_manager_enum"),
          py::return_value_policy::reference)
      // return by reference because GuardManager has the ownership of accessors
      // and guard managers
      .def(
          "call_function_no_args_manager",
          [](GuardManager& self,
             std::string source,
             py::handle example_value,
             py::handle guard_manager_enum) -> GuardManager* {
            // A unique key is used to save as the accessor key.
            py::str unique_key("__call_function_no_args_accessor__");
            return self.get_child_manager<CallFunctionNoArgsGuardAccessor>(
                std::move(unique_key),
                std::move(source),
                example_value,
                guard_manager_enum);
          },
          py::arg("source"),
          py::arg("example_value"),
          py::arg("guard_manager_enum"),
          py::return_value_policy::reference)
      // return by reference because GuardManager has the ownership of accessors
      // and guard managers
      .def(
          "tuple_iterator_getitem_manager",
          &GuardManager::get_child_manager<TupleIteratorGetItemAccessor>,
          py::arg("index"),
          py::arg("source"),
          py::arg("example_value"),
          py::arg("guard_manager_enum"),
          py::return_value_policy::reference)
      // return by reference because GuardManager has the ownership of accessors
      // and guard managers
      .def(
          "global_weakref_manager",
          &GuardManager::get_child_manager<GlobalWeakRefGuardAccessor>,
          py::arg("global_name"),
          py::arg("source"),
          py::arg("example_value"),
          py::arg("guard_manager_enum"),
          py::return_value_policy::reference)
      // return by reference because GuardManager has the ownership of accessors
      // and guard managers
      .def(
          "lambda_manager",
          &GuardManager::get_child_manager<PythonLambdaGuardAccessor>,
          py::arg("python_lambda"),
          py::arg("source"),
          py::arg("example_value"),
          py::arg("guard_manager_enum"),
          py::return_value_policy::reference)
      // return by reference because GuardManager has the ownership of accessors
      // and guard managers
      .def(
          "grad_manager",
          [](GuardManager& self,
             std::string source,
             py::handle example_value,
             py::handle guard_manager_enum) -> GuardManager* {
            // A unique key is used to save as the accessor key.
            py::str unique_key("__grad_accessor__");
            return self.get_child_manager<GradGuardAccessor>(
                std::move(unique_key),
                std::move(source),
                example_value,
                guard_manager_enum);
          },
          py::arg("source"),
          py::arg("example_value"),
          py::arg("guard_manager_enum"),
          py::return_value_policy::reference)
      // return by reference because GuardManager has the ownership of accessors
      // and guard managers
      .def(
          "get_generic_dict_manager",
          [](GuardManager& self,
             std::string source,
             py::handle example_value,
             py::handle guard_manager_enum) -> GuardManager* {
            // A unique key is used to save as the accessor key.
            py::str unique_key("__generic_dict_accessor__");
            return self.get_child_manager<GetGenericDictGuardAccessor>(
                std::move(unique_key),
                std::move(source),
                example_value,
                guard_manager_enum);
          },
          py::arg("source"),
          py::arg("example_value"),
          py::arg("guard_manager_enum"),
          py::return_value_policy::reference)
      // return by reference because C++ GuardManager has the ownership of
      // accessors and guard managers
      .def(
          "getattr_manager",
          &GuardManager::get_child_manager<GetAttrGuardAccessor>,
          py::arg("attr"),
          py::arg("source"),
          py::arg("example_value"),
          py::arg("guard_manager_enum"),
          py::return_value_policy::reference);

  // Root Guard Manager
  py::class_<RootGuardManager, GuardManager, std::unique_ptr<RootGuardManager>>(
      py_m, "RootGuardManager")
      .def(py::init<>())
      .def("check", &RootGuardManager::check)
      .def("check_verbose", &RootGuardManager::check_verbose)
      .def(
          "clone_manager",
          &RootGuardManager::clone_manager,
          py::return_value_policy::reference)
      // return by reference because GuardManager has the ownership of leaf
      // guards
      .def(
          "get_epilogue_lambda_guards",
          &RootGuardManager::get_epilogue_lambda_guards,
          py::return_value_policy::reference)
      .def(
          "add_epilogue_lambda_guard",
          [](RootGuardManager& self,
             py::object lambda,
             py::object verbose_code_parts) -> void {
            self.add_epilogue_lambda_guard(std::make_unique<LAMBDA_GUARD>(
                std::move(lambda), std::move(verbose_code_parts)));
          });

  // Dict Guard Manager
  py::class_<DictGuardManager, GuardManager, std::unique_ptr<DictGuardManager>>(
      py_m, "DictGuardManager")
      // return by reference because GuardManager has the ownership of accessors
      // and guard managers
      .def(
          "get_key_manager",
          [](DictGuardManager& self,
             py::object index,
             std::string source,
             py::handle example_value,
             py::handle guard_manager_enum) -> GuardManager* {
            return self.get_key_manager(
                std::move(index),
                std::move(source),
                example_value,
                guard_manager_enum);
          },
          py::arg("index"),
          py::arg("source"),
          py::arg("example_value"),
          py::arg("guard_manager_enum"),
          py::return_value_policy::reference)
      // return by reference because GuardManager has the ownership of accessors
      // and guard managers
      .def(
          "get_value_manager",
          [](DictGuardManager& self,
             py::object index,
             std::string source,
             py::handle example_value,
             py::handle guard_manager_enum) -> GuardManager* {
            return self.get_value_manager(
                std::move(index),
                std::move(source),
                example_value,
                guard_manager_enum);
          },
          py::arg("index"),
          py::arg("source"),
          py::arg("example_value"),
          py::arg("guard_manager_enum"),
          py::return_value_policy::reference)
      // return by reference because GuardManager has the ownership of leaf
      // guards
      .def(
          "get_key_value_managers",
          &DictGuardManager::get_key_value_managers,
          py::return_value_policy::reference)
      // Skipped leaf guards
      .def("add_type_match_guard", &DictGuardManager::skip_adding_guard)
      .def("add_dict_length_check_guard", &DictGuardManager::skip_adding_guard)
      // Permitted leaf guards
      .def(
          "add_dict_contains_guard",
          [](DictGuardManager& self,
             bool contains,
             py::object key,
             py::object verbose_code_parts) -> void {
            self.add_permitted_leaf_guard(std::make_shared<DICT_CONTAINS>(
                contains, std::move(key), std::move(verbose_code_parts)));
          })
      .def(
          "add_dict_version_guard",
          [](DictGuardManager& self,
             py::object value,
             py::object verbose_code_parts) -> void {
            // DICT_VERSION is used in a very narrow context today to guard on
            // pytree SUPPPORTED_NODES. We can remove this once we have tags in
            // DictGuardManager.
            self.add_permitted_leaf_guard(std::make_shared<DICT_VERSION>(
                std::move(value), std::move(verbose_code_parts)));
          })
      // Not permitted accesssors
      .def("lambda_manager", &DictGuardManager::fail_on_get_child_manager)
      .def("getitem_manager", &DictGuardManager::fail_on_get_child_manager)
      .def("dict_getitem_manager", &DictGuardManager::fail_on_get_child_manager)
      .def("globals_dict_manager", &DictGuardManager::fail_on_get_child_manager)
      .def(
          "tuple_iterator_getitem_manager",
          &DictGuardManager::fail_on_get_child_manager)
      .def(
          "global_weakref_manager",
          &DictGuardManager::fail_on_get_child_manager)
      .def("lambda_manager", &DictGuardManager::fail_on_get_child_manager)
      // Permitted accessors (and also type_manager)
      // return by reference because GuardManager has the ownership of accessors
      // and guard managers
      .def(
          "getattr_manager",
          [](DictGuardManager& self,
             py::object attr_name,
             std::string source,
             py::handle example_value,
             py::handle guard_manager_enum) -> GuardManager* {
            if (self.is_exact_dict_type()) {
              throw std::runtime_error(
                  "getattr_manager on a DictGuardManager is supported only for dict subclasses");
            }
            return self.get_child_manager<GetAttrGuardAccessor>(
                std::move(attr_name),
                std::move(source),
                example_value,
                guard_manager_enum);
          },
          py::arg("attr"),
          py::arg("source"),
          py::arg("example_value"),
          py::arg("guard_manager_enum"),
          py::return_value_policy::reference);

  // Dict Guard Manager
  py::class_< // NOLINT
      DictSubclassGuardManager,
      DictGuardManager,
      std::unique_ptr<DictSubclassGuardManager>>(
      py_m, "DictSubclassGuardManager") // NOLINT
      .def(
          "add_no_hasattr_guard",
          [](DictSubclassGuardManager& self,
             py::object attr_name,
             py::object verbose_code_parts) -> void {
            self.add_permitted_leaf_guard(std::make_shared<NO_HASATTR>(
                std::move(attr_name), std::move(verbose_code_parts)));
          });

  py_m.def("install_object_aliasing_guard", install_object_aliasing_guard);
  py_m.def(
      "install_no_tensor_aliasing_guard", install_no_tensor_aliasing_guard);
  py_m.def(
      "install_storage_overlapping_guard", install_storage_overlapping_guard);
  py_m.def(
      "compute_overlapping_tensors",
      [](const std::vector<Tensor> tensors, bool symbolic) {
        // Pick the correct Meta class, depending on whether we are
        // dealing with symbolic values or not.
        if (symbolic) {
          return compute_overlapping_tensors<DynamicMeta>(tensors);
        } else {
          return compute_overlapping_tensors<StaticMeta>(tensors);
        }
      },
      py::arg("tensors"),
      py::arg("symbolic") = true);
  py_m.def("install_symbolic_shape_guard", install_symbolic_shape_guard);
  py_m.def("profile_guard_manager", profile_guard_manager);

// initialize dict_version_map watcher for 3.12
#if IS_PYTHON_3_12_PLUS

  dict_version_watcher_id = PyDict_AddWatcher(dict_version_watch_callback);
  if (dict_version_watcher_id == -1) {
    throw std::runtime_error("Failed to install dict_version_watch_callback");
  }

#endif

  return m;
}

} // namespace torch::dynamo<|MERGE_RESOLUTION|>--- conflicted
+++ resolved
@@ -2355,26 +2355,17 @@
   bool check_accessors_nopybind(T* value) {
     bool matches_dict_tag = false;
     uint64_t new_tag = 0;
-<<<<<<< HEAD
-    if (_is_dict) {
-      // Check if the dict tag matches. If it does, propagate to the child
-      // accessors. This will pass to the child manager via
-      // DictGetItemGuardManager.
-      // Relational Guards need to keep state, so do not send matches_dict_tag
-      // to avoid early exits when dict_tag matches and the object is
-      // immutable.
-      new_tag = get_dict_version_unchecked(value);
-      matches_dict_tag = (new_tag == _dict_tag) && !has_relational_guards();
-=======
     if constexpr (std::is_same<T, PyObject>::value) {
       if (_is_dict) {
         // Check if the dict tag matches. If it does, propagate to the child
         // accessors. This will pass to the child manager via
         // DictGetItemGuardManager.
+        // Relational Guards need to keep state, so do not send matches_dict_tag
+        // to avoid early exits when dict_tag matches and the object is
+        // immutable.
         new_tag = get_dict_version_unchecked(value);
-        matches_dict_tag = new_tag == _dict_tag;
+        matches_dict_tag = (new_tag == _dict_tag) && !has_relational_guards();
       }
->>>>>>> fd8b217f
     }
 
     // Iterate over accessors.
