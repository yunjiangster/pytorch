--- conflicted
+++ resolved
@@ -716,14 +716,12 @@
 
   void performNocolorSplit(at::Device device);
 
-<<<<<<< HEAD
-  void registerUserBuffers(at::Device device);
-
-  void deregisterUserBuffers(at::Device device);
-=======
   // If all comms on this PG are fully initialized, return true.
   bool isInitialized();
->>>>>>> 6feaa07e
+
+  void registerUserBuffers(at::Device device);
+
+  void deregisterUserBuffers(at::Device device);
 
   // This method adds a temporary extension for the timeout period,
   // applying to all collectives between the calling of this API and
