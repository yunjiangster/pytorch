#ifdef USE_C10D_NCCL

#include <exception>
#include <map>
#include <mutex>
#include <sstream>
#include <stdexcept>
#include <tuple>
#include <utility>

#include <ATen/cuda/CUDAContext.h>
#include <ATen/cuda/CUDAGraph.h>
#include <c10/core/DeviceType.h>
#include <c10/cuda/CUDAAllocatorConfig.h>
#include <c10/cuda/CUDAGraphsC10Utils.h>
#include <c10/cuda/CUDAGuard.h>
#include <c10/util/CallOnce.h>
#include <c10/util/Exception.h>
#include <c10/util/Logging.h>
#include <c10/util/WaitCounter.h>
#include <c10/util/irange.h>
#include <c10/util/thread_name.h>
#include <torch/csrc/cuda/nccl.h>
#include <torch/csrc/distributed/c10d/FlightRecorder.hpp>
#include <torch/csrc/distributed/c10d/NCCLUtils.hpp>
#include <torch/csrc/distributed/c10d/NanCheck.hpp>
#include <torch/csrc/distributed/c10d/ParamCommsUtils.hpp>
#include <torch/csrc/distributed/c10d/PrefixStore.hpp>
#include <torch/csrc/distributed/c10d/ProcessGroupNCCL.hpp>
#include <torch/csrc/distributed/c10d/TraceUtils.h>
#include <torch/csrc/distributed/c10d/Utils.hpp>
#include <torch/csrc/distributed/c10d/logger.hpp>
#include <torch/torch.h>
#include <optional>

namespace c10d {

constexpr const char* const kNCCLAbortedCommStoreKey = "NCCLABORTEDCOMM";

namespace {

#if defined(NCCL_MAJOR) && \
    ((NCCL_MAJOR > 2) || (NCCL_MAJOR == 2) && (NCCL_MINOR >= 10))
#define NCCL_HAS_AVG 1
#endif

// NCCL op mapping
const std::map<ReduceOp::RedOpType, ncclRedOp_t> ncclOp = {
    {ReduceOp::MIN, ncclMin},
    {ReduceOp::MAX, ncclMax},
    {ReduceOp::SUM, ncclSum},
    {ReduceOp::PRODUCT, ncclProd},
#ifdef NCCL_HAS_AVG
    {ReduceOp::AVG, ncclAvg},
#endif
};

// NCCL type typing
std::map<at::ScalarType, ncclDataType_t> ncclDataType = {
    {at::kChar, ncclInt8},
    {at::kByte, ncclUint8},
    {at::kFloat, ncclFloat},
    {at::kDouble, ncclDouble},
    {at::kInt, ncclInt32},
    {at::kLong, ncclInt64},
    {at::kHalf, ncclHalf},
    {at::kBool, ncclUint8},
    {at::kFloat8_e5m2, ncclUint8},
    {at::kFloat8_e4m3fn, ncclUint8},
    {at::kFloat8_e4m3fnuz, ncclUint8},
    {at::kFloat8_e5m2fnuz, ncclUint8},
#if HAS_NCCL_BF16_DATATYPE
    {at::kBFloat16, ncclBfloat16},
#endif
};

// Helper function that gets the data type and issues error if not supported
ncclDataType_t getNcclDataType(at::ScalarType type) {
  auto it = ncclDataType.find(type);
  TORCH_CHECK_WITH(
      TypeError,
      it != ncclDataType.end(),
      "Input tensor data type is not supported for NCCL process group: ",
      type);
  return it->second;
}

bool complexViewAsRealAllowed(const ReduceOp& reduceOp) {
  switch (reduceOp) {
    // NOLINTNEXTLINE(bugprone-branch-clone)
    case ReduceOp::SUM:
      return true;
    case ReduceOp::AVG:
      return true;
    case ReduceOp::PREMUL_SUM:
      return true;
    case ReduceOp::UNUSED:
      return true;
    default:
      return false;
  }
  return false;
}

#ifdef ENABLE_NCCL_PREMUL_SUM_SUPPORT
template <typename T, ncclDataType_t dataType>
ncclRedOpRAII unpackPreMulSum(
    const ReduceOp& reduceOp,
    const ncclComm_t& comm) {
  const auto* preMulSupplement =
      reinterpret_cast<NCCLPreMulSumSupplement*>(reduceOp.supplement_.get());
  ncclRedOp_t preMulSum{};
  bool has_tensor = preMulSupplement->tensor_factor.defined();
  auto residence = has_tensor ? ncclScalarDevice : ncclScalarHostImmediate;
  const T* ptr_factor = has_tensor
      ? preMulSupplement->tensor_factor.const_data_ptr<T>()
      : nullptr;
  T scalar_factor = T(preMulSupplement->double_factor);
  ncclRedOpCreatePreMulSum(
      &preMulSum,
      // https://docs.nvidia.com/deeplearning/nccl/user-guide/docs/api/ops.html#ncclredopcreatepremulsum
      // tells us that the scalar input is strictly a multiplier.
      // NOLINTNEXTLINE(cppcoreguidelines-pro-type-const-cast)
      /*scalar=*/has_tensor ? const_cast<T*>(ptr_factor) : &scalar_factor,
      dataType,
      residence,
      comm);
  return ncclRedOpRAII(preMulSum, comm);
}
#endif

ncclRedOpRAII getNcclReduceOp(
    const ReduceOp& reduceOp,
    at::Tensor& input,
    const ncclDataType_t& dataType,
    const ncclComm_t& comm) {
  try {
    if (input.scalar_type() == at::kBool) {
      if (reduceOp == ReduceOp::SUM) {
        // For bool tensors, map sum to max, which both represent a bitwise or.
        // This is to prevent overflow issues with sum, since we use uint8 to
        // represent a bool (see ncclDataType mapping).
        return ncclMax;
      }
#ifdef NCCL_HAS_AVG
      if (reduceOp == ReduceOp::AVG) {
        C10_THROW_ERROR(
            TypeError, "Cannot use ReduceOp.AVG with boolean inputs");
      }
#endif
    }
    if (reduceOp == ReduceOp::PREMUL_SUM) {
#ifdef ENABLE_NCCL_PREMUL_SUM_SUPPORT
      switch (dataType) {
        case ncclHalf:
          return unpackPreMulSum<at::Half, ncclHalf>(reduceOp, comm);
        case ncclFloat:
          return unpackPreMulSum<float, ncclFloat>(reduceOp, comm);
        case ncclDouble:
          return unpackPreMulSum<double, ncclDouble>(reduceOp, comm);
        default:
          C10_THROW_ERROR(
              TypeError, "PreMulSum Data type must be half, float, or double");
          return ncclRedOp_t{};
      }
#else
      C10_THROW_ERROR(ValueError, "PreMulSum requires NCCL>=2.11.1");
#endif
    }
    return ncclOp.at(reduceOp);
  } catch (const std::out_of_range&) {
    switch (reduceOp) {
      case ReduceOp::AVG:
        C10_THROW_ERROR(
            ValueError,
            c10::str(
                "AVG requires NCCL 2.10+. The current version is ",
                NCCL_MAJOR,
                ".",
                NCCL_MINOR));
        break;
      case ReduceOp::BAND:
        C10_THROW_ERROR(ValueError, "Cannot use ReduceOp.BAND with NCCL");
        break;
      case ReduceOp::BOR:
        C10_THROW_ERROR(ValueError, "Cannot use ReduceOp.BOR with NCCL");
        break;
      case ReduceOp::BXOR:
        C10_THROW_ERROR(ValueError, "Cannot use ReduceOp.BXOR with NCCL");
        break;
      default:
        C10_THROW_ERROR(ValueError, "Unhandled ReduceOp");
        break;
    }
  }
}

// Get a key string from device
inline std::string getKeyFromDevice(at::Device& device) {
  return std::to_string(device.index());
}

inline at::DeviceIndex getIndexFromDeviceKey(const std::string& deviceKey) {
  // initialize the device index to -1, which is an invalid value.
  int index = -1;
  try {
    index = std::stoi(deviceKey);
  } catch (const std::invalid_argument& e) {
    LOG(ERROR) << c10::str(
        "Invalid deviceKey: ", deviceKey, ",", e.what(), ".");
  } catch (const std::out_of_range& e) {
    LOG(ERROR) << "Out of range: " << e.what();
  }
  return static_cast<at::DeviceIndex>(index);
}

std::string getKeySendRecv(int myRank, int peer) {
  int lowRank = myRank < peer ? myRank : peer;
  int highRank = myRank < peer ? peer : myRank;
  std::string sendRecvPair =
      std::to_string(lowRank) + ":" + std::to_string(highRank);
  return sendRecvPair;
}

// Get device from tensor
inline at::Device getDevice(at::Tensor& tensor) {
  return tensor.device();
}

// [Sync Streams] Helper that lets the input ncclStreams to wait for the current
// stream. NCCL communications run on ncclStreams, but input tensors are
// allocated on different streams (i.e., current streams). Communications on
// ncclStreams cannot start before pending input tensor ops on current streams
// finish. Otherwise, ops on two streams might read/write same tensors
// concurrently.
//
// The synchronization above alone is not enough. We also need to make sure
// input tensors are not freed before their usages on ncclStreams finish. This
// can be achieved by calling c10::cuda::CUDACachingAllocator::recordStream,
// which remembers the usage stream (ncclStream), creates an event on the usage
// stream when GC attempts to free the input tensor, and delays GC until that
// event is done.
void syncStream(
    at::Device& device,
    at::cuda::CUDAEvent& ncclEvent,
    at::cuda::CUDAStream& ncclStream) {
  ncclEvent.record(at::cuda::getCurrentCUDAStream(device.index()));
  ncclEvent.block(ncclStream);
}

// Given a ncclUniqueId, convert it to a string representation that can be put
// in the store.
std::string buildNcclUniqueIdStr(const ncclUniqueId& ncclID) {
  const uint8_t* bytes = reinterpret_cast<const uint8_t*>(&ncclID);
  std::ostringstream oss;
  for (const auto i : c10::irange(NCCL_UNIQUE_ID_BYTES)) {
    oss << std::hex << static_cast<int>(bytes[i]);
  }
  return oss.str();
}

std::string getNcclAbortedCommStoreKey(const std::string& ncclIdStr) {
  return std::string(kNCCLAbortedCommStoreKey) + ":" + ncclIdStr;
}

// Returns exception's what() given an exception_ptr instance.
std::string getExceptionMsgFromExceptionPtr(
    const std::exception_ptr& exceptionPtr) {
  TORCH_CHECK(exceptionPtr != nullptr);
  try {
    std::rethrow_exception(exceptionPtr);
  } catch (const std::exception& e) {
    return e.what();
  } catch (...) {
    return "Unknown exception type";
  }
}

inline void errorIfCapturingNonCapturableNCCL(c10::cuda::CaptureStatus status) {
  // parentheses avoid some compiler warnings
  static const uint64_t min_version =
      (((uint64_t)2) << 32) + (((uint64_t)9) << 16) + ((uint64_t)6);
  static const uint64_t cur_version = torch::cuda::nccl::version();
  if (cur_version < min_version) {
    TORCH_CHECK_WITH(
        NotImplementedError,
        status == c10::cuda::CaptureStatus::None,
        "Capturing NCCL collectives is only allowed with NCCL >= 2.9.6");
  }
}

} // namespace

// Map from each communicator to its device index.
// This map is used when register/deregister cache segments from cache
// allocator. See design notes below:
// - Each segment should be registered only to the communicator on the
//   same device.
// - We cannot reuse devNCCLCommMap_ in each ProcessGroup because the key may be
//   ranks rather than device in point-to-point case.
// - This map has also to be maintained as global variable since the register
//   hooks are called outside the scope of any PG, thus we need traverse
//   communicators in all PGs.
static std::unordered_map<std::shared_ptr<NCCLComm>, int> ncclCommDevIdxMap;
static std::mutex ncclCommDevIdxMapMutex;
static bool allocatorHooksAttached = false;

std::atomic<bool> ProcessGroupNCCL::shouldDump_(false);

static void cacheAllocatorRegisterHook(
    const c10::cuda::CUDACachingAllocator::TraceEntry& te) {
  // Register after SEGMENT_ALLOC
  if (te.action_ !=
      c10::cuda::CUDACachingAllocator::TraceEntry::Action::SEGMENT_ALLOC) {
    return;
  }

  std::lock_guard<std::mutex> lock(ncclCommDevIdxMapMutex);
  for (auto& it : ncclCommDevIdxMap) {
    auto& ncclComm = it.first;
    auto& devIdx = it.second;
    if (te.device_ == devIdx) {
      // NOLINTNEXTLINE(performance-no-int-to-ptr)
      ncclComm->registerSegment(reinterpret_cast<void*>(te.addr_), te.size_);
    }
  }
}

static void cacheAllocatorDeregisterHook(
    const c10::cuda::CUDACachingAllocator::TraceEntry& te) {
  // deregister before SEGMENT_FREE
  if (te.action_ !=
      c10::cuda::CUDACachingAllocator::TraceEntry::Action::SEGMENT_FREE) {
    return;
  }

  std::lock_guard<std::mutex> lock(ncclCommDevIdxMapMutex);
  for (auto& it : ncclCommDevIdxMap) {
    auto& ncclComm = it.first;
    auto& devIdx = it.second;
    if (te.device_ == devIdx) {
      // NOLINTNEXTLINE(performance-no-int-to-ptr)
      ncclComm->deregisterSegment(reinterpret_cast<void*>(te.addr_));
    }
  }
}

static std::
    unordered_map<std::string, std::unordered_map<std::string, std::string>>
    getNCCLCommDumpMap() {
#if defined(IS_NCCLX) && defined(NCCL_COMM_DUMP)
  std::unordered_map<
      std::string /* ncclUniqueID */,
      std::unordered_map<std::string, std::string> /* dump from this comm */>
      ncclDumpMap;
  // dump_nccl_trace is only called from the default PG (local_id_=0), but we
  // want to dump from all comms so we need to iterate over ncclCommDevIdxMap,
  // which is static
  std::vector<std::shared_ptr<NCCLComm>> allNCCLComms;
  // within the critical section, we don't want to dump while holding the lock
  // as dump might hang
  ncclCommDevIdxMapMutex.lock();
  for (auto& [ncclComm, _] : ncclCommDevIdxMap) {
    allNCCLComms.push_back(ncclComm);
  }
  ncclCommDevIdxMapMutex.unlock();
  for (auto& ncclComm : allNCCLComms) {
    std::string ncclUniqueIDStr = buildNcclUniqueIdStr(ncclComm->getNcclId());
    ncclDumpMap[ncclUniqueIDStr] = ncclComm->ncclCommDump();
  }
  return ncclDumpMap;
#else
  return std::unordered_map<
      std::string,
      std::unordered_map<std::string, std::string>>();
#endif
}

std::string dump_nccl_trace(
    bool includeCollectives,
    bool includeStackTraces,
    bool onlyActive) {
  auto ncclDumpMap = getNCCLCommDumpMap();
  return FlightRecorder::get()->dump(
      ncclDumpMap, includeCollectives, includeStackTraces, onlyActive);
}

std::string dump_nccl_trace_json(bool includeCollectives, bool onlyActive) {
  auto ncclDumpMap = getNCCLCommDumpMap();
  return FlightRecorder::get()->dump_json(
      ncclDumpMap, includeCollectives, onlyActive);
}

std::optional<std::function<void(std::function<void(const std::string&)>)>>&
get_cpp_trace_dumper() {
  static std::optional<
      std::function<void(std::function<void(const std::string&)>)>>
      dumper(std::nullopt);
  return dumper;
}

gil_checker_t& get_gil_checker() {
  static gil_checker_t gil_checker = nullptr;
  return gil_checker;
}

static std::future<bool> launchAsyncGilCheck() {
  std::promise<bool> resultPromise;
  std::future<bool> resultFuture = resultPromise.get_future();
  TORCH_CHECK(get_gil_checker(), "Can't check GIL with null GIL checker");
  std::thread workerThread([promise = std::move(resultPromise)]() mutable {
    c10::setThreadName("pt_nccl_gil_chk");

    try {
      auto& gil_checker = get_gil_checker();
      promise.set_value((*gil_checker)());
    } catch (...) {
      promise.set_exception(std::current_exception());
    }
  });

  // Detach the thread to allow it to run independently
  workerThread.detach();

  return resultFuture;
}

const int64_t ProcessGroupNCCL::kWatchdogThreadSleepMillis = 100;
constexpr int64_t kSynchronizeBusyWaitMillis = 1;
thread_local uint64_t ProcessGroupNCCL::ncclActiveGroupCounter_ = 0;

std::ostream& operator<<(
    std::ostream& output,
    const ProcessGroupNCCL::WorkNCCL& workNCCL) {
  std::string workInfo;
  workInfo = c10::str(
      "WorkNCCL(",
      "SeqNum=",
      workNCCL.seq_,
      ", OpType=",
      opTypeToString(workNCCL.opType_),
      ", NumelIn=",
      workNCCL.numelIn_,
      ", NumelOut=",
      workNCCL.numelOut_,
      ", Timeout(ms)=",
      workNCCL.opTimeout_.count(),
      ")");
  return output << workInfo;
}

ProcessGroupNCCL::WorkNCCL::WorkNCCL(
    std::string pgUID,
    std::string pgDesc,
    at::Device& device,
    int rank,
    OpType opType,
    uint64_t seq,
    bool isP2P,
    const char* profilingTitle,
    const std::optional<std::vector<at::Tensor>>& inputs,
    bool desyncDebug,
    bool enableTiming,
    bool cudaEventCacheEnabled,
    DebugLevel distDebugLevel)
    : Work(rank, opType, profilingTitle, inputs),
      pgUID_(std::move(pgUID)),
      pgDesc_(std::move(pgDesc)),
      device_(device),
      workStartTime_(std::chrono::steady_clock::now()),
      seq_(seq),
      isP2P_(isP2P),
      timingEnabled_(enableTiming),
      distDebugLevel_(distDebugLevel) {
  // Creates the CUDA event wrappers
  // Note: The actual events are lazily created when first recorded to with
  // DEFAULT_FLAGS = cudaEventDisableTiming.
  if (cudaEventCacheEnabled) {
    ncclStartEvent_ = enableTiming
        ? ProcessGroupNCCL::CUDAEventCache::get(device.index())
              .create(enableTiming)
        : nullptr;
    ncclEndEvent_ = ProcessGroupNCCL::CUDAEventCache::get(device.index())
                        .create(enableTiming);
  } else {
    ncclStartEvent_ = enableTiming
        ? std::make_shared<at::cuda::CUDAEvent>(cudaEventDefault)
        : nullptr;
    ncclEndEvent_ = std::make_shared<at::cuda::CUDAEvent>(
        enableTiming ? cudaEventDefault : cudaEventDisableTiming);
  }
  futureWorkResult_ =
      c10::make_intrusive<at::ivalue::Future>(c10::AnyEnumType::get());
}

ProcessGroupNCCL::WorkNCCL::WorkNCCL(const WorkNCCL& w)
    : Work(w.rank_, w.opType_),
      std::enable_shared_from_this<WorkNCCL>(w),
      pgUID_(w.pgUID_),
      pgDesc_(w.pgDesc_),
      device_(w.device_),
      ncclStartEvent_(w.ncclStartEvent_),
      ncclEndEvent_(w.ncclEndEvent_),
      ncclComm_(w.ncclComm_),
      blockingWait_(w.blockingWait_),
      opTimeout_(w.opTimeout_),
      ownedEphermeralTimeout_(w.ownedEphermeralTimeout_),
      workStartTime_(w.workStartTime_),
      seq_(w.seq_),
      isP2P_(w.isP2P_),
      startTraceUpdated_(w.startTraceUpdated_),
      numelIn_(w.numelIn_),
      numelOut_(w.numelOut_),
      store_(w.store_),
      futureWorkResult_(w.futureWorkResult_),
      timingEnabled_(w.timingEnabled_),
      trace_id_(w.trace_id_),
      distDebugLevel_(w.distDebugLevel_) {
  exception_ = w.exception_;
}

ProcessGroupNCCL::WorkNCCL::~WorkNCCL() = default;

bool ProcessGroupNCCL::WorkNCCL::isCompleted() {
  if (!ncclComm_->isAborted()) {
    checkAndSetException();
  }
  return exception() || finishedGPUExecutionInternal();
}

bool ProcessGroupNCCL::WorkNCCL::isStarted() {
  if (!ncclComm_->isAborted()) {
    checkAndSetException();
  }
  return exception() || startedGPUExecutionInternal();
}

bool ProcessGroupNCCL::WorkNCCL::isSuccess() const {
  C10_THROW_ERROR(NotImplementedError, "WorkNCCL::isSuccess() is deprecated");
}

void ProcessGroupNCCL::WorkNCCL::checkAndSetException() {
  if (exception()) {
    // We already have an exception.
    return;
  }

  auto exception_ptr = checkForNCCLErrors();
  std::unique_lock<std::mutex> lock(mutex_);
  exception_ = exception_ptr;
  if (exception_) {
    LOG(ERROR) << logPrefix() << "Collective " << *this
               << " raised the following async exception: "
               << getExceptionMsgFromExceptionPtr(exception_);

    // Mark future result as ERROR
    if (futureWorkResult_ && !futureWorkResult_->completed()) {
      futureWorkResult_->markCompleted(
          at::IValue(static_cast<uint8_t>(WorkResult::COMM_ERROR)));
    }
  }
}

const std::string& ProcessGroupNCCL::WorkNCCL::logPrefix() const {
  static std::string prefix = c10::str("[Rank ", rank_, "] ");
  return prefix;
}

void ProcessGroupNCCL::WorkNCCL::setException(
    std::exception_ptr exception_ptr) {
  std::unique_lock<std::mutex> lock(mutex_);
  exception_ = std::move(exception_ptr);
}

// Helper that checks if the NCCL kernels are completed on the GPUs
bool ProcessGroupNCCL::WorkNCCL::finishedGPUExecution() {
  checkAndSetException();
  return finishedGPUExecutionInternal();
}

bool ProcessGroupNCCL::WorkNCCL::startedGPUExecutionInternal() const {
  // if timing is disabled we won't have allocated start events
  if (!timingEnabled_) {
    return false;
  }
  // Checking the work's corresponding CUDA event's status
  if (!ncclStartEvent_->query()) {
    return false;
  }
  return true;
}

bool ProcessGroupNCCL::WorkNCCL::finishedGPUExecutionInternal() const {
  // Checking the work's corresponding CUDA event's status
  // It calls `cudaEventQuery` eventually. Although this seems to be a
  // non-blocking call, but we did notice hangs in the past. It can
  // hang if another thread is holding the CUDA global context lock. For
  // example, when doing a `cudaDeviceSynchronize` or even
  // `cudaStreamSynchronize`.
  if (!ncclEndEvent_->query()) {
    return false;
  }
  return true;
}

bool ProcessGroupNCCL::WorkNCCL::checkTimeout(
    std::optional<std::chrono::milliseconds> timeout) {
  STATIC_SCOPED_WAIT_COUNTER(
      pytorch.wait_counter.ProcessGroupNCCL__checkTimeout);
  auto currentTimepoint = std::chrono::steady_clock::now();
  auto timeElapsed = std::chrono::duration_cast<std::chrono::milliseconds>(
      currentTimepoint - workStartTime_);
  auto workTimeout = timeout ? *timeout : opTimeout_;

  if (timeElapsed < workTimeout) {
    return false;
  }

  // Timed out

  std::string exceptionMsg = c10::str(
      logPrefix(),
      "Watchdog caught collective operation timeout: ",
      *this,
      " ran for ",
      timeElapsed.count(),
      " milliseconds before timing out.");

  LOG(ERROR) << exceptionMsg;

  std::exception_ptr exception_ptr =
      std::make_exception_ptr(C10_BUILD_ERROR(DistBackendError, exceptionMsg));
  if (!exception()) {
    // if there is already an error, we don't override it
    setException(exception_ptr);
  }

  // Mark future result as TIMEOUT
  if (futureWorkResult_ && !futureWorkResult_->completed()) {
    futureWorkResult_->markCompleted(
        at::IValue(static_cast<uint8_t>(WorkResult::TIMEOUT)));
  }
  return true;
}

// Print the traceback of the collective at call time
void ProcessGroupNCCL::WorkNCCL::printTraceback() const {
  // First step we get the corresponding record entry from FR, based on work's
  // trace_id_
  std::optional<FlightRecorder::Entry> entry =
      FlightRecorder::get()->getEntry(trace_id_);
  if (entry.has_value()) {
    auto entryVal = entry.value();
    // Get stack trace from FR entry, in string format
    // Note: `getTraceback` call below invokes `torch::symbolize`, which may
    // need to acquire the GIL. In order for watchdog to be block-free, we make
    // the call with std::async.
    auto future = std::async(
        std::launch::async, [&entryVal]() { return entryVal.getTraceback(); });
    // Wait for the future to complete or timeout
    auto status = future.wait_for(std::chrono::seconds(8));
    if (status == std::future_status::ready) {
      std::string tracebackStr = future.get();
      LOG(ERROR) << "Stack trace of the failed collective: \n" << tracebackStr;
    } // else, symbolizer probably timed out, we skip logging the stack trace.
  } else {
    LOG(ERROR)
        << "Stack trace of the failed collective not found, "
        << "potentially because FlightRecorder is disabled. "
        << "You can enable it by setting TORCH_NCCL_TRACE_BUFFER_SIZE to a non-zero value.";
  }
}

void ProcessGroupNCCL::WorkNCCL::handleException(
    ErrorHandlingMode errorHandling) {
  if (exception_) {
    auto exceptionMsg = c10::str(
        "Some NCCL operations have failed or timed out. Due to the ",
        "asynchronous nature of CUDA kernels, subsequent GPU operations ",
        "might run on corrupted/incomplete data.");
    LOG(ERROR) << logPrefix() << exceptionMsg;
    C10_LOG_API_USAGE_ONCE("ProcessGroupNCCL.WorkNCCL.handleException");

    auto logger = c10d::C10dLogger::getLogger();
    if (logger) {
      ::c10d::C10dLoggingData data;
      data.strings["work_nccl_exception"] =
          getExceptionMsgFromExceptionPtr(exception_);
      logger->log(data);
    }

    if (SHOULD_TEAR_DOWN(errorHandling)) {
      auto tearDownMsg = c10::str(
          "To avoid data inconsistency, we are taking the entire process down.");
      LOG(ERROR) << logPrefix() << tearDownMsg;
      std::rethrow_exception(exception_);
    }
  }
}

void ProcessGroupNCCL::WorkNCCL::synchronize() {
  synchronizeStream();
  if (c10d::allow_inflight_collective_as_graph_input()) {
    c10d::unregister_work(
        c10::intrusive_ptr<
            ProcessGroupNCCL::WorkNCCL>::unsafe_reclaim_from_nonowning(this));
  }
}

void ProcessGroupNCCL::WorkNCCL::synchronizeStream() {
  auto currentStream = at::cuda::getCurrentCUDAStream(device_.index());
  // Block the current stream on the NCCL stream
  ncclEndEvent_->block(currentStream);

  if (avoidRecordStreams_) {
    stashed_for_allocator_safety_->clear();
  }
}

// Same as calling synchronize() when blockingWait_ is false
bool ProcessGroupNCCL::WorkNCCL::wait(std::chrono::milliseconds timeout) {
  RECORD_PARAM_COMMS(
      std::make_tuple(static_cast<int64_t>(this->seq_), this->isP2P_), // seq
      std::make_tuple(pgUID_, pgDesc_), // PG name tuple
      rank_, // rank
      "wait", // collective name
      0, // inNelems
      0, // outNelems
      at::kByte, // dType
      std::vector<int64_t>(), // inSplitSizes
      std::vector<int64_t>(), // outSplitSizes
      -1,
      -1,
      static_cast<int>(1)); // number of device?

  // synchronize() will block the current stream on the NCCL stream
  synchronize();

  // In case of blockingWait or a timeout value is specified by the user, we
  // block the CPU thread until the work is completed or timed out.
  if (blockingWait_ || timeout != kNoTimeout) {
    while (!isCompleted()) {
      bool timedOut = checkTimeout(
          timeout == kNoTimeout ? std::nullopt : std::make_optional(timeout));
      // Explicitly abort ncclComms here before throwing this timed out
      // exception to users.
      // If throwing timed out excepiton without aborting nccl communicators
      // here, it was observed that CUDA GPU will have 100% utilization and
      // can not run new events successfully.
      if (timedOut) {
        std::string exceptionMsg = c10::str(
            logPrefix(), "Work ", (*this), " timed out in blocking wait.");
        LOG(ERROR) << exceptionMsg;
        break;
      }
      // Yield
      std::this_thread::sleep_for(
          std::chrono::milliseconds(kSynchronizeBusyWaitMillis));
    }
  } else if (isBarrierOp_ && !isCompleted()) {
    // For barrier wait when timeout is unspecified, we block the CPU thread on
    // current stream. This is to minimize the CPU barrier wait time in healthy
    // path
    auto currentStream = at::cuda::getCurrentCUDAStream(device_.index());
    // CUDAStream wrapper will correctly use a DeviceGuard here
    currentStream.synchronize();
  }

  // If exception is detected, throw it from the main CPU thread
  if (exception()) {
    // Abort NCCL communicators
    abort();
    // Throw exception (from main thread here)
    handleException(TearDown);
  }

  // TODO(kwen2501): this should be moved to c10d tests, to qualify a NCCL
  // upgrade. Once a NCCL version is qualified, this code should not be needed
  // at runtime.
#ifdef PGNCCL_ENABLE_HASH
  if (distDebugLevel_ >= DebugLevel::Detail) {
    auto numel = getTensorsNumel(*outputs_);
    auto hashValue = hashTensors(*outputs_);
    PRINT_COLLECTIVE_HASH_SIGNATURE(
        "output", opTypeToString(opType_), numel, hashValue);
  }
#endif
  // Always return true, because abort API is not implemented.
  return true;
}

void ProcessGroupNCCL::WorkNCCL::abort() {
  // Abort all communicators of this work
  ncclComm_->abort();

  ncclCommDevIdxMapMutex.lock();
  ncclCommDevIdxMap.erase(ncclComm_);
  ncclCommDevIdxMapMutex.unlock();
}

ProcessGroupNCCL::CUDAEventCache::CUDAEventCache() = default;

// CUDA event is used to record the start/end of one Work.
// Instead of let the CUDA event gets destroyed, we now reuse it after the Work
// has been erased from workMetaList_.
// This is to avoid the potential deadlock caused by CudaEventDestroy.
std::shared_ptr<at::cuda::CUDAEvent> ProcessGroupNCCL::CUDAEventCache::create(
    bool timing) {
  // register the deleter as a callback when the WorkNCCL object is destroyed.
  auto deleter = [this, timing](at::cuda::CUDAEvent* event) {
    std::lock_guard<std::mutex> lock(this->cacheMutex_);
    // We put the event back to the cache deque once the WorkNCCL object is
    // destroyed.
    this->eventsArray_[timing ? 1 : 0].push_back(event);
  };
  at::cuda::CUDAEvent* event = nullptr;
  {
    std::lock_guard<std::mutex> lock(cacheMutex_);
    auto& events = eventsArray_[timing ? 1 : 0];
    // If we still have events in the cache, we reuse it. Otherwise, we create a
    // new one.
    if (!events.empty()) {
      event = events.front();
      events.pop_front();
    } else {
      event = new at::cuda::CUDAEvent(
          timing ? cudaEventDefault : cudaEventDisableTiming);
    }
  }
  return std::shared_ptr<at::cuda::CUDAEvent>(event, std::move(deleter));
}

ProcessGroupNCCL::CUDAEventCache& ProcessGroupNCCL::CUDAEventCache::get(
    at::DeviceIndex device) {
  // A per-thread singleton of device-to-CUDAEventCache map.
  // Map is needed because events cannot be reused across devices.
  // Per-thread ownership is needed to support multi-threaded case (instead of
  // multi-process case).
  static thread_local std::
      map<at::DeviceIndex, ProcessGroupNCCL::CUDAEventCache>
          cacheDeviceMap;
  // Check if device has already been in the map, if not, add a new entry
  auto it = cacheDeviceMap.find(device);
  if (it == cacheDeviceMap.end()) {
    // Use in-place contruction, which avoids move or copy of the cache
    // (the mutex of the cache is not movable/copiable)
    it = cacheDeviceMap.emplace_hint(
        it,
        std::piecewise_construct,
        std::forward_as_tuple(device),
        std::forward_as_tuple());
  }
  return it->second;
}

static std::atomic<size_t> process_group_id = 0;

constexpr const char* MULTI_DEVICE_ERROR_MSG =
    "Expecting one tensor only but got multiple. You are probably using multiple "
    "devices under one thread. The support for such usage has been deprecated. "
    "For details, please refer to "
    "https://pytorch.org/docs/stable/distributed.html#multi-gpu-collective-functions. "
    "ProcessGroupNCCL continues supporting multi-process and multi-thread modes.";

ProcessGroupNCCL::ProcessGroupNCCL(
    c10::intrusive_ptr<Store> store,
    int rank,
    int size,
    c10::intrusive_ptr<Options> options)
    : Backend(rank, size),
      store_(std::move(store)),
      options_(std::move(options)),
      terminateProcessGroup_(false),
      terminateHeartbeatMonitorThread_(false),
      local_id_(process_group_id++),
      intraNodeComm_(initIntraNodeComm()) {
  TORCH_CHECK_WITH(
      ValueError,
      at::cuda::getNumGPUs() != 0,
      "ProcessGroupNCCL is only supported with GPUs, no GPUs found!");

  // getNcclVersion needs to get called before launching threads which can
  // potentially call getenv. getNcclVersion internally calls setenv to set some
  // environment variables from config file, which can race with getenv from
  // other threads and cause segfaults.
  const auto ncclVersion = getNcclVersion();
  this->setGroupUid(options_->group_name);
  this->localDeviceCount_ = static_cast<int>(at::cuda::getNumGPUs());
  logPrefix_ = createLogPrefix();
  blockingWait_ = getCvarBool(TORCH_NCCL_BLOCKING_WAIT, false);
  asyncErrorHandling_ = static_cast<ErrorHandlingMode>(
      getCvarInt(TORCH_NCCL_ASYNC_ERROR_HANDLING, 3 /*SkipCleanUp*/));
  desyncDebug_ = getCvarBool(TORCH_NCCL_DESYNC_DEBUG, false) ||
      (dist_debug_level_ >= DebugLevel::Detail);
  rethrowCUDAErrors_ = getCvarBool(TORCH_NCCL_RETHROW_CUDA_ERRORS, true);
  // TODO, we should either deprecate TORCH_NCCL_DUMP_ON_TIMEOUT
  // or change its name to reflect that dump happens on exception including
  // both timeout and other errors.
  dumpOnTimeoutOrEx_ = getCvarBool(TORCH_NCCL_DUMP_ON_TIMEOUT, false) ||
      (dist_debug_level_ >= DebugLevel::Detail);
  // logging C++ stack isn't safe. Introduce a variable to control it.
  logCppStackOnUncleanShutdown_ =
      getCvarBool(TORCH_NCCL_LOG_CPP_STACK_ON_UNCLEAN_SHUTDOWN, true);
  enableNanCheck_ = getCvarBool(TORCH_NCCL_NAN_CHECK, false);
  heartbeat_ = 1ULL;
  monitorThreadEnabled_.store(getCvarBool(TORCH_NCCL_ENABLE_MONITORING, true));
  cudaEventCacheEnabled_.store(getCvarBool(TORCH_NCCL_CUDA_EVENT_CACHE, true));
  heartbeatTimeoutInSec_ =
      getCvarInt(TORCH_NCCL_HEARTBEAT_TIMEOUT_SEC, 60 * 8 /*8 Mins*/);
  waitTimeoutDumpInMilSec_ =
      getCvarInt(TORCH_NCCL_WAIT_TIMEOUT_DUMP_MILSEC, 60 * 1000 /*60 Sec*/);
  coordCheckIntervalMilSec_ = getCvarInt(TORCH_NCCL_COORD_CHECK_MILSEC, 1000);
  traceBufferSize_ = getCvarInt(TORCH_NCCL_TRACE_BUFFER_SIZE, 0);
  enableCollecticeHashDebug_ = (dist_debug_level_ >= DebugLevel::Detail);
  // store_ usually is wrapped with PrefixStore and the prefix is different
  // across different ProcessGroupNCCL(PG) instances. We need to get the
  // underlying non-PrefixStore for sharing global information shared across
  // different PGs.
  PrefixStore* prefixStore = dynamic_cast<PrefixStore*>(store_.get());
  globalStore_ =
      prefixStore ? prefixStore->getUnderlyingNonPrefixStore() : store_;
#ifdef ENABLE_NCCL_ERROR_CHECKING
  enableTiming_.store(
      getCvarBool(TORCH_NCCL_ENABLE_TIMING, false) || desyncDebug_);
#endif
  avoidRecordStreams_ = getCvarBool(TORCH_NCCL_AVOID_RECORD_STREAMS, false);
#ifdef NCCL_HAS_COMM_REGISTER
  useTensorRegisterAllocatorHook_ =
      getCvarBool(TORCH_NCCL_USE_TENSOR_REGISTER_ALLOCATOR_HOOK, false);
  if (c10::cuda::CUDACachingAllocator::CUDAAllocatorConfig::
          expandable_segments()) {
    useTensorRegisterAllocatorHook_ = false;
    LOG(INFO)
        << logPrefix()
        << "disables TORCH_NCCL_USE_TENSOR_REGISTER_ALLOCATOR_HOOK because it is not compatible with CUDA allocator expandable segments mode.";
  }
#endif

  if (blockingWait_) {
    LOG(INFO)
        << logPrefix()
        << "TORCH_NCCL_BLOCKING_WAIT is enabled, NO watchdog thread is created.";
  } else {
    if (desyncDebug_ && asyncErrorHandling_ == NoHandling) {
      LOG(INFO)
          << logPrefix()
          << "TORCH_NCCL_DESYNC_DEBUG and TORCH_NCCL_ASYNC_ERROR_HANDLING "
          << "must both be enabled. "
          << "Enabling TORCH_NCCL_ASYNC_ERROR_HANDLING.";
      asyncErrorHandling_ = SkipCleanUp;
    }
  }

#ifdef ENABLE_NCCL_ERROR_CHECKING
  // in blockingWait mode, we don't need to enable the watchdog thread to check
  // the timeout or nccl error because the main thread would throw an exception
  // and it is the user's responsibility to handle the exception.
  if (!blockingWait_) {
    ncclCommWatchdogThread_ =
        std::thread(&ProcessGroupNCCL::ncclCommWatchdog, this);
  }
#endif

  init();
  const std::string OFF = "OFF";
  std::string torch_distributed_debug =
      getCvarString({"TORCH_DISTRIBUTED_DEBUG"}, OFF.c_str());
  LOG(INFO) << logPrefix() << "ProcessGroupNCCL initialization options: "
            << "size: " << size << ", global rank: " << globalRank()
            << ", TIMEOUT(ms): " << options_->timeout.count()
            << ", USE_HIGH_PRIORITY_STREAM: "
            << options_->is_high_priority_stream
            << ", SPLIT_FROM: " << options_->split_from
            << ", SPLIT_COLOR: " << options_->split_color
            << ", PG Name: " << options_->group_name;

  LOG(INFO) << logPrefix() << "ProcessGroupNCCL environments: "
            << "NCCL version: " << ncclVersion
            << ", TORCH_NCCL_ASYNC_ERROR_HANDLING: " << asyncErrorHandling_
            << ", TORCH_NCCL_DUMP_ON_TIMEOUT: " << dumpOnTimeoutOrEx_
            << ", TORCH_NCCL_WAIT_TIMEOUT_DUMP_MILSEC: "
            << waitTimeoutDumpInMilSec_
            << ", TORCH_NCCL_DESYNC_DEBUG: " << desyncDebug_
            << ", TORCH_NCCL_ENABLE_TIMING: " << enableTiming_.load()
            << ", TORCH_NCCL_BLOCKING_WAIT: " << blockingWait_
            << ", TORCH_DISTRIBUTED_DEBUG: " << torch_distributed_debug
#ifdef NCCL_HAS_COMM_REGISTER
            << ", TORCH_NCCL_USE_TENSOR_REGISTER_ALLOCATOR_HOOK: "
            << useTensorRegisterAllocatorHook_
#endif
            << ", TORCH_NCCL_ENABLE_MONITORING: "
            << monitorThreadEnabled_.load()
            << ", TORCH_NCCL_HEARTBEAT_TIMEOUT_SEC: " << heartbeatTimeoutInSec_
            << ", TORCH_NCCL_TRACE_BUFFER_SIZE: " << traceBufferSize_
            << ", TORCH_NCCL_COORD_CHECK_MILSEC: " << coordCheckIntervalMilSec_
            << ", TORCH_NCCL_NAN_CHECK: " << enableNanCheck_
            << ", TORCH_NCCL_CUDA_EVENT_CACHE: " << cudaEventCacheEnabled_
            << ", TORCH_NCCL_LOG_CPP_STACK_ON_UNCLEAN_SHUTDOWN: "
            << logCppStackOnUncleanShutdown_;

  if (options_->global_ranks_in_group.empty()) {
    this->globalRankStart = 0;
  } else {
    this->globalRankStart = options_->global_ranks_in_group[0];
  }

  if (options_->global_ranks_in_group.empty()) {
    this->globalRankStride = 1;
  } else if (options_->global_ranks_in_group.size() == 1) {
    this->globalRankStride = 0;
  } else {
    bool ranksAreStrided = true;
    auto startRank = options_->global_ranks_in_group[0];
    auto stride =
        options_->global_ranks_in_group[1] - options_->global_ranks_in_group[0];
    for (std::vector<uint64_t>::size_type i = 0;
         i < options_->global_ranks_in_group.size();
         i++) {
      if (options_->global_ranks_in_group[i] != startRank + i * stride) {
        ranksAreStrided = false;
        break;
      }
    }

    if (ranksAreStrided) {
      this->globalRankStride = options_->global_ranks_in_group[1] -
          options_->global_ranks_in_group[0];
    } else {
      this->globalRankStride = -1;
    }
  }

  // Attach hooks to cache allocator to trigger the hooks whenever a traced
  // action is called. In the following hooks, we register a newly allocated
  // segment when SEGMENT_ALLOC action occurs, and deregister a segment when
  // SEGMENT_FREE action occurs.
  // We attach hooks only once at the first PG creation.
  // Attaching hooks fails if CUDACachingAllocator is not initialized, so
  // Init for CUDA is called (and is a no-op if CUDA is already
  // initialized).
  if (useTensorRegisterAllocatorHook_ && !allocatorHooksAttached) {
    at::globalContext().lazyInitDevice(c10::DeviceType::CUDA);
    c10::cuda::CUDACachingAllocator::attachAllocatorTraceTracker(
        &cacheAllocatorRegisterHook);
    c10::cuda::CUDACachingAllocator::attachAllocatorTraceTracker(
        &cacheAllocatorDeregisterHook);
    allocatorHooksAttached = true;
  }

  // Enable Desync Debugger per user setting
  if (desyncDebug_) {
    desyncDebugger_.init(rank, size, store_);
  }
}

void ProcessGroupNCCL::eagerConnectSingleDevice(at::Device device) {
  const auto key = getKeyFromDevice(device);
  LOG(INFO) << logPrefix() << "Eagerly connecting nccl backend with device "
            << device;
  initNCCLComm(key, device, OpType::ALLREDUCE);
}

bool ProcessGroupNCCL::useNonblocking() {
#ifndef NCCL_HAS_COMM_NONBLOCKING
  return false;
#endif
  // Already parsed, return the cached value
  if (useNonblocking_.has_value()) {
    return useNonblocking_.value();
  }
  // Get environment variable.
  auto nbEnv = c10::utils::check_env("TORCH_NCCL_USE_COMM_NONBLOCKING");

  // 1st priority: Respect the user's setting
  if (options_->config.blocking != NCCL_CONFIG_UNDEF_INT) {
    useNonblocking_ = options_->config.blocking == 0;
  }
  // 2nd priority: Respect the environment variable
  else if (nbEnv.has_value()) {
    useNonblocking_ = nbEnv.value();
  }
  // 3rd priority: automatically use nonblocking if we are in eager init mode
  else if (getBoundDeviceId()) {
    useNonblocking_ = true;
  }
  // 4th priority: otherwise, nonblocking = false to preserve old behavior
  else {
    useNonblocking_ = false;
  }

  LOG(INFO) << logPrefix()
            << "Using non-blocking mode: " << useNonblocking_.value();
  return useNonblocking_.value();
}

void ProcessGroupNCCL::performNocolorSplit(at::Device device) {
  // If our backend doesn't support splitting, this is a no-op for
  // ranks not in the new subgroup (and ranks that would be in it will
  // just use a new communicator rather than split).
#ifdef NCCL_HAS_COMM_SPLIT
  const auto key = getKeyFromDevice(device);
  LOG(INFO) << logPrefix() << "Performing nocolor split on backend device "
            << device << ", key " << key << ", i am " << this;
  bool useNb = useNonblocking();
  options_->config.blocking = useNb ? 0 : 1;
  auto comm = getNCCLComm(key);
  if (comm == nullptr) {
    LOG(ERROR) << logPrefix()
               << "No parent communicator exists for nocolor split";
  }
  NCCLComm::split(
      comm.get(),
      NCCL_SPLIT_NOCOLOR,
      rank_,
      options_->config,
      options_->global_ranks_in_group);
#endif
}

bool ProcessGroupNCCL::isInitialized() {
  if (devNCCLCommMap_.empty()) {
    return false;
  }
  std::lock_guard<std::mutex> lock(mutex_);
  bool initialized = true;
  for (const auto& [_, comm] : devNCCLCommMap_) {
    if (!comm->isInitialized()) {
      initialized = false;
      break;
    }
  }
  return initialized;
}

void ProcessGroupNCCL::registerMemPool(c10::cuda::MemPool* pool) {
  const auto key = std::to_string(pool->device());
  auto device = at::Device(at::DeviceType::CUDA, pool->device());
  LOG(INFO) << logPrefix()
            << "Performing NCCL user buffer registration for all buffers in "
            << "MemPool: " << pool->id() << ", device index: " << key
            << ", i am " << this;
  auto ncclComm = getNCCLComm(key);
  if (ncclComm == nullptr) {
    // HACK: currently we are using this function for NVLS
    // reductions, and that's why using OpType::ALLREDUCE.
    // If we end up using this API for zero-copy P2P, we might
    // need to refactor and account for different OpType.
    ncclComm = initNCCLComm(key, device, OpType::ALLREDUCE);
  }
  TORCH_INTERNAL_ASSERT(ncclComm != nullptr);
  auto ctx = c10::cuda::MemPoolContext(pool);
  auto snapshot = c10::cuda::CUDACachingAllocator::snapshot();
  for (const auto& segmentInfo : snapshot.segments) {
    TORCH_INTERNAL_ASSERT(
        segmentInfo.device == pool->device(),
        "Mismatch between CUDA memory segment device and pool's device");
    ncclComm->registerSegment(
        reinterpret_cast<void*>(segmentInfo.address), segmentInfo.total_size);
  }
}

void ProcessGroupNCCL::deregisterMemPool(c10::cuda::MemPool* pool) {
  const auto key = std::to_string(pool->device());
  auto device = at::Device(at::DeviceType::CUDA, pool->device());
  LOG(INFO) << logPrefix()
            << "Performing NCCL user buffer deregistration for all buffers in "
            << "MemPool: " << pool->id() << ", device index: " << key
            << ", i am " << this;
  auto ncclComm = getNCCLComm(key);
  if (ncclComm == nullptr) {
    // HACK: currently we are using this function for NVLS
    // reductions, and that's why using OpType::ALLREDUCE.
    // If we end up using this API for zero-copy P2P, we might
    // need to refactor and account for different OpType.
    ncclComm = initNCCLComm(key, device, OpType::ALLREDUCE);
  }
  TORCH_INTERNAL_ASSERT(ncclComm != nullptr);
  auto ctx = c10::cuda::MemPoolContext(pool);
  auto snapshot = c10::cuda::CUDACachingAllocator::snapshot();
  for (const auto& segmentInfo : snapshot.segments) {
    TORCH_INTERNAL_ASSERT(
        segmentInfo.device == pool->device(),
        "Mismatch between CUDA memory segment device and pool's device");
    ncclComm->deregisterSegment(reinterpret_cast<void*>(segmentInfo.address));
  }
}

c10::intrusive_ptr<intra_node_comm::IntraNodeComm> ProcessGroupNCCL::
    initIntraNodeComm() {
  using IntraNodeComm = intra_node_comm::IntraNodeComm;
  if (!IntraNodeComm::isEnabled()) {
    return nullptr;
  }
  auto prefixStore = c10::make_intrusive<PrefixStore>("IntraNodeComm", store_);
  auto comm = c10::make_intrusive<IntraNodeComm>(prefixStore, rank_, size_);
  if (comm->rendezvous()) {
    return comm;
  } else {
    return nullptr;
  }
}

void ProcessGroupNCCL::setSequenceNumberForGroup() {
} // NCCL just starts sequence numbers at 0.

uint64_t ProcessGroupNCCL::getSequenceNumberForGroup() {
  return seqCollective_;
}

void ProcessGroupNCCL::registerOnCompletionHook(
    std::function<void(std::shared_ptr<WorkInfo>)>&& hook) {
  TORCH_WARN_ONCE(
      "ProcessGroupNCCL OnCompletion hook will be deprecated in favor of Flight Recorder. "
      "Please check out FlightRecorder.hpp for information that is recorded at work completion. "
      "You can file an issue if you want additional information to be recorded. "
      "You can also file an RFC if you want Flight Recorder to accept plugins that customize the recording.")

  TORCH_CHECK_WITH(
      DistBackendError,
      onCompletionHook_ == nullptr,
      "ProcessGroupNCCL OnCompletion hook already registered");

  TORCH_CHECK_WITH(
      ValueError,
      enableTiming_.load(),
      "ProcessGroupNCCL OnCompletion hook requires recording start and end "
      "events which require setting TORCH_NCCL_ENABLE_TIMING environment variable. "
      "This is only available for NCCL version >= 2.4.");
  onCompletionHook_ = std::move(hook);
  onCompletionHookThread_ = std::thread(&ProcessGroupNCCL::runHookLoop, this);
}

// must release GIL when calling this method
void ProcessGroupNCCL::waitForPendingWorks() {
  // Reasoning about hook completion:
  // 1. waitForPendingWorks should be called after user code has finished
  // calling
  //    all collectives. This means, when we got here, all of the collectives
  //    are either in workMetaList_ or has been erased from workMetaList_.
  // 2. The watchdog thread grabs both locks to move Work object from the
  //    workMetaList_ to the completedWorkList_, and the hook thread only erases
  //    a Work object after the hook is returned. Therefore, after user code
  //    calls a collective, its Work object is either in workMetaList_ or in
  //    completedWorkList_ before it finishes.
  // 3. We have three threads and two locks.
  //      a. main thread (this function) grabs two locks atomically
  //      b. watchdog thread (watchdogHandler function) always grabs
  //      workMetaListMutex_
  //         first and then grabs completedWorkListMutex_.
  //      c. hook thread (runHookLoop function) only grabs
  //      completedWorkListMutex_. Therefore, locks are always acquired in the
  //      same order and hence no deadlocks.
  while (true) {
    {
      std::lock(workMetaListMutex_, completedWorkListMutex_);
      std::lock_guard<std::mutex> lockWork(workMetaListMutex_, std::adopt_lock);
      std::lock_guard<std::mutex> lockHook(
          completedWorkListMutex_, std::adopt_lock);

      if (workMetaList_.empty() && completedWorkList_.empty()) {
        return;
      }
    }

    std::this_thread::sleep_for(
        std::chrono::milliseconds(kWatchdogThreadSleepMillis));
  }
}

void ProcessGroupNCCL::enableCollectivesTiming() {
  enableTiming_.store(true);
}

void ProcessGroupNCCL::waitForFutureOrTimeout(
    std::future<bool>& fut,
    const std::chrono::milliseconds& timeOutMilSec,
    const std::string& futDescription,
    bool throwException,
    bool log) {
  std::string errorMsg;

  ::c10d::C10dLoggingData data;
  if (log) {
    data.integers["pg_id"] = static_cast<int64_t>(local_id_);
    data.integers["rank"] = rank_;
    data.integers["global_rank"] = globalRank();
    data.integers["world_size"] = getSize();
    data.strings["flight_recorder_version"] = c10d::version_val_str;
  }

  TORCH_CHECK(fut.valid(), "Expected a valid future");
  std::future_status status = fut.wait_for(timeOutMilSec);
  if (status == std::future_status::ready) {
    // Calling .get() will re-raise any exception from the future, and we don't
    // care about the retval
    try {
      bool result = fut.get();
      if (result) {
        VLOG(2) << logPrefix()
                << "future successfully executed for: " << futDescription;
        if (log) {
          data.strings["status"] = "SUCCESS";
        }
      }
    } catch (const std::exception& e) {
      errorMsg = c10::str(
          logPrefix(),
          "Exception thrown when waiting for future ",
          futDescription,
          ": ",
          e.what());
      if (log) {
        data.strings["status"] = "EXCEPTION";
        data.strings["exception"] = e.what();
      }
      LOG(ERROR) << errorMsg;
    } catch (...) {
      errorMsg = c10::str(
          logPrefix(),
          "Unknown exception thrown when waiting for future ",
          futDescription);
      if (log) {
        data.strings["status"] = "EXCEPTION";
        data.strings["exception"] = "Unknown exception";
      }
      LOG(ERROR) << errorMsg;
    }
  } else {
    errorMsg = c10::str(
        logPrefix(),
        "Future for ",
        futDescription,
        " timed out after ",
        timeOutMilSec.count(),
        " ms");
    data.strings["status"] = "TIMEOUT";
    LOG(ERROR) << errorMsg;
  }
  if (log) {
    auto logger = c10d::C10dLogger::getLogger();
    if (logger) {
      logger->log(data);
    }
  }
  if (throwException && !errorMsg.empty()) {
    C10_THROW_ERROR(DistBackendError, errorMsg);
  }
}

void ProcessGroupNCCL::abortCommsFromMap(
    std::unordered_map<std::string, std::shared_ptr<NCCLComm>>& ncclCommsMap,
    const std::optional<std::string>& abortReason) {
  // The process may control multiple devices, loop through the communicators on
  // each device
  for (auto& it : ncclCommsMap) {
    auto& devName = it.first;
    auto& ncclComm = it.second;
    VLOG(2) << logPrefix() << "ProcessGroupNCCL destroying ncclComm_ "
            << ncclComm->repr() << " on CUDA device: " << devName;
    // abort() call now has GPU guard inside
    ncclComm->abort(abortReason);
    // Note that we don't remove the aborted communicators from the
    // cache. The reason is that if we do remove the communicator
    // from the cache, it is possible that a new collective operation
    // calls `ncclCommInitRank` to create a new communicator whereas
    // other ranks might have failed/timed out and didn't enter
    // `ncclCommInitRank`. As a result, when there is a failure on
    // a communicator the application receives an exception and its
    // their responsibility to destroy the process group and recreate
    // it to recover from errors.

    VLOG(2) << logPrefix() << "ProcessGroupNCCL destroyed "
            << " communicator on CUDA device: " << devName;
  }
}

// Abort all communicators on this rank
// Note: original name of this method is `abort`. It was renamed to
// `abortComms` to distinguish from the `abort` method below. The `abort`
// method calls `abortComms` but does more destruction than the latter.
bool ProcessGroupNCCL::abortComms(
    const std::optional<std::string>& abortReason) {
  // Remove record from global ncclCommDevIdxMapMutex before aboarting,
  // so that a new cache segment would not register to already aborded
  // communicators. Note that ncclCommDevIdxMap is a global container which may
  // contain other PG's communicators, thus we need to only erase communicators
  // for the current PG.
  ncclCommDevIdxMapMutex.lock();
  for (auto& it : devNCCLCommMap_) {
    auto& ncclComm = it.second;
    ncclCommDevIdxMap.erase(ncclComm);
  }
  ncclCommDevIdxMapMutex.unlock();

  std::lock_guard<std::mutex> lock(mutex_);
  abortCommsFromMap(devNCCLCommMap_, abortReason);
  abortCommsFromMap(inInitializationCommMap_, abortReason);
  return true;
}

// Abort this backend.
void ProcessGroupNCCL::abort() {
  // This will log counter for how long the abort actually takes.
  STATIC_SCOPED_WAIT_COUNTER(pytorch.ProcessGroupNCCL__abort);

  // Don't join threads here since the purpose of this method is to abort all
  // communicators and signal the threads to exit. Joining on the threads could
  // potentially block and hence avoid it in this method.
  terminateProcessGroup_.store(true);
  workMetaListCV_.notify_one();

  // lauch abort asynchrounously and wait for it to complete or timeout
  LOG(INFO) << logPrefix()
            << "Launching ProcessGroupNCCL abort asynchrounously.";
  std::future<bool> fut =
      std::async(std::launch::async, [this]() { return this->abortComms(); });

  waitForFutureOrTimeout(
      fut, options_->timeout, "ProcessGroup abort", true, false);
  LOG(INFO) << logPrefix() << "ProcessGroupNCCL aborts successfully.";

  // We need to wait for abort to finish before we can safely shut down
  // heartbeat monitoring thread.
  terminateHeartbeatMonitorThread_.store(true);
  monitorWakeUpCV_.notify_one();
}

// Difference between `abort()` and `shutdown()`:
// 1. `abort()` will signal communicators to terminate all NCCL kernels
// immediately.
// 2. `shutdown()` will wait for all NCCL kernels to finish before destroying
// communicators.

// Destroy (shutdown) this backend -- normal exit.
void ProcessGroupNCCL::shutdown() {
  LOG(INFO) << logPrefix()
            << "Starting to destroy process group, flushing operations.";
  // Flush all collectives
  {
    std::lock_guard<std::mutex> lock(mutex_);
    for (auto& it : devNCCLCommMap_) {
      auto& ncclComm = it.second;
      ncclComm->finalize();
    }
  }
  // Wait for all operations to complete.  If NCCL comm is non-blocking and
  // timeout is reach, this will throw an exception.
  for (auto& it : devNCCLCommMap_) {
    auto& ncclComm = it.second;
    // Use long interval to avoid acquiring CPU too frequently
    ncclComm->waitReady(true);
  }
  // Tell watchdog to (1) flush its queue and (2) do not use comm objects
  // anymore because I am going to destroy them now
  LOG(INFO) << logPrefix() << "Operations flushed, joining watchdog thread.";
  terminateProcessGroup_.store(true);
  workMetaListCV_.notify_one();
  if (ncclCommWatchdogThread_.joinable()) {
    ncclCommWatchdogThread_.join();
  }
  if (onCompletionHookThread_.joinable()) {
    onCompletionHookThread_.join();
  }
  // Watchdog thread exiting, retire heartbeat monitoring thread now to avoid
  // false alarm
  terminateHeartbeatMonitorThread_.store(true);
  monitorWakeUpCV_.notify_one();
  // Destroy the communicator, reclaim resources
  LOG(INFO) << logPrefix() << "Watchdog joined, destroying NCCL communicators.";
  {
    std::lock_guard<std::mutex> lock(mutex_);
    for (auto& it : devNCCLCommMap_) {
      auto& ncclComm = it.second;
      ncclComm->destroy();
    }
  }
  LOG(INFO) << logPrefix() << "Destroy complete.";
}

// NOLINTNEXTLINE(bugprone-exception-escape)
ProcessGroupNCCL::~ProcessGroupNCCL() {
  LOG(INFO) << logPrefix() << "ProcessGroupNCCL destructor entered.";

  if (terminateProcessGroup_.load())
    // `shutdown()` or `abort` already called. Skip the favor of disposing
    // communicators.
    goto join_threads;

  // If user haven't explicitly destroy/shutdown process group, destructor
  // needs to do so
  // First print warning on first rank of each node
  if (rank_ % localDeviceCount_ == 0) {
    TORCH_WARN_ONCE(
        "WARNING: destroy_process_group() was not called before program exit, "
        "which can leak resources. For more info, please see "
        "https://pytorch.org/docs/stable/distributed.html#shutdown");
  }

  // Note 1: in distributed_c10d.py, a reference to PG is held by the global
  // context. Therefore, we are here only when the global context is tearing
  // down, which means the entire program is exiting.  At this point, user will
  // no longer care about the result of any collective, thus we can use abort
  // instead of destroy to make the destruction non-blocking.

  // TODO: Note 1 is not true in case of a C++ program using libtorch, which
  // does not have the global context mentioned. In that case, calling `abort()`
  // here could lead to corrupted result. We should consider not doing anything
  // and just let things leak.
  // Adversarial example:
  /*
    Work routine(Tensor& t) {
      pg = ProcessGroupNCCL(…);
      w = pg.allReduce(t);
      return w;
    }
  */
  abort();

join_threads:
  // Make sure we've told threads to stop; doesn't hurt if we'd done so before.
  // Tell watchdog and onCompletionHook:
  terminateProcessGroup_.store(true);
  workMetaListCV_.notify_one();
  // Tell heartbeat thread:
  terminateHeartbeatMonitorThread_.store(true);
  monitorWakeUpCV_.notify_one();

  // Wait for all threads to finish before returning
  if (ncclCommWatchdogThread_.joinable()) {
    ncclCommWatchdogThread_.join();
    LOG(INFO) << logPrefix() << "ProcessGroupNCCL watchdog thread joined.";
  }
  if (ncclHeartbeatMonitorThread_.joinable()) {
    ncclHeartbeatMonitorThread_.join();
    LOG(INFO) << logPrefix()
              << "ProcessGroupNCCL heart beat monitor thread joined.";
  }
  if (onCompletionHookThread_.joinable()) {
    onCompletionHookThread_.join();
    LOG(INFO) << logPrefix()
              << "ProcessGroupNCCL onCompletionHookThread thread joined.";
  }
}

bool ProcessGroupNCCL::dumpDebuggingInfo() {
  // Serialize all calls to this function to avoid corrupting data, but allow
  // multiple calls in one runtime. User is responsible for preserving the
  // output file from an earlier call before a later call overwrites it.
  static std::mutex writeDebugInfoMutex;
  std::lock_guard<std::mutex> lock(writeDebugInfoMutex);
  LOG(ERROR) << logPrefix() << "ProcessGroupNCCL preparing to dump debug info.";
  if (traceBufferSize_ > 0) {
    // We dump nccl trace into local disk by default and users can register
    // their customized writer by inheriting `DebugInfoWriter` via
    // `registerDebugInfoWriter`.
    auto ncclTrace = dump_nccl_trace(true, true, false);
    DebugInfoWriter& writer = DebugInfoWriter::getWriter(globalRank());
    LOG(INFO) << logPrefix() << "ProcessGroupNCCL dumping nccl trace to "
              << writer.getWriterTarget();
    writer.write(ncclTrace);
    return true;
  }
  return false;
}

void ProcessGroupNCCL::terminateProcess(const std::string& errMsg) {
  // Logging with `FATAL`, after errMsg printed, it calls `std::abort()`
  // to terminate the program execution.
  LOG(FATAL) << logPrefix() << errMsg;
}

static long computeDeltaMS(
    std::chrono::time_point<std::chrono::steady_clock> start,
    std::chrono::time_point<std::chrono::steady_clock> end) {
  return std::chrono::duration_cast<std::chrono::milliseconds>(end - start)
      .count();
}

std::string ProcessGroupNCCL::getNCCLWatchdogTimeoutErrorMsg(
    const std::string& extraMsg) {
  return c10::str(
      logPrefix(),
      "Received a dump signal due to a collective timeout from ",
      extraMsg,
      " and we will try our best to dump the debug info. ",
      "Last enqueued NCCL work: ",
      pgStatus_->lastEnqueuedSeq,
      ", last completed NCCL work: ",
      pgStatus_->lastCompletedSeq,
      ".",
      "This is most likely caused by incorrect usages of collectives, e.g., wrong ",
      "sizes used across ranks, the order of collectives is not same for all ranks ",
      "or the scheduled collective, for some reason, didn't run. Additionally, ",
      "this can be caused by GIL deadlock or other reasons such as network errors or ",
      "bugs in the communications library (e.g. NCCL), etc. ");
}

std::string ProcessGroupNCCL::getNCCLWatchdogTimeoutExitMsg(
    const std::string& exitReason) {
  return c10::str(
      logPrefix(),
      "Terminating the process after attempting to dump debug info, due to ",
      exitReason,
      ".");
}

void ProcessGroupNCCL::heartbeatMonitor() {
  c10::setThreadName("pt_nccl_heartbt");

  uint64_t heartBeatCounter = 0ULL;
  std::string errorMsg;
  std::string exitReason;
  bool checkDumpSignal = (dumpOnTimeoutOrEx_ && local_id_ == 0);
  int monitorPollInterval = checkDumpSignal ? coordCheckIntervalMilSec_
                                            : heartbeatTimeoutInSec_ * 1000;
  auto lastTimePollStore = std::chrono::steady_clock::now();
  auto lastTimeHeartBeatCheck = std::chrono::steady_clock::now();
  std::optional<DumpPipe> dumpPipe = std::nullopt;
  if (local_id_ == 0) {
    // DumpPipe is one per-trainer process, and its convenient to name them
    // after 'global' ranks in the system, So we assume processgroup (uid)==0 is
    // the global PG and has globally unique rank ids across trainers.
    dumpPipe.emplace(rank_);
  }
  while (true) {
    // This won't have any lock since this lock is only used here.
    // Please be aware that mutex `monitorMutex_` should not be used
    // somewhere else to avoid the deadlock.
    std::unique_lock<std::mutex> lock(monitorMutex_);
    if (monitorWakeUpCV_.wait_for(
            lock, std::chrono::milliseconds(monitorPollInterval), [&] {
              return terminateHeartbeatMonitorThread_.load();
            })) {
      // For the normal complete or user interception, monitorWakeUpCV_
      // will get notified, we early return and exit heartbeatMonitor.
      return;
    }
    auto currentTime = std::chrono::steady_clock::now();

    // We put extra functionality in the thread for the default PG (aka,
    // local_id_=0) because the signal is same across different PGs. We only
    // need to run once per process to avoid duplicate things performed in too
    // many separate threads. For example, we check a global flag on the
    // TCPStore periodically to see if any PG on any rank observed a timeout and
    // signaled peers to dump debugging info, and we avoid hammering the
    // TCPStore from all PGs on the same rank.
    if (checkDumpSignal) {
      // There are two scenarios where monitor thread will dump on timeout:
      // 1. The current rank is the first to observe a timeout in watchdog.
      // (shouldDump_ was set to true by the watchdog thread).
      // 2. Other ranks detected the timeout and signal the current rank to
      // dump. In addtion, monitor threads will dump if watchdog threads has no
      // heartbeat or dumpPipe is not empty.
      if (shouldDump_.load()) {
        errorMsg = getNCCLWatchdogTimeoutErrorMsg("this local rank");
        exitReason = "collective timeout or exception";
        break;
      }
      // We poll store to see if some ranks have flagged a timeout when
      // we haven't polled for `heartbeat_timeout` seconds and there haven't
      // any work added or removed for `watchdog_timeout` seconds.
      if (computeDeltaMS(lastWorkListUpdateTime_, currentTime) >=
              kWatchdogThreadSleepMillis &&
          computeDeltaMS(lastTimePollStore, currentTime) >=
              coordCheckIntervalMilSec_) {
        lastTimePollStore = currentTime;
        // Wrap globalStore_->check() in a try-catch block to avoid crashing if
        // the store is not available.
        bool checkExceptionDump = false;
        try {
          checkExceptionDump =
              globalStore_->check({std::string(EXCEPTION_DUMP)});
        } catch (const std::exception& e) {
          LOG(WARNING)
              << logPrefix()
              << "Failed to check the \"should dump\" flag on TCPStore, "
              << "(maybe TCPStore server has shut down too early), with error: "
              << e.what();
          // We give up for now assuming TCPStore has been torn down.
          return;
        }

        if (checkExceptionDump) {
          int timeOutRank = -1;
          if (!shouldDump_.load()) {
            LOG(ERROR)
                << logPrefix()
                << "Observed flight recorder dump signal from another rank via TCPStore.";
          }
          shouldDump_.store(true);
          try {
            auto vec = globalStore_->get(std::string(EXCEPTION_DUMP));
            TORCH_CHECK_WITH(
                DistBackendError,
                vec.size() == sizeof(int),
                "Invalid size for the timeout rank ID");
            std::memcpy(&timeOutRank, vec.data(), vec.size());
          } catch (const std::exception& e) {
            LOG(ERROR) << logPrefix()
                       << "Failed to get timeout rank ID from TCPStore."
                       << e.what();
          }
          errorMsg =
              getNCCLWatchdogTimeoutErrorMsg(c10::str(" rank ", timeOutRank));
          exitReason = "collective timeout or exception";
          break;
        }
      }
    }

    if (computeDeltaMS(lastTimeHeartBeatCheck, currentTime) >=
        heartbeatTimeoutInSec_ * 1000) {
      // Check the heart beat of watchdog thread.
      lastTimeHeartBeatCheck = currentTime;
      auto heartbeat = heartbeat_.load();
      if (heartbeat != heartBeatCounter) {
        heartBeatCounter = heartbeat;
      } else {
        shouldDump_.store(true);
        // Watchdog heartbeat timeout.
        errorMsg = c10::str(
            logPrefix(),
            "ProcessGroupNCCL's watchdog got stuck for ",
            heartbeatTimeoutInSec_,
            " seconds without making progress in monitoring enqueued collectives. ",
            "This typically indicates a NCCL/CUDA API (e.g., CudaEventDestroy) hang blocking the watchdog, ",
            "and could be triggered by another thread holding the GIL inside a ",
            "CUDA api (for example, CudaEventDestroy), or other deadlock-prone behaviors.",
            "If you suspect the watchdog is not actually stuck and a longer timeout would help, ",
            "you can either increase the timeout (TORCH_NCCL_HEARTBEAT_TIMEOUT_SEC) to a larger value "
            "or disable the heartbeat monitor (TORCH_NCCL_ENABLE_MONITORING=0)."
            "If either of aforementioned helps, feel free to file an issue to PyTorch about the short timeout "
            "or false positive abort; otherwise, please attempt to debug the hang. ");
        exitReason = "ProcessGroupNCCL watchdog hang";
        break;
      }
    }
    // process a request to dump the trace. only PG uid 0 will respond to dump
    // requests, but this is fine since all PG's feed into the same flight
    // recorder and dump. After dump, the training should continue.
    if (dumpPipe.has_value() && dumpPipe->shouldDump()) {
      // best effort dump, not waiting for the dump here
      std::future<bool> fut = std::async(
          std::launch::async, [this]() { return this->dumpDebuggingInfo(); });
    }
  }
  LOG(ERROR) << errorMsg;

  // We perform some checks to help users debug the timeout/hang issue:
  // 1. Dump the nccl trace (flight recorder) to help debug the issue
  //    (timeout after waitTimeoutDumpInMilSec_, which is one minute).
  // 2. Check if there is a GIL deadlock (timeout after 300ms).
  // 3. Try to dump the c++ stacktraces (blocking and would hang,
  //    users can turn this off by set
  //    TORCH_NCCL_LOG_CPP_STACK_ON_UNCLEAN_SHUTDOWN=0).

  // Dump the nccl trace (flight recorder).
  if (checkDumpSignal && shouldDump_.load()) {
    // Store debug info to storage if no other thread does it. (By default to
    // local disk)
<<<<<<< HEAD
    std::future<bool> asyncDebugDump = std::async(
        std::launch::async, [this]() { return this->dumpDebuggingInfo(); });

    // wait for the dump until timeout - log data
    waitForFutureOrTimeout(
        asyncDebugDump,
        std::chrono::milliseconds(waitTimeoutDumpInMilSec_),
        "Flight recorder dump in heartbeatMonitor",
        false,
        true);
=======
    bool dumpStackTrace = true;
    for (int i = 0; i < 2; i++) {
      std::future<bool> asyncDebugDump =
          std::async(std::launch::async, [this, dumpStackTrace]() {
            return this->dumpDebuggingInfo(dumpStackTrace);
          });

      // wait for the dump until timeout - log data
      auto complete = waitForFutureOrTimeout(
          asyncDebugDump,
          std::chrono::milliseconds(waitTimeoutDumpInMilSec_),
          "Flight recorder dump in heartbeatMonitor",
          false,
          true);

      if (complete) {
        LOG(INFO)
            << logPrefix()
            << "Finished flight recorder successfully. Output can be analyzed using the fr_trace script.";
        break;
      }
      // If we failed to dump, try dumping without stack trace in the 2nd
      // iteration.
      dumpStackTrace = false;
    }
>>>>>>> fda43c98
    // Indicate to watchdog thread that we have finished dumping.
    promiseFlightRecorderDump_.set_value();
  }

  // GIL deadlock check.
  if (get_gil_checker() != nullptr) {
    auto fut = launchAsyncGilCheck();
    auto kGilCheckTimeout = std::chrono::milliseconds(300);
    auto futStatus = fut.wait_for(kGilCheckTimeout);
    if (futStatus != std::future_status::ready) {
      TORCH_CHECK(
          futStatus != std::future_status::deferred,
          "Expected the future to have been launched eagerly.");
      LOG(ERROR)
          << logPrefix()
          << "Could not acquire GIL within 300 ms on exit, possible GIL induced hang";
    }
  } else {
    VLOG(2)
        << logPrefix()
        << "GIL checker was not registered, perhaps this is a no-python build?";
  }

  // Dump the c++ stacktraces.
  auto& cpp_dumper = get_cpp_trace_dumper();
  if (logCppStackOnUncleanShutdown_ && cpp_dumper.has_value()) {
    LOG(INFO) << logPrefix() << "Dumping c++ stacktraces:";
    cpp_dumper.value()(
        [&](const std::string& line) { LOG(INFO) << logPrefix() << line; });
    LOG(INFO) << logPrefix() << "Finished c++ stacktraces dump.";
  }

  // There are two possible cases for the watchdog thread exit:
  // Case one: desync report runs quickly, and it follows the step:
  // collective timeout -> desync -> exception handling -> destructors
  // -> set terminateHeartbeatMonitorThread_ -> notify monitorWakeUpCV_.
  // So the code either early returns above or will skip the sleep below.
  // Case two: desync might be slow or get stuck. Or we get stuck in
  // destructors, we will sleep for some time before calling std::abort() to
  // kill the whole process.
  if ((terminateProcessGroup_.load() || desyncDebug_ || shouldDump_.load()) &&
      !terminateHeartbeatMonitorThread_.load()) {
    // Leave another two mins for desync report generation or process group
    // destroy.
    std::this_thread::sleep_for(std::chrono::seconds(heartbeatTimeoutInSec_));
    LOG(INFO) << logPrefix() << "slept for " << heartbeatTimeoutInSec_
              << " waiting for desync report or process group destroy.";
  }

  // At this point, we either already sleep for another `heartbeatTimeoutInSec_`
  // or the thread has finished. Because we don't want to block the monitor
  // thread, so We mark the thread detach and the dump of debug info becomes
  // "best effort". If the process exit normally, marking it detach also makes
  // sense because we don't really care about dumping the debug info.

  // We already log completion inside the thread, so it may not be necessary to
  // check the return value here.  We mainly use a future so we can exit early
  // if done.

  if (!terminateHeartbeatMonitorThread_.load()) {
    // Create a error message reported from MonitorThread, so
    // we throw exception and make the whole process to be killed.
    // TODO(fduwjj): After having a hang debug wiki, we need to update the wiki
    // url here.
    if (monitorThreadEnabled_.load()) {
      terminateProcess(getNCCLWatchdogTimeoutExitMsg(exitReason));
    } else {
      // Ideally we want to merge this one with the above one, but we are going
      // to remove the kill switch for monitor thread soon, so we keep this one
      // for now.
      LOG(ERROR)
          << logPrefix()
          << "ProcessGroupNCCL monitor thread is disabled, but would have terminated the process"
          << "after attempting to dump debug info, due to " << exitReason
          << ".";
    }
  }
}

void ProcessGroupNCCL::ncclCommWatchdog() {
  c10::setThreadName("pt_nccl_watchdg");

  try {
    VLOG(2) << logPrefix() << "Process group watchdog thread started!";
    ncclHeartbeatMonitorThread_ =
        std::thread(&ProcessGroupNCCL::heartbeatMonitor, this);
    watchdogHandler();
    VLOG(2) << logPrefix()
            << "Process group watchdog thread terminated normally";
  } catch (std::exception& e) {
    if (std::string(e.what()).find("driver shutting down") !=
        std::string::npos) {
      VLOG(2)
          << logPrefix()
          << "main process destroyed cuda before watchdog loop exited, terminating watchdog."
          << " (Watchdog caught exception: " << e.what();

    } else {
      // Append error message reported from watchdogHandler
      const auto exitMsg = c10::str(
          logPrefix(),
          "Process group watchdog thread terminated with exception: ",
          e.what());
      LOG(ERROR) << exitMsg;
      if (C10_LIKELY(rethrowCUDAErrors_) ||
          !(std::string(e.what()).find("CUDA Error"))) {
        // TODO(whc) clean up the rethrow - why is it stored in a class var and
        // rethrown?
        watchDogException_ =
            std::make_exception_ptr(C10_BUILD_ERROR(DistBackendError, exitMsg));
        std::rethrow_exception(watchDogException_);
      }
    }
  } catch (...) {
    const auto exitMsg = c10::str(
        logPrefix(),
        "Process group watchdog thread terminated with exception: unknown");
    LOG(ERROR) << exitMsg;
    watchDogException_ =
        std::make_exception_ptr(C10_BUILD_ERROR(DistBackendError, exitMsg));
    std::rethrow_exception(watchDogException_);
  }
}

// Initialize and enable DesyncDebugger
void ProcessGroupNCCL::DesyncDebugger::init(
    int rank,
    int size,
    c10::intrusive_ptr<Store> store) {
  rank_ = rank;
  size_ = size;
  store_ = store;
  enabled_ = true;
  traceKeyStart_ = getTraceStartKey("NCCL", rank);
  traceKeyEnd_ = getTraceEndKey("NCCL", rank);
}

// Run desync debug. This function is called by watchdog at time of timeout.
void ProcessGroupNCCL::DesyncDebugger::run() {
  if (!enabled_)
    return;
  auto logPrefix = c10::str("Rank ", rank_);
  try {
    std::string desyncMsg = retrieveDesyncReport(store_, "NCCL", rank_, size_);
    LOG(ERROR) << logPrefix << desyncMsg;
  } catch (const std::exception& e) {
    enabled_ = false;
    LOG(ERROR) << logPrefix
               << " Failed to retrieve TORCH_NCCL_DESYNC_DEBUG report. "
               << " Please file an issue. Error: " << e.what();
  } catch (...) {
    enabled_ = false;
    LOG(ERROR)
        << logPrefix
        << " Failed to rerieve TORCH_NCCL_DESYNC_DEBUG report with unknown error."
        << " Please file an issue.";
  }
}

// Log work start to store.
void ProcessGroupNCCL::DesyncDebugger::logWorkStart(WorkNCCL& work) {
  if (!enabled_)
    return;
  if (work.startTraceUpdated_)
    return;

  work.startTraceUpdated_ = true;
  // If not successful, disable the debugger
  enabled_ = c10d::traceUpdate(
      store_, traceKeyStart_, work.seq_, opTypeToString(work.opType_));
}

// Log work end to store.
void ProcessGroupNCCL::DesyncDebugger::logWorkEnd(WorkNCCL& work) {
  if (!enabled_)
    return;

  // In case the start of the work hasn't been logged
  if (!work.startTraceUpdated_) {
    logWorkStart(work);
  }

  // If not successful, disable the debugger
  enabled_ = c10d::traceUpdate(
      store_, traceKeyEnd_, work.seq_, opTypeToString(work.opType_));
}

// We want to have both PG ID and global unique ID (guid) for the logging
// prefix. PG ID records how many ProcessGroupNCCL objects were created on a
// specific rank and is a stable index across ranks, which lets users reason
// about, for example, the second PG we initialized on this rank is for FSDP,
// and corresponds with PG ID = 1 on other ranks as well. Unlike PG ID, guid (or
// group name) is a global unique ID across ranks. The guid is either a hash of
// all the ranks in the group or a counter of how many times
// `_process_group_name` is called, essentially it means how many times we
// have PGs users have created. Before using split_group, even if
// we are creating a new sub-PG, all ranks have to call the API at the same
// time, and this makes `group_name` a unique identifier for a group (PG).
std::string ProcessGroupNCCL::createLogPrefix() const {
  if (!pg_desc_.empty() && pg_desc_ != "undefined") {
    return c10::str(
        "[PG ID ",
        local_id_,
        " PG GUID ",
        pg_uid_,
        "(",
        pg_desc_,
        ") Rank ",
        rank_,
        "] ");
  }
  return c10::str(
      "[PG ID ", local_id_, " PG GUID ", pg_uid_, " Rank ", rank_, "] ");
}

const std::string& ProcessGroupNCCL::logPrefix() const {
  return logPrefix_;
}

const int& ProcessGroupNCCL::globalRank() const {
  static int globalRank = rank_;
  return globalRank;
}

const std::vector<uint64_t>& ProcessGroupNCCL::groupRanks() const {
  if (options_->global_ranks_in_group.empty() && local_id_ == 0) {
    static std::vector<uint64_t> globalRanks(size_);
    std::iota(globalRanks.begin(), globalRanks.end(), 0);
    return globalRanks;
  }
  return options_->global_ranks_in_group;
}

void ProcessGroupNCCL::addEphemeralTimeout(
    const std::chrono::milliseconds& timeout) {
  std::lock_guard<std::mutex> timeoutLock(mtxTimeoutExtension_);
  ephemeralTimeoutActive_ += timeout;
}

bool ProcessGroupNCCL::verifyWorkTimeoutForTest(
    const c10::intrusive_ptr<Work>& work,
    const std::chrono::milliseconds& timeout) {
  // Since collective returns a c10d::Work, we need to cast it to WorkNCCL.
  if (auto workNCCL = c10::dynamic_intrusive_pointer_cast<WorkNCCL>(work)) {
    // workNCCL is now a c10::intrusive_ptr<WorkNCCL>
    return workNCCL->opTimeout_ == timeout;
  }
  C10_THROW_ERROR(
      DistBackendError, "Non c10d::WorkNCCL object returned from collective");
}

// Broadcast flight-recorder dump signal
void ProcessGroupNCCL::broadcastDumpSignal() {
  try {
    auto rank = globalRank();
    auto vec = std::vector<uint8_t>(
        reinterpret_cast<uint8_t*>(&rank),
        reinterpret_cast<uint8_t*>(&rank) + sizeof(rank));
    globalStore_->set(std::string(EXCEPTION_DUMP), vec);
    if (!shouldDump_.load()) {
      LOG(INFO)
          << logPrefix()
          << "Broadcasting flight recorder dump signal to other processes via TCPStore.";
    }
    // signal the monitor thread on PG0 to start dumping
    shouldDump_.store(true);
    // Give time for dumping before throwing exception
    auto start = std::chrono::steady_clock::now();
    auto status = promiseFlightRecorderDump_.get_future().wait_for(
        std::chrono::milliseconds(waitTimeoutDumpInMilSec_));
    if (status == std::future_status::timeout) {
      LOG(WARNING) << logPrefix() << "timed out after waiting for "
                   << waitTimeoutDumpInMilSec_ << "ms"
                   << " flight recorder dumps to finish.";
    } else if (status == std::future_status::ready) {
      auto end = std::chrono::steady_clock::now();
      LOG(INFO) << logPrefix() << "slept for " << computeDeltaMS(start, end)
                << "ms"
                << " giving time for flight recorder dumps to finish.";
    }
  } catch (const std::exception& e) {
    LOG(ERROR) << logPrefix() << "Failed to set dump signal in tcpstore. "
               << "Error: " << e.what();
  }
}

void ProcessGroupNCCL::watchdogHandler() {
  bool done = false;
  lastWorkListUpdateTime_ = std::chrono::steady_clock::now();
  auto lastStatusUpdateTime = std::chrono::steady_clock::now();
  std::list<ProcessGroupNCCL::WorkNCCL> completedWorkList;

  while (!done || !terminateProcessGroup_.load()) {
    std::unique_lock<std::mutex> lock(workMetaListMutex_);
    // We busy-poll the work vector every kWatchdogThreadSleepMillis
    // milliseconds as long as the atomic is True.
    workMetaListCV_.wait_for(
        lock,
        std::chrono::milliseconds(kWatchdogThreadSleepMillis),
        [&]() -> bool { return terminateProcessGroup_.load(); });
    // Bump up heart beat by one.
    heartbeat_++;

// Some versions of GLOG support less-spammy version of LOG_EVERY_MS
// in which case we don't want to spam the logs.
#ifdef LOG_EVERY_MS
    // Log the progress of this PG periodically
    C10_LOG_EVERY_MS(INFO, kWorkStatusUpdatePeriodMs) << c10::str(
        logPrefix(),
        "NCCL Work update periodically: ",
        "last enqueued NCCL work: ",
        pgStatus_->lastEnqueuedSeq,
        ", last completed NCCL work: ",
        pgStatus_->lastCompletedSeq,
        ".");
#endif
    auto logger = ::c10d::C10dLogger::getLogger();
    if (logger &&
        computeDeltaMS(
            lastStatusUpdateTime, std::chrono::steady_clock::now()) >=
            kWorkStatusUpdatePeriodMs) {
      ::c10d::C10dLoggingData data;
      // logging integers
      data.integers["pg_id"] = local_id_;
      data.integers["rank"] = rank_;
      data.integers["global_rank"] = globalRank();
      data.integers["last_enqueued_work"] = pgStatus_->lastEnqueuedSeq;
      data.integers["last_started_work"] = pgStatus_->lastStartedSeq;
      data.integers["last_completed_work"] = pgStatus_->lastCompletedSeq;
      data.integers["last_enqueued_numel_in"] = pgStatus_->lastEnqueuedNumelIn;
      data.integers["last_enqueued_numel_out"] =
          pgStatus_->lastEnqueuedNumelOut;
      data.integers["last_completed_numel_in"] =
          pgStatus_->lastCompletedNumelIn;
      data.integers["last_completed_numel_out"] =
          pgStatus_->lastCompletedNumelOut;
      data.integers["last_started_numel_in"] = pgStatus_->lastStartedNumelIn;
      data.integers["last_started_numel_out"] = pgStatus_->lastStartedNumelOut;
      // logging strings
      data.strings["last_enqueued_work_name"] = pgStatus_->lastEnqueuedWorkName;
      data.strings["last_started_work_name"] = pgStatus_->lastStartedWorkName;
      data.strings["last_completed_work_name"] =
          pgStatus_->lastCompletedWorkName;
      data.strings["pg_name"] = pg_uid_;
      data.strings["pg_desc"] = pg_desc_;
      logger->log(data);
      lastStatusUpdateTime = std::chrono::steady_clock::now();
    }

    for (auto it = workMetaList_.begin(); it != workMetaList_.end();
         /* no increment */) {
      auto& work = *it;
      // When terminateProcessGroup_ is true, communicators have already been
      // aborted, So cannot check exception based on them. But watchdog needs to
      // finish the check for the works that have already been enqueued to
      // workMetaList_

      // check NCCL errors first
      if (!terminateProcessGroup_.load()) {
        work.checkAndSetException();
      }
      // Then check if work has timed out
      // Skip if work has encountered an error
      bool timedout = !work.exception() && work.checkTimeout();

      // Report desync state in case of timeout (if TORCH_NCCL_DESYNC_DEBUG is
      // turned on; otherwise, run() is no-op)
      if (timedout) {
        desyncDebugger_.run();
      }

      // If work hits an exception (either an error or timeout)
      if (work.exception()) {
        LOG(ERROR) << c10::str(
            logPrefix(),
            " failure detected by watchdog at work sequence id: ",
            work.seq_,
            " PG status: last enqueued work: ",
            pgStatus_->lastEnqueuedSeq,
            ", last completed work: ",
            pgStatus_->lastCompletedSeq);

        // Print the traceback of the collective at call time
        work.printTraceback();

        // try to notify other ranks via global TCPStore to dump the flight
        // recorder when a collective timeout or exception happens. Flight
        // recorder behavior is independent of desync Debug.
        if (dumpOnTimeoutOrEx_) {
          broadcastDumpSignal();
        }

        if (SHOULD_CLEAN_UP(asyncErrorHandling_)) {
          // Abort work and corresponding communicators
          work.abort();
          // PG level abort, which would abort all other communicators on this
          // rank
          abortComms();
        }
        // Throw exception
        work.handleException(asyncErrorHandling_);
      }

      // Work status logging for desync debug
      desyncDebugger_.logWorkStart(work);

      // a work could be started but not completed, so we should not update
      // lastStartedSeq and lastStartedOpName if the work state is checked
      // multiple times after the start
      if (pgStatus_->lastStartedSeq < static_cast<int64_t>(work.seq_) &&
          work.isStarted()) {
        pgStatus_->lastStartedSeq = static_cast<int64_t>(work.seq_);
        pgStatus_->lastStartedWorkName = opTypeToString(work.opType_);
        pgStatus_->lastStartedNumelIn = work.numelIn_;
        pgStatus_->lastStartedNumelOut = work.numelOut_;
      }

      // Clean up completed work
      if (work.isCompleted()) {
        // Work status logging for desync debug
        desyncDebugger_.logWorkEnd(work);

        if (work.futureWorkResult_ && work.finishedGPUExecutionInternal() &&
            !work.futureWorkResult_->completed()) {
          work.futureWorkResult_->markCompleted(
              at::IValue(static_cast<uint8_t>(WorkResult::SUCCESS)));
        }
        {
          // Reset the timeout and first work if the work is completed.
          std::lock_guard<std::mutex> timeoutLock(mtxTimeoutExtension_);
          if (work.ownedEphermeralTimeout_.count() > 0) {
            ephemeralTimeoutActive_ -= work.ownedEphermeralTimeout_;
            ephemeralTimeoutInflight_ -= work.ownedEphermeralTimeout_;
          }
        }
        pgStatus_->lastCompletedSeq = static_cast<int64_t>(work.seq_);
        pgStatus_->lastCompletedWorkName = opTypeToString(work.opType_);
        pgStatus_->lastCompletedNumelIn = work.numelIn_;
        pgStatus_->lastCompletedNumelOut = work.numelOut_;
        FlightRecorder::get()->retire_id(work.trace_id_, true);
        if (onCompletionHook_) {
          // Move Work object to completedWorkList_ to be consumed by the hook
          // thread
          {
            const std::lock_guard<std::mutex> lock(completedWorkListMutex_);
            completedWorkList_.splice(
                completedWorkList_.end(), workMetaList_, it++);
          }
          completedWorkListCV_.notify_one();
        } else {
          it = workMetaList_.erase(it);
          lastWorkListUpdateTime_ = std::chrono::steady_clock::now();
        }
        at::cuda::CUDAGraph::dec_pending_event_queries();
      } else {
        // Increment the iterator if the current WorkNCCL object is not
        // completed.
        ++it;
      }
      // Increment heartbeat after each work processed,
      // in case processing is slowed down (but not hung) by cuda api contention
      heartbeat_++;
    }
    done = workMetaList_.empty();
  }
}

void ProcessGroupNCCL::runHookLoop() {
  c10::setThreadName("pt_nccl_runhook");

  bool done = false;
  while (!done || !terminateProcessGroup_.load()) {
    std::unique_lock<std::mutex> lock(completedWorkListMutex_);
    // We busy-poll the work vector every kWatchdogThreadSleepMillis
    // milliseconds as long as the atomic is True.
    completedWorkListCV_.wait_for(
        lock,
        std::chrono::milliseconds(kWatchdogThreadSleepMillis),
        [&]() -> bool {
          return !completedWorkList_.empty() || terminateProcessGroup_.load();
        });

    try {
      for (auto it = completedWorkList_.begin(); it != completedWorkList_.end();
           /* no increment */) {
        const WorkNCCL& work = *it;
        // Hook might grab GIL, unlock first to prevent deadlock
        lock.unlock();

        auto timeStarted =
            std::chrono::system_clock::now() +
            std::chrono::duration_cast<std::chrono::system_clock::duration>(
                work.workStartTime_ - std::chrono::steady_clock::now());
        onCompletionHook_(std::make_shared<WorkInfo>(
            work.retrieveOpType(), // OpType
            work.getSequencenumber(), // seq
            timeStarted, // timeStarted
            std::chrono::system_clock::now(), // timeFinished
            std::chrono::duration<float, std::milli>(
                work.getDuration()) // activeDuration
            ));

        lock.lock();
        it = completedWorkList_.erase(it);
      }
    } catch (std::exception& e) {
      if (std::string(e.what()).find("driver shutting down") !=
          std::string::npos) {
        LOG(INFO)
            << logPrefix()
            << "main process destroyed cuda before runHookLoop exited, terminating runHookLoop."
            << " (runHookLoop caught exception: " << e.what();

      } else {
        // PythonOnCompletionHook has already extracted Python exception message
        // and wrapped it with a cpp one. So we no longer need to acquire GIL
        // here.
        const auto errorStr = c10::str(
            "Caught exception on rank ",
            rank_,
            " while running onCompletion hook for ProcessGroupNCCL: ",
            e.what(),
            ". Aborting all communicators.");

        // No need to call abort() on WorkNCCL here as that collective has
        // already finished successfully at this point. We just need to abort
        // the process Abort all NCCL Communicators on this ProcessGroupNCCL
        // instance.
        abortComms(errorStr);
      }
    }

    // Lock is still acquired at this point
    done = completedWorkList_.empty();
  }
}

std::exception_ptr ProcessGroupNCCL::WorkNCCL::checkForNCCLErrors() {
  return checkForNCCLErrorsInternal(ncclComm_);
}

std::exception_ptr ProcessGroupNCCL::checkForNCCLErrors(
    std::shared_ptr<NCCLComm>& ncclComm) {
  return checkForNCCLErrorsInternal(ncclComm);
}

std::exception_ptr ProcessGroupNCCL::checkForNCCLErrorsInternal(
    std::shared_ptr<NCCLComm>& ncclComm) {
  // Prioritize commFailureReason over checkForNcclError() result if
  // commFailureReason is set.
  auto commFailureReason = ncclComm->getNcclCommFailureReason();
  if (commFailureReason != std::nullopt) {
    return std::make_exception_ptr(C10_BUILD_ERROR(
        DistBackendError,
        c10::str(
            "NCCL communicator encountered error set by ProcessGroupNCCL: ",
            *commFailureReason)));
  }
  ncclResult_t ncclAsyncErr = ncclComm->checkForNcclError();
  // When nonblocking mode is enabled by TORCH_NCCL_USE_COMM_NONBLOCKING,
  // ncclInProgress could be returned when there are pending NCCL calls.
  // In this case, no exception should be thrown
#ifdef NCCL_HAS_COMM_NONBLOCKING
  // ncclInProgress is defined only if NCCL_HAS_COMM_NONBLOCKING is defined
  if (ncclAsyncErr != ncclSuccess && ncclAsyncErr != ncclInProgress) {
#else
  if (ncclAsyncErr != ncclSuccess) {
#endif
    return std::make_exception_ptr(C10_BUILD_ERROR(
        DistBackendError,
        "NCCL error: " + ncclGetErrorWithVersion(ncclAsyncErr) + "\n" +
            getNcclErrorDetailStr(ncclAsyncErr)));
  }

  return nullptr;
}

void ProcessGroupNCCL::broadcastUniqueNCCLID(
    ncclUniqueId* ncclID,
    bool isSingleP2POp,
    const std::string& p2pKey,
    int p2pRank) {
  // For collective operations:
  // For every NCCL communicator that we create we need to broadcast
  // a unique ID from rank 0 to all other ranks. This broadcast is
  // done by rank 0 setting a key in the store and all other ranks
  // retrieving the contents of that key. A single process group
  // may create multiple NCCL communicators, so we use a sequence
  // number to differentiate between them.
  // For single point-to-point operations:
  // The sequence number will only be increased on 2 out of all the
  // processes in a Process Group. So all following collective
  // operations will see different sequence numbers which will cause
  // runtime errors. To avoid that, use the src:target pair instead
  // of sequence number for p2p communications.

  std::string storeKey;
  if (!isSingleP2POp) {
    storeKey = std::to_string(ncclCommCounter_++);
  } else {
    storeKey = p2pKey;
  }
  if (rank_ == 0 || (isSingleP2POp && p2pRank == 0)) {
    auto vec = std::vector<uint8_t>(
        reinterpret_cast<uint8_t*>(ncclID),
        reinterpret_cast<uint8_t*>(ncclID) + NCCL_UNIQUE_ID_BYTES);
    store_->set(storeKey, vec);
  } else {
    try {
      auto vec = store_->get(storeKey);
      TORCH_CHECK_WITH(
          DistBackendError,
          vec.size() == NCCL_UNIQUE_ID_BYTES,
          "Invalid size for ncclUniqueId");
      std::memcpy(ncclID, vec.data(), vec.size());
    } catch (const std::exception& e) {
      std::string exceptionMsg = c10::str(
          "[",
          rank_,
          "] is setting up NCCL communicator and "
          "retrieving ncclUniqueId from [0] via c10d key-value store by key '",
          storeKey,
          "', but store->get('",
          storeKey,
          "') got error: ");
      C10_THROW_ERROR(
          DistBackendError,
          exceptionMsg + e.what() +
              ". This may indicate a possible application crash on rank 0 or a network set up issue.");
    } catch (...) {
      C10_THROW_ERROR(
          DistBackendError,
          c10::str(
              "Unknown exception while [",
              rank_,
              "] is setting up NCCL communicator and "
              "retrieving ncclUniqueId from [0] via c10d key-value store by key '",
              storeKey,
              "'",
              ". This may indicate a possible application crash on rank 0 or a network set up issue."));
    }
  }
}

void ProcessGroupNCCL::destroyNCCLComms(const std::string& devNCCLCommMapKey) {
  std::lock_guard<std::mutex> lock(mutex_);
  if (devNCCLCommMap_.find(devNCCLCommMapKey) == devNCCLCommMap_.end()) {
    TORCH_INTERNAL_ASSERT(
        false,
        "Expected to find key ",
        devNCCLCommMapKey,
        " in NCCL communicator map.");
  }
  std::shared_ptr<NCCLComm>& ncclComm = devNCCLCommMap_[devNCCLCommMapKey];
  // ncclCommDestroy(comm->getNcclComm()) results in segfault when PG is being
  // destroyed, so using ncclCommAbort here.
  ncclComm->abort();
  // Remove communicators from the cache.
  devNCCLCommMap_.erase(devNCCLCommMapKey);
  // Clear used device indices.
  usedDeviceIdxs_.clear();

  ncclCommDevIdxMapMutex.lock();
  ncclCommDevIdxMap.erase(ncclComm);
  ncclCommDevIdxMapMutex.unlock();
}

std::shared_ptr<NCCLComm> ProcessGroupNCCL::initNCCLComm(
    const std::string& deviceKey,
    at::Device& device,
    OpType opType,
    int p2pRank,
    bool isSendRecvSelf) {
  // Sanity check
  if (deviceKey.empty()) {
    C10_THROW_ERROR(
        DistBackendError,
        "Not able to create/get the NCCL Communicator since "
        "the GPU devices are not known");
  }
  if (bound_device_id_) {
    if (*bound_device_id_ != device) {
      LOG(ERROR) << logPrefix() << "Tensor found on device " << device
                 << " but backend constrained to " << *bound_device_id_;
      C10_THROW_ERROR(
          DistBackendError,
          "Attempt to perform collective on tensor not on device passed to init_process_group");
    }
  }

  usedDeviceIdxs_.insert(device.index());

  // NCCL communicator not cached, create a new entry
  std::shared_ptr<NCCLComm> ncclComm;

  // Create the unique NCCL ID and broadcast it
  ncclUniqueId ncclID;

  // reset log prefix to include group_desc
  logPrefix_ = createLogPrefix();

#ifdef NCCL_COMM_DESCRIPTION
  // Pass process group name and description to NCCL communicator
  std::string commDesc = pg_desc_ + ':' + pg_uid_;
  options_->config.commDesc = strdup(commDesc.c_str());
#endif

  // For batch_isend_irecv, ncclGroupStart() would be called upfront
  bool batchP2P = ncclActiveGroupCounter_ > 0;
  bool singleP2POp = isP2POp(opType, batchP2P);

  // Get the device index
  auto deviceIndex = device.index();
  at::cuda::OptionalCUDAGuard gpuGuard(device);

  // [Group Start/End Note] This is used to ensure that nccl communicator will
  // be created before communication primitives are called. Let's look at this
  // example: Using the batch_isend_irecv to send a tensor to a target process.
  // On the sender side, the corresponding underlying NCCL calls will look like
  //   ncclGroupStart() // This is in batch_isend_irecv
  //   ncclCommInitRank() // Inside NCCLComm::create
  //   ncclSend()
  //   ncclGroupEnd() // This is in batch_isend_irecv
  // With this pattern, the nccl communicator will be created in the last
  // ncclGroupEnd which means when ncclSend is processed, the passed
  // communicator argument is NULL which will lead to runtime error. So we need
  // to "close" all active nccl groups to ensure nccl communicator is actually
  // created before encountering any communication calls. This is why we need
  // the following for loop.
  for (const auto i : c10::irange(ncclActiveGroupCounter_)) {
    (void)i;
    // comms have not been initiated yet, so can only check in blocking-way
    C10D_NCCL_CHECK(ncclGroupEnd(), std::nullopt);
  }

  // GPU world size and GPU rank
  int numRanks = -1, rank = -1;

  if (!singleP2POp) {
    // Collective, all-to-all, or batch P2P
    numRanks = getSize();
    rank = getRank();
  } else if (isSendRecvSelf) {
    // Same process send and recv.
    numRanks = 1;
    rank = 0;
  } else {
    // For single point-to-point operation, there are only 2 processes
    // involved so the GPU rank is either 0 or 1.
    numRanks = 2;
    rank = p2pRank;
  }

#ifdef NCCL_HAS_COMM_NONBLOCKING
  bool useNb = useNonblocking();
  options_->config.blocking = useNb ? 0 : 1;
#endif

#ifdef NCCL_HAS_COMM_SPLIT
  if (options_->split_from) {
    // Find a valid, healthy communicator to split from if possible.
    std::lock_guard<std::mutex> lock(options_->split_from->mutex_);
    auto& other_comms = options_->split_from->devNCCLCommMap_;
    auto dit = other_comms.find(getKeyFromDevice(device));
    if (dit != other_comms.end()) {
      auto& parentComm = dit->second;
      if (parentComm != nullptr && !parentComm->isAborted()) {
        LOG(INFO) << logPrefix() << "Splitting NCCL communicator from "
                  << parentComm->repr();
        ncclComm = NCCLComm::split(
            parentComm.get(),
            options_->split_color,
            rank,
            options_->config,
            options_->global_ranks_in_group);
      }
    }
  }
#endif

  // To simplify conditional nesting, just create the ncclComms[i]
  // entry if it hasn't been yet rather than untangling the
  // conditions that might have resulted in a split above.
  if (!ncclComm) {
    if (getCvarBool(TORCH_NCCL_BCAST_UNIQUEID, true) && !isSendRecvSelf) {
      // For point-to-point communication, lower rank of the two will get unique
      // id.
      if (rank_ == 0 || (singleP2POp && p2pRank == 0)) {
        C10D_NCCL_CHECK(ncclGetUniqueId(&ncclID), std::nullopt);
      }

      // Broadcast so that each process can have a unique NCCL ID
      auto timeStarted = std::chrono::steady_clock::now();
      broadcastUniqueNCCLID(&ncclID, singleP2POp, deviceKey, p2pRank);
      auto timerDeltaMs =
          std::chrono::duration_cast<std::chrono::duration<double>>(
              std::chrono::steady_clock::now() - timeStarted)
              .count() *
          1000;
      LOG(INFO) << logPrefix()
                << "ProcessGroupNCCL broadcast unique ID through store took "
                << timerDeltaMs << " ms";
    }

#ifdef NCCL_HAS_COMM_NONBLOCKING
    ncclComm =
        NCCLComm::create(numRanks, rank, ncclID, deviceIndex, options_->config);
#else
    ncclComm = NCCLComm::create(numRanks, rank, ncclID, deviceIndex);
#endif
  }

  // Creates the NCCL streams
  bool force_high = getCvarBool(TORCH_NCCL_HIGH_PRIORITY, false);
  auto streamVal = at::cuda::getStreamFromPool(
      options_->is_high_priority_stream || force_high);

  {
    std::lock_guard<std::mutex> lock(mutex_);
    inInitializationCommMap_.emplace(deviceKey, ncclComm);
  }

  FlightRecorder::get()->record_pg_ranks(
      std::make_tuple(pg_uid_, pg_desc_), groupRanks());

  RECORD_PARAM_COMMS(
      std::make_tuple(0, false), // seq
      std::make_tuple(pg_uid_, pg_desc_), // PG name tuple
      rank, // rank
      "init", // collective name
      0, // inNelems
      0, // outNelems
      at::kByte, // dType
      std::vector<int64_t>(), // inSplitSizes
      std::vector<int64_t>(), // outSplitSizes
      globalRankStart, // globalRankStart
      globalRankStride, // globalRankStride
      size_); // worldSize

  VLOG(2) << logPrefix() << "ProcessGroupNCCL created ncclComm_ "
          << ncclComm->repr()
          << " on CUDA device: " << static_cast<int>(deviceIndex);

  // At this point NCCL should have been initialized, hence we can accurately
  // get the env value even if NCCL sets it by reading from nccl.conf file
  LOG(INFO) << logPrefix()
            << "NCCL_DEBUG: " << getCvarString({"NCCL_DEBUG"}, "N/A");

  // See [Group Start/End Note]
  for (const auto i : c10::irange(ncclActiveGroupCounter_)) {
    (void)i;
    C10D_NCCL_CHECK(ncclGroupStart(), std::nullopt);
  }

  ncclStreams_.emplace(deviceKey, streamVal);

  // Note: these events are created with the (default) cudaEventDisableTiming
  // flag This flag provides the best performance when used with
  // cudaStreamWaitEvent() and cudaEventQuery(). Since we here don't measure the
  // performance using cudaEvent, this should be set.
  // TODO(kwen2501): is ncclEvents_ used anywhere else?
  ncclEvents_.emplace(deviceKey, at::cuda::CUDAEvent(cudaEventDisableTiming));

  // Move the NCCL resource to cache
  auto it = inInitializationCommMap_.find(deviceKey);
  // A previous thread could've already removed devicesKey from
  // inInitializationCommMap_ and added it to devNCCLCommMap_
  if (it != inInitializationCommMap_.end()) {
    devNCCLCommMap_.emplace(deviceKey, std::move(it->second));
    inInitializationCommMap_.erase(deviceKey);

    // Now ncclComms are fully initialized.
    // Register all active CUDA memory segments in cache allocator to
    // the new NCCL communicators
    if (useTensorRegisterAllocatorHook_) {
      auto snapshot = c10::cuda::CUDACachingAllocator::snapshot();
      // Register the segment to a new NCCL communicator if on the same device
      for (const auto& segmentInfo : snapshot.segments) {
        TORCH_INTERNAL_ASSERT(
            segmentInfo.device == device.index(),
            "Mismatch between CUDA memory segment device and current device");
        ncclComm->registerSegment(
            reinterpret_cast<void*>(segmentInfo.address),
            segmentInfo.total_size);
      }
    }
    // Record the mapping between ncclComm and device index so that later
    // register hook can register a newly allocated segment to communicators
    // on the same device.
    // NOTE: we need remove the communicator from this map when it is
    // destroyed, otherwise may register onto an invalid communicator.
    ncclCommDevIdxMapMutex.lock();
    ncclCommDevIdxMap.emplace(ncclComm, device.index());
    ncclCommDevIdxMapMutex.unlock();
  }

  it = devNCCLCommMap_.find(deviceKey);
  TORCH_INTERNAL_ASSERT(
      it != devNCCLCommMap_.end(), "Communicators not populated in cache!");
  return it->second;
}

std::shared_ptr<NCCLComm> ProcessGroupNCCL::getNCCLComm(
    const std::string& deviceKey) {
  std::lock_guard<std::mutex> lock(mutex_);
  if (devNCCLCommMap_.find(deviceKey) != devNCCLCommMap_.end()) {
    // Reuse the cached communicator if there is one.
    return devNCCLCommMap_[deviceKey];
  }
  return nullptr;
}

uint64_t ProcessGroupNCCL::getCommSplitCounter() const {
  uint64_t ret = 0;
  for (const auto& i : devNCCLCommMap_) {
    auto& ncclComm = i.second;
    ret += ncclComm->getCommSplitCounter();
  }
  return ret;
}

namespace {

// Check validity of tensor
void check_gpu_single_tensor(
    const at::Tensor& tensor,
    const bool p2p = false // whether operation is a P2P operation
) {
  if (!tensor.is_cuda() || tensor.is_sparse()) {
    C10_THROW_ERROR(ValueError, "Tensors must be CUDA and dense");
  }
  // Skip the following requirements for P2P operations
  if (!tensor.is_contiguous(tensor.suggest_memory_format())) {
    if (p2p) {
      TORCH_WARN_ONCE(
          "Detected non-contiguous tensor in P2P operations. It is user "
          "responsibility to guarantee that source and destination tensors have "
          "the same contiguity format.");
    } else {
      C10_THROW_ERROR(ValueError, "Tensors must be contiguous");
    }
  }
}

// Checks that all `tensors' have the same type and shape and reside on the same
// GPU.
// TODO: test_c10d_nccl.py should consider adding tests for the error conditions
// here, ie, that deliberately pass invalid tensors and check the right
// exception is thrown. The "Expected list of tensors on the same device"
// condition may be a challenge because the test would need to pass tensors on
// different devices in the same process.
int64_t check_gpu_tensors_same_device(const std::vector<at::Tensor>& tensors) {
  if (tensors.empty()) {
    C10_THROW_ERROR(ValueError, "Tensor list must be nonempty");
  }

  const auto& first = tensors.front();

  int64_t total_numel = 0;
  for (const auto& t : tensors) {
    if (!t.is_cuda() || t.is_sparse()) {
      C10_THROW_ERROR(ValueError, "Tensors must be CUDA and dense");
    }
    if (t.scalar_type() != first.scalar_type()) {
      C10_THROW_ERROR(TypeError, "Tensors must have identical type");
    }
    if (!t.is_non_overlapping_and_dense()) {
      C10_THROW_ERROR(ValueError, "Tensors must be non-overlapping and dense");
    }
    // If we're in this function, the user called a _coalesced collective
    // on a set of tensors with potentially different sizes and strides.
    // Therefore, we don't check for matching sizes and strides,
    // but we do double-check tensors are on the same device.
    TORCH_CHECK_WITH(
        ValueError,
        t.get_device() == tensors[0].get_device(),
        "Expected list of tensors on the same device");
    total_numel += t.numel();
  }

  return total_numel;
}

bool check_same_size(const std::vector<at::Tensor>& input_tensors) {
  for (const auto& input_tensor : input_tensors) {
    if (!input_tensors[0].is_same_size(input_tensor)) {
      return false;
    }
  }
  return true;
}

} // namespace

c10::intrusive_ptr<ProcessGroupNCCL::WorkNCCL> ProcessGroupNCCL::initWork(
    at::Device& device,
    int rank,
    OpType opType,
    bool isP2P,
    const char* profilingTitle,
    const std::vector<at::Tensor>& inputs,
    const std::vector<at::Tensor>& outputs, // TODO(kwen2501): necessary?
    bool record) {
  auto r = c10::make_intrusive<ProcessGroupNCCL::WorkNCCL>(
      pg_uid_,
      pg_desc_,
      device,
      rank,
      opType,
      isP2P ? seqP2P_ : seqCollective_,
      isP2P,
      profilingTitle,
      profilingTitle != nullptr ? std::optional<std::vector<at::Tensor>>(inputs)
                                : std::nullopt,
      desyncDebug_,
      enableTiming_.load(),
      cudaEventCacheEnabled_.load(),
      dist_debug_level_);
  if (record) {
    bool isP2P = isP2POp(opType);
    // Ideally record every work that we enqueue, rather than every work we
    // create.
    // - at the time of this PR we do not currently enqueue every created work
    // - but it is unsafe to steal refs to start/end cuda events from Works that
    //   may go out of scope before flight recorder has retired them,
    //   so we must ensure that any work that is initialized via initWork will
    //   be enqueued
    // - initially, moved record() into workEnqueue(), but found that makes it
    //   hard to get access to profilingTitle,
    //   inputs, and outputs for metadata recording, and we don't want to attach
    //   these objects to the Work becuase it has implications for keeping those
    //   tensors alive longer and adds overhead when copying Work objects
    //   between threads
    r->trace_id_ = FlightRecorder::get()->record(
        local_id_,
        std::make_tuple(pg_uid_, pg_desc_),
        seqCollective_,
        seqP2P_,
        op_id_,
        profilingTitle ? profilingTitle : "",
        inputs,
        outputs,
        r->ncclStartEvent_.get(),
        r->ncclEndEvent_.get(),
        options_->timeout,
        pgStatus_,
        isP2P);
  }
  return r;
}

// TODO(kwen2501): deprecate
std::vector<at::Tensor> ProcessGroupNCCL::WorkNCCL::result() {
  return *outputs_;
}

c10::intrusive_ptr<c10::ivalue::Future> ProcessGroupNCCL::WorkNCCL::
    getFuture() {
  return future_;
}

c10::intrusive_ptr<c10::ivalue::Future> ProcessGroupNCCL::WorkNCCL::
    getFutureResult() {
  return futureWorkResult_;
}

float ProcessGroupNCCL::WorkNCCL::getDuration() const {
  TORCH_CHECK(timingEnabled_, "getDuration only works if timing was enabled");
  TORCH_CHECK(
      ncclStartEvent_,
      "getDuration only works if ncclStartEvents_ is populated, true if timing enabled");
  TORCH_CHECK(
      ncclEndEvent_,
      "getDuration only works if ncclEndEvents_ is populated, which should always be true");
  return ncclStartEvent_->elapsed_time(*ncclEndEvent_);
}

uint64_t ProcessGroupNCCL::WorkNCCL::getSequencenumber() const {
  return seq_;
}

void ProcessGroupNCCL::assignTimeoutToWork(
    const c10::intrusive_ptr<ProcessGroupNCCL::WorkNCCL>& work,
    const c10::intrusive_ptr<ProcessGroupNCCL::Options>& option) {
  std::chrono::milliseconds timeout = option->timeout;
  std::lock_guard<std::mutex> timeoutLock(mtxTimeoutExtension_);
  if (ephemeralTimeoutActive_.count() > 0) {
    timeout += ephemeralTimeoutActive_;
  }
  work->opTimeout_ = timeout;
  work->ownedEphermeralTimeout_ =
      ephemeralTimeoutActive_ - ephemeralTimeoutInflight_;
  ephemeralTimeoutInflight_ = ephemeralTimeoutActive_;
}

void ProcessGroupNCCL::workEnqueue(
    const c10::intrusive_ptr<ProcessGroupNCCL::WorkNCCL>& work) {
  // in blockingWait_ mode, we don't need watchdog thread, so no need to enqueue
  // the work
  if (!terminateProcessGroup_.load() && !blockingWait_) {
    std::lock_guard<std::mutex> lock(workMetaListMutex_);
    // Avoid view tensors to be processed in cleanup thread.
    // View tensors' destruction invokes autograd_meta, which
    // needs to be destructed in user thread. Otherwise will
    // get deadlock. Here we enqueue work without outputs_.
    workMetaList_.emplace_back(*work);
    // update the PG status related to the last enqueued work
    pgStatus_->lastEnqueuedSeq = work->seq_;
    pgStatus_->lastEnqueuedWorkName = opTypeToString(work->opType_);
    pgStatus_->lastEnqueuedNumelIn = work->numelIn_;
    pgStatus_->lastEnqueuedNumelOut = work->numelOut_;
    lastWorkListUpdateTime_ = std::chrono::steady_clock::now();
  }
}

ProcessGroupNCCL::Options::Options(bool is_high_priority_stream)
    : Backend::Options(NCCL_BACKEND_NAME, kProcessGroupNCCLDefaultTimeout),
      is_high_priority_stream(is_high_priority_stream) {}

static constexpr int CoalActive = 0x01, CoalColl = 0x02, CoalP2P = 0x04;

void ProcessGroupNCCL::startCoalescing() {
  // Other collective ops bump seq_ before creating a work. Thus, if coalesced
  // ops bump seq_ only after initing a work they will collide with (reuse) the
  // seq_ of the last non-coalesced collective.  Previously, seq_ was bumped
  // inside endCoalescing, but before initWork. Since we now record individual
  // ops from a coalesce group into the flight recorder, we want to have the
  // same seq_ for those ops and its 'endCoalescing' op. Hence we bump during
  // start, which has one minor downside- we burn a seq_ if someone ever does a
  // 'start' and 'end' coalescing region without doing an operation inbetween.

  coalescedDevice_.set_index(-1);
  coalescedComm_ = nullptr;
  coalescing_state_ |= CoalActive;
  groupStart();
}

// `optype` is for specifying a composite optype, such as ALLGATHER and
// REDUCE_SCATTER
c10::intrusive_ptr<Work> ProcessGroupNCCL::endCoalescing(OpType optype) {
  if (coalescedComm_ == nullptr) {
    // There is no actual work being coalesced, return here
    groupEnd();
    coalescing_state_ = 0;
    return nullptr;
  }
  TORCH_CHECK(
      coalescedDevice_.index() >= 0,
      "Somthing went wrong. Did you call end_coalescing before start_coalescing?");

  // `coalescedComm_` should have same set of comms across collectives
  auto comm = coalescedComm_;
  // `coalescedDevice_` should have same set of devices across collectives
  auto device = coalescedDevice_;

  // `getKeyFromDevice` is how we get keys for both collectives and batch P2P
  const auto key = getKeyFromDevice(device);
  auto ncclStream = ncclStreams_.at(key);

  // Create Work object
  c10::cuda::CaptureStatus capture_status =
      c10::cuda::currentStreamCaptureStatusMayInitCtx();
  bool enqueue =
      (coalescing_state_) && capture_status == c10::cuda::CaptureStatus::None;
  auto work = initWork(
      device,
      rank_,
      optype,
      coalescing_state_ & CoalP2P,
      "nccl:coalesced",
      {},
      {},
      enqueue);
  work->ncclComm_ = comm;
  work->blockingWait_ = blockingWait_;
  work->avoidRecordStreams_ = avoidRecordStreams_;
  work->store_ = store_;
  assignTimeoutToWork(work, options_);

  // Record start before ncclGroupEnd
  if (work->timingEnabled_) {
    work->ncclStartEvent_->record(ncclStream);
  }

  if (useNonblocking()) {
    groupEndNonblocking(comm);
  } else {
    groupEnd();
  }

  // Record end after ncclGroupEnd
  // TODO(eqy): is this still necessary if avoidRecordStreams_ is set?
  work->ncclEndEvent_->record(ncclStream);

  if (avoidRecordStreams_) {
    // other functions expect an initialized ptr if avoidRecordStreams_ is set
    work->stashed_for_allocator_safety_ =
        std::make_shared<std::vector<at::Tensor>>();
  }

  // Notify graphs before we check the capture status preemptively
  at::cuda::CUDAGraph::inc_pending_event_queries();

  if (enqueue) {
    workEnqueue(work);
  } else {
    at::cuda::CUDAGraph::dec_pending_event_queries();
  }

  coalescing_state_ = 0;
  coalescedComm_ = nullptr;
  return work;
}

c10::intrusive_ptr<Work> ProcessGroupNCCL::endCoalescing() {
  // Default OpType to COALESCED if not specified
  return endCoalescing(OpType::COALESCED);
}

template <typename Fn, typename PreProcess, typename PostProcess>
c10::intrusive_ptr<Work> ProcessGroupNCCL::collective(
    std::vector<at::Tensor>& inputs,
    std::vector<at::Tensor>& outputs,
    Fn fn,
    PreProcess pre,
    PostProcess post,
    OpType opType,
    const char* profilingTitle,
    bool avoidRecordStreams,
    bool nanCheck) {
  // Environment setting by the user may add onto collective call's option
  avoidRecordStreams |= avoidRecordStreams_;
  nanCheck &= enableNanCheck_;

  auto device = getDevice(inputs[0]);
  // Guard must be created before `currentStreamCaptureStatusMayInitCtx`;
  // otherwise, extra CUDA context could be created on device 0.
  at::cuda::OptionalCUDAGuard gpuGuard(device);

  c10::cuda::CaptureStatus capture_status =
      c10::cuda::currentStreamCaptureStatusMayInitCtx();
  errorIfCapturingNonCapturableNCCL(capture_status);

  // Bump collective counter
  if (!coalescing_state_) {
    seqCollective_++;
  }
  op_id_++;

  const auto key = getKeyFromDevice(device);
  std::shared_ptr<NCCLComm> ncclComm = getNCCLComm(key);
  if (ncclComm == nullptr) {
    ncclComm = initNCCLComm(key, device, opType);
  }

  if (coalescing_state_ & CoalActive) {
    if ((coalescing_state_ & CoalColl) == 0) {
      // First op in coalesced operations
      seqCollective_++;
    }
    coalescing_state_ |= CoalColl;
    if (coalescedDevice_.index() < 0) {
      coalescedDevice_ = device;
    } else {
      TORCH_CHECK(
          coalescedDevice_.index() == device.index(), MULTI_DEVICE_ERROR_MSG);
    }
    if (coalescedComm_ == nullptr) {
      coalescedComm_ = ncclComm;
    } else {
      TORCH_CHECK(coalescedComm_ == ncclComm, MULTI_DEVICE_ERROR_MSG);
    }
  }

  // Used many times below, so we stash the unordered_map lookup
  auto ncclStream = ncclStreams_.at(key);

  // First let NCCL streams wait for input tensors allocation streams
  syncStream(device, ncclEvents_[key], ncclStream);

  bool enqueue =
      !coalescing_state_ && capture_status == c10::cuda::CaptureStatus::None;
  auto work = initWork(
      device, rank_, opType, false, profilingTitle, inputs, outputs, enqueue);

  // Store references to outputs to be used by WorkNCCL::result and operator<<.
  work->outputs_ = std::make_shared<std::vector<at::Tensor>>(outputs);

  if (avoidRecordStreams) {
    work->stashed_for_allocator_safety_ =
        std::make_shared<std::vector<at::Tensor>>(inputs);
  }

  if (nanCheck) {
    for (const auto& input : inputs) {
      checkForNan(input, ncclStream);
    }
  }

  // Start event should only be recorded before the ncclGroupStart()
  if (work->timingEnabled_) {
    work->ncclStartEvent_->record(ncclStream);
  }

  pre(ncclStream, work);

  ncclComm_t comm = ncclComm->getNcclComm();

  // Both `inputs' and `outputs' are created on a worker stream and used in
  // different ncclStreams.  Hence, both must record the ncclStream to
  // prevent being freed before the collective finishes.
  //
  // We only record `inputs' here, and leave recording `outputs' to `fn' for
  // operations where `inputs' and `outputs' are not the same.
  //
  // See [Sync Streams].
  if (!avoidRecordStreams) {
    for (const auto& input : inputs) {
      if (!input.is_sparse()) {
        c10::cuda::CUDACachingAllocator::recordStream(
            input.storage().data_ptr(), ncclStream);
      } else {
        // for sparse input case record streams on both index and value
        // tensors
        c10::cuda::CUDACachingAllocator::recordStream(
            input.values().storage().data_ptr(), ncclStream);
        c10::cuda::CUDACachingAllocator::recordStream(
            input.indices().storage().data_ptr(), ncclStream);
      }
    }
  }

// Not all collectives have the same signature, e.g, all-reduce take in a Tensor
// as the input and output while all-to-all take in a vector of Tensors as input
// and output. Because we define the signature of the fn to take only single
// tensor as input and output, we need to do a hack to get the first element in
// the vector and pass it to fn.
// TODO: we should clean up this in future (by either entirely removing lambda's
// or removing input and output from lambda's signature).
#ifndef NCCL_HAS_COMM_NONBLOCKING
  C10D_NCCL_CHECK(
      fn(inputs[0], outputs[0], comm, ncclStream),
      ncclComm->getNcclCommFailureReason());
#else
  C10D_NCCL_CHECK_TIMEOUT(
      fn(inputs[0], outputs[0], comm, ncclStream),
      comm,
      ncclComm->getNcclCommFailureReason());
#endif

  post(ncclStream, work);

  // End event should only be recorded after the ncclGroupEnd()
  if (!coalescing_state_) {
    work->ncclEndEvent_->record(ncclStream);
  }
  work->ncclComm_ = ncclComm;

  {
    c10::cuda::CUDAMultiStreamGuard streamGuard(ncclStream);
    std::vector<at::Device> devices{device};
    work->future_ = c10::make_intrusive<at::ivalue::Future>(
        c10::ListType::create(c10::TensorType::get()), devices);

    // Add a callback that runs profiling end callbacks. wrapCallback() in CUDA
    // future blocks the stream this callback runs on the corresponding
    // ncclEndEvents_ ensuring appropriate synchronization.
    if (work->recordFunctionEndCallback_) {
      work->future_->addCallback(
          [work](at::ivalue::Future& /* unused */) {
            work->recordFunctionEndCallback_();
          },
          // uses_future = false allows us to skip synchronization in
          // ivalue::Future, but is only valid as long as the lambda doesn't use
          // the "Future" argument.
          /*uses_future=*/false);
    }
    work->future_->markCompleted(at::IValue(*work->outputs_));
  }

  // Set appropriate work parameters.
  work->blockingWait_ = blockingWait_;
  work->avoidRecordStreams_ = avoidRecordStreams;
  work->store_ = store_;
  assignTimeoutToWork(work, options_);
  // Record size info for debug. We only record the size on the first device as
  // multi-device per process is deprecated
  work->numelIn_ = 0;
  work->numelOut_ = 0;
  for (const auto& input : inputs) {
    work->numelIn_ += input.numel();
  }
  for (const auto& output : outputs) {
    work->numelOut_ += output.numel();
  }

  // Notify graphs before we check the capture status preemptively
  at::cuda::CUDAGraph::inc_pending_event_queries();
  if (enqueue) {
    workEnqueue(work);
  } else {
    at::cuda::CUDAGraph::dec_pending_event_queries();
  }

  return work;
}

template <typename Fn>
c10::intrusive_ptr<Work> ProcessGroupNCCL::collectiveCoalesced(
    std::vector<at::Tensor>& inputs,
    std::vector<at::Tensor>& outputs,
    Fn fn,
    OpType opType,
    const char* profilingTitle,
    bool avoidRecordStreams) {
  // Environment setting by the user may add onto collective call's option
  avoidRecordStreams |= avoidRecordStreams_;

  // Currently, the API permits one scenario where inputs.size() and
  // outputs.size() are > 0.
  // 1. If the call was a _coalesced call, all inputs must be on the same
  // device.
  //    The group of nccl calls applies the collective separately to each input,
  //    but the group as a whole should be efficient, and might even execute as
  //    a single fused kernel.
  auto device = getDevice(inputs[0]);
  // Guard must be created before `currentStreamCaptureStatusMayInitCtx`;
  // otherwise, extra CUDA context could be created on device 0.
  at::cuda::OptionalCUDAGuard gpuGuard(device);

  c10::cuda::CaptureStatus capture_status =
      c10::cuda::currentStreamCaptureStatusMayInitCtx();
  errorIfCapturingNonCapturableNCCL(capture_status);

  // Bump collective counter
  seqCollective_++;

  // For coalescingManager collectives, there is no individual c++ call per
  // collective so there is no flight record and we increment seqCollective_ and
  // op_id_ together. Compare this to startCoalescing/endCoalescing flow where
  // we increment either seqP2P_ or seqCollective_ once per group and increment
  // op_id_ once per indvidual operation within the group
  op_id_++;

  const auto key = getKeyFromDevice(device);
  std::shared_ptr<NCCLComm> ncclComm = getNCCLComm(key);
  if (ncclComm == nullptr) {
    ncclComm = initNCCLComm(key, device, opType);
  }

  if (coalescing_state_ & CoalActive) {
    coalescing_state_ |= CoalColl;
    if (coalescedDevice_.index() < 0) {
      coalescedDevice_ = device;
    } else {
      TORCH_CHECK(
          coalescedDevice_.index() == device.index(), MULTI_DEVICE_ERROR_MSG);
    }
    if (coalescedComm_ == nullptr) {
      coalescedComm_ = ncclComm;
    } else {
      TORCH_CHECK(coalescedComm_ == ncclComm, MULTI_DEVICE_ERROR_MSG);
    }
  }

  // Used many times below, so we stash the unordered_map lookup
  auto ncclStream = ncclStreams_.at(key);

  // First let NCCL streams wait for input tensors allocation streams
  syncStream(device, ncclEvents_[key], ncclStream);

  auto work = initWork(
      device,
      rank_,
      opType,
      false,
      profilingTitle,
      inputs,
      outputs,
      /*record=*/true);

  // Store references to outputs to be used by WorkNCCL::result and operator<<.
  work->outputs_ = std::make_shared<std::vector<at::Tensor>>(outputs);

  if (avoidRecordStreams) {
    work->stashed_for_allocator_safety_ =
        std::make_shared<std::vector<at::Tensor>>(inputs);
  }

  // Start event should only be recorded before the ncclGroupStart() (which
  // happens inside AutoNcclGroup guard below)
  if (work->timingEnabled_) {
    work->ncclStartEvent_->record(ncclStream);
  }

  ncclComm_t comm = ncclComm->getNcclComm();

// TODO(kwen2501): this should be moved to c10d tests, to qualify a NCCL
// upgrade. Once a NCCL version is qualified, this code should not be needed at
// runtime.
#ifdef PGNCCL_ENABLE_HASH
  if (enableCollecticeHashDebug_.load()) {
    auto numel = getTensorsNumel(inputs);
    auto hashValue = hashTensors(inputs);
    PRINT_COLLECTIVE_HASH_SIGNATURE(
        "input", opTypeToString(opType), numel, hashValue);
  }
#endif

  {
    torch::cuda::nccl::AutoNcclGroup nccl_group_guard(comm, useNonblocking());
    for (const auto i : c10::irange(inputs.size())) {
      // Both `inputs' and `outputs' are created on a worker stream and used in
      // different ncclStreams.  Hence, both must record the ncclStream to
      // prevent being freed before the collective finishes.
      //
      // We only record `inputs' here, and leave recording `outputs' to `fn' for
      // operations where `inputs' and `outputs' are not the same.
      //
      // See [Sync Streams].
      if (!avoidRecordStreams) {
        if (!inputs[i].is_sparse()) {
          c10::cuda::CUDACachingAllocator::recordStream(
              inputs[i].storage().data_ptr(), ncclStream);
        } else {
          // for sparse input case record streams on both index and value
          // tensors
          c10::cuda::CUDACachingAllocator::recordStream(
              inputs[i].values().storage().data_ptr(), ncclStream);
          c10::cuda::CUDACachingAllocator::recordStream(
              inputs[i].indices().storage().data_ptr(), ncclStream);
        }
      }
#ifndef NCCL_HAS_COMM_NONBLOCKING
      C10D_NCCL_CHECK(
          fn(inputs[i], outputs[i], comm, ncclStream),
          ncclComm->getNcclCommFailureReason());
#else
      C10D_NCCL_CHECK_TIMEOUT(
          fn(inputs[i], outputs[i], comm, ncclStream),
          comm,
          ncclComm->getNcclCommFailureReason());
#endif
    }
  }

  work->ncclEndEvent_->record(ncclStream);
  work->ncclComm_ = ncclComm;

  {
    c10::cuda::CUDAMultiStreamGuard streamGuard(ncclStream);
    std::vector<at::Device> devices{device};
    work->future_ = c10::make_intrusive<at::ivalue::Future>(
        c10::ListType::create(c10::TensorType::get()), devices);

    // Add a callback that runs profiling end callbacks. wrapCallback() in CUDA
    // future blocks the stream this callback runs on the corresponding
    // ncclEndEvents_ ensuring appropriate synchronization.
    if (work->recordFunctionEndCallback_) {
      work->future_->addCallback(
          [work](at::ivalue::Future& /* unused */) {
            work->recordFunctionEndCallback_();
          },
          // uses_future = false allows us to skip synchronization in
          // ivalue::Future, but is only valid as long as the lambda doesn't use
          // the "Future" argument.
          /*uses_future=*/false);
    }
    work->future_->markCompleted(at::IValue(*work->outputs_));
  }

  // Set appropriate work parameters.
  work->blockingWait_ = blockingWait_;
  work->avoidRecordStreams_ = avoidRecordStreams;
  work->store_ = store_;
  assignTimeoutToWork(work, options_);
  // Record size info for debug. We only record the size on the first device as
  // multi-device per process is deprecated
  work->numelIn_ = inputs[0].numel();
  work->numelOut_ = outputs[0].numel();

  /* Note [cuda graph capture and workEnqueue]

  Normal behavior of the C10D watchdog is to query cuda events on work objects
  periodically, but when cuda graph recording is active these event queries
  would crash or mess up the recording.

  To ensure we do not enqueue a work object to the watchdog when cuda graph
  capture is active, we use a one-way sync. We increment a flag pre-emptively,
  indicating our intent to enqueue a work object. Then we check capture_status
  to see if (a) capturing is already in progress (we cannot enqueue in this
  case), (b) capturing hasn't started yet, so we can trust that no capture will
  start (since a pre-condition of starting a capture is to check the event query
  count is 0).

  If we are not able to enqueue the work due to capture-in-progress, we finally
  decrement the counter.

  For this reason we cannot easily move the increment inside workEnqueue unless
  we also change the semantic of workEnqueue to 'maybeWorkEnqueue'.

  TODO:
   - Is our design for flight recorder safe in this context?  are we recording
  any FR events during cudagraph capture? if so, they won't be safe to poll for
  completion status.
  */
  at::cuda::CUDAGraph::inc_pending_event_queries();
  if (capture_status == c10::cuda::CaptureStatus::None) {
    workEnqueue(work);
  } else {
    at::cuda::CUDAGraph::dec_pending_event_queries();
  }
  // TODO(whc) if the work isn't enqueued, I don't feel great about returning
  // it, since interactions with it by usercode won't behave normally - they
  // won't observe work completion, for instance.  Will this lead to silent
  // problems during capture?
  return work;
}

template <typename Fn, typename PreProcess, typename PostProcess>
c10::intrusive_ptr<Work> ProcessGroupNCCL::pointToPoint(
    at::Tensor& tensor,
    Fn fn,
    int peer,
    OpType opType,
    PreProcess pre,
    PostProcess post,
    const char* profilingTitle) {
  // avoidRecordStreams_ note:
  // send, recv, and irecv should be ok with avoidRecordStreams,
  // However, for isend, I don't think the API requires the user
  // to wait() on the returned handle, so ProcessGroupNCCL can't know
  // when it's safe to release the input back to the allocator,
  // and the present call has no way to know it's not an isend.
  // Therefore, we warn and fall back to the typical recordStream logic:
  if (avoidRecordStreams_) {
    TORCH_WARN_ONCE(
        "TORCH_NCCL_AVOID_RECORD_STREAMS=1 has no effect for point-to-point "
        "collectives.");
  }

  auto device = getDevice(tensor);
  at::cuda::OptionalCUDAGuard gpuGuard(device);

  std::string key;
  int p2pRank = 0, p2pTargetRank = 0;
  bool isSendRecvSelf = false;
  // For batch_isend_irecv, ncclGroupStart() would be called upfront
  bool batchP2P = ncclActiveGroupCounter_ > 0;
  if (batchP2P) {
    // For batch P2P, we need to treat it like a collective when selecting
    // communicator, because other ranks can call into this batch other than my
    // rank and my peer
    key = getKeyFromDevice(device);
    p2pRank = rank_;
    p2pTargetRank = peer;
  } else {
    // For single P2P, preserve the old two-rank behavior (to avoid perf diff)
    key = getKeySendRecv(rank_, peer);
    p2pRank = rank_ <= peer ? 0 : 1;
    isSendRecvSelf = rank_ == peer;
    p2pTargetRank = isSendRecvSelf ? 0 : 1 - p2pRank;

    if (!coalescing_state_) {
      // Bump P2P sequence number.
      seqP2P_++;
    }
  }

  // Bump the logical operation counter regardless of whether this op is
  // coalesced or individual
  op_id_++;

  std::shared_ptr<NCCLComm> ncclComm = getNCCLComm(key);
  if (ncclComm == nullptr) {
    ncclComm = initNCCLComm(key, device, opType, p2pRank, isSendRecvSelf);
  }

  if (coalescing_state_ & CoalActive) {
    // Bump  seqP2P_ once per coalesced group, not once per individual op.
    if ((coalescing_state_ & CoalP2P) == 0) {
      seqP2P_++;
    }
    coalescing_state_ |= CoalP2P;
    if (coalescedDevice_.index() < 0) {
      coalescedDevice_ = device;
    } else {
      TORCH_CHECK(
          coalescedDevice_.index() == device.index(), MULTI_DEVICE_ERROR_MSG);
    }
    if (coalescedComm_ == nullptr) {
      coalescedComm_ = ncclComm;
    } else {
      TORCH_CHECK(coalescedComm_ == ncclComm, MULTI_DEVICE_ERROR_MSG);
    }
  }

  // Used many times below, so we stash the unordered_map lookup
  auto ncclStream = ncclStreams_.at(key);
  // First let NCCL streams wait for input tensors allocation streams
  syncStream(device, ncclEvents_[key], ncclStream);

  // Work itself will create the CUDA events on all GPUs of tensors
  c10::intrusive_ptr<ProcessGroupNCCL::WorkNCCL> work;
  if (coalescing_state_) {
    // When coalescing, we record events per op that lack timing/state
    // information becuase there is no 'work' associated with them, and then
    // later in endCoalescing we record a 'coalesced' Work which has
    // timing/state updates via watchdog thread, but lacks op metadata such as
    // input/output sizes and profilingTitle per-op in the group.
    auto trace_id = FlightRecorder::get()->record(
        local_id_,
        std::make_tuple(pg_uid_, pg_desc_),
        seqCollective_,
        seqP2P_,
        op_id_,
        profilingTitle,
        {tensor},
        {tensor},
        nullptr,
        nullptr,
        options_->timeout,
        pgStatus_,
        /*isP2P=*/true);
    // TODO(whc) if we want to make the per-p2p-op flightrecorder entries get
    // their timings/states updated by proxy when the Work obj representing the
    // coalesce group gets its update, we could accumulate these trace_ids
    // together and ask FlightRecorder to take the update from one Work and
    // apply it to multiple entries
    (void)trace_id;
  } else {
    // Store references to outputs to be used by WorkNCCL::result and
    // operator<<. Note that these outputs are only valid for recv(), as send()
    // does not modify the inputs but we still create these outputs for use
    // cases such as profiling.

    work = initWork(
        device,
        rank_,
        opType,
        true,
        profilingTitle,
        {tensor},
        {},
        /*record=*/false);
    // This bypasses something in Work() that crashes if {tensor} is given as
    // output, not sure what
    work->outputs_ = std::make_shared<std::vector<at::Tensor>>();
    work->outputs_->push_back(tensor);
    // TODO(whc) because we don't pass output {tensor} to initWork, we tell
    // initWork to not record, and then we manually call record passing all the
    // information it wants.
    work->trace_id_ = FlightRecorder::get()->record(
        local_id_,
        std::make_tuple(pg_uid_, pg_desc_),
        seqCollective_,
        seqP2P_,
        op_id_,
        profilingTitle,
        {tensor},
        {tensor},
        work->ncclStartEvent_.get(),
        work->ncclEndEvent_.get(),
        options_->timeout,
        pgStatus_,
        /*isP2P=*/true);
  }

  // Only check for NaN for send ops, for recv ops `tensor` can be a random
  // placeholder
  if (enableNanCheck_ && opType == OpType::SEND) {
    checkForNan(tensor, ncclStream);
  }

  if (!coalescing_state_) {
    // Start event should only be recorded before the ncclGroupStart()
    if (work->timingEnabled_) {
      work->ncclStartEvent_->record(ncclStream);
    }

    pre(ncclStream, work);
  }

  // Both send tensor and recv tensor are created on a worker stream and used
  // in different ncclStreams.  Hence, both must record the ncclStream to
  // prevent being freed before the collective finishes.
  //
  // See [Sync Streams].
  c10::cuda::CUDACachingAllocator::recordStream(
      tensor.storage().data_ptr(), ncclStream);

  // This part seems common to both p2p and coalesced-p2p usage?
  ncclComm_t comm_ = ncclComm->getNcclComm();

#ifndef NCCL_HAS_COMM_NONBLOCKING
  C10D_NCCL_CHECK(
      fn(tensor, comm_, ncclStream, p2pTargetRank),
      ncclComm->getNcclCommFailureReason());
#else
  // In non-blocking mode, we need to use ncclGroup semantics to ensure that the
  // kernel is enqueued for single-P2P ops.  Otherwise, the event record below
  // may not capture the kernel, leading to data corruption.
  ncclGroupStart();
  C10D_NCCL_CHECK_NONBLOCKING(
      fn(tensor, comm_, ncclStream, p2pTargetRank), std::nullopt);
  C10D_NCCL_CHECK_TIMEOUT_GROUPEND(
      ncclGroupEnd(), ncclComm, ncclComm->getNcclCommFailureReason());
#endif

  if (!coalescing_state_) {
    post(ncclStream);

    // End event should only be recorded after the ncclGroupEnd()
    work->ncclEndEvent_->record(ncclStream);
    work->ncclComm_ = ncclComm;
    work->blockingWait_ = blockingWait_;
    work->store_ = store_;
    assignTimeoutToWork(work, options_);
    // Record size info for debug. We only record the size on the first device
    // as multi-device per process is deprecated
    work->numelIn_ = work->numelOut_ = tensor.numel();

    // Future only needs to be created and marked completed with outputs for
    // recv(), but still create future for use cases such as profiling even for
    // send().
    {
      c10::cuda::CUDAMultiStreamGuard streamGuard(ncclStream);
      std::vector<at::Device> devices{device};
      work->future_ = c10::make_intrusive<at::ivalue::Future>(
          c10::ListType::create(c10::TensorType::get()), devices);
      work->future_->markCompleted(at::IValue(*work->outputs_));
    }

    // Add a callback that runs profiling end callbacks. wrapCallback() in CUDA
    // future blocks the stream this callback runs on the corresponding
    // ncclEndEvents_ ensuring appropriate synchronization.
    if (work->recordFunctionEndCallback_) {
      work->future_->addCallback(
          [work](at::ivalue::Future& /* unused */) {
            work->recordFunctionEndCallback_();
          },
          // uses_future = false allows us to skip synchronization in
          // ivalue::Future, but is only valid as long as the lambda doesn't use
          // the "Future" argument.
          /*uses_future=*/false);
    }
  }

  // Enqueue P2P op so that it can be cancelled by NCCL watchdog
  c10::cuda::CaptureStatus capture_status =
      c10::cuda::currentStreamCaptureStatusMayInitCtx();

  // Notify graphs before we check the capture status preemptively
  at::cuda::CUDAGraph::inc_pending_event_queries();

  if (!coalescing_state_ && capture_status == c10::cuda::CaptureStatus::None) {
    workEnqueue(work);
    return work;
  } else {
    at::cuda::CUDAGraph::dec_pending_event_queries();
    return nullptr;
  }
}

template <typename Fn, typename PreProcess, typename PostProcess>
c10::intrusive_ptr<Work> ProcessGroupNCCL::collective(
    at::Tensor& input,
    at::Tensor& output,
    Fn fn,
    PreProcess pre,
    PostProcess post,
    OpType opType,
    const char* profilingTitle,
    bool avoidRecordStreams,
    bool nanCheck) {
  auto inputs = std::vector<at::Tensor>{input};
  auto outputs = std::vector<at::Tensor>{output};
  return collective(
      inputs,
      outputs,
      fn,
      pre,
      post,
      opType,
      profilingTitle,
      avoidRecordStreams,
      nanCheck);
}

template <typename Fn>
c10::intrusive_ptr<Work> ProcessGroupNCCL::collective(
    at::Tensor& input,
    at::Tensor& output,
    Fn fn,
    OpType opType,
    const char* profilingTitle,
    bool avoidRecordStreams,
    bool nanCheck) {
  auto inputs = std::vector<at::Tensor>{input};
  auto outputs = std::vector<at::Tensor>{output};
  return collective(
      inputs,
      outputs,
      fn,
      [](at::cuda::CUDAStream&,
         c10::intrusive_ptr<ProcessGroupNCCL::WorkNCCL>& work) {},
      [](at::cuda::CUDAStream&,
         c10::intrusive_ptr<ProcessGroupNCCL::WorkNCCL>& work) {},
      opType,
      profilingTitle,
      avoidRecordStreams,
      nanCheck);
}

template <typename Fn>
c10::intrusive_ptr<Work> ProcessGroupNCCL::pointToPoint(
    at::Tensor& tensor,
    Fn fn,
    int peer,
    OpType opType,
    const char* profilingTitle) {
  return pointToPoint(
      tensor,
      fn,
      peer,
      opType,
      [](at::cuda::CUDAStream&,
         c10::intrusive_ptr<ProcessGroupNCCL::WorkNCCL>& work) {},
      [](at::cuda::CUDAStream&) {},
      profilingTitle);
}

c10::intrusive_ptr<Work> ProcessGroupNCCL::allreduce_sparse(
    std::vector<at::Tensor>& tensors,
    const AllreduceOptions& opts) {
  TORCH_CHECK(tensors.size() == 1, MULTI_DEVICE_ERROR_MSG);
  auto tensor = tensors.back();
  TORCH_CHECK(
      !isFloat8Type(tensor.scalar_type()),
      "Float8 dtypes are not currenlty supported for NCCL reductions");
#ifdef IS_NCCLX
  tensor = tensor.coalesce();
  at::Tensor outputTensor =
      torch::zeros(tensor.sizes(), tensor.options().layout(torch::kStrided));
  auto work = collective(
      tensor,
      outputTensor,
      [&](at::Tensor& input,
          at::Tensor& output,
          ncclComm_t comm,
          at::cuda::CUDAStream& stream) {
        auto ncclDataType = getNcclDataType(input.scalar_type());
        auto ncclReduceOp =
            getNcclReduceOp(opts.reduceOp, input, ncclDataType, comm);

        size_t num_elements = output.numel();
        auto indices = input.indices();
        auto sizes = input.sizes();
        int colSize = sizes[1];
        auto rows = indices[0];
        size_t blockCount = rows.sizes()[0];
        auto recvIndices = indices[0] * colSize;

        // prevent output and recvIndices from being freed
        c10::cuda::CUDACachingAllocator::recordStream(
            output.storage().data_ptr(), stream);
        c10::cuda::CUDACachingAllocator::recordStream(
            recvIndices.storage().data_ptr(), stream);
        auto result = ncclAllReduceSparseBlock(
            input._values().data_ptr(), // sendbuff
            recvIndices.data_ptr<int64_t>(), // recv_indices
            blockCount, // block_count
            colSize, // block_length
            output.data_ptr(), // recvbuff
            output.numel(), // recv_count
            ncclDataType,
            ncclReduceOp,
            comm,
            stream.stream());
        return result;
      },
      [](at::cuda::CUDAStream& ncclStream,
         c10::intrusive_ptr<ProcessGroupNCCL::WorkNCCL>& work) {},
      [&](at::cuda::CUDAStream& ncclStream,
          c10::intrusive_ptr<ProcessGroupNCCL::WorkNCCL>& work) {
        // Convert output tensors to sparse and back into tensors.
        at::cuda::CUDAStreamGuard guard(ncclStream);
        if (opts.sparseIndices.has_value()) {
          tensor = at::sparse_coo_tensor(
              opts.sparseIndices.value(), outputTensor, tensor.sizes());
        } else {
          tensor = outputTensor.to_sparse();
        }
      },
      OpType::_ALLREDUCE_SPARSE,
      "nccl:all_reduce_sparse");
  return work;
#else
  // If the nccl branch is not "exp" then we just error
  C10_THROW_ERROR(
      Error,
      "NCCL does not support all_reduce with sparse tensors. Please use dense tensors instead.");
#endif
}

c10::intrusive_ptr<Work> ProcessGroupNCCL::allreduce_impl(
    at::Tensor& tensor,
    const char* profilingTitle,
    const AllreduceOptions& opts) {
  return collective(
      tensor,
      tensor,
      [&](at::Tensor& input,
          at::Tensor& output,
          ncclComm_t comm,
          at::cuda::CUDAStream& stream) {
        auto ncclDataType = getNcclDataType(input.scalar_type());
        auto ncclReduceOp =
            getNcclReduceOp(opts.reduceOp, input, ncclDataType, comm);
        return ncclAllReduce(
            input.data_ptr(),
            output.data_ptr(),
            input.numel(),
            ncclDataType,
            ncclReduceOp,
            comm,
            stream.stream());
      },
      OpType::ALLREDUCE,
      profilingTitle);
}

c10::intrusive_ptr<Work> ProcessGroupNCCL::allreduce(
    std::vector<at::Tensor>& tensors,
    const AllreduceOptions& opts) {
  TORCH_CHECK(tensors.size() == 1, MULTI_DEVICE_ERROR_MSG);
  auto tensor = tensors.back();
  if (tensor.is_complex()) {
    TORCH_CHECK(
        complexViewAsRealAllowed(opts.reduceOp),
        "all_reduce does not support",
        opts.reduceOp,
        "on complex tensors");
    tensor = at::view_as_real(tensor);
  }
  check_gpu_single_tensor(tensor);

  if (intraNodeComm_ != nullptr && opts.reduceOp == ReduceOp::SUM) {
    using namespace intra_node_comm;
    auto algo = intraNodeComm_->selectAllReduceAlgo(tensor);
    if (algo != intra_node_comm::AllReduceAlgo::NONE) {
      intraNodeComm_->allReduce(tensor, algo);
      return c10::make_intrusive<IntraNodeCommWork>();
    }
  }
  TORCH_CHECK(
      !isFloat8Type(tensor.scalar_type()),
      "Float8 dtypes are not currenlty supported for NCCL reductions");
  // @lint-ignore CLANGTIDY
  RECORD_PARAM_COMMS_DATA(
      std::make_tuple(
          static_cast<int64_t>(seqCollective_) + 1,
          false), // seq + 1 to match collective
      std::make_tuple(pg_uid_, pg_desc_), // PG name tuple
      tensors, // inputTensors
      tensors, // outputTensors
      rank_, // rank
      "allreduce", // collective name
      tensor.numel(), // inNelems
      tensor.numel(), // outNelems
      tensor.scalar_type(), // dType
      std::vector<int64_t>(), // inSplitSizes
      std::vector<int64_t>(), // outSplitSizes
      globalRankStart, // globalRankStart
      globalRankStride, // globalRankStride
      this->getSize()); // worldSize

  // avoidRecordStreams_ note: collective() will stash tensors.
  return allreduce_impl(tensor, "nccl:all_reduce", opts);
}

c10::intrusive_ptr<Work> ProcessGroupNCCL::allreduce_coalesced(
    std::vector<at::Tensor>& tensors,
    const AllreduceCoalescedOptions& opts) {
  auto total_numel = check_gpu_tensors_same_device(tensors);
  TORCH_CHECK(
      !isFloat8Type(tensors.back().scalar_type()),
      "Float8 dtypes are not currenlty supported for NCCL reductions");

  // @lint-ignore CLANGTIDY
  RECORD_PARAM_COMMS_DATA(
      std::make_tuple(
          static_cast<int64_t>(seqCollective_) + 1,
          false), // seq + 1 to match collective and assume only one collective
                  // in coalesed range
      std::make_tuple(pg_uid_, pg_desc_), // PG name tuple
      tensors, // inputTensors
      tensors, // outputTensors
      rank_, // rank
      "allreduce_coalesced", // collective name
      total_numel, // inNelems
      total_numel, // outNelems
      tensors[0].scalar_type(), // dType
      // I'm not sure what in,outSplitSizes mean here.
      std::vector<int64_t>(), // inSplitSizes
      std::vector<int64_t>(), // outSplitSizes
      globalRankStart, // globalRankStart
      globalRankStride, // globalRankStride
      this->getSize()); // worldSize

  // avoidRecordStreams_ note: collective() will stash tensors.
  return collectiveCoalesced(
      tensors,
      tensors,
      [&](at::Tensor& input,
          at::Tensor& output,
          ncclComm_t comm,
          at::cuda::CUDAStream& stream) {
        auto ncclDataType = getNcclDataType(input.scalar_type());
        auto ncclReduceOp =
            getNcclReduceOp(opts.reduceOp, input, ncclDataType, comm);
        return ncclAllReduce(
            input.data_ptr(),
            output.data_ptr(),
            input.numel(),
            ncclDataType,
            ncclReduceOp,
            comm,
            stream.stream());
      },
      OpType::COALESCED,
      "nccl:allreduce_coalesced");
}

c10::intrusive_ptr<Work> ProcessGroupNCCL::broadcast(
    std::vector<at::Tensor>& tensors,
    const BroadcastOptions& opts) {
  TORCH_CHECK(tensors.size() == 1, MULTI_DEVICE_ERROR_MSG);
  auto tensor = tensors.back();
  if (tensor.is_complex()) {
    tensor = at::view_as_real(tensor);
  }
  check_gpu_single_tensor(tensor);

  // @lint-ignore CLANGTIDY
  RECORD_PARAM_COMMS_DATA(
      std::make_tuple(
          static_cast<int64_t>(seqCollective_) + 1,
          false), // seq + 1 to match collective
      std::make_tuple(pg_uid_, pg_desc_), // PG name tuple
      tensors, // inputTensors
      tensors, // outputTensors
      opts.rootRank, // root rank
      "broadcast", // collective name
      tensor.numel(), // inNelems
      tensor.numel(), // outNelems
      tensor.scalar_type(), // dType
      std::vector<int64_t>(), // inSplitSizes
      std::vector<int64_t>(), // outSplitSizes
      globalRankStart, // globalRankStart
      globalRankStride, // globalRankStride
      this->getSize()); // worldSize

  // avoidRecordStreams_ note: collective() will stash tensors.
  bool avoidRecordStreams = avoidRecordStreams_ || (!opts.asyncOp);

  const auto root = opts.rootRank + opts.rootTensor;
  bool nanCheck = (root == rank_);

  return collective(
      tensor,
      tensor,
      [&](at::Tensor& input,
          at::Tensor& output,
          ncclComm_t comm,
          at::cuda::CUDAStream& stream) {
        return ncclBcast(
            input.data_ptr(),
            input.numel(),
            getNcclDataType(input.scalar_type()),
            root,
            comm,
            stream.stream());
      },
      OpType::BROADCAST,
      "nccl:broadcast",
      avoidRecordStreams,
      nanCheck);
}

// _broadcast_oop adds an out-of-place broadcast in PGNCCL
// Custom collectives may be implemented by coalescing broadcast operations
// One use-case is implementing a vector all_gather (all_gather_v)
// where unevenly sized inputs are gathered among participating ranks
// Since all_gather provides an out-of-place API, an all_gather_v
// semantic implemented inside pg_nccl.all_gather also needs to support
// out-of-place, for which an out-of-place broadcast is required to be added
c10::intrusive_ptr<Work> ProcessGroupNCCL::_broadcast_oop(
    at::Tensor& outputTensor,
    at::Tensor& inputTensor,
    const BroadcastOptions& opts) {
  if (outputTensor.numel() != inputTensor.numel()) {
    C10_THROW_ERROR(
        ValueError,
        "Tensor input and output of _broadcast_oop must have the same number of elements ");
  }
  const auto root = opts.rootRank + opts.rootTensor;
  bool nanCheck = (root == rank_);
  return collective(
      inputTensor,
      outputTensor,
      [&](at::Tensor& input,
          at::Tensor& output,
          ncclComm_t comm,
          at::cuda::CUDAStream& stream) {
        return ncclBroadcast(
            input.data_ptr(),
            output.data_ptr(),
            input.numel(),
            getNcclDataType(input.scalar_type()),
            root,
            comm,
            stream.stream());
      },
      OpType::BROADCAST,
      "nccl:_broadcast_oop",
      /*avoidRecordStreams=*/false,
      nanCheck);
}

c10::intrusive_ptr<Work> ProcessGroupNCCL::reduce(
    std::vector<at::Tensor>& tensors,
    const ReduceOptions& opts) {
  TORCH_CHECK(tensors.size() == 1, MULTI_DEVICE_ERROR_MSG);
  // @lint-ignore CLANGTIDY
  auto tensor = tensors.back();
  if (tensor.is_complex()) {
    TORCH_CHECK(
        complexViewAsRealAllowed(opts.reduceOp),
        "reduce does not support",
        opts.reduceOp,
        "on complex tensors");
    tensor = at::view_as_real(tensor);
  }
  check_gpu_single_tensor(tensor);
  RECORD_PARAM_COMMS_DATA(
      std::make_tuple(
          static_cast<int64_t>(seqCollective_) + 1,
          false), // seq + 1 to match collective
      std::make_tuple(pg_uid_, pg_desc_), // PG name tuple
      tensors, // inputTensors
      tensors, // outputTensors
      opts.rootRank, // root rank
      "reduce", // collective name
      tensor.numel(), // inNelems
      tensor.numel(), // outNelems
      tensor.scalar_type(), // dType
      std::vector<int64_t>(), // inSplitSizes
      std::vector<int64_t>(), // outSplitSizes
      globalRankStart, // globalRankStart
      globalRankStride, // globalRankStride
      this->getSize()); // worldSize

  // avoidRecordStreams_ note: collective() will stash tensors.
  return collective(
      tensor,
      tensor,
      [&](at::Tensor& input,
          at::Tensor& output,
          ncclComm_t comm,
          at::cuda::CUDAStream& stream) {
        const auto root = opts.rootRank + opts.rootTensor;
        auto ncclDataType = getNcclDataType(input.scalar_type());
        auto ncclReduceOp =
            getNcclReduceOp(opts.reduceOp, input, ncclDataType, comm);
        return ncclReduce(
            input.data_ptr(),
            output.data_ptr(),
            input.numel(),
            ncclDataType,
            ncclReduceOp,
            root,
            comm,
            stream.stream());
      },
      OpType::REDUCE,
      "nccl:reduce");
}

// _reduce_oop exposes an out-of-place reduce from PGNCCL
// Custom collectives may be implemented by coalescing reduce operations
// One use-case is implementing a vector reduce_scatter (reduce_scatter_v)
// where inputs are reduced and scattered unevenly among participating ranks
// Since reduce_scatter provides an out-of-place API, a reduce_scatter_v
// semantic implemented inside pg_nccl.reduce_scatter also needs to support
// out-of-place, for which an out-of-place reduce is required to be added
c10::intrusive_ptr<Work> ProcessGroupNCCL::_reduce_oop(
    at::Tensor& outputTensor,
    at::Tensor& inputTensor,
    const ReduceOptions& opts) {
  if (outputTensor.numel() != inputTensor.numel()) {
    C10_THROW_ERROR(
        ValueError,
        "Tensor input and output of _reduce_oop must have the same number of elements ");
  }
  return collective(
      inputTensor,
      outputTensor,
      [&](at::Tensor& input,
          at::Tensor& output,
          ncclComm_t comm,
          at::cuda::CUDAStream& stream) {
        const auto root = opts.rootRank + opts.rootTensor;
        const auto ncclDataType = getNcclDataType(input.scalar_type());
        const auto ncclReduceOp =
            getNcclReduceOp(opts.reduceOp, input, ncclDataType, comm);
        return ncclReduce(
            input.data_ptr(),
            output.data_ptr(),
            input.numel(),
            ncclDataType,
            ncclReduceOp,
            (int)root,
            comm,
            stream.stream());
      },
      OpType::REDUCE,
      "nccl:_reduce_oop");
}

c10::intrusive_ptr<Work> ProcessGroupNCCL::allgather(
    std::vector<std::vector<at::Tensor>>& outputTensors,
    std::vector<at::Tensor>& inputTensors,
    const AllgatherOptions& opts) {
  TORCH_CHECK(inputTensors.size() == 1, MULTI_DEVICE_ERROR_MSG);
  // @lint-ignore CLANGTIDY
  auto inputTensor = inputTensors.back();
  check_gpu_single_tensor(inputTensor);
  // @lint-ignore CLANGTIDY
  auto outputTensors_ = outputTensors.back();

  RECORD_PARAM_COMMS_DATA(
      std::make_tuple(
          static_cast<int64_t>(seqCollective_) + 1,
          false), // seq + 1 to match collective
      std::make_tuple(pg_uid_, pg_desc_), // PG name tuple
      inputTensors, // inputTensors
      outputTensors, // outputTensors
      rank_, // rank
      "all_gather", // collective name
      inputTensor.numel(), // inNelems
      inputTensor.numel() * // outNelems
          this->getSize(),
      inputTensor.scalar_type(), // dType
      std::vector<int64_t>(), // inSplitSizes
      std::vector<int64_t>(), // outSplitSize
      globalRankStart, // globalRankStart
      globalRankStride, // globalRankStride
      this->getSize()); // worldSize

  bool same_size = check_same_size(outputTensors_);
  if (same_size) {
    // Flatten a vector of tensors into a single, stacked tensor.
    at::Tensor outputFlattened = newLikeFlat(outputTensors_);

    return collective(
        inputTensor,
        outputFlattened,
        [&](at::Tensor& input,
            at::Tensor& output,
            ncclComm_t comm,
            at::cuda::CUDAStream& stream) {
          if (!avoidRecordStreams_) {
            c10::cuda::CUDACachingAllocator::recordStream(
                output.storage().data_ptr(), stream);
          }
          return ncclAllGather(
              input.data_ptr(),
              output.data_ptr(),
              input.numel(),
              getNcclDataType(input.scalar_type()),
              comm,
              stream.stream());
        },
        [](at::cuda::CUDAStream& ncclStream,
           c10::intrusive_ptr<ProcessGroupNCCL::WorkNCCL>& work) {
          // avoidRecordStreams_ note: We actually don't need to stash anything
          // here.
          //  - inputTensors is stashed onto work->stashed_for_allocator_safety_
          //    in collective().
          //  - outputFlattened is stashed onto work->outputs_ in collective().
          //  - User-facing outputTensors should be held by the user until after
          //    waiting on work_, or the call makes no sense.
          // So all participating tensors are accounted for, and won't be
          // released back to their allocation streams until after work_ is
          // waited on.
        },
        [&](at::cuda::CUDAStream& ncclStream,
            c10::intrusive_ptr<ProcessGroupNCCL::WorkNCCL>& work) {
          // Copy the flattened output tensors to the outputs.
          at::cuda::CUDAStreamGuard guard(ncclStream);
          for (const auto j : c10::irange(outputTensors_.size())) {
            // See [Sync Streams].
            if (!avoidRecordStreams_) {
              c10::cuda::CUDACachingAllocator::recordStream(
                  outputTensors_[j].storage().data_ptr(), ncclStream);
            }
            outputTensors_[j].copy_(outputFlattened[j], true);
          }
        },
        OpType::ALLGATHER,
        "nccl:all_gather");
  } else {
    const auto num_reduces = outputTensors_.size();
    startCoalescing();
    for (const int i : c10::irange(num_reduces)) {
      auto& output = outputTensors_[i];
      auto& input = (i == rank_) ? inputTensor : output;
      auto broadcastOpts = BroadcastOptions{
          static_cast<int64_t>(i), static_cast<int64_t>(0), opts.timeout};
      _broadcast_oop(output, input, broadcastOpts);
    }
    auto work = endCoalescing(OpType::ALLGATHER);
    return work;
  }
}

c10::intrusive_ptr<Work> ProcessGroupNCCL::allgather_coalesced(
    std::vector<std::vector<at::Tensor>>& /* unused */,
    std::vector<at::Tensor>& /* unused */,
    const AllgatherOptions& /* unused */) {
  C10_THROW_ERROR(
      NotImplementedError,
      "ProcessGroupNCCL does not support allgather_coalesced");
}

c10::intrusive_ptr<Work> ProcessGroupNCCL::allgather_into_tensor_coalesced(
    std::vector<at::Tensor>& outputs,
    std::vector<at::Tensor>& inputs,
    const AllgatherOptions& opts) {
  // @lint-ignore CLANGTIDY
  RECORD_PARAM_COMMS_DATA(
      std::make_tuple(
          static_cast<int64_t>(seqCollective_) + 1,
          false), // seq + 1 to match collective and assume only one collective
                  // in coalesed range
      std::make_tuple(pg_uid_, pg_desc_), // PG name tuple
      inputs, // inputTensors
      outputs, // outputTensors
      rank_, // rank
      "allgather_into_tensor_coalesced", // collective name
      getTensorsNumel(inputs), // inNelems
      getTensorsNumel(outputs), // outNelems
      inputs[0].scalar_type(), // dType
      std::vector<int64_t>(), // inSplitSizes
      std::vector<int64_t>(), // outSplitSizes
      globalRankStart, // globalRankStart
      globalRankStride, // globalRankStride
      this->getSize()); // worldSize

  return collectiveCoalesced(
      inputs,
      outputs,
      [&](at::Tensor& input,
          at::Tensor& output,
          ncclComm_t comm,
          at::cuda::CUDAStream& stream) {
        return ncclAllGather(
            input.data_ptr(),
            output.data_ptr(),
            input.numel(),
            getNcclDataType(input.scalar_type()),
            comm,
            stream.stream());
      },
      OpType::COALESCED,
      "nccl:all_gather_into_tensor_coalesced");
}

c10::intrusive_ptr<Work> ProcessGroupNCCL::reduce_scatter(
    std::vector<at::Tensor>& outputTensors,
    std::vector<std::vector<at::Tensor>>& inputTensors,
    const ReduceScatterOptions& opts) {
  TORCH_CHECK(outputTensors.size() == 1, MULTI_DEVICE_ERROR_MSG);
  // @lint-ignore CLANGTIDY
  auto outputTensor = outputTensors.back();
  check_gpu_single_tensor(outputTensor);
  // @lint-ignore CLANGTIDY
  auto inputTensors_ = inputTensors.back();
  TORCH_CHECK(
      !isFloat8Type(outputTensor.scalar_type()),
      "Float8 dtypes are not currenlty supported for NCCL reductions");

  RECORD_PARAM_COMMS_DATA(
      std::make_tuple(
          static_cast<int64_t>(seqCollective_) + 1,
          false), // seq + 1 to match collective
      std::make_tuple(pg_uid_, pg_desc_), // PG name tuple
      inputTensors, // inputTensors
      outputTensors, // outputTensors
      rank_, // rank
      "reduce_scatter", // collective name
      outputTensor.numel() * this->getSize(), // inNelems
      outputTensor.numel(), // outNelems
      outputTensor.scalar_type(), // dType
      std::vector<int64_t>(), // inSplitSizes
      std::vector<int64_t>(), // outSplitSizes
      globalRankStart, // globalRankStart
      globalRankStride, // globalRankStride
      this->getSize()); // worldSize

  bool same_size = check_same_size(inputTensors_);
  if (same_size) {
    // Flatten a vector of tensors into a single, stacked tensor.
    at::Tensor inputFlattened = newLikeFlat(inputTensors_);

    return collective(
        inputFlattened,
        outputTensor,
        [&](at::Tensor& input,
            at::Tensor& output,
            ncclComm_t comm,
            at::cuda::CUDAStream& stream) {
          if (!avoidRecordStreams_) {
            c10::cuda::CUDACachingAllocator::recordStream(
                output.storage().data_ptr(), stream);
          }
          const auto ncclDataType = getNcclDataType(input.scalar_type());
          const auto ncclReduceOp =
              getNcclReduceOp(opts.reduceOp, input, ncclDataType, comm);
          return ncclReduceScatter(
              input.data_ptr(),
              output.data_ptr(),
              output.numel(),
              ncclDataType,
              ncclReduceOp,
              comm,
              stream.stream());
        },
        [&](at::cuda::CUDAStream& ncclStream,
            c10::intrusive_ptr<ProcessGroupNCCL::WorkNCCL>& work) {
          if (avoidRecordStreams_) {
            // We only need to stash inputTensors.
            //  - inputFlattened is stashed onto
            //  work->stashed_for_allocator_safety_
            //    in collective().
            //  - User-facing outputTensors is stashed onto work->outputs_ in
            //  collective(),
            //    and should also be held by the user until after waiting on
            //    work_.
            auto& v = work->stashed_for_allocator_safety_;
            v->insert(v->end(), inputTensors_.begin(), inputTensors_.end());
          }

          // Copy the input tensors to the flattened inputs.
          at::cuda::CUDAStreamGuard guard(ncclStream);
          for (const auto j : c10::irange(inputTensors_.size())) {
            // See [Sync Streams].
            if (!avoidRecordStreams_) {
              c10::cuda::CUDACachingAllocator::recordStream(
                  inputTensors_[j].storage().data_ptr(), ncclStream);
            }
            inputFlattened[j].copy_(inputTensors_[j], true);
          }
        },
        [&](at::cuda::CUDAStream&,
            c10::intrusive_ptr<ProcessGroupNCCL::WorkNCCL>& work) {},
        OpType::REDUCE_SCATTER,
        "nccl:reduce_scatter");
  } else {
    const auto num_reduces = inputTensors_.size();
    startCoalescing();
    for (const int i : c10::irange(num_reduces)) {
      auto& input = inputTensors_[i];
      auto& output = (i == rank_) ? outputTensor : input;
      auto reduceOpts = ReduceOptions{
          opts.reduceOp,
          static_cast<int64_t>(i),
          static_cast<int64_t>(0),
          opts.timeout};
      _reduce_oop(output, input, reduceOpts);
    }
    auto work = endCoalescing(OpType::REDUCE_SCATTER);
    return work;
  }
}

c10::intrusive_ptr<Work> ProcessGroupNCCL::_reduce_scatter_base(
    at::Tensor& outputTensor,
    at::Tensor& inputTensor,
    const ReduceScatterOptions& opts) {
  if (inputTensor.dtype() != outputTensor.dtype()) {
    C10_THROW_ERROR(
        TypeError, "input tensor must be the same type as the output tensor.");
  }

  if (inputTensor.numel() != outputTensor.numel() * size_) {
    C10_THROW_ERROR(
        ValueError,
        "input tensor must be the same size as output size times world size");
  }

  // @lint-ignore CLANGTIDY
  const auto& tensor = outputTensor;
  TORCH_CHECK(
      !isFloat8Type(tensor.scalar_type()),
      "Float8 dtypes are not currenlty supported for NCCL reductions");
  RECORD_PARAM_COMMS_DATA(
      std::make_tuple(
          static_cast<int64_t>(seqCollective_) + 1,
          false), // seq + 1 to match collective
      std::make_tuple(pg_uid_, pg_desc_), // PG name tuple
      inputTensor, // inputTensor
      outputTensor, // outputTensor
      rank_, // rank
      "_reduce_scatter_base", // collective name
      inputTensor.numel(), // inNelems
      tensor.numel(), // outNelems
      tensor.scalar_type(), // dtype
      std::vector<int64_t>(), // inSplitSizes
      std::vector<int64_t>(), // outSplitSizes
      globalRankStart, // globalRankStart
      globalRankStride, // globalRankStride
      this->getSize()); // worldSize

  // avoidRecordStreams_ note: collective() will stash inputs and outputs.
  // Note 2: for asyncOp = false, we don't want to record streams because we
  // know that the NCCL stream will join back to the "current" stream right
  // after this op. So we might just as well keep the stream ownership of the
  // input/output tensors unchanged. The benefit would be that the
  // allocation/free of the tensors would look deterministic to the "current"
  // stream so that the caching allocator can reuse memory pool for this stream
  // in a clever way. This setting is added for libraries like FSDP which uses
  // `reduce_scatter_tensor`.
  bool avoidRecordStreams = avoidRecordStreams_ || (!opts.asyncOp);

  return collective(
      inputTensor,
      outputTensor,
      [&](at::Tensor& input,
          at::Tensor& output,
          ncclComm_t comm,
          at::cuda::CUDAStream& stream) {
        if (!avoidRecordStreams) {
          c10::cuda::CUDACachingAllocator::recordStream(
              output.storage().data_ptr(), stream);
        }
        auto ncclDataType = getNcclDataType(input.scalar_type());
        auto ncclReduceOp =
            getNcclReduceOp(opts.reduceOp, input, ncclDataType, comm);
        return ncclReduceScatter(
            input.data_ptr(),
            output.data_ptr(),
            output.numel(),
            ncclDataType,
            ncclReduceOp,
            comm,
            stream.stream());
      },
      OpType::_REDUCE_SCATTER_BASE,
      "nccl:_reduce_scatter_base",
      avoidRecordStreams);
}

c10::intrusive_ptr<Work> ProcessGroupNCCL::reduce_scatter_tensor_coalesced(
    std::vector<at::Tensor>& outputs,
    std::vector<at::Tensor>& inputs,
    const ReduceScatterOptions& opts) {
  TORCH_CHECK(
      !isFloat8Type(inputs.back().scalar_type()),
      "Float8 dtypes are not currenlty supported for NCCL reductions");

  // @lint-ignore CLANGTIDY
  RECORD_PARAM_COMMS_DATA(
      std::make_tuple(
          static_cast<int64_t>(seqCollective_) + 1,
          false), // seq + 1 to match collective and assume only one collective
                  // in coalesed range
      std::make_tuple(pg_uid_, pg_desc_), // PG name tuple
      inputs, // inputTensors
      outputs, // outputTensors
      rank_, // rank
      "reduce_scatter_tensor_coalesced", // collective name
      getTensorsNumel(inputs), // inNelems
      getTensorsNumel(outputs), // outNelems
      inputs[0].scalar_type(), // dType
      std::vector<int64_t>(), // inSplitSizes
      std::vector<int64_t>(), // outSplitSizes
      globalRankStart, // globalRankStart
      globalRankStride, // globalRankStride
      this->getSize()); // worldSize

  return collectiveCoalesced(
      inputs,
      outputs,
      [&](at::Tensor& input,
          at::Tensor& output,
          ncclComm_t comm,
          at::cuda::CUDAStream& stream) {
        if (!avoidRecordStreams_) {
          c10::cuda::CUDACachingAllocator::recordStream(
              output.storage().data_ptr(), stream);
        }
        auto ncclDataType = getNcclDataType(input.scalar_type());
        auto ncclReduceOp =
            getNcclReduceOp(opts.reduceOp, input, ncclDataType, comm);
        return ncclReduceScatter(
            input.data_ptr(),
            output.data_ptr(),
            output.numel(),
            ncclDataType,
            ncclReduceOp,
            comm,
            stream.stream());
      },
      OpType::COALESCED,
      "nccl:reduce_scatter_tensor_coalesced");
}

c10::intrusive_ptr<Work> ProcessGroupNCCL::barrier(const BarrierOptions& opts) {
  RECORD_PARAM_COMMS(
      std::make_tuple(
          static_cast<int64_t>(seqCollective_) + 1,
          false), // seq + 1 to match collective
      std::make_tuple(pg_uid_, pg_desc_), // PG name tuple
      rank_, // rank
      "barrier", // collective name
      0, // inNelems
      0, // outNelems
      at::kByte, // dType
      std::vector<int64_t>(), // inSplitSizes
      std::vector<int64_t>(), // outSplitSizes
      globalRankStart, // globalRankStart
      globalRankStride, // globalRankStride
      this->getSize()); // worldSize

  // Device to use for barrier
  int barDevIdx = -1;

  // Select device to use for barrier
  // 1st choice: Use user defined GPU device ids if provided
  if (!opts.device_ids.empty()) {
    // Use the first device id because PG NCCL is single-device now
    barDevIdx = opts.device_ids[0];
  } else if (getBoundDeviceId()) {
    // 2nd choice: Use the bound GPU device id if available.
    // Bounded device id can be passed to `init_process_group`.
    barDevIdx = (*getBoundDeviceId()).index();
  } else if (!usedDeviceIdxs_.empty()) {
    // 3rd choice: infer the device id from the used device ids.
    barDevIdx = *usedDeviceIdxs_.begin();
  } else {
    // This means there is not yet a NCCL collective being called
    // Here we have to use the best guesses and will use a single GPU to call
    // allreduce to achieve barrier.
    // In case the multiple processes fall into the same node, we use rank to
    // ensure that each process is on a different GPU
    // Note: it is better to use global rank because the group-local rank can be
    // offset wrt the device id if intra-node GPUs are sharded into multiple
    // dimensions.
    barDevIdx = static_cast<int16_t>(globalRank() % localDeviceCount_);
    LOG(WARNING)
        << logPrefix()
        << c10::str(
               " using GPU ",
               barDevIdx,
               " to perform barrier as devices used by this process are currently unknown. ",
               "This can potentially cause a hang if this rank to GPU mapping is incorrect. ",
               "Specify device_ids in barrier() to force use of a particular device, ",
               "or call init_process_group() with a device_id.");
  }

  TORCH_CHECK_WITH(
      ValueError,
      barDevIdx >= 0,
      "Failed to infer a GPU device id to perform barrier. ");
  auto barDevice = at::Device(
      at::DeviceType::CUDA, static_cast<c10::DeviceIndex>(barDevIdx));

  // Create a dummy tensor on the device
  // Note: we use zeros() instead of empty() to prevent barrier from triggering
  // alarm when NaN checker is enabled.
  at::Tensor barrierTensor =
      at::zeros({1}, at::TensorOptions().device(barDevice).dtype(at::kFloat));

  // All reduce to achieve the barrier
  auto work = allreduce_impl(barrierTensor, "nccl:all_reduce_barrier");

  // Work will take over barrierTensors
  auto ncclWork = dynamic_cast<ProcessGroupNCCL::WorkNCCL*>(work.get());
  TORCH_CHECK(ncclWork);
  ncclWork->isBarrierOp_ = true;
  return work;
}

c10::intrusive_ptr<Work> ProcessGroupNCCL::alltoall_base(
    at::Tensor& outputTensor,
    at::Tensor& inputTensor,
    std::vector<int64_t>& outputSplitSizes,
    std::vector<int64_t>& inputSplitSizes,
    const AllToAllOptions& /* unused */) {
  check_gpu_single_tensor(outputTensor);
  check_gpu_single_tensor(inputTensor);
  if (outputSplitSizes.empty() && inputSplitSizes.empty()) {
    RECORD_PARAM_COMMS_DATA(
        std::make_tuple(
            static_cast<int64_t>(seqCollective_) + 1,
            false), // seq + 1 to match collective
        std::make_tuple(pg_uid_, pg_desc_), // PG name tuple
        inputTensor, // inputTensor
        outputTensor, // outputTensor
        rank_, // rank
        "all_to_all", // collective name
        inputTensor.numel(), // inNelems
        outputTensor.numel(), // outNelems
        inputTensor.scalar_type(), // dType
        std::vector<int64_t>(), // inSplitSizes
        std::vector<int64_t>(), // outSplitSizes
        globalRankStart, // globalRankStart
        globalRankStride, // globalRankStride
        this->getSize()); // worldSize

    // avoidRecordStreams_ note: collective() will stash inputTensors and
    // outputTensors.
    return collective(
        inputTensor,
        outputTensor,
        [&](at::Tensor& input,
            at::Tensor& output,
            ncclComm_t comm,
            at::cuda::CUDAStream& stream) {
          // See [Sync Streams].
          if (!avoidRecordStreams_) {
            c10::cuda::CUDACachingAllocator::recordStream(
                output.storage().data_ptr(), stream);
          }
          torch::cuda::nccl::all2all_single_equal_split(
              input, output, this->getSize(), comm, stream);
          return ncclSuccess;
        },
        OpType::ALLTOALL_BASE,
        "nccl:all_to_all");
  } else {
    c10d::checkSplitSizes(inputSplitSizes, inputTensor, size_);
    c10d::checkSplitSizes(outputSplitSizes, outputTensor, size_);

    RECORD_PARAM_COMMS_DATA(
        std::make_tuple(
            static_cast<int64_t>(seqCollective_) + 1,
            false), // seq + 1 to match collective
        std::make_tuple(pg_uid_, pg_desc_), // PG name tuple
        inputTensor, // inputTensor
        outputTensor, // outputTensor
        rank_, // rank
        "all_to_allv", // collective name
        inputTensor.numel(), // inNelems
        outputTensor.numel(), // outNelems
        inputTensor.scalar_type(), // dType
        inputSplitSizes, // inSplitSizes
        outputSplitSizes, // outSplitSizes
        globalRankStart, // globalRankStart
        globalRankStride, // globalRankStride
        this->getSize()); // worldSize

    // avoidRecordStreams_ note: collective() will stash inputTensors and
    // outputTensors.
    return collective(
        inputTensor,
        outputTensor,
        [&](at::Tensor& input,
            at::Tensor& output,
            ncclComm_t comm,
            at::cuda::CUDAStream& stream) {
          std::vector<size_t> send_lengths(size_);
          std::vector<size_t> recv_lengths(size_);
          std::vector<size_t> send_offsets(size_);
          std::vector<size_t> recv_offsets(size_);
          c10d::computeLengthsAndOffsets(
              inputSplitSizes, input, &send_lengths, &send_offsets);
          c10d::computeLengthsAndOffsets(
              outputSplitSizes, output, &recv_lengths, &recv_offsets);
          // See [Sync Streams].
          if (!avoidRecordStreams_) {
            c10::cuda::CUDACachingAllocator::recordStream(
                output.storage().data_ptr(), stream);
          }
          torch::cuda::nccl::all2all_single_unequal_split(
              input.data_ptr(),
              send_lengths.data(),
              send_offsets.data(),
              output.data_ptr(),
              recv_lengths.data(),
              recv_offsets.data(),
              input.element_size(),
              input.scalar_type(),
              comm,
              stream);
          return ncclSuccess;
        },
        OpType::ALLTOALL_BASE,
        "nccl:all_to_all");
  }
}

c10::intrusive_ptr<Work> ProcessGroupNCCL::alltoall(
    std::vector<at::Tensor>& outputTensors,
    std::vector<at::Tensor>& inputTensors,
    const AllToAllOptions& /* unused */) {
  std::vector<int64_t> inSplitSizes;
  std::vector<int64_t> outSplitSizes;
  int64_t total_numel = 0;

  auto device = outputTensors[0].device();
  for (const auto r : c10::irange(outputTensors.size())) {
    check_gpu_single_tensor(outputTensors[r]);
    check_gpu_single_tensor(inputTensors[r]);
    TORCH_CHECK(
        device == outputTensors[r].device() &&
            device == inputTensors[r].device(),
        "Tensors must be on the same device")
    inSplitSizes.push_back(inputTensors[r].numel());
    outSplitSizes.push_back(outputTensors[r].numel());
    total_numel += inputTensors[r].numel();
  }

  RECORD_PARAM_COMMS_DATA(
      std::make_tuple(
          static_cast<int64_t>(seqCollective_) + 1,
          false), // seq + 1 to match collective
      std::make_tuple(pg_uid_, pg_desc_), // PG name tuple
      inputTensors, // inputTensors
      outputTensors, // outputTensors
      rank_, // rank
      "all_to_all", // collective name
      total_numel, // inNelems
      total_numel, // outNelems
      inputTensors.front().scalar_type(), // dType
      inSplitSizes, // inSplitSizes
      outSplitSizes, // outSplitSizes
      globalRankStart, // globalRankStart
      globalRankStride, // globalRankStride
      this->getSize()); // worldSize

  return collective(
      inputTensors,
      outputTensors,
      [&](at::Tensor& /* unused */,
          at::Tensor& /* unused */,
          ncclComm_t comm,
          at::cuda::CUDAStream& stream) {
        torch::cuda::nccl::all2all(outputTensors, inputTensors, comm, stream);
        return ncclSuccess;
      },
      [&](at::cuda::CUDAStream&,
          c10::intrusive_ptr<ProcessGroupNCCL::WorkNCCL>& work) {
        if (avoidRecordStreams_) {
          // inputTensor0 and outputTensor0 are stashed redundantly by
          // collective(), but that's ok.
          auto& v = work->stashed_for_allocator_safety_;
          v->insert(v->end(), inputTensors.begin(), inputTensors.end());
          v->insert(v->end(), outputTensors.begin(), outputTensors.end());
        }
      },
      [](at::cuda::CUDAStream&,
         c10::intrusive_ptr<ProcessGroupNCCL::WorkNCCL>& work) {},
      OpType::ALLTOALL,
      "nccl:all_to_all");
}

c10::intrusive_ptr<Work> ProcessGroupNCCL::send(
    std::vector<at::Tensor>& tensors,
    int dstRank,
    int /* unused */) {
  TORCH_CHECK(tensors.size() == 1, MULTI_DEVICE_ERROR_MSG);
  // @lint-ignore CLANGTIDY
  auto tensor = tensors.back();
  check_gpu_single_tensor(tensor, true);

  RECORD_PARAM_COMMS_DATA(
      std::make_tuple(
          static_cast<int64_t>(seqP2P_) + (coalescing_state_ & CoalP2P ? 0 : 1),
          true), // the 1st p2p in coalesced range sets coalescing_state_ and
                 // bumps seqP2P_
      std::make_tuple(pg_uid_, pg_desc_), // PG name tuple
      tensors, // inputTensors
      tensors, // outputTensors
      dstRank, // dst rank
      "send", // collective name
      tensor.numel(), // inNelems
      tensor.numel(), // outNelems
      tensor.scalar_type(), // dType
      std::vector<int64_t>(), // inSplitSizes
      std::vector<int64_t>(), // outSplitSizes
      globalRankStart, // globalRankStart
      globalRankStride, // globalRankStride
      this->getSize()); // worldSize

  auto ret = pointToPoint(
      tensor,
      [&](at::Tensor& input,
          ncclComm_t comm,
          at::cuda::CUDAStream& stream,
          int dst) {
        auto ncclDataType = getNcclDataType(input.scalar_type());
        return ncclSend(
            input.data_ptr(),
            input.numel(),
            ncclDataType,
            dst,
            comm,
            stream.stream());
      },
      dstRank,
      OpType::SEND,
      c10::str("nccl:send ", rank_, "->", dstRank).c_str());
  return ret;
}

c10::intrusive_ptr<Work> ProcessGroupNCCL::recv(
    std::vector<at::Tensor>& tensors,
    int srcRank,
    int /* unused */) {
  TORCH_CHECK(tensors.size() == 1, MULTI_DEVICE_ERROR_MSG);
  // @lint-ignore CLANGTIDY
  auto tensor = tensors.back();
  check_gpu_single_tensor(tensor, true);

  RECORD_PARAM_COMMS_DATA(
      std::make_tuple(
          static_cast<int64_t>(seqP2P_) + (coalescing_state_ & CoalP2P ? 0 : 1),
          true), // the 1st p2p in coalesced range sets coalescing_state_ and
                 // bumps seqP2P_
      std::make_tuple(pg_uid_, pg_desc_), // PG name tuple
      tensors, // inputTensors
      tensors, // outputTensors
      srcRank, // src rank
      "recv", // collective name
      tensor.numel(), // inNelems
      tensor.numel(), // outNelems
      tensor.scalar_type(), // dType
      std::vector<int64_t>(), // inSplitSizes
      std::vector<int64_t>(), // outSplitSizes
      globalRankStart, // globalRankStart
      globalRankStride, // globalRankStride
      this->getSize()); // worldSize

  auto ret = pointToPoint(
      tensor,
      [&](at::Tensor& output,
          ncclComm_t comm,
          at::cuda::CUDAStream& stream,
          int src) {
        auto ncclDataType = getNcclDataType(output.scalar_type());
        return ncclRecv(
            output.data_ptr(),
            output.numel(),
            ncclDataType,
            src,
            comm,
            stream.stream());
      },
      srcRank,
      OpType::RECV,
      c10::str("nccl:recv ", rank_, "<-", srcRank).c_str());
  return ret;
}

void ProcessGroupNCCL::groupStart() {
  C10D_NCCL_CHECK(ncclGroupStart(), std::nullopt);
  ++ncclActiveGroupCounter_;
}

void ProcessGroupNCCL::groupEnd() {
  C10D_NCCL_CHECK(ncclGroupEnd(), std::nullopt);
  --ncclActiveGroupCounter_;
}

void ProcessGroupNCCL::groupEndNonblocking(
    const std::shared_ptr<NCCLComm>& comm) {
#ifndef NCCL_HAS_COMM_NONBLOCKING
  C10D_NCCL_CHECK(ncclGroupEnd(), std::nullopt);
#else
  if (!useNonblocking()) {
    C10D_NCCL_CHECK(ncclGroupEnd(), std::nullopt);
  } else {
    C10D_NCCL_CHECK_TIMEOUT_GROUPEND(ncclGroupEnd(), comm, std::nullopt);
  }
#endif
  --ncclActiveGroupCounter_;
}

c10::intrusive_ptr<Work> ProcessGroupNCCL::gather(
    std::vector<std::vector<at::Tensor>>& outputTensors,
    std::vector<at::Tensor>& inputTensors,
    const GatherOptions& opts) {
  static auto invalidArgument = [](const std::string& msg) {
    C10_THROW_ERROR(ValueError, "ProcessGroupNCCL::gather: " + msg);
  };

  assertRootRank(invalidArgument, opts.rootRank, size_);

  TORCH_CHECK(inputTensors.size() == 1, MULTI_DEVICE_ERROR_MSG);
  // @lint-ignore CLANGTIDY
  auto inputTensor = inputTensors.back();

  std::vector<at::Tensor> outputs;

  if (getRank() == opts.rootRank) {
    if (outputTensors.size() != 1) {
      std::stringstream ss;
      ss << "requires a single-element output list containing a list with "
         << getSize() << " tensors.";
      invalidArgument(ss.str());
    } else if (outputTensors[0].size() != static_cast<size_t>(getSize())) {
      std::stringstream ss;
      ss << "Incorrect output list size " << outputTensors[0].size()
         << ". Output list size should be " << getSize()
         << ", same as size of the process group.";
      invalidArgument(ss.str());
    }

    const auto& options = inputTensor.options();
    const auto& sizes = inputTensor.sizes();
    assertTypeAndSizesMatch(invalidArgument, outputTensors[0], options, sizes);
    outputs = outputTensors[0];
  } else {
    // if not in the root rank, initialize outputs as empty list
    if (!outputTensors.empty()) {
      invalidArgument("requires empty output on non-root");
    }
    outputs = {};
    // append a empty tensor to the list, we don't use it but the
    // `collective` template function requires it to invoke its function
    outputs.emplace_back();
  }

  RECORD_PARAM_COMMS_DATA(
      std::make_tuple(
          static_cast<int64_t>(seqCollective_) + 1,
          false), // seq + 1 to match collective
      std::make_tuple(pg_uid_, pg_desc_), // PG name tuple
      inputTensors, // inputTensors
      outputTensors, // outputTensors
      opts.rootRank, // root rank
      "gather", // collective name
      inputTensor.numel(), // inNelems
      inputTensor.numel() * this->getSize(), // outNelems
      inputTensor.scalar_type(), // dType
      std::vector<int64_t>(), // inSplitSizes
      std::vector<int64_t>(), // outSplitSize
      globalRankStart, // globalRankStart
      globalRankStride, // globalRankStride
      this->getSize()); // worldSize

  // avoidRecordStreams_ note: collective() will stash inputTensors and
  // outputs, which == outputTensors[0] on the root rank where it matters.

  auto inputs = std::vector<at::Tensor>{inputTensor};
  return collective(
      inputs,
      outputs, // just to fit the collective interface
      [&](at::Tensor& /* unused */,
          at::Tensor& /* unused */,
          ncclComm_t comm,
          at::cuda::CUDAStream& stream) {
        const auto root = opts.rootRank;
        if (getRank() == root) {
          if (!avoidRecordStreams_) {
            for (auto const& output : outputs) {
              c10::cuda::CUDACachingAllocator::recordStream(
                  output.storage().data_ptr(), stream);
            }
          }
        }
        torch::cuda::nccl::gather(
            inputTensor, outputs, comm, stream, static_cast<int32_t>(root));
        return ncclSuccess;
      },
      [](at::cuda::CUDAStream&,
         c10::intrusive_ptr<ProcessGroupNCCL::WorkNCCL>& work) {},
      [](at::cuda::CUDAStream&,
         c10::intrusive_ptr<ProcessGroupNCCL::WorkNCCL>& work) {},
      OpType::GATHER,
      "nccl:gather");
}

c10::intrusive_ptr<Work> ProcessGroupNCCL::scatter(
    std::vector<at::Tensor>& outputTensors,
    std::vector<std::vector<at::Tensor>>& inputTensors,
    const ScatterOptions& opts) {
  static auto invalidArgument = [](const std::string& msg) {
    C10_THROW_ERROR(ValueError, "ProcessGroupNCCL::scatter: " + msg);
  };

  assertRootRank(invalidArgument, opts.rootRank, size_);

  TORCH_CHECK(outputTensors.size() == 1, MULTI_DEVICE_ERROR_MSG);
  auto outputTensor = outputTensors.back();

  std::vector<at::Tensor> inputs;

  if (getRank() == opts.rootRank) {
    if (inputTensors.size() != 1) {
      std::stringstream ss;
      ss << "requires a single-element input list containing a list with "
         << getSize() << " tensors.";
      invalidArgument(ss.str());
    } else if (inputTensors[0].size() != static_cast<size_t>(getSize())) {
      std::stringstream ss;
      ss << "Incorrect input list size " << inputTensors[0].size()
         << ". Input list size should be " << getSize()
         << ", same as size of the process group.";
      invalidArgument(ss.str());
    }

    const auto& options = outputTensor.options();
    const auto& sizes = outputTensor.sizes();
    assertTypeAndSizesMatch(invalidArgument, inputTensors[0], options, sizes);
    inputs = inputTensors[0];
  } else {
    // if not in the root rank, initialize inputTensors as empty place holder
    // with an empty list
    if (!inputTensors.empty()) {
      invalidArgument("requires empty input on non-root");
    }
    inputs = {};
    // append a empty tensor to the list, we don't use it but the
    // `collective` template function requires it to invoke its function
    inputs.emplace_back();
  }

  RECORD_PARAM_COMMS_DATA(
      std::make_tuple(
          static_cast<int64_t>(seqCollective_) + 1,
          false), // seq + 1 to match collective
      std::make_tuple(pg_uid_, pg_desc_), // PG name tuple
      inputTensors, // inputTensors
      outputTensors, // outputTensors
      opts.rootRank, // root rank
      "scatter", // collective name
      outputTensor.numel() * this->getSize(), // inNelems
      outputTensor.numel(), // outNelems
      outputTensor.scalar_type(), // dType
      std::vector<int64_t>(), // inSplitSizes
      std::vector<int64_t>(), // outSplitSize
      globalRankStart, // globalRankStart
      globalRankStride, // globalRankStride
      this->getSize()); // worldSize

  // avoidRecordStreams_ note: collective() will stash outputTensors and
  // inputs, which == inputTensors[0] on the root rank where it matters.
  bool avoidRecordStreams = avoidRecordStreams_ || (!opts.asyncOp);

  const auto root = opts.rootRank;
  bool nanCheck = (rank_ == root);

  auto outputs = std::vector<at::Tensor>{outputTensor};
  return collective(
      outputs,
      inputs, // just to fit the collective interface
      [&](at::Tensor& /* unused */,
          at::Tensor& /* unused */,
          ncclComm_t comm,
          at::cuda::CUDAStream& stream) {
        if (getRank() == root) {
          if (!avoidRecordStreams) {
            for (auto const& input : inputs) {
              c10::cuda::CUDACachingAllocator::recordStream(
                  input.storage().data_ptr(), stream);
            }
          }
        }
        torch::cuda::nccl::scatter(
            inputs, outputTensor, comm, stream, static_cast<int32_t>(root));
        return ncclSuccess;
      },
      [](at::cuda::CUDAStream&,
         c10::intrusive_ptr<ProcessGroupNCCL::WorkNCCL>& work) {},
      [](at::cuda::CUDAStream&,
         c10::intrusive_ptr<ProcessGroupNCCL::WorkNCCL>& work) {},
      OpType::SCATTER,
      "nccl:scatter",
      avoidRecordStreams,
      nanCheck);
}

c10::intrusive_ptr<Work> ProcessGroupNCCL::recvAnysource(
    std::vector<at::Tensor>& /* unused */,
    int /* unused */) {
  C10_THROW_ERROR(
      NotImplementedError, "ProcessGroupNCCL does not support recvAnysource");
}

c10::intrusive_ptr<Work> ProcessGroupNCCL::_allgather_base(
    at::Tensor& output_tensor,
    at::Tensor& input_tensor,
    const AllgatherOptions& opts) {
  check_gpu_single_tensor(input_tensor);
  check_gpu_single_tensor(output_tensor);

  if (input_tensor.dtype() != output_tensor.dtype()) {
    C10_THROW_ERROR(
        TypeError, "output tensor must have the same type as input tensor");
  }

  if (input_tensor.numel() * size_ != output_tensor.numel()) {
    C10_THROW_ERROR(
        ValueError,
        "output tensor size must be equal to world_size times input tensor size");
  }

  RECORD_PARAM_COMMS_DATA(
      std::make_tuple(
          static_cast<int64_t>(seqCollective_) + 1,
          false), // seq + 1 to match collective
      std::make_tuple(pg_uid_, pg_desc_), // PG name tuple
      input_tensor, // inputTensors
      output_tensor, // outputTensors
      rank_, // rank
      "_allgather_base", // collective name
      input_tensor.numel(), // inNelems
      output_tensor.numel(), // outNelems
      output_tensor.scalar_type(), // dType
      std::vector<int64_t>(), // inSplitSizes
      std::vector<int64_t>(), // outSplitSize
      globalRankStart, // globalRankStart
      globalRankStride, // globalRankStride
      this->getSize()); // worldSize

  // avoidRecordStreams_ note: collective() will stash inputs and outputs.
  // Note 2: for asyncOp = false, we don't want to record streams because we
  // know that the NCCL stream will join back to the "current" stream right
  // after this op. So we might just as well keep the stream ownership of the
  // input/output tensors unchanged. The benefit would be that the
  // allocation/free of the tensors would look deterministic to the "current"
  // stream so that the caching allocator can reuse memory pool for this stream
  // in a clever way. This setting is added for libraries like FSDP which uses
  // `all_gather_into_tensor`.
  bool avoidRecordStreams = avoidRecordStreams_ || (!opts.asyncOp);

  return collective(
      input_tensor,
      output_tensor,
      [&](at::Tensor& input,
          at::Tensor& output,
          ncclComm_t comm,
          at::cuda::CUDAStream& stream) {
        if (!avoidRecordStreams) {
          c10::cuda::CUDACachingAllocator::recordStream(
              output.storage().data_ptr(), stream);
        }
        return ncclAllGather(
            input.data_ptr(),
            output.data_ptr(),
            input.numel(),
            getNcclDataType(input.scalar_type()),
            comm,
            stream.stream());
      },
      OpType::_ALLGATHER_BASE,
      "nccl:_all_gather_base",
      avoidRecordStreams);
}

} // namespace c10d

#endif // USE_C10D_NCCL<|MERGE_RESOLUTION|>--- conflicted
+++ resolved
@@ -910,7 +910,7 @@
   waitTimeoutDumpInMilSec_ =
       getCvarInt(TORCH_NCCL_WAIT_TIMEOUT_DUMP_MILSEC, 60 * 1000 /*60 Sec*/);
   coordCheckIntervalMilSec_ = getCvarInt(TORCH_NCCL_COORD_CHECK_MILSEC, 1000);
-  traceBufferSize_ = getCvarInt(TORCH_NCCL_TRACE_BUFFER_SIZE, 0);
+  traceBufferSize_ = getCvarInt(TORCH_NCCL_TRACE_BUFFER_SIZE, 2000);
   enableCollecticeHashDebug_ = (dist_debug_level_ >= DebugLevel::Detail);
   // store_ usually is wrapped with PrefixStore and the prefix is different
   // across different ProcessGroupNCCL(PG) instances. We need to get the
@@ -1271,13 +1271,14 @@
   enableTiming_.store(true);
 }
 
-void ProcessGroupNCCL::waitForFutureOrTimeout(
+bool ProcessGroupNCCL::waitForFutureOrTimeout(
     std::future<bool>& fut,
     const std::chrono::milliseconds& timeOutMilSec,
     const std::string& futDescription,
     bool throwException,
     bool log) {
   std::string errorMsg;
+  bool complete = false;
 
   ::c10d::C10dLoggingData data;
   if (log) {
@@ -1301,6 +1302,7 @@
         if (log) {
           data.strings["status"] = "SUCCESS";
         }
+        complete = true;
       }
     } catch (const std::exception& e) {
       errorMsg = c10::str(
@@ -1345,6 +1347,7 @@
   if (throwException && !errorMsg.empty()) {
     C10_THROW_ERROR(DistBackendError, errorMsg);
   }
+  return complete;
 }
 
 void ProcessGroupNCCL::abortCommsFromMap(
@@ -1542,18 +1545,21 @@
   }
 }
 
-bool ProcessGroupNCCL::dumpDebuggingInfo() {
+bool ProcessGroupNCCL::dumpDebuggingInfo(bool includeStackTrace /*=true*/) {
   // Serialize all calls to this function to avoid corrupting data, but allow
   // multiple calls in one runtime. User is responsible for preserving the
   // output file from an earlier call before a later call overwrites it.
   static std::mutex writeDebugInfoMutex;
   std::lock_guard<std::mutex> lock(writeDebugInfoMutex);
-  LOG(ERROR) << logPrefix() << "ProcessGroupNCCL preparing to dump debug info.";
+  LOG(ERROR)
+      << logPrefix()
+      << "ProcessGroupNCCL preparing to dump debug info. Include stack trace: "
+      << includeStackTrace;
   if (traceBufferSize_ > 0) {
     // We dump nccl trace into local disk by default and users can register
     // their customized writer by inheriting `DebugInfoWriter` via
     // `registerDebugInfoWriter`.
-    auto ncclTrace = dump_nccl_trace(true, true, false);
+    auto ncclTrace = dump_nccl_trace(true, includeStackTrace, false);
     DebugInfoWriter& writer = DebugInfoWriter::getWriter(globalRank());
     LOG(INFO) << logPrefix() << "ProcessGroupNCCL dumping nccl trace to "
               << writer.getWriterTarget();
@@ -1758,18 +1764,6 @@
   if (checkDumpSignal && shouldDump_.load()) {
     // Store debug info to storage if no other thread does it. (By default to
     // local disk)
-<<<<<<< HEAD
-    std::future<bool> asyncDebugDump = std::async(
-        std::launch::async, [this]() { return this->dumpDebuggingInfo(); });
-
-    // wait for the dump until timeout - log data
-    waitForFutureOrTimeout(
-        asyncDebugDump,
-        std::chrono::milliseconds(waitTimeoutDumpInMilSec_),
-        "Flight recorder dump in heartbeatMonitor",
-        false,
-        true);
-=======
     bool dumpStackTrace = true;
     for (int i = 0; i < 2; i++) {
       std::future<bool> asyncDebugDump =
@@ -1795,7 +1789,6 @@
       // iteration.
       dumpStackTrace = false;
     }
->>>>>>> fda43c98
     // Indicate to watchdog thread that we have finished dumping.
     promiseFlightRecorderDump_.set_value();
   }
@@ -2064,11 +2057,14 @@
     shouldDump_.store(true);
     // Give time for dumping before throwing exception
     auto start = std::chrono::steady_clock::now();
+    // Give 2 * waitTimeoutDumpInMilSec_ to dump the flight recorder.
+    // We try capturing with stack traces first, and if it fails, we try without
+    // stack traces.
     auto status = promiseFlightRecorderDump_.get_future().wait_for(
-        std::chrono::milliseconds(waitTimeoutDumpInMilSec_));
+        std::chrono::milliseconds(2 * waitTimeoutDumpInMilSec_));
     if (status == std::future_status::timeout) {
       LOG(WARNING) << logPrefix() << "timed out after waiting for "
-                   << waitTimeoutDumpInMilSec_ << "ms"
+                   << 2 * waitTimeoutDumpInMilSec_ << "ms"
                    << " flight recorder dumps to finish.";
     } else if (status == std::future_status::ready) {
       auto end = std::chrono::steady_clock::now();
@@ -2555,7 +2551,12 @@
 #endif
 
 #ifdef NCCL_HAS_COMM_SPLIT
-  if (options_->split_from) {
+  // Use split to create a new communicator only if:
+  // 1. The parent comm is known; AND
+  // 2. The new comm is not for a point-to-point operation.
+  // ncclCommSplit() is a collective call, so it does not work for P2P
+  // operations.
+  if (options_->split_from && !singleP2POp) {
     // Find a valid, healthy communicator to split from if possible.
     std::lock_guard<std::mutex> lock(options_->split_from->mutex_);
     auto& other_comms = options_->split_from->devNCCLCommMap_;
