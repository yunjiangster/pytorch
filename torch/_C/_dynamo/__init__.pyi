--- conflicted
+++ resolved
@@ -1,21 +1,15 @@
-<<<<<<< HEAD
-from typing import Optional, Self
+from typing import Optional, Self, Union
 
 from torch._dynamo.source import Source
 from torch._dynamo.variables.base import VariableTracker
 
 from . import compiled_autograd, eval_frame, guards  # noqa: F401
 
+def strip_function_call(name: str) -> str: ...
+def is_valid_var_name(name: str) -> Union[bool, int]: ...
+
 class VariableTrackerCache:
     def lookup(self, value: object, source: Source) -> Optional[VariableTracker]: ...
     def add(self, value: object, source: Source, vt: VariableTracker) -> None: ...
     def clone(self) -> Self: ...
-    def clear(self) -> None: ...
-=======
-from typing import Union
-
-from . import compiled_autograd, eval_frame, guards  # noqa: F401
-
-def strip_function_call(name: str) -> str: ...
-def is_valid_var_name(name: str) -> Union[bool, int]: ...
->>>>>>> 934660ee
+    def clear(self) -> None: ...