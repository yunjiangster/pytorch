# mypy: allow-untyped-defs
import functools
import math
import operator
from typing import *  # noqa: F403
from typing import List, Optional

import torch
import torch.nn.functional as F
from torch.fx.operator_schemas import normalize_function
from torch.nested._internal.sdpa import jagged_scaled_dot_product_attention

from .nested_tensor import NestedTensor


__all__: List[Any] = []

JAGGED_OPS_TABLE: Dict[Any, Any] = {}


def _outer_to_inner_dim(ndim, dim, ragged_dim, canonicalize=False):
    from torch._prims_common import canonicalize_dims

    if isinstance(dim, (tuple, list)):
        output = type(dim)(_outer_to_inner_dim(ndim, d, ragged_dim) for d in dim)
        # ensure no duplicates, which can result from both batch and ragged mapping to 0
        return type(output)(dict.fromkeys(output))

    if canonicalize:
        dim = canonicalize_dims(ndim, dim)

    assert dim >= 0 and dim < ndim

    # Map dim=0 (AKA batch dim) -> packed dim i.e. outer ragged dim - 1.
    # For other dims, subtract 1 to convert to inner space.
    return ragged_dim - 1 if dim == 0 else dim - 1


def _wrap_jagged_dim(
    ndim,
    dim,
    ragged_dim,
    op_name,
    convert_to_inner_dim=True,
    allow_ragged_dim=False,
    allow_batch_dim=False,
):
    from torch._prims_common import canonicalize_dims

    wrapped = canonicalize_dims(ndim, dim)
    if wrapped == ragged_dim and not allow_ragged_dim:
        raise RuntimeError(f"{op_name}(): not supported for NestedTensor on ragged dim")
    elif wrapped == 0 and not allow_batch_dim:
        raise RuntimeError(f"{op_name}(): not supported for NestedTensor on dim=0")
    ret = (
        _outer_to_inner_dim(ndim, wrapped, ragged_dim)
        if convert_to_inner_dim
        else wrapped
    )
    if allow_batch_dim:
        # Need to disambiguate whether we're operating on the batch dim or not.
        # Operating on dim=1 -> dim=0 after the inner dim conversion.
        operating_on_batch = wrapped == 0
        return (ret, operating_on_batch)
    return ret


def _wrap_jagged_dims(ndim, dims, op_name, ragged_idx=1):
    """
    For NestedTensor operators,
    wraps dimensions to non-negative values,
    and returns metadata related to reduction dimension(s).
    """
    from torch._prims_common import canonicalize_dims

    assert isinstance(
        dims, (tuple, list)
    ), f"_wrap_jagged_dims(): cannot iterate over dimensions of type {type(dims)}"

    wrapped_dims = [
        canonicalize_dims(ndim, d) for d in dims
    ]  # convert all indices to non-negative values

    operate_on_batch = 0 in wrapped_dims
    operate_on_ragged = ragged_idx in wrapped_dims
    operate_on_non_batch = any(d != 0 and d != ragged_idx for d in wrapped_dims)

    # ensure no duplicates, which can result from both batch and ragged mapping to 0
    outer_to_inner_dim = tuple(
        dict.fromkeys(_outer_to_inner_dim(ndim, d, ragged_idx) for d in wrapped_dims)
    )

    return outer_to_inner_dim, operate_on_batch, operate_on_ragged, operate_on_non_batch


def check_schema(schema_str: str, func, *args, **kwargs) -> None:
    named_arg_types = schema_str.split(", ")
    num_optional_args = [x.endswith("?") for x in named_arg_types].count(True)
    min_args = len(named_arg_types) - num_optional_args

    # special case: ellipses allows for any number of unchecked args at the end
    if named_arg_types[-1] == "...":
        named_arg_types = named_arg_types[:-1]
    else:
        if not (len(args) >= min_args and len(args) <= len(named_arg_types)):
            raise ValueError(
                f"NestedTensor {func.__name__}({schema_str}): expected at least {min_args} "
                f"arguments and at most {len(named_arg_types)} arguments, but got: "
                f"{len(args)} arguments"
            )

    arg_type_check_fns = {
        "t": lambda x: isinstance(x, torch.Tensor) and not isinstance(x, NestedTensor),
        "jt": lambda x: isinstance(x, NestedTensor)
        and x._lengths is None
        and x._ragged_idx == 1,  # ops with "jt" require contiguous JT only
        "jt_all": lambda x: isinstance(
            x, NestedTensor
        ),  # ops with "jt_all" can accept all kinds of JT
        "any": lambda x: True,
    }
    for i, named_arg_type in enumerate(named_arg_types):
        name, arg_type = named_arg_type.split(": ")
        is_optional = arg_type.endswith("?")
        normalized_arg_type = arg_type[:-1] if is_optional else arg_type
        if normalized_arg_type not in arg_type_check_fns.keys():
            raise AssertionError(f"Unknown arg type: {normalized_arg_type}")

        if i >= len(args):
            if not is_optional:
                raise ValueError(
                    f"NestedTensor {func.__name__}({schema_str}) "
                    f"missing required argument: {name}"
                )
            continue

        _check_fn = arg_type_check_fns[normalized_arg_type]

        def check_fn(x, is_optional=is_optional):
            if is_optional:
                return x is None or _check_fn(x)
            else:
                return _check_fn(x)

        if not check_fn(args[i]):
            type_to_desc = {
                "t": "tensor",
                "t?": "optional tensor",
                "jt": "contiguous jagged layout NestedTensor",
                "jt_all": "jagged layout NestedTensor",
                "any": "<any type>",
            }

            raise ValueError(
                f"NestedTensor {func.__name__}({schema_str}): expected {name} to be a "
                f"{type_to_desc[arg_type]}"
            )


def check_ragged_dim_same(
    func, a: NestedTensor, a_name: str, b: NestedTensor, b_name: str
) -> None:
    # Calling into .shape here
    if a._size[a._ragged_idx] != b._size[b._ragged_idx]:
        raise RuntimeError(
            f"NestedTensor {func.__name__}: expected {a_name} and {b_name} to have the "
            "same exact offsets tensor."
        )


# returns True if the raggedness-relevant portions of the NT shape
# match those of the specified size
def raggedness_matches(nt, size):
    end = nt._ragged_idx + 1
    nt_ragged = nt._size[:end]
    size_ragged = size[:end]
    return len(nt_ragged) == len(size_ragged) and (
        all(ns == s or s == -1 for ns, s in zip(nt_ragged, size_ragged))
    )


def squeeze_leading_ones(t):
    # Note: [ Squeezing leading ones ]
    #
    # Squeeze leading ones from t.
    #
    # We want:
    #   (B, j0, ?, ?) + (1, 1, ?, ?) -> (B, j0, ?, ?)
    #   (B, j0, ?, ?) + (1, 1, 1, ?, ?) -> (1, B, j0, ?, ?)  (not yet supported)
    #
    # 1) Squeeze extra ones and grab values from NT
    #   (1, 1, ?, ?) -> (?, ?)   and   (sum(*), ?, ?) -> (B, j0, ?, ?)
    # 2) Do dense broadcasting:
    #   (sum(*), ?, ?) + (?, ?) -> (sum(*), ?, ?)
    # 3) Construct nested tensor
    #   (sum(*), ?, ?) -> (B, j0, ?, ?)
    #
    # If unsqueezing on the 0th dim becomes supported, we would unsqueeze
    # at step (4) and we would need to update this function to record how
    # many ones we unsqueezed.
    while t.dim() > 0 and t.shape[0] == 1:
        t = t.squeeze(0)
    return t


def register_func(tables, aten_ops, schema_str):
    if not isinstance(aten_ops, list):
        aten_ops = [aten_ops]
    if not isinstance(tables, list):
        tables = [tables]

    def wrapper(func):
        for aten_op in aten_ops:

            def get_inner(aten_op):
                def inner(*args, **kwargs):
                    check_schema(schema_str, func, *args, **kwargs)
                    return func(aten_op, *args, **kwargs)

                return inner

            for table in tables:
                table[aten_op] = get_inner(aten_op)
        return func

    return wrapper


register_jagged_func = functools.partial(register_func, JAGGED_OPS_TABLE)


def lookup_jagged(func, *args, **kwargs) -> Optional[Callable]:
    dispatch_func = JAGGED_OPS_TABLE.get(func, None)
    if dispatch_func is not None:
        return dispatch_func

    # Handle pointwise fallbacks
    if torch.Tag.pointwise in func.tags:
        from torch.fx.experimental.symbolic_shapes import is_nested_int

        # No pointwise ops legitimately accept nested int inputs. Without this check,
        # they will be incorrectly interpreted as tensors.
        # See https://github.com/pytorch/pytorch/issues/138496
        for arg in args:
            if is_nested_int(arg):
                raise RuntimeError(
                    f"NestedTensor {func.__name__}: invalid argument {arg}"
                )

        # Assume there aren't additional tensors that aren't the "unary/binary" args
        num_tensor_args = sum(isinstance(x, torch.Tensor) for x in args)
        if num_tensor_args == 1:
            # Build up the check schema string. The first tensor arg is assumed to be
            # an NJT and other args are sent through as-is.
            schema_parts = []
            for arg in func._schema.arguments:
                if isinstance(arg.type, torch.TensorType):
                    schema_parts.append(f"{arg.name}: jt_all")
                    break
                else:
                    schema_parts.append(f"{arg.name}: any")
            schema_parts.append("...")
            check_schema_str = ", ".join(schema_parts)
            check_schema(check_schema_str, func, *args, **kwargs)
            return functools.partial(jagged_unary_pointwise, func)
        elif num_tensor_args == 2:
            check_schema("lhs: any, rhs: any, ...", func, *args, **kwargs)
            return functools.partial(jagged_binary_pointwise, func)

    return None


def extract_kwargs(arg):
    kwargs = {
        "offsets": arg.offsets(),
        "lengths": arg.lengths(),
        "_metadata_cache": arg._metadata_cache,
        "_ragged_idx": arg._ragged_idx,
    }
    return kwargs


def jagged_unary_pointwise(func, *args, **kwargs):
    # assume if we get here that there is a single NJT input in the args
    njt = next(arg for arg in args if isinstance(arg, NestedTensor))
    return NestedTensor(
        func(*(arg._values if arg is njt else arg for arg in args), **kwargs),
        **extract_kwargs(njt),
    )


def jagged_binary_pointwise(func, *args, **kwargs):
    a, b = args[0], args[1]
    assert isinstance(a, NestedTensor) or isinstance(b, NestedTensor)

    mismatch_error_msg = (
        "cannot call binary pointwise function {} with inputs of shapes {} and {}"
    )
    # a is NT, b is NT
    if isinstance(a, NestedTensor) and isinstance(b, NestedTensor):
        # ex: (B, j0, D) + (B, j0, D)
        # ex: (B, j0, D) + (B, j0, 1)
        if raggedness_matches(a, b._size):
            return NestedTensor(
                func(a._values, b._values, *args[2:], **kwargs), **extract_kwargs(a)
            )
        raise RuntimeError(mismatch_error_msg.format(func.__name__, a._size, b._size))
    # either a is NT or b is NT at this point
    a_is_nt = isinstance(a, NestedTensor)
    extracted_kwargs = extract_kwargs(a) if a_is_nt else extract_kwargs(b)

    # === Handle broadcasting across the batch / ragged dims ===

    # Easy case: take advantage of pre-existing broadcasting logic
    # ex: (B, j0, ?, ?) + (?) -> (B, j0, ?, ?)
    # ex: (B, j0, ?, ?) + (?, ?) -> (B, j0, ?, ?)
    # ex: (B, j0, ?, ?) + (1, 1, ?, ?) -> (B, j0, ?, ?)
    nt, t = (a, b) if a_is_nt else (b, a)
    # See Note: [ Squeezing leading ones ]
    if t.dim() > nt.dim():
        raise NotImplementedError("NYI: broadcasting NT with T with larger dim")
    t_squeezed = squeeze_leading_ones(t)
    if nt.dim() >= t_squeezed.dim() + 2:
        lhs, rhs = (nt._values, t_squeezed) if a_is_nt else (t_squeezed, nt._values)
        return NestedTensor(func(lhs, rhs, *args[2:], **kwargs), **extracted_kwargs)

    # Harder case: do manual broadcasting when NT dim == non-NT dim
    # ex: (B, j0, D_0, D_1) + (B, 1, D_0, D_1) -> (B, j0, D_0, D_1)
    if a.dim() == b.dim():
        # ex: (B, j0, D_0, D_1) + (1, 1, D_0, D_1) -> should
        # be (B, j0, D_0, D_1) but not yet supported
        if a.shape[0] != b.shape[0]:
            raise RuntimeError(
                mismatch_error_msg.format(func.__name__, a.shape, b.shape)
            )

        from .nested_tensor import nested_from_padded

        # handle broadcasting via padded dense -> jagged conversion
        min_seqlen = nt._maybe_min_seqlen
        max_seqlen = nt._maybe_max_seqlen
        padded_max_S = max_seqlen
        total_L = nt._values.shape[nt._ragged_idx - 1]
        if padded_max_S is None:
            # use upper bound on max seqlen if it's not present
            padded_max_S = total_L

        # convert dense tensor -> jagged
        t = t.expand(
            [x if i != nt._ragged_idx else padded_max_S for i, x in enumerate(t.shape)]
        )
        t_as_nt = nested_from_padded(
            t,
            offsets=nt._offsets,
            ragged_idx=nt._ragged_idx,
            sum_S=total_L,
            min_seqlen=min_seqlen,
            max_seqlen=max_seqlen,
        )

        # function call with two NJTs
        lhs, rhs = (nt, t_as_nt) if a_is_nt else (t_as_nt, nt)
        return func(lhs, rhs, *args[2:], **kwargs)

    # ex: (B, j0, D_0, D_1) + (A, B, 1, D_0, D_1) -> error because this breaks the invariant
    # that ragged dim is wrt left-most batch dim
    raise RuntimeError(mismatch_error_msg.format(func.__name__, a.shape, b.shape))


def jagged_torch_function(func, *args, **kwargs):
    # SDPA has special kernels that handle nested tensors.
    # Dispatch to the correct implementation here
    if func is torch._C._nn.scaled_dot_product_attention:
        return jagged_scaled_dot_product_attention(*args, **kwargs)

    if func.__name__ == "apply_":
        func(args[0]._values, *args[1:], **kwargs)
        return args[0]

    # Handle flatten() here because it's CompositeImplicit.
    if func.__name__ == "flatten":

        def _flatten_sig(input, start_dim=0, end_dim=-1):
            pass

        _, new_kwargs = normalize_function(  # type: ignore[misc]
            _flatten_sig, args=args, kwargs=kwargs, normalize_to_only_use_kwargs=True
        )

        inp = new_kwargs.pop("input")

        # NB: stay in outer dim space because we're going to redispatch on a NT input
        start_dim = _wrap_jagged_dim(
            inp.dim(),
            new_kwargs["start_dim"],
            inp._ragged_idx,
            "flatten",
            convert_to_inner_dim=False,
        )
        end_dim = _wrap_jagged_dim(
            inp.dim(),
            new_kwargs["end_dim"],
            inp._ragged_idx,
            "flatten",
            convert_to_inner_dim=False,
        )

        if start_dim == end_dim:
            return inp

        product = functools.reduce(operator.mul, inp.shape[start_dim : end_dim + 1])
        new_shape = (*inp.shape[:start_dim], product, *inp.shape[end_dim + 1 :])

        return inp.reshape(*new_shape)

    # Handle nested-specific input validation for CompositeImplicit rms_norm
    if func.__name__ == "rms_norm":

        def _rms_norm_sig(input, normalized_shape, weight=None, eps=None):
            pass

        _, new_kwargs = normalize_function(  # type: ignore[misc]
            _rms_norm_sig, args=args, kwargs=kwargs, normalize_to_only_use_kwargs=True
        )

        inp = new_kwargs.pop("input")
        normalized_shape = new_kwargs.pop("normalized_shape")

        # can't normalize over the ragged dim (yet)
        max_normalizable = inp.dim() - inp._ragged_idx - 1
        if len(normalized_shape) > max_normalizable:
            raise ValueError(
                "rms_norm(): Normalization over the ragged dim not supported for nested tensors"
            )

        with torch._C.DisableTorchFunctionSubclass():
            return func(*args, **kwargs)

    raise NotImplementedError(func)


@register_jagged_func(
    [
        torch.ops.aten.is_non_overlapping_and_dense.default,
        torch.ops.aten.sym_size.default,
        torch.ops.aten.dim.default,
        torch.ops.aten.numel.default,
        torch.ops.aten.sym_numel.default,
        torch.ops.aten.sym_stride.default,
        torch.ops.aten.sym_storage_offset.default,
    ],
    "self: jt_all",
)
def tensor_attr_supported_getter(func, *args, **kwargs):
    if func == torch.ops.aten.is_non_overlapping_and_dense.default:
        return False

    if func == torch.ops.aten.sym_size.default:
        return args[0]._size

    if func == torch.ops.aten.dim.default:
        return len(args[0]._size)

    if func in (torch.ops.aten.sym_numel.default, torch.ops.aten.numel.default):
        if args[0]._lengths is not None:
            return int(sum(args[0]._lengths) * math.prod(args[0]._size[2:]))
        return args[0]._values.numel()

    if func == torch.ops.aten.sym_stride.default:
        return args[0]._strides

    if func == torch.ops.aten.sym_storage_offset.default:
        return args[0]._values.storage_offset()


@register_jagged_func(torch.ops.prim.layout.default, "self: jt_all")
def prim_layout_default(func, *args, **kwargs):
    return torch.jagged


@register_jagged_func(
    [torch.ops.aten.size.default],
    "self: jt_all",
)
def tensor_attr_unsupported_getter(func, *args, **kwargs):
    if func == torch.ops.aten.size.default:
        raise RuntimeError(
            "NestedTensor does not support directly calling torch.ops.aten.size; "
            "please use `nested_tensor.size()` instead."
        )


@register_jagged_func(torch.ops.aten.is_contiguous.default, "self: jt_all")
def is_contiguous_general(func, *args, **kwargs):
    from torch._prims_common import is_contiguous_for_memory_format

    _, new_kwargs = normalize_function(  # type: ignore[misc]
        func, args=args, kwargs=kwargs, normalize_to_only_use_kwargs=True
    )
    inp = new_kwargs.pop("input")

    # If created from narrow() check for lengths
    if inp.lengths() is not None:
        return False

    new_kwargs["memory_format"] = new_kwargs.get(
        "memory_format", torch.contiguous_format
    )
    if new_kwargs["memory_format"] == torch.preserve_format:
        return True
    return is_contiguous_for_memory_format(inp._values, **new_kwargs)


register_jagged_func(
    torch.ops.aten.is_contiguous.memory_format, "self: jt_all, memory_format: any?"
)(is_contiguous_general)


@register_jagged_func(
    torch.ops.aten.clone.default, "input: jt_all, memory_format: any?"
)
def clone_default(func, *args, **kwargs):
    _, new_kwargs = normalize_function(  # type: ignore[misc]
        func, args=args, kwargs=kwargs, normalize_to_only_use_kwargs=True
    )

    inp = new_kwargs.pop("input")

    new_meta = extract_kwargs(inp)

    if inp._lengths is not None:
        if new_kwargs["memory_format"] == torch.contiguous_format:
            # need to copy to remove "holes" non-contiguity / lengths metadata
            # TODO: write a kernel for this
            from .nested_tensor import jagged_from_list

            # TODO: We probably want the output to have the same ragged structure / nested int.
            assert (
                inp._ragged_idx == 1
            ), "NJT with ragged_idx != 1 not supported for contiguous clone"
            contig, _ = jagged_from_list(inp.unbind(), offsets=None)
            return contig

    return NestedTensor(func(inp._values, **new_kwargs), **new_meta)


@register_jagged_func(torch.ops.aten.linear.default, "input: jt, weight: t, bias: t?")
def linear_default(func, *args, **kwargs):
    _, new_kwargs = normalize_function(  # type: ignore[misc]
        func, args=args, kwargs=kwargs, normalize_to_only_use_kwargs=True
    )

    inp = new_kwargs.pop("input")

    return NestedTensor(func(inp._values, **new_kwargs), **extract_kwargs(inp))


@register_jagged_func(
    torch.ops.aten.linear_backward.default,
    "self: jt, grad_output: jt, weight: t, output_mask: any",
)
def linear_backward_default(func, *args, **kwargs):
    _, new_kwargs = normalize_function(  # type: ignore[misc]
        func, args=args, kwargs=kwargs, normalize_to_only_use_kwargs=True
    )

    inp = new_kwargs.pop("input")
    grad_output = new_kwargs.pop("grad_output")
    weight = new_kwargs.pop("weight")
    output_mask = new_kwargs.pop("output_mask")

    ds, dw, db = None, None, None
    check_ragged_dim_same(func, inp, "self", grad_output, "grad_output")
    if output_mask[0]:
        ds = NestedTensor(
            torch.matmul(grad_output._values, weight), **extract_kwargs(grad_output)
        )
    if output_mask[1]:
        # NB: Fold dims of values for input and grad_output to treat them as 2D. This
        # trick avoids materializing large intermediates and immediately reducing over
        # them via sum(). This is equivalent to computing:
        #     torch.matmul(grad_output._values.transpose(-2, -1), inp._values)
        # and then summing over the leading dimensions to get a 2D weight grad.
        grad_2d = grad_output._values.reshape(-1, weight.size(0))
        input_2d = inp._values.reshape(-1, weight.size(1))
        dw = torch.matmul(grad_2d.t(), input_2d)
    if output_mask[2]:
        # NB: autograd engine will sum over all but the last dim to get a 1D bias grad.
        db = grad_output._values
    return (ds, dw, db)


@register_jagged_func(torch.ops.aten.to.dtype, "input: jt_all, dtype: any")
def to_dtype(func, *args, **kwargs):
    _, new_kwargs = normalize_function(  # type: ignore[misc]
        func, args=args, kwargs=kwargs, normalize_to_only_use_kwargs=True
    )

    inp = new_kwargs.pop("input")

    return NestedTensor(func(inp._values, **new_kwargs), **extract_kwargs(inp))


@register_jagged_func(torch.ops.aten._to_copy.default, "self: jt_all")
def to_copy_default(func, *args, **kwargs):
    from .nested_tensor import _tensor_symint_registry

    _, new_kwargs = normalize_function(  # type: ignore[misc]
        func, args=args, kwargs=kwargs, normalize_to_only_use_kwargs=True
    )

    inp = new_kwargs.pop("input")
    # don't change layout
    new_kwargs.pop("layout")

    new_values = func(inp._values, **new_kwargs)
    new_offsets = inp._offsets.to(device=new_values.device)
    new_lengths = None
    if inp._lengths is not None:
        new_lengths = inp._lengths.to(device=new_values.device)

    from torch._subclasses.fake_tensor import FakeTensor
    from torch._subclasses.functional_tensor import (
        FunctionalTensor,
        mb_unwrap_functional_tensor,
    )

    ragged_source = inp._offsets if inp._lengths is None else inp._lengths
    new_thing = new_offsets if new_lengths is None else new_lengths
    if isinstance(new_thing, (FakeTensor, FunctionalTensor)):
        # Temporary hack until we have the union find
        tgt = mb_unwrap_functional_tensor(new_thing)
        src = mb_unwrap_functional_tensor(ragged_source)
        tgt.nested_int_memo = src.nested_int_memo
    else:
        _tensor_symint_registry[new_thing] = _tensor_symint_registry[ragged_source]
    inp_kwargs = extract_kwargs(inp)
    inp_kwargs["offsets"] = new_offsets
    inp_kwargs["lengths"] = new_lengths

    output = NestedTensor(new_values, **inp_kwargs)
    return output


@register_jagged_func(
    torch.ops.aten.copy_.default, "self: jt_all, src: jt_all, non_blocking: any?"
)
def copy_default(func, *args, **kwargs):
    _, new_kwargs = normalize_function(  # type: ignore[misc]
        func, args=args, kwargs=kwargs, normalize_to_only_use_kwargs=True
    )
    inp = new_kwargs.pop("input")
    src = new_kwargs.pop("src")
    if inp._size != src._size:
        raise RuntimeError(
            "copy_ only supports Nested Tensors that have same size and the exact same offset tensor."
        )
    # AOTD allows mutations of inputs only, (not views of the inputs).
    # NJT.values() returns _values.detach() to workaround some issues.
    # To keep mutation in the graph, AOTD manually calls copy_ on the input (NJT).
    # Here we directly mutate self._values to not emit .detach() in the graph, which would make it non-compilable.
    inp._values.copy_(src._values)
    return inp


register_jagged_func(torch.ops.aten.detach.default, "self: jt_all")(
    jagged_unary_pointwise
)


@register_jagged_func(
    [
        torch.ops.aten.empty_like.default,
        torch.ops.aten.ones_like.default,
        torch.ops.aten.zeros_like.default,
        torch.ops.aten.randn_like.default,
    ],
    "self: jt_all",
)
def like_factory_default(func, *args, **kwargs):
    _, new_kwargs = normalize_function(  # type: ignore[misc]
        func, args=args, kwargs=kwargs, normalize_to_only_use_kwargs=True
    )

    inp = new_kwargs.pop("input")

    # Default layout is technically torch.strided but only jagged is supported here.
    # Rather than force users to specify the layout, assume jagged.
    # This should be set to strided for redispatching on values.
    new_kwargs["layout"] = torch.strided

    return NestedTensor(func(inp._values, **new_kwargs), **extract_kwargs(inp))


@register_jagged_func(torch.ops.aten.zero_.default, "self: jt_all")
def zero__default(func, *args, **kwargs):
    _, new_kwargs = normalize_function(  # type: ignore[misc]
        func, args=args, kwargs=kwargs, normalize_to_only_use_kwargs=True
    )

    inp = new_kwargs.pop("input")
    func(inp._values)
    return inp


@register_jagged_func(
    torch.ops.aten._softmax.default, "self: jt_all, dim: any, half_to_float: any"
)
def _softmax_default(func, *args, **kwargs):
    _, new_kwargs = normalize_function(  # type: ignore[misc]
        func, args=args, kwargs=kwargs, normalize_to_only_use_kwargs=True
    )

    if isinstance(new_kwargs["dim"], tuple):
        raise RuntimeError(
            "softmax(): not supported for dimensions of type 'tuple' for NestedTensor"
        )

    inp = new_kwargs.pop("input")

    (
        new_kwargs["dim"],
        reduce_on_batch,
        reduce_on_ragged,
        _reduce_on_non_batch,
    ) = _wrap_jagged_dims(
        inp.dim(),
        (new_kwargs["dim"],),
        "softmax",
        inp._ragged_idx,
    )

    if reduce_on_batch:
        raise RuntimeError(
            "softmax(): not supported when reducing across the batch dimension for NestedTensor"
        )

    if reduce_on_ragged and inp._ragged_idx > 1:
        raise RuntimeError(
            "softmax(): not supported when reducing along the ragged dimension for ragged_idx > 1 for NestedTensor"
        )

    if reduce_on_ragged and inp._lengths is not None:
        raise RuntimeError(
            "softmax(): not supported where lengths is not None "
            + "if reducing across the ragged dimension for NestedTensor"
        )

    new_kwargs["dim"] = new_kwargs["dim"][
        0
    ]  # torch.softmax takes in the reduction dimension as an integer

    if reduce_on_ragged:
        padded_softmax_values = torch.nn.functional.softmax(
            torch.ops.aten._jagged_to_padded_dense_forward(
                inp._values.reshape(
                    inp._values.shape[0], -1
                ),  # values are required to be 2D tensors for j2pd
                [inp._offsets],
                max_lengths=[inp._max_seqlen],  # max length of ragged dimension
                padding_value=float("-inf"),  # e^-inf = 0
            ),
            dim=inp._ragged_idx,
        )

        softmax_values = torch.ops.aten._padded_dense_to_jagged_forward(
            padded_softmax_values,
            [inp._offsets],
            total_L=inp._values.shape[
                0
            ],  # providing this parameter helps avoid a GPU/CPU sync
        ).reshape(
            -1, *inp._values.shape[1:]
        )  # expand softmax_values back to original shape (inp._values.shape)

        return NestedTensor(softmax_values, **extract_kwargs(inp))

    return NestedTensor(func(inp._values, **new_kwargs), **extract_kwargs(inp))


@register_jagged_func(
    torch.ops.aten._softmax_backward_data.default,
    "grad_output: jt, output: jt, dim: any, input_dtype: any",
)
def _softmax_backward(func, *args, **kwargs):
    _, new_kwargs = normalize_function(  # type: ignore[misc]
        func, args=args, kwargs=kwargs, normalize_to_only_use_kwargs=True
    )
    grad_out = new_kwargs.pop("grad_output")
    output = new_kwargs.pop("output")
    return NestedTensor(
        func(grad_out._values, output._values, **new_kwargs), **extract_kwargs(grad_out)
    )


@register_jagged_func(
    torch.ops.aten.native_dropout.default, "self: jt, float: any, train: any?"
)
def native_dropout_default(func, *args, **kwargs):
    _, new_kwargs = normalize_function(  # type: ignore[misc]
        func, args=args, kwargs=kwargs, normalize_to_only_use_kwargs=True
    )

    inp = new_kwargs.pop("input")
    out1, out2 = func(inp._values, **new_kwargs)
    return (
        NestedTensor(out1, **extract_kwargs(inp)),
        NestedTensor(out2, **extract_kwargs(inp)),
    )


@register_jagged_func(
    torch.ops.aten.native_dropout_backward.default,
    "grad_output: jt, mask: jt, scale: any",
)
def native_dropout_backward_default(func, *args, **kwargs):
    _, new_kwargs = normalize_function(  # type: ignore[misc]
        func, args=args, kwargs=kwargs, normalize_to_only_use_kwargs=True
    )
    grad_output = new_kwargs.pop("grad_output")
    mask = new_kwargs.pop("mask")
    return NestedTensor(
        func(grad_output._values, mask._values, **new_kwargs),
        **extract_kwargs(grad_output),
    )


@register_jagged_func(
    torch.ops.aten.prod.dim_int,
    "self: jt_all, dim: any, keepdim: any?, dtype: any?",
)
def prod_dim_int(func, *args, **kwargs):
    return _apply_reduction(func, "prod", 1, *args, **kwargs)


@register_jagged_func(torch.ops.aten.prod.default, "self: jt_all, dtype: any?")
def prod_default(func, *args, **kwargs):
    _, new_kwargs = normalize_function(  # type: ignore[misc]
        func, args=args, kwargs=kwargs, normalize_to_only_use_kwargs=True
    )

    inp = new_kwargs.pop("input")

    return func(inp._values, **new_kwargs)


@register_jagged_func(
    torch.ops.aten.split.Tensor, "self: jt, split_size: any, dim: any?"
)
def split_tensor(func, *args, **kwargs):
    _, new_kwargs = normalize_function(  # type: ignore[misc]
        func, args=args, kwargs=kwargs, normalize_to_only_use_kwargs=True
    )

    inp = new_kwargs.pop("input")

    new_kwargs["dim"] = _wrap_jagged_dim(
        inp.dim(), new_kwargs["dim"], inp._ragged_idx, "split"
    )

    return tuple(
        NestedTensor(values=x, **extract_kwargs(inp))
        for x in func(inp._values, **new_kwargs)
    )


@register_jagged_func(
    torch.ops.aten.split_with_sizes.default, "self: jt, split_sizes: any, dim: any?"
)
def split_with_sizes_default(func, *args, **kwargs):
    _, new_kwargs = normalize_function(  # type: ignore[misc]
        func, args=args, kwargs=kwargs, normalize_to_only_use_kwargs=True
    )

    inp = new_kwargs.pop("input")

    new_kwargs["dim"] = _wrap_jagged_dim(
        inp.dim(), new_kwargs["dim"], inp._ragged_idx, "split_with_sizes"
    )

    return [
        NestedTensor(values=x, **extract_kwargs(inp))
        for x in func(inp._values, **new_kwargs)
    ]


@register_jagged_func(
    torch.ops.aten.narrow.default, "self: jt, dim: any, start: any, length: any"
)
def narrow(func, *args, **kwargs):
    _, new_kwargs = normalize_function(  # type: ignore[misc]
        func, args=args, kwargs=kwargs, normalize_to_only_use_kwargs=True
    )
    inp = new_kwargs.pop("input")

    dim = _wrap_jagged_dim(inp.dim(), new_kwargs["dim"], inp._ragged_idx, "narrow")
    values = func(
        inp._values,
        dim=dim,
        start=new_kwargs["start"],
        length=new_kwargs["length"],
    )
    return NestedTensor(values, **extract_kwargs(inp))


@register_jagged_func(torch.ops.aten.chunk.default, "self: jt, chunks: any, dim: any?")
def chunk_default(func, *args, **kwargs):
    _, new_kwargs = normalize_function(  # type: ignore[misc]
        func, args=args, kwargs=kwargs, normalize_to_only_use_kwargs=True
    )

    inp = new_kwargs.pop("input")

    new_kwargs["dim"], operating_on_batch = _wrap_jagged_dim(
        inp.dim(), new_kwargs["dim"], inp._ragged_idx, "chunk", allow_batch_dim=True
    )

    if operating_on_batch:
        chunks = new_kwargs["chunks"]
        dim0_size = inp._size[0]
        chunk_size = math.ceil(dim0_size / chunks)

        # get _offsets of the chunks
        lengths = inp._offsets.diff()
        chunked_lengths = lengths.chunk(chunks)
        chunked_offsets = [torch.cumsum(x, dim=0) for x in chunked_lengths]
        chunked_offsets = [F.pad(x, (1, 0), value=0) for x in chunked_offsets]  # type: ignore[arg-type]
        nested_kwargs = [
            {"offsets": per_offsets, "_ragged_idx": inp._ragged_idx}
            for per_offsets in chunked_offsets
        ]

        # get _values of the chunks
        split_sizes = [x.sum().item() for x in chunked_lengths]
        chunk_values = inp._values.split(split_sizes)

        # Note that the actual number of chunks returned is not necessarily the same as
        # the input number; it can be counter-intuitive, but it matches dense behavior.
        return [
            NestedTensor(values=chunk_values[i], **(nested_kwargs[i]))
            for i in range(0, len(chunk_values))
        ]
    else:
        return [
            NestedTensor(values=x, **extract_kwargs(inp))
            for x in func(inp._values, **new_kwargs)
        ]


@register_jagged_func(torch.ops.aten.unbind.int, "self: jt_all, dim: any?")
def unbind_int(func, *args, **kwargs):
    # Note that this specializes on the length of the offsets
    _, new_kwargs = normalize_function(  # type: ignore[misc]
        func, args=args, kwargs=kwargs, normalize_to_only_use_kwargs=True
    )

    dim = new_kwargs["dim"]
    if dim != 0:
        raise RuntimeError("unbind(): only supported for NestedTensor on dim=0")

    inp = new_kwargs.pop("input")
    values = inp.values()
    offsets = inp.offsets()
    lengths = inp.lengths()
    ragged_idx = inp._ragged_idx

    def _torch_check(_lengths: List[int], _offsets: Optional[List[int]] = None):
        # This torch._check and torch._check_is_size are needed for torch.compile
        # symbolic shapes processing.
        # offsets and lengths are symbolic variables during compilation,
        # we guarantee the correct offsets/lengths correspondence:
        # sum of lengths <= total ragged_dim_size
        # every length and offset are size-like variable (allows sym shapes to reason it as [2, inf))
        # offset[i] + length[i] <= ragged_dim_size, for unbind and split dim correctness
        # offsets[i] <= ragged_dim_size

        lengths_sum = 0
        ragged_dim_size = values.shape[ragged_idx - 1]
        for i in range(len(_lengths)):
            torch._check_is_size(_lengths[i])
            torch._check(_lengths[i] <= ragged_dim_size)

            lengths_sum += _lengths[i]
            if _offsets is not None:
                torch._check(
                    _offsets[i] + _lengths[i] <= ragged_dim_size,
                    lambda: "unbind(): nested tensor offsets and lengths do not match ragged_idx dimension",
                )
        torch._check(lengths_sum <= ragged_dim_size)

        if _offsets is not None:
            for i in range(len(_offsets)):
                torch._check_is_size(_offsets[i])
                torch._check(_offsets[i] <= ragged_dim_size)

    if lengths is None:
        lengths_scalars = offsets.diff().tolist()
        _torch_check(lengths_scalars)

        return torch.split(values, lengths_scalars, dim=(ragged_idx - 1))

    if ragged_idx <= 0:
        raise RuntimeError(
            "unbind(): nested tensor ragged_idx out of bounds (should be >= 1)"
        )

    lengths_scalars = lengths.tolist()
    offsets_scalars = offsets.tolist()

    _torch_check(lengths_scalars, offsets_scalars)

    return [
        torch.narrow(
            values,
            dim=(ragged_idx - 1),
            start=offsets_scalars[i],
            length=lengths_scalars[i],
        )
        for i in range(lengths.shape[0])
    ]


@register_jagged_func(torch.ops.aten.squeeze.dim, "self: jt, dim: any")
def squeeze_dim(func, *args, **kwargs):
    _, new_kwargs = normalize_function(  # type: ignore[misc]
        func, args=args, kwargs=kwargs, normalize_to_only_use_kwargs=True
    )

    inp = new_kwargs.pop("input")
    values = inp._values

    new_kwargs["dim"] = _wrap_jagged_dim(
        len(inp._size), new_kwargs["dim"], inp._ragged_idx, "squeeze"
    )
    return NestedTensor(func(values, **new_kwargs), **extract_kwargs(inp))


@register_jagged_func(torch.ops.aten.unsqueeze.default, "self: jt_all, dim: any")
def unsqueeze_default(func, *args, **kwargs):
    _, new_kwargs = normalize_function(  # type: ignore[misc]
        func, args=args, kwargs=kwargs, normalize_to_only_use_kwargs=True
    )

    inp = new_kwargs.pop("input")
    values = inp._values

    # Account for collapsed jagged dim
    dim = new_kwargs["dim"]
    new_kwargs["dim"] = _wrap_jagged_dim(
        len(inp._size) + 1, dim, inp._ragged_idx, "unsqueeze", allow_ragged_dim=True
    )

    # ragged_idx changes if a dimension is added before it
    output_kwargs = extract_kwargs(inp)
    if new_kwargs["dim"] <= inp._ragged_idx - 1:
        output_kwargs["_ragged_idx"] += 1

    return NestedTensor(func(values, **new_kwargs), **output_kwargs)


@register_jagged_func(torch.ops.aten.cat.default, "tensors: any, dim: any")
def cat_default(func, *args, **kwargs):
    _, new_kwargs = normalize_function(  # type: ignore[misc]
        func, args=args, kwargs=kwargs, normalize_to_only_use_kwargs=True
    )

    tensors = new_kwargs.pop("tensors")

    # Convert any non-nested to nested
    nested = [t for t in tensors if t.is_nested]
    assert len(nested) > 0
    first = nested[0]
    tensors = [t if t.is_nested else t.expand_as(first) for t in tensors]

    # Account for collapsed jagged dim
    dim = new_kwargs["dim"]
    new_kwargs["dim"] = _wrap_jagged_dim(
        len(first.shape), dim, first._ragged_idx, "cat"
    )

    return NestedTensor(
        func([t._values for t in tensors], **new_kwargs), **extract_kwargs(tensors[0])
    )


@register_jagged_func(torch.ops.aten.matmul.default, "self: jt_all, other: any")
def matmul_default(func, *args, **kwargs):
    _, new_kwargs = normalize_function(  # type: ignore[misc]
        func, args=args, kwargs=kwargs, normalize_to_only_use_kwargs=True
    )

    inp = new_kwargs.pop("input")
    other = new_kwargs.pop("other")

    def _unbind_impl(a, b):
        return [
            func(a_comp, b_comp) for (a_comp, b_comp) in zip(a.unbind(), b.unbind())
        ]

    def _padded_impl(a, b):
        assert a.is_nested and not b.is_nested
        nt = a

        from .nested_tensor import nested_from_padded

        min_seqlen = nt._maybe_min_seqlen
        max_seqlen = nt._maybe_max_seqlen
        padded_max_S = max_seqlen
        total_L = nt._values.shape[nt._ragged_idx - 1]
        if padded_max_S is None:
            # use upper bound on max seqlen if it's not present
            padded_max_S = total_L

        padded_shape = (
            *nt.shape[: nt._ragged_idx],
            padded_max_S,
            *nt.shape[nt._ragged_idx + 1 :],
        )
        padded_nt = nt.to_padded_tensor(0.0, output_size=padded_shape)
        return nested_from_padded(
            func(padded_nt, b),
            offsets=nt._offsets,
            ragged_idx=nt._ragged_idx,
            sum_S=total_L,
            min_seqlen=min_seqlen,
            max_seqlen=max_seqlen,
        )

    # TODO: Back these with proper kernels (e.g. grouped GEMM)
    # NJT x dense
    if inp.is_nested and not other.is_nested:
        # (B, j1, D) x (B, D, E) => (B, j1, E)
        if inp.dim() >= 3 and inp.dim() == other.dim():
            # convert to padded for this
            return _padded_impl(inp, other)
        # Support broadcasting the dense:
        # (B, j1, D) x (D, E) => (B, j1, E)
        # (B, j1, D, E) x (E, F) => (B, j1, D, F)
        # etc.
        elif other.dim() == 2 and inp.dim() > other.dim():
            return NestedTensor(
                func(inp._values, other, **new_kwargs), **extract_kwargs(inp)
            )
    # NJT x NJT
    elif inp.is_nested and other.is_nested:
        # Support ragged batch dim:
        # (B, j1, D, E) x (B, j1, E, F) => (B, j1, D, F), etc.
        if inp.dim() > 3 and other.dim() > 3 and raggedness_matches(inp, other._size):
            return NestedTensor(func(inp._values, other._values), **extract_kwargs(inp))
        # Support reducing over ragged with dense output:
        # (B, D, j1) x (B, j1, E) => (B, D, E)
        elif (
            inp.dim() == 3
            and other.dim() == 3
            and inp._ragged_idx == 2
            and other._ragged_idx == 1
            and inp.size(inp._ragged_idx) == other.size(other._ragged_idx)
        ):
            # do unbind for this; can't use padded conversion due to j1 in last dim
            return torch.stack(_unbind_impl(inp, other))

    raise RuntimeError(
        f"matmul(): not supported between inputs of shapes {inp._size} and {other.shape}"
    )


@register_jagged_func(torch.ops.aten.bmm.default, "self: jt_all, mat2: any")
def bmm_default(func, *args, **kwargs):
    _, new_kwargs = normalize_function(  # type: ignore[misc]
        func, args=args, kwargs=kwargs, normalize_to_only_use_kwargs=True
    )

    inp = new_kwargs.pop("input")
    other = new_kwargs.pop("mat2")

    if inp.dim() != 3:
        raise ValueError("bmm(): input must be 3D")
    if other.dim() != 3:
        raise ValueError("bmm(): mat2 must be 3D")

    return matmul_default(torch.ops.aten.matmul.default, inp, other)


@register_jagged_func(
    torch.ops.aten.expand.default, "self: jt_all, size: any, implicit: any?"
)
def expand_default(func, *args, **kwargs):
    _, new_kwargs = normalize_function(  # type: ignore[misc]
        func, args=args, kwargs=kwargs, normalize_to_only_use_kwargs=True
    )

    inp = new_kwargs.pop("input")
    size = new_kwargs["size"]

    assert ("implicit" not in new_kwargs) or (not new_kwargs.pop("implicit"))
    if not raggedness_matches(inp, size):
        raise RuntimeError(f"expand(): cannot expand shape {inp._size} -> {size}")

    expand_arg = [-1 if d == inp._ragged_idx else size[d] for d in range(1, inp.dim())]
    return NestedTensor(func(inp._values, expand_arg), **extract_kwargs(inp))


@register_jagged_func(torch.ops.aten.expand_as.default, "self: t, other: jt")
def expand_as_default(func, *args, **kwargs):
    _, new_kwargs = normalize_function(  # type: ignore[misc]
        func, args=args, kwargs=kwargs, normalize_to_only_use_kwargs=True
    )

    inp = new_kwargs.pop("input")
    other = new_kwargs.pop("other")

    return NestedTensor(func(inp, other._values), **extract_kwargs(other))


@register_jagged_func(torch.ops.aten.broadcast_to.default, "self: jt_all, size: any")
def broadcast_to(func, *args, **kwargs):
    _, new_kwargs = normalize_function(  # type: ignore[misc]
        func, args=args, kwargs=kwargs, normalize_to_only_use_kwargs=True
    )

    inp = new_kwargs.pop("input")
    size = new_kwargs.pop("size")

    if len(size) <= inp.dim():
        return inp.expand([*(1 for _ in range(inp.dim() - len(size))), *size])

    raise ValueError(
        "broadcast_to(): broadcasting to a higher-dim shape is currently not supported "
        "for nested tensors with the jagged layout"
    )


@register_jagged_func(torch.ops.aten.broadcast_tensors.default, "tensors: any")
def broadcast_tensors(func, *args, **kwargs):
    _, new_kwargs = normalize_function(  # type: ignore[misc]
        func, args=args, kwargs=kwargs, normalize_to_only_use_kwargs=True
    )

    tensors = new_kwargs.pop("tensors")
    if len(tensors) == 0:
        raise ValueError("broadcast_tensors(): expected at least one tensor input")
    if len(tensors) == 1:
        return tensors[0]

    outs = []
    broadcast_shape = torch.broadcast_shapes(*(t.shape for t in tensors))
    # Pull out the first NJT. If broadcast_shapes() worked, the nested ints are compatible.
    njt = next(t for t in tensors if isinstance(t, NestedTensor))
    for t in tensors:
        if t.is_nested:
            outs.append(t.broadcast_to(broadcast_shape))
        elif t.dim() < len(broadcast_shape):
            outs.append(
                NestedTensor(t.broadcast_to(njt._values.shape), **extract_kwargs(njt))
            )
        else:
            raise ValueError(
                "broadcast_tensors(): broadcasting nested tensors with dense tensors of equal "
                "or higher dim is not currently supported"
            )

    return tuple(outs)


@register_jagged_func(
    torch.ops.aten.where.self, "condition: jt_all, self: any, other: any"
)
def where_self(func, *args, **kwargs):
    _, new_kwargs = normalize_function(  # type: ignore[misc]
        func, args=args, kwargs=kwargs, normalize_to_only_use_kwargs=True
    )

    condition = new_kwargs.pop("condition")
    inp = new_kwargs.pop("input")
    other = new_kwargs.pop("other")

    # if the tensors aren't compatible, broadcast_tensors() will let us know
    condition, inp, other = torch.broadcast_tensors(condition, inp, other)

    return NestedTensor(
        func(condition._values, inp._values, other._values, **new_kwargs),
        **extract_kwargs(condition),
    )


@register_jagged_func(torch.ops.aten._pin_memory.default, "self: jt, device: any?")
def _pin_memory_default(func, *args, **kwargs):
    _, new_kwargs = normalize_function(  # type: ignore[misc]
        func, args=args, kwargs=kwargs, normalize_to_only_use_kwargs=True
    )

    inp = new_kwargs.pop("input")

    return NestedTensor(func(inp._values, **new_kwargs), **extract_kwargs(inp))


@register_jagged_func(torch.ops.aten.is_pinned.default, "self: jt, device: any?")
def is_pinned_default(func, *args, **kwargs):
    _, new_kwargs = normalize_function(  # type: ignore[misc]
        func, args=args, kwargs=kwargs, normalize_to_only_use_kwargs=True
    )

    inp = new_kwargs.pop("input")

    return func(inp._values, **new_kwargs)


@register_jagged_func(
    torch.ops.aten.is_same_size.default, "self: jt_all, other: jt_all"
)
def is_same_size_default(func, *args, **kwargs):
    return args[0]._size == args[1]._size


def _apply_reduction(func, func_name, identity_element, *args, **kwargs):
    _, new_kwargs = normalize_function(  # type: ignore[misc]
        func, args=args, kwargs=kwargs, normalize_to_only_use_kwargs=True
    )

    inp = new_kwargs.pop("input")

    # some ops use dim=None to indicate a full reduction; some use an empty dim list
    full_reduction = new_kwargs["dim"] is None or (
        isinstance(new_kwargs["dim"], (tuple, list)) and len(new_kwargs["dim"]) == 0
    )
    if full_reduction:
        out = func(inp._values, **new_kwargs)
        if new_kwargs.get("keepdim", False):
            if isinstance(out, (tuple, list)):
                # some ops return multiple things; unsqueeze all of them
                out = type(out)(o.unsqueeze(inp._ragged_idx) for o in out)
            else:
                out = out.unsqueeze(inp._ragged_idx)
        return out

    # some ops support lists of dims; some don't
    dim_to_convert = new_kwargs["dim"]
    is_dimlist = isinstance(new_kwargs["dim"], (tuple, list))
    if not is_dimlist:
        dim_to_convert = [dim_to_convert]

    (
        converted_dim,
        reduce_on_batch,
        reduce_on_ragged,
        reduce_on_non_batch,
    ) = _wrap_jagged_dims(
        inp.dim(),
        dim_to_convert,
        f"{func_name}",
        inp._ragged_idx,
    )

    if not is_dimlist:
        # convert back from list
        converted_dim = converted_dim[0]
    new_kwargs["dim"] = converted_dim

    if reduce_on_ragged and inp._lengths is not None:
        raise RuntimeError(
            f"{func_name}(): reducing across the ragged dimension is not supported "
            "for non-contiguous nested tensors with holes"
        )

    from torch.utils._pytree import tree_map

    # raggedness reduced away --> return dense tensor
    if reduce_on_ragged:
        # reduction cases: (batch, ragged), (batch, ragged, non-batch), etc.
        if reduce_on_batch:
            # no need to read offsets --> apply sum directly on values
            out = func(inp._values, **new_kwargs)
            if new_kwargs.get("keepdim", False):
                # some ops return multiple things; unsqueeze all of them
                out = tree_map(lambda o: o.unsqueeze(0), out)
            return out
        else:
            # invalid reduction cases: (ragged, non-batch), etc.
            if reduce_on_non_batch:
                raise RuntimeError(
                    f"{func_name}(): reducing along a ragged and non-batch dimension "
                    "is not supported for nested tensors"
                )

            # reduction cases: (ragged)
            # convert to padded dense and reduce
            new_kwargs.pop("dim")
            dim_to_pass = [inp._ragged_idx] if is_dimlist else inp._ragged_idx
            return func(
                inp.to_padded_tensor(identity_element), dim=dim_to_pass, **new_kwargs
            )
    # raggedness preserved --> return nested tensor
    else:
        # invalid reduction cases: (batch), (batch, non-batch), etc.
        if reduce_on_batch:
            raise RuntimeError(
                f"{func_name}(): reducing along the batch dimension but not "
                "the ragged dimension is not supported for nested tensors"
            )

        # reduction cases: (non-batch), (non-batch, non-batch), etc.
        # apply sum directly on values
        out = func(inp._values, **new_kwargs)
        out_kwargs = extract_kwargs(inp)
        if not new_kwargs.get("keepdim", False):
            # dims are reduced away -> ragged_idx of output needs to be reevaluated
            dimlist = (
                new_kwargs["dim"]
                if isinstance(new_kwargs["dim"], (tuple, list))
                else [new_kwargs["dim"]]
            )
            for d in dimlist:
                # adjust for all dims reduced before the ragged dim
                if d < inp._ragged_idx - 1:
                    out_kwargs["_ragged_idx"] -= 1

        # some ops return multiple things; wrap each of them as an NJT
        return tree_map(lambda o: NestedTensor(o, **out_kwargs), out)


@register_jagged_func(torch.ops.aten.sum.default, "self: jt_all, dtype: any?")
def sum_default(func, *args, **kwargs):
    _, new_kwargs = normalize_function(  # type: ignore[misc]
        func, args=args, kwargs=kwargs, normalize_to_only_use_kwargs=True
    )

    inp = new_kwargs.pop("input")

    return func(inp._values, **new_kwargs)


@register_jagged_func(
    torch.ops.aten.sum.dim_IntList,
    "self: jt_all, dim: any?, keepdim: any?, dtype: any?",
)
def sum_dim_IntList(func, *args, **kwargs):
    return _apply_reduction(func, "sum", 0, *args, **kwargs)


@register_jagged_func(
    torch.ops.aten.transpose.int, "self: jt_all, dim0: any, dim1: any"
)
def transpose_int(func, *args, **kwargs):
    _, new_kwargs = normalize_function(  # type: ignore[misc]
        func, args=args, kwargs=kwargs, normalize_to_only_use_kwargs=True
    )

    from torch._prims_common import canonicalize_dims

    inp = new_kwargs.pop("input")
    dim0, dim1 = canonicalize_dims(inp.dim(), (new_kwargs["dim0"], new_kwargs["dim1"]))

    # To support the SDPA API, inputs need to have the ragged idx transposed to dim 2
    # instead of 1, although the internal Flash and mem-effn implementations will
    # use the inputs with raggedness in dim 1.
    if dim0 == inp._ragged_idx or dim1 == inp._ragged_idx:
        if dim0 == 0 or dim1 == 0:
            raise ValueError(
                "Transpose is not supported on the batch dimension for jagged NT"
            )
        if dim0 == inp._ragged_idx:
            to_dim = dim1
        else:
            to_dim = dim0
        inp_kwargs = extract_kwargs(inp)
        inp_kwargs["_ragged_idx"] = to_dim
        return NestedTensor(
            inp.values().transpose(
                _outer_to_inner_dim(len(inp._size), dim0, inp._ragged_idx),
                _outer_to_inner_dim(len(inp._size), dim1, inp._ragged_idx),
            ),
            **inp_kwargs,
        )

    new_kwargs["dim0"] = _wrap_jagged_dim(
        inp.dim(), new_kwargs["dim0"], inp._ragged_idx, "transpose"
    )
    new_kwargs["dim1"] = _wrap_jagged_dim(
        inp.dim(), new_kwargs["dim1"], inp._ragged_idx, "transpose"
    )

    return NestedTensor(func(inp._values, **new_kwargs), **extract_kwargs(inp))


@register_jagged_func(torch.ops.aten.permute.default, "self: jt_all, dims: any")
def permute_default(func, *args, **kwargs):
    _, new_kwargs = normalize_function(  # type: ignore[misc]
        func, args=args, kwargs=kwargs, normalize_to_only_use_kwargs=True
    )
    inp = new_kwargs.pop("input")
    dims = new_kwargs.pop("dims")
    inp_kwargs = extract_kwargs(inp)
    inp_dim = len(inp._size)

    # The first two checks are the same as the checks in the normal permute implementation
    if inp_dim != len(dims):
        raise ValueError(
            f"permute(): number of dimensions in the tensor input ({inp_dim}) "
            + f"does not match the length of the desired ordering of dimensions ({len(dims)}).",
        )

    from torch._prims_common import canonicalize_dims

    canonicalized_dims = canonicalize_dims(inp_dim, dims)

    if len(canonicalized_dims) != len(set(canonicalized_dims)):
        raise ValueError("permute(): duplicate dims are not allowed.")

    if inp._lengths is not None:
        raise ValueError(
            "permute(): not supported on jagged layout nested tensor with holes"
        )
    if canonicalized_dims[0] != 0:
        raise ValueError(
            "Permute is not supported on the batch dimension for jagged NT"
        )
    inp_kwargs["_ragged_idx"] = canonicalized_dims.index(inp._ragged_idx)
    inner_dims = [
        _outer_to_inner_dim(inp_dim, dim, inp._ragged_idx)
        for dim in canonicalized_dims[1:]
    ]
    new_kwargs["dims"] = inner_dims
    return NestedTensor(func(inp._values, **new_kwargs), **inp_kwargs)


@register_jagged_func(
    [torch.ops.aten.view.default, torch.ops.aten._unsafe_view.default],
    "self: jt_all, size: any",
)
def view_default(func, *args, **kwargs):
    _, new_kwargs = normalize_function(  # type: ignore[misc]
        func, args=args, kwargs=kwargs, normalize_to_only_use_kwargs=True
    )

    inp = new_kwargs.pop("input")
    size = new_kwargs.pop("size")

    if inp._ragged_idx != 1 and tuple(inp._size) != tuple(size):
        raise RuntimeError(
            f"view(): does not support ragged_idx != 1 except when inp._size == size. "
            f"inp._size is ({inp._size}) and size is ({size})."
        )

    # Ensure specified size still includes batch and ragged dims
    if len(size) < 3 or not raggedness_matches(inp, size):
        raise RuntimeError(f"view(): cannot view shape {inp._size} as {size}")

    # outer size: the size of the NT, e.g. [3, j0, 10]
    # inner size: the size of the values, e.g. [8, 10] (e.g. for offsets = [0, 3, 5, 8])
    # this function gets inner_size[inner_idx] for a given inner_idx.
    #
    # example: for outer size [a, b, c, j0, d, e, f]
    #                         assume that j0 is ragged, other are concrete integers
    #                         and ragged_idx=3
    # inner size will be      [b, c, inp._values.size(ragged_idx), d, e, f]
    # therefore:
    #    inner_size[0] = outer_size[1]
    #    inner_size[1] = outer_size[2]
    #    inner_size[0] = inp._values.size(ragged_idx - 1)
    #    inner_size[3] = outer_size[4]
    #    inner_size[4] = outer_size[5]
    def get_inner_size(inner_idx):
        nonlocal inp, size
        if inner_idx == inp._ragged_idx - 1:
            return inp._values.size(inner_idx)
        else:
            return size[inner_idx + 1]

    inner_size = [get_inner_size(i) for i in range(len(size) - 1)]

    # Preserve inference-mode-ness of input.
    # TODO: Do this for all other views!
    with torch.inference_mode(inp.is_inference()):
        return NestedTensor(func(inp._values, inner_size), **extract_kwargs(inp))


@register_jagged_func(
    torch.ops.aten.native_layer_norm.default,
    "input: jt_all, normalized_shape: any, weight: any?, bias: any?, eps: any",
)
def native_layer_norm_default(func, *args, **kwargs):
    _, new_kwargs = normalize_function(  # type: ignore[misc]
        func, args=args, kwargs=kwargs, normalize_to_only_use_kwargs=True
    )

    inp = new_kwargs.pop("input")

    if inp.dim() <= 2:
        raise RuntimeError(
            "layer_norm(): not supported for NestedTensor objects with 2 or fewer dimensions"
        )

    normalized_shape = new_kwargs["normalized_shape"]
    ragged_size = inp.shape[inp._ragged_idx]

    num_dims_not_normalized = inp.dim() - len(normalized_shape)

    if (
        num_dims_not_normalized == 0
    ):  # error if trying to normalize over the batch dimension
        raise RuntimeError(
            "layer_norm(): not supported when normalizing over the batch dimension for NestedTensor"
        )

    if ragged_size in normalized_shape and inp._lengths is not None:
        raise RuntimeError(
            "layer_norm(): not supported where lengths is not None if operating on the ragged dimension for NestedTensor"
        )

    if (
        ragged_size in normalized_shape
    ):  # special handling for normalizing over the ragged dimension
        padded_input = torch.ops.aten._jagged_to_padded_dense_forward(
            inp._values.flatten(
                start_dim=inp._ragged_idx
            ),  # _jagged_to_padded_dense_forward requires values to be a 2D tensor
            [inp._offsets],
            max_lengths=[inp._max_seqlen],  # max length of ragged dimension
        )

        padded_mask = torch.ops.aten._jagged_to_padded_dense_forward(
            torch.ones((inp._values.shape[0], 1), device=inp.device, dtype=inp.dtype),
            [inp._offsets],
            max_lengths=[inp._max_seqlen],  # max length of ragged dimension
        ).expand(
            padded_input.shape
        )  # mask elements outside of the ragged dimension and expand to the same shape as padded input (3D dense tensor)

        ragged_lengths = (
            inp._offsets.diff().unsqueeze(1).unsqueeze(1) * padded_input.shape[2]
        )  # ragged dim * inner dim, since we sum over dims (1, 2) (the layer on which we normalize)

        mean = (
            torch.sum(
                padded_input,
                dim=(1, 2),
                keepdim=True,
            )
            / ragged_lengths
        )  # a sum over (1, 2) ensures layer norm, whereas a sum over (1) would be an instance norm

        padded_normalized = (
            padded_input - mean
        ) * padded_mask  # mask elements outside of the ragged dimension size for correct variance calculation

        variance = (
            torch.sum(
                torch.square(padded_normalized),
                dim=(1, 2),
                keepdim=True,
            )
            / ragged_lengths
        )  # a sum over (1, 2) ensures layer norm, whereas a sum over (1) would be an instance norm

        std = torch.sqrt(variance + new_kwargs["eps"])
        padded_layer_norm = padded_normalized / std

        jagged_layer_norm_values = torch.ops.aten._padded_dense_to_jagged_forward(
            padded_layer_norm,
            [inp._offsets],
            total_L=inp._values.shape[
                0
            ],  # providing this parameter helps avoid a GPU/CPU sync
        ).unflatten(
            -1, inp.shape[inp._ragged_idx + 1 :]
        )  # unflatten last dimension back into original nested tensor shape, e.g. (B, *, WH) --> (B, *, W, H)

        return (
            NestedTensor(jagged_layer_norm_values, **extract_kwargs(inp)),
            mean,
            std,
        )

    output, mean, std = func(inp._values, **new_kwargs)
    return (NestedTensor(output, **extract_kwargs(inp)), mean, std)


@register_jagged_func(
    torch.ops.aten.native_layer_norm_backward.default,
    "grad_out: jt, input: jt, normalized_shape: any, mean: any, rstd: any, weight: any?, bias: any?, output_mask: any",
)
def native_layer_norm_backward_default(func, *args, **kwargs):
    _, new_kwargs = normalize_function(  # type: ignore[misc]
        func, args=args, kwargs=kwargs, normalize_to_only_use_kwargs=True
    )
    grad_out = new_kwargs.pop("grad_out")
    inp = new_kwargs.pop("input")
    d_input, d_gamma, d_beta = func(grad_out._values, inp._values, **new_kwargs)
    if d_input is None:
        return (None, d_gamma, d_beta)

    return (NestedTensor(d_input, **extract_kwargs(inp)), d_gamma, d_beta)


@register_jagged_func(torch.ops.aten.select.int, "self: jt_all, dim: any, index: any")
def select_int(func, *args, **kwargs):
    _, new_kwargs = normalize_function(  # type: ignore[misc]
        func, args=args, kwargs=kwargs, normalize_to_only_use_kwargs=True
    )

    inp = new_kwargs.pop("input")
    new_kwargs["dim"], operating_on_batch = _wrap_jagged_dim(
        inp.dim(), new_kwargs["dim"], inp._ragged_idx, "select", allow_batch_dim=True
    )

    # handle batch dim slicing via unbind() for now
    # TODO: make this more efficient
    if operating_on_batch:
        return inp.unbind()[new_kwargs["index"]]

    if inp._lengths is not None:
        raise ValueError(
            "select(): not yet supported on dim != 0 for non-contiguous nested tensor with holes"
        )

    # if selecting before the ragged dim, adjust output ragged_idx
    out_kwargs = extract_kwargs(inp)
    if new_kwargs["dim"] < inp._ragged_idx - 1:
        out_kwargs["_ragged_idx"] -= 1

    return NestedTensor(func(inp._values, **new_kwargs), **out_kwargs)


@register_jagged_func(
    torch.ops.aten.slice.Tensor,
    "self: jt, dim: any?, start: any?, end: any?, step: any?",
)
def slice_tensor(func, *args, **kwargs):
    _, new_kwargs = normalize_function(  # type: ignore[misc]
        func, args=args, kwargs=kwargs, normalize_to_only_use_kwargs=True
    )

    inp = new_kwargs.pop("input")
    new_kwargs["dim"] = _wrap_jagged_dim(
        inp.dim(), new_kwargs["dim"], inp._ragged_idx, "slice"
    )

    return NestedTensor(func(inp._values, **new_kwargs), **extract_kwargs(inp))


@register_jagged_func(
    torch.ops.aten.index_put.default,
    "input: jt_all, indices: any, values: t, accumulate: any?",
)
@register_jagged_func(
    torch.ops.aten.index_put_.default,
    "input: jt_all, indices: any, values: t, accumulate: any?",
)
def index_put_(func, *args, **kwargs):
    _, new_kwargs = normalize_function(  # type: ignore[misc]
        func, args=args, kwargs=kwargs, normalize_to_only_use_kwargs=True
    )

    inp: NestedTensor = new_kwargs.pop("input")

    # For index_put_ to work, we add together the indices of the ragged dimension
    # and the batch dimension, adding the offsets of each ragged dimension to its
    # indices

    indices = new_kwargs.pop("indices")

    assert len(indices) <= inp.dim()

    if len(indices) < inp._ragged_idx + 1:
        if not inp.is_contiguous():
            raise RuntimeError(
                "index_put(): If ragged dimension is not part of indices, this only works on contiguous NJTs"
            )
        # Ragged dim is NOT part of indices, we need to pad the nested tensor to apply func
        from .nested_tensor import nested_from_padded

        min_seqlen = inp._maybe_min_seqlen
        max_seqlen = inp._maybe_max_seqlen
        padded_max_S = max_seqlen
        total_L = inp._values.shape[inp._ragged_idx - 1]
        if padded_max_S is None:
            # use upper bound on max seqlen if it's not present
            padded_max_S = total_L

        padded_shape = (
            *inp.shape[: inp._ragged_idx],
            padded_max_S,
            *inp.shape[inp._ragged_idx + 1 :],
        )
        padded_inp = inp.to_padded_tensor(0.0, output_size=padded_shape)
        new_njt = nested_from_padded(
            func(padded_inp, indices, **new_kwargs),
            offsets=inp._offsets,
            ragged_idx=inp._ragged_idx,
            sum_S=total_L,
            min_seqlen=min_seqlen,
            max_seqlen=max_seqlen,
        )

        if func == torch.ops.aten.index_put_.default:
            inp._values.copy_(new_njt.values())
            return inp
        return new_njt

    # We can run on the underlying values directly

    # Validate indices
    if inp.lengths() is None:
        lengths = inp.offsets().diff()
    else:
        lengths = inp.lengths()
    torch._assert_async(
        torch.all(indices[inp._ragged_idx] < lengths),
        "Some indices in the ragged dimension are out of bounds!",
    )

    # Recompute indices for _values
    ragged_indices = inp.offsets()[indices[0]] + indices[inp._ragged_idx]
    func_indices = (
        # before ragged dim
        indices[1 : inp._ragged_idx]
        # ragged dim (combined with batch)
        + [ragged_indices]
        # after ragged dim
        + indices[inp._ragged_idx + 1 :]
    )

    if func == torch.ops.aten.index_put_.default:
        inp._values = func(inp._values, func_indices, **new_kwargs)
        return inp

    return NestedTensor(
        func(inp._values, func_indices, **new_kwargs),
        **extract_kwargs(inp),
    )


@register_jagged_func(
    torch.ops.aten.convolution.default,
    "input: jt, weight: t, bias: t?, stride: any, padding: any, "
    "dilation: any, transposed: any, output_padding: any, groups: any",
)
def convolution_default(func, *args, **kwargs):
    _, new_kwargs = normalize_function(  # type: ignore[misc]
        func, args=args, kwargs=kwargs, normalize_to_only_use_kwargs=True
    )

    inp = new_kwargs.pop("input")

    return NestedTensor(func(inp._values, **new_kwargs), **extract_kwargs(inp))


@register_jagged_func(
    torch.ops.aten.mean.dim, "self: jt_all, dim: any?, keepdim: any?, dtype: any?"
)
def mean_dim(func, *args, **kwargs):
    _, new_kwargs = normalize_function(  # type: ignore[misc]
        func, args=args, kwargs=kwargs, normalize_to_only_use_kwargs=True
    )

<<<<<<< HEAD
    inp = new_kwargs.pop("input")

    if len(new_kwargs["dim"]) > 1 and (
        inp._ragged_idx in new_kwargs["dim"] or 0 in new_kwargs["dim"]
    ):
        raise RuntimeError(
            "mean(): not supported across multiple dimensions for NestedTensor "
            "when either the batch dim or ragged dim is included"
        )

    (
        new_kwargs["dim"],
        reduce_on_batch,
        reduce_on_ragged,
        _reduce_on_non_batch,
    ) = _wrap_jagged_dims(
=======
    inp = new_kwargs["input"]
    (_, reduce_on_batch, reduce_on_ragged, reduce_on_non_batch) = _wrap_jagged_dims(
>>>>>>> 04bb82f0
        inp.dim(),
        new_kwargs["dim"],
        "mean",
        inp._ragged_idx,
    )

    if reduce_on_ragged and not reduce_on_batch:
        assert not reduce_on_non_batch
        # calculate an intermediate sum and leave the dim in for normalization purposes
        keepdim = new_kwargs["keepdim"]
        new_kwargs["keepdim"] = True
        intermediate_sum = _apply_reduction(
            torch.ops.aten.sum.dim_IntList, "mean", 0, **new_kwargs
        )

        # normalize by sequence lengths
        lengths = inp._lengths if inp._lengths is not None else inp._offsets.diff()
        for _ in range(intermediate_sum.dim() - 1):
            lengths = lengths.unsqueeze(-1)
        out = intermediate_sum / lengths
        if not keepdim:
            out = out.squeeze(inp._ragged_idx)
        return out

    # at this point, we're just redispatching on the values buffer
    # since we expect it to be unused, specify a weird intermediate value to
    # hopefully make errors obvious
    intermediate_value = 0.42
    return _apply_reduction(func, "mean", intermediate_value, **new_kwargs)


@register_jagged_func(torch.ops.aten.mean.default, "self: jt_all, dtype: any?")
def mean_default(func, *args, **kwargs):
    _, new_kwargs = normalize_function(  # type: ignore[misc]
        func, args=args, kwargs=kwargs, normalize_to_only_use_kwargs=True
    )

    inp = new_kwargs.pop("input")

    return func(inp._values, **new_kwargs)


@register_jagged_func(torch.ops.aten.any.dims, "self: jt_all, dim: any?, keepdim: any?")
def any_dims(func, *args, **kwargs):
    return _apply_reduction(func, "any", False, *args, **kwargs)


@register_jagged_func(torch.ops.aten.any.dim, "self: jt_all, dim: any, keepdim: any?")
def any_dim(func, *args, **kwargs):
    _, new_kwargs = normalize_function(  # type: ignore[misc]
        func, args=args, kwargs=kwargs, normalize_to_only_use_kwargs=True
    )

    # wrap dim in list to redispatch to dims overload
    new_kwargs["dim"] = [new_kwargs["dim"]]
    return any_dims(torch.ops.aten.any.dims, **new_kwargs)


@register_jagged_func(torch.ops.aten.all.dims, "self: jt_all, dim: any?, keepdim: any?")
def all_dims(func, *args, **kwargs):
    return _apply_reduction(func, "all", True, *args, **kwargs)


@register_jagged_func(torch.ops.aten.all.dim, "self: jt_all, dim: any, keepdim: any?")
def all_dim(func, *args, **kwargs):
    _, new_kwargs = normalize_function(  # type: ignore[misc]
        func, args=args, kwargs=kwargs, normalize_to_only_use_kwargs=True
    )

    # wrap dim in list to redispatch to dims overload
    new_kwargs["dim"] = [new_kwargs["dim"]]
    return all_dims(torch.ops.aten.all.dims, **new_kwargs)


@register_jagged_func(
    [
        torch.ops.aten.all.default,
        torch.ops.aten.any.default,
        torch.ops.aten.max.default,
        torch.ops.aten.min.default,
    ],
    "self: jt_all",
)
def all_any_max_min_default(func, *args, **kwargs):
    _, new_kwargs = normalize_function(  # type: ignore[misc]
        func, args=args, kwargs=kwargs, normalize_to_only_use_kwargs=True
    )

    inp = new_kwargs.pop("input")

    return func(inp._values, **new_kwargs)


@register_jagged_func(torch.ops.aten.min.dim, "self: jt_all, dim: any, keepdim: any?")
def min_dim(func, *args, **kwargs):
    _, new_kwargs = normalize_function(  # type: ignore[misc]
        func, args=args, kwargs=kwargs, normalize_to_only_use_kwargs=True
    )

    dtype_max = torch.finfo(new_kwargs["input"].dtype).max
    return _apply_reduction(func, "min", dtype_max, *args, **kwargs)


@register_jagged_func(torch.ops.aten.max.dim, "self: jt_all, dim: any, keepdim: any?")
def max_dim(func, *args, **kwargs):
    _, new_kwargs = normalize_function(  # type: ignore[misc]
        func, args=args, kwargs=kwargs, normalize_to_only_use_kwargs=True
    )

    dtype_min = torch.finfo(new_kwargs["input"].dtype).min
    return _apply_reduction(func, "max", dtype_min, *args, **kwargs)


@register_jagged_func(
    torch.ops.aten.amin.default, "self: jt_all, dim: any?, keepdim: any?"
)
def amin_default(func, *args, **kwargs):
    _, new_kwargs = normalize_function(  # type: ignore[misc]
        func, args=args, kwargs=kwargs, normalize_to_only_use_kwargs=True
    )

    dtype_max = torch.finfo(new_kwargs["input"].dtype).max
    return _apply_reduction(func, "amin", dtype_max, *args, **kwargs)


@register_jagged_func(
    torch.ops.aten.amax.default, "self: jt_all, dim: any?, keepdim: any?"
)
def amax_default(func, *args, **kwargs):
    _, new_kwargs = normalize_function(  # type: ignore[misc]
        func, args=args, kwargs=kwargs, normalize_to_only_use_kwargs=True
    )

    dtype_min = torch.finfo(new_kwargs["input"].dtype).min
    return _apply_reduction(func, "amax", dtype_min, *args, **kwargs)


@register_jagged_func(
    torch.ops.aten.argmin.default, "self: jt_all, dim: any?, keepdim: any?"
)
def argmin_default(func, *args, **kwargs):
    _, new_kwargs = normalize_function(  # type: ignore[misc]
        func, args=args, kwargs=kwargs, normalize_to_only_use_kwargs=True
    )

    dtype_max = torch.finfo(new_kwargs["input"].dtype).max
    return _apply_reduction(func, "argmin", dtype_max, *args, **kwargs)


@register_jagged_func(
    torch.ops.aten.argmax.default, "self: jt_all, dim: any?, keepdim: any?"
)
def argmax_default(func, *args, **kwargs):
    _, new_kwargs = normalize_function(  # type: ignore[misc]
        func, args=args, kwargs=kwargs, normalize_to_only_use_kwargs=True
    )

    dtype_min = torch.finfo(new_kwargs["input"].dtype).min
    return _apply_reduction(func, "argmax", dtype_min, *args, **kwargs)


@register_jagged_func(torch.ops.aten.stack.default, "tensors: any, dim: any")
def stack_default(func, *args, **kwargs):
    _, new_kwargs = normalize_function(  # type: ignore[misc]
        func, args=args, kwargs=kwargs, normalize_to_only_use_kwargs=True
    )

    # guaranteed this is non-empty if we got here
    tensors = new_kwargs.pop("tensors")
    for t in tensors:
        if not isinstance(t, NestedTensor):
            raise RuntimeError("stack(): expected all nested tensors inputs")

        if t.dim() != tensors[0].dim():
            raise RuntimeError(
                "stack(): expected all nested tensors to have the same dim"
            )

        if not raggedness_matches(t, tensors[0].shape):
            raise RuntimeError(
                "stack(): expected all nested tensors to have the same nested structure"
            )

    new_kwargs["dim"] = _wrap_jagged_dim(
        tensors[0].dim() + 1, new_kwargs["dim"], tensors[0]._ragged_idx, "stack"
    )

    return NestedTensor(
        func([t._values for t in tensors], **new_kwargs), **extract_kwargs(tensors[0])
    )


@register_jagged_func(
    torch.ops.aten.embedding.default,
    "weight: t, indices: jt, padding_idx: any?, scale_grad_by_freq: any?, sparse: any?",
)
def embedding_default(func, *args, **kwargs):
    _, new_kwargs = normalize_function(  # type: ignore[misc]
        func, args=args, kwargs=kwargs, normalize_to_only_use_kwargs=True
    )

    # guaranteed this is non-empty if we got here
    indices = new_kwargs.pop("indices")
    weight = new_kwargs.pop("weight")

    return NestedTensor(
        func(weight, indices._values, **new_kwargs), **extract_kwargs(indices)
    )


@register_jagged_func(
    torch.ops.aten.embedding_dense_backward.default,
    "grad_output: jt, indices: jt, num_weights: any, padding_idx: any, scale_grad_by_freq: any",
)
def embedding_dense_backward_default(func, *args, **kwargs):
    _, new_kwargs = normalize_function(  # type: ignore[misc]
        func, args=args, kwargs=kwargs, normalize_to_only_use_kwargs=True
    )

    indices = new_kwargs.pop("indices")
    grad_output = new_kwargs.pop("grad_output")
    return func(grad_output._values, indices._values, **new_kwargs)


@register_jagged_func(
    [
        torch.ops.aten.values.default,
        torch.ops.aten._nested_get_values.default,
    ],
    "self: jt_all",
)
def values_default(func, *args, **kwargs):
    _, new_kwargs = normalize_function(  # type: ignore[misc]
        func, args=args, kwargs=kwargs, normalize_to_only_use_kwargs=True
    )

    inp = new_kwargs.pop("input")

    # TODO: Handle inference mode properly.
    # See https://github.com/pytorch/pytorch/issues/112024#issuecomment-1779554292
    return inp._values.detach()


@register_jagged_func(torch.ops.aten.all.default, "self: jt_all")
def all_default(func, *args, **kwargs):
    _, new_kwargs = normalize_function(  # type: ignore[misc]
        func, args=args, kwargs=kwargs, normalize_to_only_use_kwargs=True
    )

    inp = new_kwargs.pop("input")

    return func(inp._values)


@register_jagged_func(
    torch.ops.aten.to_padded_tensor.default,
    "self: jt_all, padding: any, output_size: any?",
)
def to_padded_tensor_default(func, *args, **kwargs):
    _, new_kwargs = normalize_function(  # type: ignore[misc]
        func, args=args, kwargs=kwargs, normalize_to_only_use_kwargs=True
    )

    inp = new_kwargs.pop("input")

    if inp._lengths is not None:
        raise RuntimeError(
            "to_padded_tensor(): not supported for nested tensors with holes"
        )

    # TODO: Handle the rest of output_size
    output_size = new_kwargs["output_size"]
    if output_size is not None:
        max_seq_len = output_size[inp._ragged_idx]
    else:
        max_seq_len = (
            inp._max_seqlen
            if inp._max_seqlen_tensor is not None
            else inp._values.size(0)
        )

    # only 2D values with ragged packed dim=0 is supported by the underlying FBGEMM
    # kernel so do shape gymnastics if needed
    values = inp.values()
    if inp._ragged_idx > 1:
        values = values.transpose(inp._ragged_idx - 1, 0)
    values_shape = values.shape
    if values.dim() > 2:
        values = values.flatten(start_dim=1)
    elif values.dim() == 1:
        values = values.unsqueeze(-1)

    # NB: The CUDA kernel for jagged -> padded dense conversion does not support
    # integer / bool types; work around this by casting to half.
    is_bool = values.dtype is torch.bool
    if is_bool and values.is_cuda:
        values = values.to(torch.half)
    padded_out = torch.ops.aten._jagged_to_padded_dense_forward(
        values,
        [inp._offsets],
        [max_seq_len],
        new_kwargs["padding"],
    )
    if is_bool and padded_out.is_cuda:
        padded_out = padded_out.to(torch.bool)

    # shape gymnastics part 2
    if len(values_shape) > 2:
        padded_out = padded_out.unflatten(-1, values_shape[1:])
    elif len(values_shape) == 1:
        padded_out = padded_out.squeeze(-1)
    if inp._ragged_idx > 1:
        padded_out = padded_out.transpose(inp._ragged_idx, 1)

    return padded_out


@register_jagged_func(
    torch.ops.aten._nested_from_padded_tensor.default,
    "padded: t, offsets: t, dummy: jt, ragged_idx: any?, min_seqlen: any?, max_seqlen: any?, sum_S: any?",
)
def _nested_from_padded_tensor_default(func, *args, **kwargs):
    _, new_kwargs = normalize_function(  # type: ignore[misc]
        func, args=args, kwargs=kwargs, normalize_to_only_use_kwargs=True
    )

    padded, offsets = new_kwargs["padded"], new_kwargs["offsets"]
    ragged_idx = new_kwargs.get("ragged_idx", 1)

    # only 3D padded with ragged packed dim=0 is supported by the underlying FBGEMM
    # kernel so do shape gymnastics
    if ragged_idx > 1:
        padded = padded.transpose(ragged_idx, 1)
    padded_ragged_dim1_shape = padded.shape
    if padded.dim() > 3:
        padded = padded.flatten(start_dim=2)
    elif padded.dim() < 3:
        padded = padded.unsqueeze(-1)

    # NB: The CUDA kernel for padded dense -> jagged conversion does not support
    # integer / bool types; work around this by casting to half.
    is_bool = padded.dtype is torch.bool
    if is_bool and padded.is_cuda:
        padded = padded.to(torch.half)
    values = torch.ops.aten._padded_dense_to_jagged_forward(
        padded, [offsets], new_kwargs["sum_S"]
    )
    if is_bool and values.is_cuda:
        values = values.to(torch.bool)

    # shape gymnastics part 2
    if len(padded_ragged_dim1_shape) > 3:
        values = values.unflatten(-1, padded_ragged_dim1_shape[2:])
    elif len(padded_ragged_dim1_shape) < 3:
        values = values.squeeze(-1)
    if ragged_idx > 1:
        values = values.transpose(ragged_idx - 1, 0)

    min_seqlen = new_kwargs["min_seqlen"]
    max_seqlen = new_kwargs["max_seqlen"]
    metadata_cache = {}
    if min_seqlen is not None:
        metadata_cache["min_seqlen"] = min_seqlen
    if max_seqlen is not None:
        metadata_cache["max_seqlen"] = max_seqlen

    return NestedTensor(
        values,
        offsets,
        _ragged_idx=ragged_idx,
        _metadata_cache=metadata_cache,
    )


@register_jagged_func(
    torch.ops.aten._nested_view_from_jagged.default,
    "values: t, offsets: t, dummy: jt_all, lengths: t?, ragged_idx: any?, min_seqlen: t?, max_seqlen: t?",
)
def _nested_view_from_jagged_default(func, *args, **kwargs):
    _, new_kwargs = normalize_function(  # type: ignore[misc]
        func, args=args, kwargs=kwargs, normalize_to_only_use_kwargs=True
    )

    values, offsets, lengths = (
        new_kwargs["input"],
        new_kwargs["offsets"],
        new_kwargs["lengths"],
    )
    ragged_idx = new_kwargs["ragged_idx"]
    min_seqlen = new_kwargs["min_seqlen"]
    max_seqlen = new_kwargs["max_seqlen"]
    metadata_cache = {}
    if min_seqlen is not None:
        metadata_cache["min_seqlen"] = min_seqlen
    if max_seqlen is not None:
        metadata_cache["max_seqlen"] = max_seqlen

    return NestedTensor(
        values,
        offsets,
        lengths=lengths,
        _ragged_idx=ragged_idx,
        _metadata_cache=metadata_cache,
    )


@register_jagged_func(torch.ops.aten._nested_get_offsets.default, "self: jt_all")
def _nested_get_offsets(func, *args, **kwargs):
    _, new_kwargs = normalize_function(  # type: ignore[misc]
        func, args=args, kwargs=kwargs, normalize_to_only_use_kwargs=True
    )

    inp = new_kwargs.pop("input")
    return inp._offsets


@register_jagged_func(torch.ops.aten._nested_get_lengths.default, "self: jt_all")
def _nested_get_lengths(func, *args, **kwargs):
    _, new_kwargs = normalize_function(  # type: ignore[misc]
        func, args=args, kwargs=kwargs, normalize_to_only_use_kwargs=True
    )

    inp = new_kwargs.pop("input")
    return inp._lengths


@register_jagged_func(torch.ops.aten._nested_get_ragged_idx.default, "self: jt_all")
def _nested_get_ragged_idx(func, *args, **kwargs):
    _, new_kwargs = normalize_function(  # type: ignore[misc]
        func, args=args, kwargs=kwargs, normalize_to_only_use_kwargs=True
    )

    inp = new_kwargs.pop("input")
    return inp._ragged_idx


@register_jagged_func(torch.ops.aten._nested_get_min_seqlen.default, "self: jt_all")
def _nested_get_min_seqlen(func, *args, **kwargs):
    _, new_kwargs = normalize_function(  # type: ignore[misc]
        func, args=args, kwargs=kwargs, normalize_to_only_use_kwargs=True
    )

    inp = new_kwargs.pop("input")
    return inp._metadata_cache.get("min_seqlen", None)


@register_jagged_func(torch.ops.aten._nested_get_max_seqlen.default, "self: jt_all")
def _nested_get_max_seqlen(func, *args, **kwargs):
    _, new_kwargs = normalize_function(  # type: ignore[misc]
        func, args=args, kwargs=kwargs, normalize_to_only_use_kwargs=True
    )

    inp = new_kwargs.pop("input")
    return inp._metadata_cache.get("max_seqlen", None)


# If a section of the Nested Tensor is fully masked out we still retain the section with a length of 0
@register_jagged_func(torch.ops.aten.masked_select.default, "self: jt, mask: any")
def masked_select_default(func, *args, **kwargs):
    _, new_kwargs = normalize_function(  # type: ignore[misc]
        func, args=args, kwargs=kwargs, normalize_to_only_use_kwargs=True
    )
    inp = new_kwargs.pop("input")
    mask = new_kwargs.pop("mask")

    if inp.ndim > 2:
        raise RuntimeError("masked_select only support 2-D selections currently")
    elif inp.shape != mask.shape:
        raise RuntimeError(
            f"Mask with shape {mask.shape} is not compatible with input's shape {inp.shape}"
        )
    res_values = inp._values.masked_select(mask.values())
    mask_cumsum = F.pad(mask.values().cumsum(dim=0), (1, 0))  # type: ignore[arg-type]

    args = extract_kwargs(inp)
    args["offsets"] = mask_cumsum[inp._offsets]
    return NestedTensor(
        values=res_values,
        **args,
    )


@register_jagged_func(
    torch.ops.aten._nested_select_backward.default,
    "grad_output: t, self: jt_all, dim: any, index: any",
)
def _nested_select_backward_default(func, *args, **kwargs):
    _, new_kwargs = normalize_function(  # type: ignore[misc]
        func, args=args, kwargs=kwargs, normalize_to_only_use_kwargs=True
    )

    inp = new_kwargs.pop("input")
    grad_output = new_kwargs.pop("grad_output")

    grad_input = torch.zeros_like(inp, dtype=grad_output.dtype)
    grad_input.select(new_kwargs["dim"], new_kwargs["index"]).copy_(grad_output)

    return grad_input


@register_jagged_func(torch.ops.aten.record_stream.default, "self: jt_all, s: any")
def record_stream_default(func, *args, **kwargs):
    inp = args[0]
    stream = args[1]
    # ensure all components live until stream computation completes
    func(inp._values, stream)
    func(inp._offsets, stream)
    if inp._lengths is not None:
        func(inp._lengths, stream)


@register_jagged_func(
    [
        torch.ops.aten.new_empty.default,
        torch.ops.aten.new_zeros.default,
        torch.ops.aten.new_ones.default,
    ],
    "self: jt_all, size: any, dtype: any?, layout: any?, device: any?, pin_memory: any?",
)
def new_empty_default(func, *args, **kwargs):
    _, new_kwargs = normalize_function(  # type: ignore[misc]
        func, args=args, kwargs=kwargs, normalize_to_only_use_kwargs=True
    )

    inp = new_kwargs.pop("input")

    if len(new_kwargs["size"]) == 0:
        return func(inp._values, **new_kwargs)

    raise RuntimeError("new_empty() not supported for NJT with shape != ()")


@register_jagged_func(
    [
        torch.ops.aten.elu_backward.default,
        torch.ops.aten.hardshrink_backward.default,
        torch.ops.aten.hardsigmoid_backward.default,
        torch.ops.aten.hardtanh_backward.default,
        torch.ops.aten.softplus_backward.default,
        torch.ops.aten.softshrink_backward.default,
    ],
    "self: jt_all, ...",
)
def activation_backward(func, *args, **kwargs):
    # first NJT arg is expected to be grad_output
    grad_output = next(arg for arg in args if isinstance(arg, NestedTensor))
    return NestedTensor(
        func(
            *(arg._values if isinstance(arg, NestedTensor) else arg for arg in args),
            **kwargs,
        ),
        **extract_kwargs(grad_output),
    )


@register_jagged_func(torch.ops.aten.fill_.Scalar, "self: jt_all, value: any")
def fill__Scalar(func, *args, **kwargs):
    _, new_kwargs = normalize_function(  # type: ignore[misc]
        func, args=args, kwargs=kwargs, normalize_to_only_use_kwargs=True
    )

    inp = new_kwargs.pop("input")

    func(inp._values, **new_kwargs)
    return inp


from torch._higher_order_ops.flex_attention import (
    flex_attention as flex_attention_hop,
    flex_attention_backward as flex_attention_backward_hop,
)
from torch.fx.graph_module import GraphModule


@flex_attention_hop.py_impl(NestedTensor)  # type: ignore[misc]
def flex_njt(
    query: torch.Tensor,
    key: torch.Tensor,
    value: torch.Tensor,
    score_mod: Callable,
    block_mask: Tuple,
    scale: float,
    kernel_options: Dict[str, Any],
    score_mod_other_buffers: Tuple = (),
    mask_mod_other_buffers: Tuple = (),
) -> Tuple[torch.Tensor, torch.Tensor]:
    assert query.dim() == 4 and key.dim() == 4 and value.dim() == 4

    # TODO: Support this if needed; determine if NJT buffers need be unwrapped as dense.
    if any(
        isinstance(buf, torch.Tensor) and buf.is_nested
        for buf in score_mod_other_buffers + mask_mod_other_buffers
    ):
        raise RuntimeError(
            "flex_attention(): Nested tensor score_mod / mask_mod buffers are not "
            "currently supported. Please file an issue if this is important to you."
        )

    # need to pass dense tensor of shape (B, n_heads, sum(seq_len), D)
    output = flex_attention_hop(
        query.values().unsqueeze(0),
        key.values().unsqueeze(0),
        value.values().unsqueeze(0),
        score_mod=score_mod,
        block_mask=block_mask,
        scale=scale,
        kernel_options=kernel_options,
        score_mod_other_buffers=score_mod_other_buffers,
        mask_mod_other_buffers=mask_mod_other_buffers,
    )

    # wrap outputs as NJT
    output_njt = torch.nested.nested_tensor_from_jagged(
        output[0].transpose(1, 2).squeeze(0),
        query._offsets,  # type: ignore[attr-defined]
        query._lengths,  # type: ignore[attr-defined]
        min_seqlen=query._maybe_min_seqlen,  # type: ignore[attr-defined]
        max_seqlen=query._maybe_max_seqlen,  # type: ignore[attr-defined]
    ).transpose(1, 2)

    logsumexp_njt = torch.nested.nested_tensor_from_jagged(
        output[1].transpose(1, 2).squeeze(0),
        query._offsets,  # type: ignore[attr-defined]
        query._lengths,  # type: ignore[attr-defined]
        min_seqlen=query._maybe_min_seqlen,  # type: ignore[attr-defined]
        max_seqlen=query._maybe_max_seqlen,  # type: ignore[attr-defined]
    ).transpose(1, 2)

    return (output_njt, logsumexp_njt)


@flex_attention_backward_hop.py_impl(NestedTensor)  # type: ignore[misc]
def flex_njt_backward(
    query: torch.Tensor,
    key: torch.Tensor,
    value: torch.Tensor,
    out: torch.Tensor,
    logsumexp: torch.Tensor,
    grad_out: torch.Tensor,
    grad_logsumexp: torch.Tensor,
    fw_graph: Union[Callable, GraphModule],
    joint_graph: GraphModule,
    block_mask: Tuple,
    scale: float,
    kernel_options: Dict[str, Any],
    score_mod_other_buffers: Tuple = (),
    mask_mod_other_buffers: Tuple = (),
) -> Tuple[
    torch.Tensor, torch.Tensor, torch.Tensor, Tuple[Optional[torch.Tensor], ...]
]:
    output = flex_attention_backward_hop(
        query.values().unsqueeze(0),
        key.values().unsqueeze(0),
        value.values().unsqueeze(0),
        out=out.values().unsqueeze(0),
        logsumexp=logsumexp.values().unsqueeze(0),
        grad_out=grad_out.values().unsqueeze(0),
        grad_logsumexp=grad_logsumexp.values().unsqueeze(0),
        fw_graph=fw_graph,
        joint_graph=joint_graph,
        block_mask=block_mask,
        scale=scale,
        kernel_options=kernel_options,
        score_mod_other_buffers=score_mod_other_buffers,
        mask_mod_other_buffers=mask_mod_other_buffers,
    )

    # wrap grads as NJTs
    dense_q_grad, dense_k_grad, dense_v_grad, score_mod_other_buffer_grads = output
    njt_q_grad = torch.nested.nested_tensor_from_jagged(
        dense_q_grad.transpose(1, 2).squeeze(0),
        query._offsets,  # type: ignore[attr-defined]
        query._lengths,  # type: ignore[attr-defined]
        min_seqlen=query._maybe_min_seqlen,  # type: ignore[attr-defined]
        max_seqlen=query._maybe_max_seqlen,  # type: ignore[attr-defined]
    ).transpose(1, 2)
    njt_k_grad = torch.nested.nested_tensor_from_jagged(
        dense_k_grad.transpose(1, 2).squeeze(0),
        key._offsets,  # type: ignore[attr-defined]
        key._lengths,  # type: ignore[attr-defined]
        min_seqlen=key._maybe_min_seqlen,  # type: ignore[attr-defined]
        max_seqlen=key._maybe_max_seqlen,  # type: ignore[attr-defined]
    ).transpose(1, 2)
    njt_v_grad = torch.nested.nested_tensor_from_jagged(
        dense_v_grad.transpose(1, 2).squeeze(0),
        value._offsets,  # type: ignore[attr-defined]
        value._lengths,  # type: ignore[attr-defined]
        min_seqlen=value._maybe_min_seqlen,  # type: ignore[attr-defined]
        max_seqlen=value._maybe_max_seqlen,  # type: ignore[attr-defined]
    ).transpose(1, 2)

    return (njt_q_grad, njt_k_grad, njt_v_grad, score_mod_other_buffer_grads)


# Make the dummy available on the C++ side.
@register_jagged_func(torch.ops.aten._nested_get_jagged_dummy.default, "self: any")
def _nested_get_jagged_dummy(func, *args, **kwargs):
    from torch.nested._internal.nested_tensor import _nt_view_dummy

    return _nt_view_dummy()


with torch.library._scoped_library("aten", "IMPL") as aten:
    aten.impl("_nested_get_jagged_dummy", _nested_get_jagged_dummy, "CPU")
    aten.impl("_nested_get_jagged_dummy", _nested_get_jagged_dummy, "CUDA")
    aten.impl("_nested_get_jagged_dummy", _nested_get_jagged_dummy, "Meta")<|MERGE_RESOLUTION|>--- conflicted
+++ resolved
@@ -1853,27 +1853,8 @@
         func, args=args, kwargs=kwargs, normalize_to_only_use_kwargs=True
     )
 
-<<<<<<< HEAD
-    inp = new_kwargs.pop("input")
-
-    if len(new_kwargs["dim"]) > 1 and (
-        inp._ragged_idx in new_kwargs["dim"] or 0 in new_kwargs["dim"]
-    ):
-        raise RuntimeError(
-            "mean(): not supported across multiple dimensions for NestedTensor "
-            "when either the batch dim or ragged dim is included"
-        )
-
-    (
-        new_kwargs["dim"],
-        reduce_on_batch,
-        reduce_on_ragged,
-        _reduce_on_non_batch,
-    ) = _wrap_jagged_dims(
-=======
     inp = new_kwargs["input"]
     (_, reduce_on_batch, reduce_on_ragged, reduce_on_non_batch) = _wrap_jagged_dims(
->>>>>>> 04bb82f0
         inp.dim(),
         new_kwargs["dim"],
         "mean",
