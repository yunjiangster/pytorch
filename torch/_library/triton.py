--- conflicted
+++ resolved
@@ -1,12 +1,8 @@
 import contextlib
 import threading
-<<<<<<< HEAD
-from typing import Any, Callable, Generator, Iterable, Optional, Protocol, Union
+from typing import Any, Callable, Generator, Iterable, Optional, Union
 
 from torch.utils._exposed_in import exposed_in
-=======
-from typing import Any, Callable, Generator, Iterable, Optional, Union
->>>>>>> ae9c34ab
 
 from .custom_ops import custom_op
 from .infer_schema import infer_schema
@@ -177,21 +173,13 @@
     return getattr(wrap_triton_enabled, "value", wrap_triton_enabled_default)
 
 
-class TritonKernelLike(Protocol):
-    def __getitem__(self, grid: Any) -> "TritonKernelLike":
-        pass
-
-    def __call__(self, *args: Any, **kwargs: Any) -> None:
-        pass
-
-
-def capture_triton(triton_kernel: Callable, /) -> TritonKernelLike:
+def capture_triton(triton_kernel: Callable, /) -> Any:
     """This API has been renamed to wrap_triton"""
     return wrap_triton(triton_kernel)
 
 
 @exposed_in("torch.library")
-def wrap_triton(triton_kernel: Callable, /) -> TritonKernelLike:
+def wrap_triton(triton_kernel: Callable, /) -> Any:
     """Allows capture of a triton kernel into a graph via make_fx or
     non-strict ``torch.export``.
 
