--- conflicted
+++ resolved
@@ -2,11 +2,7 @@
 import functools
 import itertools
 import logging
-<<<<<<< HEAD
-from typing import Any, cast, Sequence, Set, Tuple
-=======
-from typing import Any, cast, Dict, Sequence, Tuple
->>>>>>> 960a81fd
+from typing import Any, cast, Dict, Sequence, Set, Tuple
 
 import sympy
 
