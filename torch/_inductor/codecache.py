--- conflicted
+++ resolved
@@ -1226,13 +1226,6 @@
         metrics.CachedMetricsHelper.apply_deltas(graph.metrics_deltas)
         counters["inductor"] += graph.counter_deltas
 
-<<<<<<< HEAD
-        from .graph import GraphLowering
-
-        GraphLowering.save_output_code(code)
-=======
-        output_code_log.debug("Output code written to: %s", artifact_path)
->>>>>>> ef59d18b
         output_code_log.debug("Output code: \n%s", code)
         output_code_log.debug("Output code written to: %s", artifact_path)
         # On cache hit, use artifact path as filename
