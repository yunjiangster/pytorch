from __future__ import annotations

import base64
import copyreg
import dataclasses
import functools
import hashlib
import importlib
import io
import itertools
import json
import logging
import os
import pickle
import pkgutil
import re
import shlex
import shutil
import struct
import subprocess
import sys
import sysconfig
import tempfile
import textwrap
import threading
import warnings
from bisect import bisect_right
from copy import copy
from ctypes import c_void_p, CDLL, cdll
from datetime import timedelta
from functools import partial
from pathlib import Path
from time import time, time_ns
from types import ModuleType
from typing import (
    Any,
    Callable,
    cast,
    Dict,
    Generator,
    List,
    NoReturn,
    Optional,
    Sequence,
    Tuple,
    TYPE_CHECKING,
    TypeVar,
    Union,
)

import torch

# WARNING: Do not directly import has_frozen_params, it is monkeypatched in
# python test/inductor/test_codecache.py
# TestFxGraphCache.test_constant_handling_device_cpu
# TODO: Why are we monkeypatching it......
import torch._inductor.output_code as output_code
import torch.distributed as dist
from torch import SymInt, Tensor
from torch._dynamo.utils import (
    counters,
    dynamo_timed,
    get_chromium_event_logger,
    get_metrics_context,
)
from torch._inductor import config, exc, metrics
from torch._inductor.codegen.cuda import cuda_env
from torch._inductor.codegen.rocm.compile_command import (
    rocm_compile_command,
    rocm_compiler,
)
from torch._inductor.custom_graph_pass import CustomGraphPass, CustomGraphPassType
from torch._utils_internal import log_cache_bypass

from .remote_cache import create_cache
from .runtime import autotune_cache
from .runtime.autotune_cache import AutotuneCacheBundler
from .triton_bundler import TritonBundler


T = TypeVar("T")


if TYPE_CHECKING:
    from collections.abc import KeysView

    from .compile_fx import _CompileFxKwargs
    from .output_code import CompiledFxGraph
    from .remote_cache import JsonDataTy, RemoteCache
    from .utils import InputType


"""
codecache.py, cpp_builder.py and cpu_vec_isa.py import rule:
https://github.com/pytorch/pytorch/issues/124245#issuecomment-2197778902
"""
from torch._inductor.cpp_builder import (
    _set_gpu_runtime_env,
    _transform_cuda_paths,
    CppBuilder,
    CppOptions,
    CppTorchDeviceOptions,
    get_compiler_version_info,
    get_name_and_dir_from_output_file_path,
    normalize_path_separator,
)
from torch._inductor.cpu_vec_isa import pick_vec_isa
from torch._inductor.cudagraph_utils import log_cudagraph_skip_and_bump_counter
from torch._inductor.runtime.compile_tasks import (
    _module_to_triton_kernel,
    _reload_python_module,
    _reload_python_module_in_subproc,
)
from torch._inductor.runtime.runtime_utils import cache_dir, default_cache_dir
from torch._inductor.utils import (
    ALIGN_BYTES,
    align_inputs_from_check_idxs,
    BoxedBool,
    clear_on_fresh_inductor_cache,
    is_linux,
    is_windows,
    set_tracing_context_output_strides,
)
from torch._logging import trace_structured
from torch._subclasses.fake_tensor import (
    extract_tensor_metadata,
    FakeTensor,
    TensorMetadata,
)
from torch.fx.experimental.symbolic_shapes import has_hint, hint_int, ShapeEnv


if TYPE_CHECKING:
    from concurrent.futures import Future

    from torch._inductor.graph import GraphLowering
    from torch._inductor.ir import ChoiceCaller
    from torch._inductor.runtime.hints import HalideInputSpec, HalideMeta


_HERE = os.path.abspath(__file__)
_TORCH_PATH = os.path.dirname(os.path.dirname(_HERE))
_LINKER_SCRIPT = os.path.join(_TORCH_PATH, "_inductor/script.ld")

_IS_WINDOWS = sys.platform == "win32"

if config.is_fbcode():
    from triton.fb import build_paths
    from triton.fb.build import _run_build_command

    from torch._inductor.fb.utils import (
        log_global_cache_errors,
        log_global_cache_stats,
        log_global_cache_vals,
        use_global_cache,
    )
else:

    def log_global_cache_errors(*args: Any, **kwargs: Any) -> None:  # type: ignore[misc]
        pass

    def log_global_cache_stats(*args: Any, **kwargs: Any) -> None:  # type: ignore[misc]
        pass

    def log_global_cache_vals(*args: Any, **kwargs: Any) -> None:  # type: ignore[misc]
        pass

    def use_global_cache() -> bool:  # type: ignore[misc]
        return False


output_code_log = torch._logging.getArtifactLogger(__name__, "output_code")

LOCK_TIMEOUT = 600

_IS_WINDOWS = sys.platform == "win32"


log = logging.getLogger(__name__)


def cpp_wrapper_cache_dir(name: str) -> str:
    cu_str = (
        "cpu"
        if torch.version.cuda is None
        else f'cu{torch.version.cuda.replace(".", "")}'
    )
    python_version = f"py{sys.version_info.major}{sys.version_info.minor}"
    build_folder = f"{python_version}_{cu_str}"

    cpp_wrapper_dir = os.path.join(cache_dir(), build_folder)
    cpp_wrapper_build_directory = os.path.join(cpp_wrapper_dir, name)
    os.makedirs(cpp_wrapper_build_directory, exist_ok=True)
    return cpp_wrapper_build_directory


def get_cpp_wrapper_cubin_path_name() -> str:
    return "cubin_path" if torch.version.hip is None else "hsaco_path"


@functools.lru_cache(None)
def get_global_cache_path_impl(global_cache_dir: str) -> Optional[Path]:
    return (
        Path(os.path.join(global_cache_dir, CacheBase.get_system()["hash"]))
        if global_cache_dir is not None
        else None
    )


class CacheBase:
    @staticmethod
    @functools.lru_cache(None)
    def get_system() -> Dict[str, Any]:
        try:
            from triton.compiler.compiler import triton_key

            # Use triton_key instead of triton.__version__ as the version
            # is not updated with each code change
            triton_version = triton_key()
        except ModuleNotFoundError:
            triton_version = None

        try:
            system: Dict[str, Any] = {
                "device": {"name": None},
                "version": {
                    "triton": triton_version,
                },
            }
            device_properties = torch.cuda.get_device_properties(
                torch.cuda.current_device()
            )
            if torch.version.cuda is not None:
                system["device"]["name"] = device_properties.name
                system["version"]["cuda"] = torch.version.cuda
            else:
                system["device"]["name"] = device_properties.gcnArchName
                system["version"]["hip"] = torch.version.hip
        except (AssertionError, RuntimeError):
            # If cuda is not installed, none of the above config is relevant.
            system = {}

        system["hash"] = hashlib.sha256(
            json.dumps(system, sort_keys=True).encode("utf-8")
        ).hexdigest()

        return system

    @staticmethod
    @clear_on_fresh_inductor_cache
    @functools.lru_cache(None)
    def get_local_cache_path() -> Path:
        return Path(os.path.join(cache_dir(), "cache", CacheBase.get_system()["hash"]))

    @staticmethod
    def get_global_cache_path() -> Optional[Path]:
        return get_global_cache_path_impl(config.global_cache_dir)

    def __init__(self) -> None:
        self.system = CacheBase.get_system()

    def get_local_cache(self) -> Dict[str, Any]:
        local_cache_path = self.get_local_cache_path()
        if not local_cache_path.is_file():
            return {}
        with open(local_cache_path) as local_cache_fp:
            local_cache = json.load(local_cache_fp)
        return local_cache["cache"]

    def update_local_cache(self, local_cache: Dict[str, Any]) -> None:
        local_cache_path = self.get_local_cache_path()
        write_atomic(
            str(local_cache_path),
            json.dumps({"system": self.system, "cache": local_cache}, indent=4),
            make_dirs=True,
        )


class LocalCache(CacheBase):
    def lookup(self, *keys: str) -> Optional[Dict[str, Any]]:
        cache = self.get_local_cache()

        sub_cache = cache
        for key in keys:
            if key in cache:
                sub_cache = cache[key]
            else:
                return None

        return sub_cache

    def set_value(self, *keys: str, value: Any) -> None:
        cache = self.get_local_cache()

        sub_cache = cache
        for key in keys[0:-1]:
            sub_cache.setdefault(key, {})
            sub_cache = sub_cache[key]
        sub_cache[keys[-1]] = value

        self.update_local_cache(cache)


class PersistentCache(CacheBase):
    @functools.lru_cache(None)  # noqa: B019
    def get_global_cache(self) -> Dict[str, Any]:
        global_cache_path = self.get_global_cache_path()
        if global_cache_path is None or not global_cache_path.is_file():
            return {}
        with open(global_cache_path) as global_cache_fp:
            global_cache = json.load(global_cache_fp)
        return global_cache["cache"]

    def lookup(
        self,
        choices: List[ChoiceCaller],
        op: str,
        inputs: str,
        benchmark: Optional[Callable[[Any], Dict[ChoiceCaller, float]]],
    ) -> Dict[ChoiceCaller, float]:
        """
        Check to see if we have benchmarked the given choice callers. For each
        choice caller:

            1. Check global_cache[op][inputs][choice][precision], return benchmark if cached.
            2. Check local_cache[op][inputs][choice][precision], return benchmark if cached.
            3. If benchmark is not None:
                a. `max_autotune_gemm=True`: benchmark the choice, update
                    local_cache[op][inputs][choice], and return the benchmark.
                b. `max_autotune_gemm=False`: don't benchmark the choice, return nothing.
        """
        precision = torch.get_float32_matmul_precision()

        log_stats = partial(log_global_cache_stats, self.system, op, inputs, precision)
        log_vals = partial(log_global_cache_vals, self.system, op, inputs, precision)
        log_errors = partial(
            log_global_cache_errors, self.system, op, inputs, precision
        )
        timings = {}

        def check_cache(cache: Dict[str, Any], callback: Any = None) -> bool:
            """Check if `cache` contains data for all the choices"""
            hit = True
            for choice in choices:
                choice_hash = choice.hash_key()
                if choice_hash in cache.get(op, {}).get(inputs, {}).get(precision, {}):
                    # cache hit
                    timings[choice] = cache[op][inputs][precision][choice_hash]
                else:
                    # cache miss
                    hit = False
                    break
            if callback:
                callback(cached=hit)
            return hit

        if config.max_autotune or config.max_autotune_gemm:
            local_cache = self.get_local_cache() if config.autotune_local_cache else {}
            # check local cache first since it is data specific to the current machine
            if (
                not check_cache(local_cache)
                and not (
                    use_global_cache()
                    and check_cache(self.get_global_cache(), callback=log_stats)
                )
                and benchmark is not None
            ):
                try:
                    # re-benchmark everything to try to get consistent numbers from the same machine
                    timings = benchmark(choices)
                    assert all(choice in timings for choice in choices)
                    local_cache.setdefault(op, {})
                    local_cache[op].setdefault(inputs, {}).setdefault(precision, {})
                    for choice, timing in timings.items():
                        local_cache[op][inputs][precision][choice.hash_key()] = timing
                except RuntimeError as e:
                    # catch and log autotuning failures
                    log_errors(e)
                    raise e

                self.update_local_cache(local_cache)

                timings_to_log = {
                    choice.hash_key(): timings[choice] for choice in choices
                }
                log_vals(timings_to_log)
        elif use_global_cache():
            # only check global cache, not local one
            check_cache(self.get_global_cache(), callback=log_stats)
            # may have a partial cache hit, where not everything is benchmarked

        return timings


def get_lock_dir() -> str:
    lock_dir = os.path.join(cache_dir(), "locks")
    if not os.path.exists(lock_dir):
        os.makedirs(lock_dir, exist_ok=True)
    return lock_dir


def sha256_hash(data: bytes) -> str:
    # [:51] to strip off the "Q====" suffix common to every hash value.
    return base64.b32encode(hashlib.sha256(data).digest())[:51].decode("utf-8").lower()


def code_hash(code: Union[str, bytes], extra: str = "") -> str:
    hashing_str = code if isinstance(code, bytes) else code.encode("utf-8")
    if extra != "":
        hashing_str = hashing_str + b"||" + extra.encode("utf-8")
    return "c" + sha256_hash(hashing_str)


def get_path(
    basename: str, extension: str, specified_dir: str = ""
) -> Tuple[str, str, str]:
    if specified_dir:
        if os.path.isabs(specified_dir):
            subdir = specified_dir
        else:
            subdir = os.path.join(cache_dir(), specified_dir)
    else:
        subdir = os.path.join(cache_dir(), basename[1:3])
    path = os.path.join(subdir, f"{basename}.{extension}")
    return basename, subdir, path


def get_hash(
    content: Union[str, bytes], extra: str = "", hash_type: str = "code"
) -> str:
    if hash_type == "code":
        return code_hash(content, extra)
    if hash_type in ["cubin", "hsaco", "spv"]:
        return code_hash(repr(content))
    raise AssertionError(f"Unknown hash type {hash_type}")


def write(
    content: Union[str, bytes],
    extension: str,
    extra: str = "",
    hash_type: str = "code",
    specified_dir: str = "",
) -> Tuple[str, str]:
    # use striped content to compute hash so we don't end up with different
    # hashes just because the content begins/ends with different number of
    # spaces.
    key: str = get_hash(content.strip(), extra, hash_type)
    basename, subdir, path = get_path(key, extension, specified_dir)
    encode_utf_8: bool = hash_type == "code"
    if not os.path.exists(path):
        write_atomic(path, content, make_dirs=True)
    return basename, path


def write_text(text: str) -> str:
    """
    Write the `text` to a file and return the path computed based on the hash.
    """
    return write(text, "txt")[1]


def write_atomic(
    path_: str,
    content: Union[str, bytes],
    make_dirs: bool = False,
    encode_utf_8: bool = False,
) -> None:
    # Write into temporary file first to avoid conflicts between threads
    # Avoid using a named temporary file, as those have restricted permissions
    assert isinstance(
        content, (str, bytes)
    ), "Only strings and byte arrays can be saved in the cache"
    path = Path(path_)
    if make_dirs:
        path.parent.mkdir(parents=True, exist_ok=True)
    tmp_path = path.parent / f".{os.getpid()}.{threading.get_ident()}.tmp"
    write_mode = "w" if isinstance(content, str) else "wb"
    with tmp_path.open(write_mode, encoding="utf-8" if encode_utf_8 else None) as f:
        f.write(content)
    try:
        tmp_path.rename(target=path)
    except FileExistsError as e_file_exist:
        if not _IS_WINDOWS:
            raise
        # On Windows file exist is expected: https://docs.python.org/3/library/pathlib.html#pathlib.Path.rename
        # Below two lines code is equal to `tmp_path.rename(path)` on non-Windows OS.
        # 1. Copy tmp_file to Target(Dst) file.
        shutil.copy2(src=tmp_path, dst=path)
        # 2. Delete tmp_file.
        os.remove(tmp_path)


@dataclasses.dataclass
class TensorMetadataAndValues:
    """
    TensorMetadata plus the elements as a list of raw values.
    Used for hashing inlined constants.
    """

    tensor_metadata: TensorMetadata
    values: List[Any]


def _ident(x: T) -> T:
    return x


def extract_tensor_metadata_for_cache_key(t: Tensor) -> TensorMetadata:
    """
    Extracts the tensor metadata and removes fields of the TensorMetadata
    that are not needed for caching
    """
    meta = extract_tensor_metadata(t)
    if not hasattr(t, "_is_inductor_static"):
        meta = dataclasses.replace(meta, storage_offset=0, storage_bytes=None)

    return meta


class FxGraphCachePickler(pickle.Pickler):
    """
    Custom pickler to customize the pickling of some objects (Tensors), only for the
    purpose of computing a hash for keying into the FxGraphCache. Tensors contain
    objects that don't pickle and/or vary between runs, and we want to capture the
    data that allow us to compute a stable, but safe hash.
    """

    def __init__(
        self,
        gm: torch.fx.GraphModule,
        include_non_inlined: bool = True,
        has_user_defined_triton_kernels: bool = False,
    ) -> None:
        """
        Create an FX graph pickler. If include_non_inlined=True, then pickling will
        include the _values_ for all Tensors. (Note that any tensors are constants
        attached as attributes to the GraphModule). Otherwise, pickling will include
        only the metadata for these tensors.
        """
        self._stream = io.BytesIO()
        super().__init__(self._stream)

        self.include_non_inlined = include_non_inlined

        self.dispatch_table = copyreg.dispatch_table.copy()
        self.dispatch_table.update(
            {
                FakeTensor: functools.partial(self._reduce_fake_tensor),
                torch.Tensor: functools.partial(self._reduce_tensor),
                torch.SymInt: functools.partial(self._reduce_symint),
                torch.fx.experimental._backward_state.BackwardState: functools.partial(
                    self._reduce_unsupported
                ),
            }
        )
        if has_user_defined_triton_kernels:
            # Need to use runtime type as GraphModule generates a singleton in __new__ function
            self.dispatch_table[gm.__class__] = functools.partial(
                self._reduce_graph_module
            )

        # Run with pickler.fast so it doesn't intern strings, making the hash result more predictable
        # TODO: pickler.fast is technically deprecated. Will this work on new python versions?
        self.fast = True

    def _reduce_fake_tensor(
        self, t: Tensor
    ) -> Tuple[Callable[[T], T], Tuple[TensorMetadata]]:
        """
        Custom reducer to pickle FakeTensors.
        """
        metadata = extract_tensor_metadata_for_cache_key(t)
        return (_ident, (metadata,))

    def _reduce_tensor(
        self,
        t: Tensor,
    ) -> Tuple[Callable[[T], T], Tuple[Union[TensorMetadata, TensorMetadataAndValues]]]:
        """
        Custom reducer to pickle Tensors.  If we see tensors, we know they're constants
        stored as attributes on the GraphModule.
        """
        from .graph import GraphLowering

        if t.is_mkldnn:
            # TODO: These tensors don't currently pickle, so we can't cache a compiled
            # graph containing them. Just fail now. If mkldnn tensors get pickling
            # support, we can remove this.
            raise BypassFxGraphCache("mkldnn tensors unpickleable")

        # If this is an inlined constant or include_non_inlined=True, then we include
        # the metadata and the values.
        metadata = extract_tensor_metadata_for_cache_key(t)
        if GraphLowering.can_inline_constant(t) or self.include_non_inlined:
            # Very large tensors will be expensive to copy to cpu and hash. Let's at
            # least report any slowness.
            start = time()
            values = t.tolist()
            elapsed = time() - start
            if elapsed > 1.0:
                warnings.warn(
                    f"FX graph cache copying of a large constant took {elapsed:.1}s. "
                    "Please file an issue."
                )

            return (_ident, (TensorMetadataAndValues(metadata, values),))

        # Otherwise, we just include the metadata.
        return (_ident, (metadata,))

    def _reduce_symint(self, s: SymInt) -> Tuple[Callable[[T], T], Tuple[str]]:
        """
        Custom reducer to pickle SymInts.
        """
        # For hashing purposes, we only care about the name of the symbol and not the
        # backed value. We evaluate guards stored with a cached graph to ensure a cached
        # entity with SymInt args is safe to reuse.
        return (_ident, (str(s),))

    def _reduce_unsupported(self, s: Any) -> NoReturn:
        """
        Custom reducer to handle any objects that we don't support and therefore
        raise to bypass caching.
        """
        raise BypassFxGraphCache("Reduce unsupported")

    def _reduce_graph_module(
        self, gm: torch.fx.GraphModule
    ) -> Tuple[Any, Tuple[Dict[str, Any], str]]:
        """
        Custom reducer for graph module to handle irrelevant data for user
        defined triton kernels
        Essentially what we are doing here is a huge hack where user defined
        triton kernel contain a dynamo time side table and the arguments to the
        call_function are indicies into this side table. These arguments are not
        for hashing purposes since we included the source code into the cache
        key and the numbers are prone to give false negatives due to ordering.
        """
        fn, (data, imports) = gm.__reduce__()
        code = data["_code"]
        code = re.sub(r"kernel_idx = \d+", "", code)
        code = re.sub(r"constant_args_idx = \d+", "", code)
        data["_code"] = code
        return fn, (data, imports)

    def dumps(self, obj: Any) -> bytes:
        """
        Pickle an object and return a byte string.
        """
        try:
            self.dump(obj)
            return self._stream.getvalue()
        except (TypeError, AttributeError) as e:
            # Some configs options may not pickle.
            log.warning("Failed to pickle cache key", exc_info=True)
            raise BypassFxGraphCache("Failed to pickle cache key") from e
        finally:
            # Reset our stream for the next dump.
            self._stream.seek(0)
            self._stream.truncate(0)

    def get_hash(self, obj: Any) -> str:
        """
        Serialize an object and return a hash of the bytes.
        """
        serialized_data = self.dumps(obj)
        return sha256_hash(serialized_data)

    def debug_lines(self, inp: FxGraphHashDetails) -> List[str]:
        """
        Get a printable string describing in more detail all the attributes
        comprising an object. Useful for debugging when one graph hashes
        to a different value than another.
        """

        def get_str(obj: Any) -> str:
            if isinstance(obj, torch.Tensor):
                return str(extract_tensor_metadata_for_cache_key(obj))
            elif isinstance(obj, bytes):
                return "<bytes>"
            elif type(obj) in self.dispatch_table:
                # Run the reducer on the object
                return str(self.dispatch_table[type(obj)](obj)[1])
            else:
                return str(obj)

        lines = []
        for attr, obj in vars(inp).items():
            if isinstance(obj, list):
                for ii in range(len(obj)):
                    h = self.get_hash(obj[ii])
                    lines.append(f"[{h}] {attr}[{ii}]: {get_str(obj[ii])}")
            elif isinstance(obj, dict):
                for k, v in obj.items():
                    h = self.get_hash(v)
                    lines.append(f"[{h}] {attr}[{k}]: {get_str(v)}")
            else:
                h = self.get_hash(obj)
                lines.append(f"[{h}] {attr}: {get_str(obj)}")
        return lines


def build_code_hash(
    roots: List[str] | None, prefix: str, hasher: hashlib._Hash
) -> None:
    for lib in sorted(pkgutil.iter_modules(roots, prefix), key=lambda x: x.name):
        spec = lib.module_finder.find_spec(lib.name, None)
        assert spec is not None
        module = spec.origin
        assert module is not None
        with open(module, "rb") as f:
            hasher.update(spec.name.encode("utf-8"))
            hasher.update(f.read())
        if lib.ispkg:
            # need to also hash submodules
            build_code_hash(spec.submodule_search_locations, f"{spec.name}.", hasher)


@functools.lru_cache(None)
def torch_key() -> bytes:
    """
    Compute a key that contains relevant information about torch source files
    """
    with dynamo_timed("inductor_codecache_torch_key", log_pt2_compile_event=True):
        if not config.is_fbcode():

            def get_code_hash(root: str) -> bytes:
                # This function isn't meant to be used outside of torch_key, just a
                # helper for clarity. Instead, use torch_key() directly when you need
                # a hash representing the state of the source code.
                extra_files = (
                    "codegen/aoti_runtime/interface.cpp",
                    "codegen/aoti_runtime/implementation.cpp",
                    "codegen/cpp_prefix.h",
                    "script.ld",
                )
                inductor_root = os.path.dirname(__file__)
                extra_files = [os.path.join(inductor_root, x) for x in extra_files]
                hasher = hashlib.sha256()
                hasher.update(torch.__version__.encode("utf-8"))
                build_code_hash([root], "", hasher)
                for path in extra_files:
                    if os.path.exists(path):
                        with open(path, "rb") as f:
                            hasher.update(f.read())
                return hasher.digest()

            return get_code_hash(_TORCH_PATH)

        from libfb.py import parutil

        return parutil.get_file_contents("torch/src_hash.txt").rstrip().encode("ascii")


def get_inductor_root() -> str:
    return os.path.dirname(__file__)


@dataclasses.dataclass
class OrderedSetHolder:
    """
    See FxGraphHashDetails. Holds a sorted list to support stable hashing
    of set kwargs.
    """

    items: List[Any]


class BypassFxGraphCache(Exception):
    """
    Exception to indicate that the FxGraphCache should be bypassed.
    """


class FxGraphHashDetails:
    """
    Object to capture all the details for a compiled FX graph relevant to computing
    a safe and stable cache key.
    """

    # Excluded kwargs param that are not stable between runs
    EXCLUDED_KWARGS = ["graph_id"]

    def __init__(
        self,
        gm: torch.fx.GraphModule,
        example_inputs: Sequence[InputType],
        fx_kwargs: _CompileFxKwargs,
        inputs_to_check: Sequence[int],
    ) -> None:
        self.gm = gm
        self.example_inputs = example_inputs

        # Order kwargs so hashing is stable to changes in kwarg order. Although
        # it's technically a _CompileFxKwargs we don't actually need it typed as
        # such since we're just using it to generate a hash.
        self.fx_kwargs: Dict[str, object] = {}
        for k, v in sorted(fx_kwargs.items()):
            if k not in self.EXCLUDED_KWARGS:
                if type(v) is set:
                    # Special case to handle set params. Python sets can't be
                    # ordered, so sort the elements and store them in a proxy.
                    self.fx_kwargs[k] = OrderedSetHolder(sorted(v))
                else:
                    self.fx_kwargs[k] = v

        from torch._higher_order_ops.triton_kernel_wrap import (
            kernel_side_table,
            triton_kernel_wrapper_functional,
            triton_kernel_wrapper_mutation,
        )
        from torch._inductor.codegen.wrapper import (
            user_defined_triton_kernel_transitive_closure_source_code,
        )

        # Node meta will not be part of gm's reduce function, so lets remember
        # the kernel source code separately
        self.user_defined_triton_source: List[Any] = []
        if gm is not None:
            for module in gm.modules():
                if not isinstance(module, torch.fx.GraphModule):
                    continue
                for node in itertools.chain(
                    module.graph.find_nodes(
                        op="call_function", target=triton_kernel_wrapper_functional
                    ),
                    module.graph.find_nodes(
                        op="call_function", target=triton_kernel_wrapper_mutation
                    ),
                ):
                    from triton.runtime.autotuner import Autotuner

                    kernel = kernel_side_table.get_kernel(node.kwargs["kernel_idx"])
                    if isinstance(kernel, Autotuner):
                        kernel = kernel.fn

                    kernel_source = (
                        user_defined_triton_kernel_transitive_closure_source_code(
                            kernel
                        )
                    )
                    constant_args = kernel_side_table.get_constant_args(
                        node.kwargs["constant_args_idx"]
                    )
                    self.user_defined_triton_source.append(
                        (kernel_source, constant_args)
                    )

        # Alignment checks
        self.inputs_to_check = inputs_to_check

        # 'Deterministic algorithms' can affect codegen via lowering to cuda kernels.
        self.deterministic_algorithms_settings = (
            torch.are_deterministic_algorithms_enabled(),
            torch.is_deterministic_algorithms_warn_only_enabled(),
            torch.utils.deterministic.fill_uninitialized_memory,  # type: ignore[attr-defined]
        )

        # Global settings affecting matmul codegen.
        self.cuda_matmul_settings = (
            torch.backends.cuda.matmul.allow_tf32,
            torch.backends.cuda.matmul.allow_fp16_reduced_precision_reduction,
            torch.backends.cuda.matmul.allow_bf16_reduced_precision_reduction,
        )

        # Also hash on various system info (including the triton compiler version).
        self.torch_version = torch_key()
        self.system_info = CacheBase.get_system()
        self.inductor_config = config.save_config_portable()
        # Custom post grad passes should provide an ID to hash.
        self.post_grad_custom_pre_pass = self._get_custom_pass_detail(
            config.post_grad_custom_pre_pass
        )
        self.post_grad_custom_post_pass = self._get_custom_pass_detail(
            config.post_grad_custom_post_pass
        )

    def _get_custom_pass_detail(
        self, custom_pass: CustomGraphPassType
    ) -> Optional[Any]:
        if not custom_pass:
            return None
        assert isinstance(custom_pass, CustomGraphPass)
        return custom_pass.uuid()


def compiled_fx_graph_hash(
    gm: torch.fx.GraphModule,
    example_inputs: Sequence[InputType],
    fx_kwargs: _CompileFxKwargs,
    inputs_to_check: Sequence[int],
) -> Tuple[str, List[str]]:
    """
    Generate a unique hash of the FX graph for caching.
    """
    # To support caching when the graph has frozen params, we ignore the tensor values
    # of non-inlined constants since they won't be included in the cache entry. Without
    # freezing, we want to include the values of any constant attribute.
    include_non_inlined = not output_code.has_frozen_params(gm)

    details = FxGraphHashDetails(gm, example_inputs, fx_kwargs, inputs_to_check)
    has_user_defined_triton_kernels = len(details.user_defined_triton_source) != 0
    pickler = FxGraphCachePickler(
        gm, include_non_inlined, has_user_defined_triton_kernels
    )
    # The prefix distinguishes among the other kinds of objects we
    # cache in this module.
    key = "f" + pickler.get_hash(details)
    debug_lines = pickler.debug_lines(details)
    debug_str = "\n".join(debug_lines)
    log.debug(f"FX graph cache hash details for key {key}:\n{debug_str}")  # noqa: G004
    return key, debug_lines


def cudagraph_post_compile(
    example_inputs: Sequence[InputType],
    compiled_graph: CompiledFxGraph,
    cudagraphs: BoxedBool,
    gm: Optional[torch.fx.GraphModule],
) -> None:
    """
    Checks for any reasons not to run cudagraphs and then
    runs it on compiled_graph.
    Mutates the `compiled_graph.current_callable` and `cudagraphs`
    """
    assert compiled_graph.current_callable is not None
    assert compiled_graph.cudagraph_info is not None
    cached_info = compiled_graph.cudagraph_info
    cudagraph_fail_reasons = cached_info.cudagraph_fail_reasons
    inputs_to_check = compiled_graph.inputs_to_check
    boxed_forward_device_index = compiled_graph.boxed_forward_device_index
    is_inference = compiled_graph.fx_kwargs["is_inference"]
    is_backward = compiled_graph.fx_kwargs["is_backward"]

    if not cudagraph_fail_reasons:
        fx_kwargs = compiled_graph.fx_kwargs
        static_input_idxs = fx_kwargs["static_input_idxs"]

        placeholders = cached_info.placeholders
        stack_traces = cached_info.stack_traces
        if not config.triton.cudagraph_trees:
            # Force specialize all inputs so that CUDA graphs will work
            for t in example_inputs:
                if isinstance(t, torch.SymInt):
                    int(t)  # guard

        if (
            boxed_forward_device_index is not None
            and not is_inference
            and not is_backward
        ):
            boxed_forward_device_index.set(next(iter(compiled_graph.device_idxs)))

        from .compile_fx import cudagraphify

        current_callable = compiled_graph.current_callable
        assert current_callable is not None
        compiled_graph.current_callable = cudagraphify(
            current_callable,
            static_input_idxs=static_input_idxs or (),
            device_index=next(iter(compiled_graph.device_idxs)),
            stack_traces=stack_traces,
            is_backward=is_backward,
            is_inference=is_inference,
            constants=tuple(compiled_graph.get_constants(gm).values()),
            placeholders=placeholders,
            mutated_input_idxs=tuple(compiled_graph.mutated_input_idxs),
        )

    else:
        BoxedBool.disable(cudagraphs)

        # See [Backward Generation Handling]
        # if cudagraph'd the forward and set the device, we need to let the cudagraph manager
        # know we are we running the backward even if we will not run it in cudagraphs
        if is_backward and config.triton.cudagraph_trees:
            assert boxed_forward_device_index is not None
            assert boxed_forward_device_index.value is not None
            compiled_graph_callable = compiled_graph.current_callable

            manager = torch._inductor.cudagraph_trees.get_manager(
                boxed_forward_device_index.value, create_if_none_exists=False
            )
            # should already exist from forward
            assert manager is not None

            def compiled_artifact(new_inputs: List[Any]) -> Callable[..., Any]:
                manager.set_to_running_backward()  # type: ignore[union-attr]
                return compiled_graph_callable(new_inputs)

            compiled_graph.current_callable = compiled_artifact

        if "cuda" in compiled_graph.device_types:
            # prefer better disable_cudagraphs_reason bc stack trace
            # TODO: migrate all disable reasons to stack trace, refactor
            if compiled_graph.disabled_cudagraphs_reason:
                log_cudagraph_skip_and_bump_counter(
                    compiled_graph.disabled_cudagraphs_reason
                )
            else:
                log_cudagraph_skip_and_bump_counter(
                    f"skipping cudagraphs due to {cudagraph_fail_reasons}"
                )


def maybe_realign_inputs(
    ran_cudagraphs: BoxedBool,
    compiled_graph: CompiledFxGraph,
    inputs_to_check: Sequence[int],
) -> None:
    """
    Realigns input strides from inputs_to_check if
    we didn't end up running cudagraphs. Mutates
    `compiled_graph.current_callable` if cudagraphs
    was run. Otherwise, does nothing.
    """
    if not ran_cudagraphs:
        assert compiled_graph.current_callable is not None
        new_callable = align_inputs_from_check_idxs(
            compiled_graph.current_callable, inputs_to_check
        )
        if new_callable is not compiled_graph.current_callable:
            compiled_graph.current_callable = new_callable


def add_ephemeral_timeout_increase_for_distributed(time_saved_ns: int) -> int:
    """
    Ephemerally increases the NCCL timeout when compiling for a distributed job
    Returns amount of seconds increased
    """
    if not torch.distributed.is_available() or not torch.distributed.is_initialized():
        return 0

    increased_timeout_sec = int(time_saved_ns // 1e9)  # convert to seconds

    if config.is_fbcode():
        fudge_factor = torch._utils_internal.justknobs_getval_int(
            "pytorch/remote_cache:ephemeral_timeout_fudge_factor_percentage"
        )
        log.info(
            "Ephemeral NCCL timeout increase fudge factor %d and original increase value %d",
            fudge_factor,
            increased_timeout_sec,
        )
        increased_timeout_sec += int(increased_timeout_sec * fudge_factor / 100)

    log.info("Increasing NCCL timeout by %d", increased_timeout_sec)
    dist.distributed_c10d._add_ephemeral_timeout_for_all_pgs(
        timedelta(seconds=increased_timeout_sec)
    )
    return increased_timeout_sec


class FxGraphCache:
    """
    Supports caching and reusing compiled Fx graphs.

    The overall strategy is as follows:
    - This cache stores entries on disk. When saving an entry, we can't
      serialize callables (that could be C++, Triton, etc.), so we serialize
      their own disk cache location. We then recreate the compiled artifact
      after fetching from disk.
    - For indexing the cache, we gather the fields relevant to identifying an
      FxGraph (the graph module, graph inputs, system settings etc.) into an
      FxGraphCacheDetails object, pickle it, and compute a hash for the key.
      See FxGraphCachePickler.
    - Among the metadata we store, we also include a guards expression that's
      appropriate for validating any symbols for Tensor arguments that have
      symbolic bounds. On cache lookup then, we evaluate those guards in the
      current context to validate that a cached entry can be served.
    - A given graph could have multiple compiled versions, corresponding to
      different sets of guards. Therefore, we store cache entries in the form:
          <temp dir>/<fx graph hash>/<serialized metatdata>
    - On lookup, we compute the key from the graph details, iterate over all
      leaf files in the corresponding subdirectory, deserialize the entry, and
      evaluate its guards expression. If the evaluation succeeds, we have a
      cache hit. If it fails, we compile the graph and store a new entry.
    - Finally, on a cache hit, we need to make sure any guards that would
      have been created during compilation are added to the current context.
    """

    # TODO(masnesral): Investigate whether it's beneficial to store compiled graphs
    # in an in-memory cache after loading from disk.
    @staticmethod
    def _get_tmp_dir() -> str:
        """
        Get the toplevel temporary directory for storing compiled graphs.
        """
        return os.path.join(cache_dir(), "fxgraph")

    @staticmethod
    def _get_tmp_dir_for_key(key: str) -> str:
        """
        Return the disk location for a given cache key.
        """
        return os.path.join(FxGraphCache._get_tmp_dir(), key[1:3], key)

    @staticmethod
    def _filter_backed_symints(inputs: Sequence[InputType]) -> List[torch.SymInt]:
        """
        Get the backed SymInt objects from the input list. Note that we can never
        have guards that depend on unbacked symint.
        """
        return [s for s in inputs if isinstance(s, torch.SymInt) and has_hint(s)]

    @staticmethod
    def _get_shape_env() -> Optional[ShapeEnv]:
        """
        Helper to get the shape env from the tracing context.
        """
        ctx = torch._guards.TracingContext.try_get()
        if not ctx:
            return None
        return ctx.fake_mode.shape_env

    @staticmethod
    def _lookup_graph(
        key: str,
        example_inputs: Sequence[InputType],
        local: bool,
        remote_cache: Optional[RemoteCache[JsonDataTy]],
        gm: Optional[torch.fx.GraphModule],
    ) -> Tuple[Optional[CompiledFxGraph], Dict[str, Any]]:
        """
        Lookup a compiled graph in the cache by key. On a hit, return the
        deserialized CompiledFxGraph object. On a miss, return None.
        """
        shape_env = FxGraphCache._get_shape_env()
        assert shape_env is not None

        symints = FxGraphCache._filter_backed_symints(example_inputs)
        hints = [hint_int(s) for s in symints]

        def iterate_over_candidates() -> Generator[CompiledFxGraph, None, None]:
            if local:
                subdir = FxGraphCache._get_tmp_dir_for_key(key)
                if os.path.exists(subdir):
                    for path in sorted(os.listdir(subdir)):
                        try:
                            with open(os.path.join(subdir, path), "rb") as f:
                                yield pickle.load(f)
                        except Exception:
                            log.warning(
                                "fx graph cache unable to load compiled graph",
                                exc_info=True,
                            )

            if remote_cache:
                try:
                    if (cache_data := remote_cache.get(key)) is not None:
                        assert isinstance(cache_data, dict)
                        data = cache_data["data"]
                        assert isinstance(data, (str, bytes))
                        content = base64.b64decode(data)
                        yield pickle.loads(content)
                except Exception:
                    log.warning(
                        "fx graph cache unable to load compiled graph", exc_info=True
                    )

        # Iterate over any entries in the subdir for this key and evaluate
        # their guards to determine whether there's a hit.
        graph = None
        cache_info: Dict[str, Any] = dict()

        for candidate in iterate_over_candidates():
            if not candidate.guards_expr:
                # No guards to evaluate, so this is a hit.
                graph = candidate
                break

            # Evaluate the guard expression in the current context.
            # If there's not a cache hit, we don't want the evaluation to
            # affect the current env, e.g., cause the creation of new guards,
            # so we evaluate with the hints instead of the symbols.
            hit = bool(
                shape_env.evaluate_guards_expression(candidate.guards_expr, hints)
            )
            log.debug(
                "fx graph cache key %s evaluating guards [%s] with values %s => hit=%s",
                key,
                candidate.guards_expr,
                hints,
                hit,
            )
            if hit:
                graph = candidate
                break

        if graph is None:
            return None, cache_info

        # See _save_graph(); we don't store the callable in the cache entry so
        # recreate it here from the PyCodeCache disk cache.
        artifact_path = get_path(graph.cache_key, "py")[2]
        code = graph.source_code
        if not os.path.exists(artifact_path):
            counters["inductor"]["fxgraph_lookup_write_file"] += 1
            Path(os.path.dirname(artifact_path)).mkdir(parents=True, exist_ok=True)
            cpp_pp = cpp_prefix_path()
            if os.path.basename(cpp_pp) in code:
                if cpp_pp in code:
                    # Great the name is correct
                    pass
                else:
                    # Old dir name is included, replace it
                    pattern = rf'#include\s*"[^"]+{os.path.basename(cpp_pp)}"'
                    code = re.sub(pattern, f'#include "{cpp_pp}"', code)

            write_atomic(artifact_path, code, make_dirs=True)

        if bundle := graph._triton_bundle:
            triton_bundler_meta = TritonBundler.read_and_emit(bundle)
            if (meta := triton_bundler_meta) is not None:
                cache_info["triton_bundler_meta"] = str(meta)
                logger = get_chromium_event_logger()
                if "inductor_compile" in logger.get_stack():
                    # TODO: Clean up autograd cache integration
                    logger.add_event_data(
                        "inductor_compile", cached_kernel_names=meta.cached_kernel_names
                    )
                if len(meta.cached_kernel_names) > 0:
                    get_metrics_context().increment("num_triton_bundles", 1)

        inductor_meta = autotune_cache.inductor_meta_from_config()
        AutotuneCacheBundler.begin_compile(inductor_meta, code=code)

        try:
            with dynamo_timed(
                "PyCodeCache.load_by_key_path", log_pt2_compile_event=True
            ):
                graph.current_callable = PyCodeCache.load_by_key_path(
                    graph.cache_key,
                    artifact_path,
                    graph.cache_linemap,
                    graph.get_constants(gm),
                ).call
        except OSError:
            # Not expected, but in case the PyCodeCache entry is removed from
            # underneath us, treat it as a cache miss and recompile.
            log.error("Failed to load cached artifact: %s", artifact_path)
            return None, cache_info

        # Now re-evaluate with the symints to add any guards to the current env.
        if graph.guards_expr:
            check = bool(
                shape_env.evaluate_guards_expression(graph.guards_expr, symints)
            )
            assert check is True
            log.debug(
                "fx graph cache key %s post-load guards: %s", key, shape_env.guards
            )

        # Increment the cached metrics/counters by the amounts recorded when the FX
        # graph was compiled for this cache entry. Pretending these counters
        # were incremented normally is useful for testing with the cache enabled.
        metrics.CachedMetricsHelper.apply_deltas(graph.metrics_deltas)
        counters["inductor"] += graph.counter_deltas

        from .graph import GraphLowering

        GraphLowering.save_output_code(code)
        output_code_log.debug("Output code written to: %s", artifact_path)
        output_code_log.debug("Output code: \n%s", code)
        # On cache hit, use artifact path as filename
        trace_structured(
            "inductor_output_code",
            lambda: {"filename": artifact_path},
            payload_fn=lambda: code,
        )
        return graph, cache_info

    @staticmethod
    def post_compile(
        compiled_graph: CompiledFxGraph,
        example_inputs: Sequence[InputType],
        cudagraphs: BoxedBool,
        gm: Optional[torch.fx.GraphModule] = None,
    ) -> CompiledFxGraph:
        """
        Run a set of post processing steps after loading from the cache. These involve:
         - Setting the tracing context output strides
         - Running cudagraphs if enabled
         - Realigning inputs

        This runs whether or not we have a cache hit, and always runs directly after we get a CompiledFxGraph.
        The results of this function are *not* saved in the cache itself.
        """
        set_tracing_context_output_strides(example_inputs, compiled_graph)

        if cudagraphs:
            # It's possible that cudagraphs is enabled, but was disabled
            # during a previous compilation we're loading from the cache.
            # If so, we need to disable it on this new process too.
            if compiled_graph.disabled_cudagraphs_reason:
                if "cuda" in compiled_graph.device_types:
                    log_cudagraph_skip_and_bump_counter(
                        f"skipping cudagraphs due to {compiled_graph.disabled_cudagraphs_reason}"
                    )
                else:
                    counters["inductor"]["cudagraph_skips"] += 1
                BoxedBool.disable(cudagraphs)
            else:
                cudagraph_post_compile(
                    example_inputs,
                    compiled_graph,
                    cudagraphs,
                    gm,
                )
        inputs_to_check = compiled_graph.inputs_to_check
        # cudagraphs could have been disabled from the earlier conditions
        # so we still need to realign inputs if that happens
        maybe_realign_inputs(
            cudagraphs,
            compiled_graph,
            inputs_to_check,
        )

        return compiled_graph

    @staticmethod
    def _save_graph(
        key: str,
        compiled_graph: CompiledFxGraph,
        example_inputs: Sequence[InputType],
        local: bool,
        remote_cache: Optional[RemoteCache[JsonDataTy]],
    ) -> None:
        """
        Store a serialized CompiledFxGraph on disk.
        """
        disk_compiled_graph = copy(compiled_graph)
        # We can't really serialize callables that may be C++/Triton/etc.,
        # so we serialize their PyCodeCache disk cache location instead.
        # TODO: This could be better if we're ever able to serialize compiled
        # models to disk.
        disk_compiled_graph.current_callable = None

        # Before serializing, compute the guard expression that will be used to
        # ensure that a CompiledFxGraph is valid when loaded from the cache. It's
        # sufficient to consider only the SymInt args to the fx graph since the
        # Tensor shapes are already captured in the hash for the cache key. Any
        # Tensor arg with a symbolic shape will have a SymInt arg for the graph.
        shape_env = FxGraphCache._get_shape_env()
        assert shape_env is not None
        symints = FxGraphCache._filter_backed_symints(example_inputs)
        guards = shape_env.get_pruned_guards(symints)
        disk_compiled_graph.guards_expr = shape_env.produce_guards_expression(
            placeholders=symints, guards=guards
        )

        try:
            content = pickle.dumps(disk_compiled_graph)
        except Exception:
            log.warning(
                "fx graph cache unable to serialize compiled graph", exc_info=True
            )
            counters["inductor"]["fxgraph_cache_pickle_error"] += 1
            return

        try:
            if local:
                subdir = FxGraphCache._get_tmp_dir_for_key(key)
                if not os.path.exists(subdir):
                    os.makedirs(subdir, exist_ok=True)

                # Use a hash of the serialized CompiledFxGraph to get a unique file
                # name. The specific name doesn't matter since a lookup involves
                # iterating over all entries in the parent subdir.
                path = os.path.join(subdir, sha256_hash(content))
                write_atomic(path, content, make_dirs=True)

            if remote_cache:
                time_taken_ms = int((disk_compiled_graph._time_taken_ns or 0) // 1e6)
                cache_data: JsonDataTy = {
                    "data": base64.b64encode(content).decode("ascii"),
                    "time_taken_ms": time_taken_ms,
                }
                remote_cache.put(key, cache_data)
        except Exception:
            log.warning("fx graph unable to write to cache", exc_info=True)
            counters["inductor"]["fxgraph_cache_write_error"] += 1

    @staticmethod
    def _check_can_cache(gm: torch.fx.GraphModule) -> None:
        """
        Check some conditions that would preclude caching and raise BypassFxGraphCache
        to bypass in case caching is not possible.
        """
        # Post grad custom passes must implement the CustomGraphPass or we don't
        # know how to include them in the cache key calculation.
        for p in (config.post_grad_custom_pre_pass, config.post_grad_custom_post_pass):
            if p and (not isinstance(p, CustomGraphPass) or not p.uuid()):
                raise BypassFxGraphCache("Unsupported post grad custom pass")

        # Freezing can embed constants that wouldn't be static across runs.
        if output_code.has_frozen_params(
            gm
        ) and not torch._utils_internal.justknobs_check(
            "pytorch/inductor:allow_freezing_with_caching"
        ):
            raise BypassFxGraphCache("Skipping graph with frozen constants")

        if config.aot_inductor.use_runtime_constant_folding:
            raise BypassFxGraphCache(
                "Runtime constant folding can introduce constants that aren't "
                "static across runs"
            )

        from torch._inductor.compiler_bisector import CompilerBisector

        if CompilerBisector.bisection_enabled:
            log.debug("dont cache graph when bisect enabled")
            raise BypassFxGraphCache

        # The treatment of guards in the caching implementation requires that
        # we have a shape env.
        if FxGraphCache._get_shape_env() is None:
            log.debug("fx graph cache no shape env")
            raise BypassFxGraphCache("No shape env")

        # We skip caching if there are any torchbind objects.
        for module in gm.modules():
            if not isinstance(module, torch.fx.GraphModule):
                continue
            for node in module.graph.nodes:
                if (
                    isinstance(node.target, torch._ops.HigherOrderOperator)
                    and not node.target.cacheable()
                ):
                    raise BypassFxGraphCache(
                        f"Can't cache HigherOrderOperator: {node.target.name()}"
                    )
                if node.op == "getattr" and isinstance(
                    getattr(gm, node.target), torch._C.ScriptObject
                ):
                    raise BypassFxGraphCache("Can't cache torchbind objects")

    @staticmethod
    def prepare_key(
        gm: torch.fx.GraphModule,
        example_inputs: Sequence[InputType],
        fx_kwargs: _CompileFxKwargs,
        inputs_to_check: Sequence[int],
        remote: bool,
    ) -> Tuple[Optional[Tuple[str, List[str]]], Dict[str, Any]]:
        """
        Checks that the inductor input is cacheable, then computes
        and returns the cache key for the input.
        Returns (key_info, cache_info) where:
        - key_info is (hash_key, debug_lines), and
        - cache_info will contain debug info in the event of BypassFxGraphCache.

        NB: It is possible to have this function return a union instead. But
        I personally believe it is more annoying/difficult to read in that format.
        """
        try:
            FxGraphCache._check_can_cache(gm)
            key, debug_lines = compiled_fx_graph_hash(
                gm, example_inputs, fx_kwargs, inputs_to_check
            )
        except BypassFxGraphCache as e:
            counters["inductor"]["fxgraph_cache_bypass"] += 1
            log.info("Bypassing FX Graph Cache because '%s'", e)
            if remote:
                log_cache_bypass("bypass_fx_graph", str(e))
            cache_info = {
                "cache_state": "bypass",
                "cache_bypass_reason": str(e),
                "cache_event_time": time_ns(),
            }
            return None, cache_info
        # If key exists, then cache_info will come from load_with_key
        return (key, debug_lines), {}

    @staticmethod
    def get_remote_cache() -> Optional[RemoteCache[JsonDataTy]]:
        """
        Attempts to load the remote cache, returns None on error.
        """
        cache_id = "fx-graph-v1"
        return create_cache(
            cache_id,
            config.is_fbcode(),
            "FbRemoteFxGraphCache",
            "RemoteFxGraphCache",
        )

    @staticmethod
    def load_with_key(
        key: str,
        debug_lines: List[str],
        example_inputs: Sequence[InputType],
        local: bool,
        remote_cache: Optional[RemoteCache[JsonDataTy]],
        is_backward: bool,
        gm: Optional[torch.fx.GraphModule] = None,
    ) -> Tuple[Optional[CompiledFxGraph], Dict[str, Any]]:
        """
        Lookup the graph with the given key, and return results and metadata.
        Doesn't do any logging on its own, because AOTAutograd handles a cache miss
        differently from FXGraphCache.
        """
        compiled_graph, cache_info = FxGraphCache._lookup_graph(
            key, example_inputs, local, remote_cache, gm
        )
        cache_info = {
            **cache_info,
            "key": key,
            "components": debug_lines,
            "cache_event_time": time_ns(),
        }
        if compiled_graph is not None:
            log.info("fx graph cache hit for key %s", key)
            counters["inductor"]["fxgraph_cache_hit"] += 1
            cache_info["cache_state"] = "hit"
            if remote_cache:
                # Count remote cache hit stats
                get_metrics_context().increment("inductor_fx_remote_cache_hit_count", 1)
                get_metrics_context().add_to_set(
                    "inductor_fx_remote_cache_hit_keys", key
                )

            if (time_saved_ns := compiled_graph._time_taken_ns) is not None:
                cache_info["time_saved_ns"] = time_saved_ns
                get_metrics_context().increment(
                    "distributed_ephemeral_timeout_us", time_saved_ns // 1000
                )
                if (
                    ephemeral_increase := add_ephemeral_timeout_increase_for_distributed(
                        time_saved_ns
                    )
                ) != 0:
                    cache_info["ephemeral_timeout_increase"] = ephemeral_increase
        else:
            if remote_cache:
                # Count remote cache miss stats
                get_metrics_context().increment(
                    "inductor_fx_remote_cache_miss_count", 1
                )
                get_metrics_context().add_to_set(
                    "inductor_fx_remote_cache_miss_keys", key
                )
            log.info("fx graph cache miss for key %s", key)
            counters["inductor"]["fxgraph_cache_miss"] += 1
            cache_info["cache_state"] = "miss"

        return compiled_graph, cache_info

    @staticmethod
<<<<<<< HEAD
=======
    def load(  # type: ignore[no-untyped-def]
        compile_fx_fn: Callable[..., Any],
        gm: torch.fx.GraphModule,
        example_inputs: Sequence[InputType],
        fx_kwargs: _CompileFxKwargs,
        inputs_to_check: Sequence[int],
        local: bool,
        remote: bool,
    ):
        """
        Load a compiled graph from the cache. If a cached entry does not exist,
        compile the graph and save it to the cache.
        """
        assert local or remote, "at least one of them needs to be enabled"
        compiled_graph = None
        remote_cache = None
        (key_info, cache_info) = FxGraphCache.prepare_key(
            gm, example_inputs, fx_kwargs, inputs_to_check, remote
        )
        if key_info is not None:
            key, debug_lines = key_info
            if remote:
                remote_cache = FxGraphCache.get_remote_cache()
            compiled_graph, cache_info = FxGraphCache.load_with_key(
                key,
                debug_lines,
                example_inputs,
                local,
                remote_cache,
                is_backward=fx_kwargs.get("is_backward", False),
                gm=gm,
            )

        # CACHE BYPASS: Compile the graph, don't save it to the cache
        if cache_info["cache_state"] == "bypass":
            assert compiled_graph is None
            compiled_graph = compile_fx_fn(
                gm, example_inputs, inputs_to_check, fx_kwargs
            )

        # CACHE MISS: Compile the graph and save to cache
        elif cache_info["cache_state"] == "miss":
            assert compiled_graph is None
            assert key_info is not None
            start_time = cache_info["cache_event_time"]
            TritonBundler.begin_compile()
            try:
                compiled_graph = compile_fx_fn(
                    gm, example_inputs, inputs_to_check, fx_kwargs
                )
                compiled_graph._time_taken_ns = time_ns() - start_time
                cache_key = key_info[0]
                compiled_graph._fx_graph_cache_key = cache_key
                (
                    compiled_graph._triton_bundle,
                    triton_bundler_meta,
                ) = TritonBundler.collect()
            finally:
                TritonBundler.end_compile()
            if triton_bundler_meta is not None:
                cache_info["triton_bundler_meta"] = str(triton_bundler_meta)
            cache_info["time_taken_ns"] = compiled_graph._time_taken_ns
            FxGraphCache._save_graph(
                cache_key,
                compiled_graph,
                example_inputs,
                local,
                remote_cache,
            )
        # CACHE HIT: not much to really do, just make sure the cache key
        # is recorded on the graph
        else:
            assert cache_info["cache_state"] == "hit"
            assert compiled_graph is not None
            assert key_info is not None
            cache_key = key_info[0]
            compiled_graph._fx_graph_cache_key = cache_key

        assert compiled_graph is not None

        # Logging and observability: we log a single chromium event
        # and a tlparse log for every cache action.
        # In the event of a bypass, we also logged to the remote table earlier
        # with log_cache_bypass.
        chromium_log = get_chromium_event_logger()
        cache_state = cache_info["cache_state"]
        # Here for grepping:
        # fx_graph_cache_hit
        # fx_graph_cache_miss
        # fx_graph_cache_bypass
        chromium_log.log_instant_event(
            f"fx_graph_cache_{cache_state}",
            cache_info["cache_event_time"],
            metadata=cache_info,
        )
        # Add event data about cache hits/miss
        # TODO: add remote cache get/put timings here too
        chromium_log.add_event_data(
            "inductor_compile",
            cache_state=cache_state,
            cache_event_time=cache_info["cache_event_time"],
            key=cache_info.get("key"),
            components=cache_info.get("components"),
            cache_bypass_reason=cache_info.get("cache_bypass_reason"),
            remote_cache_enabled=remote,
            local_cache_enabled=local,
        )
        torch._logging.trace_structured(
            "artifact",
            metadata_fn=lambda: {
                "name": f"fx_graph_cache_{cache_state}",
                "encoding": "json",
            },
            payload_fn=lambda: json.dumps(cache_info),
        )
        # Use the passed in cudagraphs so that we mutate the BoxedBool correctly
        FxGraphCache.post_compile(
            compiled_graph, example_inputs, fx_kwargs["cudagraphs"], gm  # type: ignore[arg-type]
        )
        return compiled_graph

    @staticmethod
>>>>>>> dbbebee9
    def clear() -> None:
        """
        Clear out the on-disk cache.
        """
        try:
            shutil.rmtree(FxGraphCache._get_tmp_dir())
        except FileNotFoundError:
            pass


def run_command_and_check(cmd_: str) -> None:
    with dynamo_timed("run_command_and_check", log_pt2_compile_event=True):
        cmd = shlex.split(cmd_)
        try:
            subprocess.check_call(cmd)
        except subprocess.CalledProcessError as e:
            raise exc.CppCompileError(cmd, e.output) from e


@functools.lru_cache(None)
def split_aot_inductor_output_path(path: str) -> Tuple[str, str]:
    """Returns the path where the AOT Inductor compiled kernels are stored."""
    if path.endswith(".so"):
        return os.path.split(path)
    elif path.endswith(".pt2"):
        return os.path.split(path)
    else:
        return path, ""


@clear_on_fresh_inductor_cache
class CudaKernelParamCache:
    cache: Dict[str, Dict[str, str]] = {}
    cache_clear = staticmethod(cache.clear)

    @classmethod
    def set(cls, key: str, params: Dict[str, str], cubin: str, bin_type: str) -> None:
        _, path = write(
            cubin,
            bin_type,
            hash_type=bin_type,
            specified_dir=split_aot_inductor_output_path(
                config.aot_inductor.output_path
            )[0],
        )
        params[get_cpp_wrapper_cubin_path_name()] = path

        cls.cache[key] = params

    @classmethod
    def get(cls, key: str) -> Optional[Dict[str, str]]:
        return cls.cache.get(key, None)

    @classmethod
    def get_keys(cls) -> KeysView[str]:
        return cls.cache.keys()


class AotCodeCompiler:
    @classmethod
    def compile(
        cls,
        graph: GraphLowering,
        source_code: str,
        serialized_extern_kernel_nodes: Optional[str],
        device_type: str,
        additional_files: List[str],
    ) -> Union[List[str], str]:
        """
        Returns the .so path, or returns a list of files that were generated if
        config.aot_inductor.package=True.
        """
        generated_files = additional_files

        if sys.platform == "win32":
            raise RuntimeError("AotCodeCompiler not yet supported for inductor")

        _set_gpu_runtime_env()  # cpp_extension consults the env

        picked_vec_isa = pick_vec_isa()
        vec_isa_cmd_gen = CppBuilder(
            name="o",
            sources="i",
            BuildOption=CppTorchDeviceOptions(
                vec_isa=picked_vec_isa,
                device_type=device_type,
                aot_mode=graph.aot_mode,
            ),
        )
        # write function will calc source_code hash, the same source code with different
        # ISA level should be generate different hash.
        # So we need get a command_line which contains isa related parameter as a part of hash key.
        # And then pass the command_line to below write function as extra parameter to
        # guarantee the source code hash contains ISA difference.
        cpp_command = repr(vec_isa_cmd_gen.get_command_line())

        # Meta internal AOTInductor CPU
        fbcode_aot_cpu_re = (
            config.is_fbcode() and device_type == "cpu" and graph.aot_mode
        )
        use_absolute_path = fbcode_aot_cpu_re

        (
            specified_output_path,
            specified_so_name,
        ) = split_aot_inductor_output_path(config.aot_inductor.output_path)
        key, input_path = write(
            source_code,
            "cpp",
            extra=cpp_command,
            specified_dir=specified_output_path,
        )

        if config.aot_inductor.package:
            generated_files.append(input_path)

        output_code_log.info("Output code written to: %s", input_path)
        trace_structured(
            "graph_dump",
            lambda: {
                "name": "inductor_aot_code",
                "type": "cpp",
                "filename": input_path,
            },
            payload_fn=lambda: source_code,
        )

        # We use a file lock below to protect FS operations. The lock file
        # is scoped to the 'key', so make sure the consts_s is protected
        # by the same lock:
        consts_specified_dir = os.path.join(os.path.split(input_path)[0], key)

        def _compile_consts(consts: bytes, platform: str) -> str:
            if platform == "linux":
                if graph.mutated_buffers & set(graph.constants.keys()):
                    # .data section is between .text and .bss. When the size of .data is large,
                    # during the linking, the relocation of .text against .bss may overflow.
                    # Rename it to .ldata so that it won't be in between the .text and .bss section
                    if len(consts) > 2_000_000_000:
                        raise ValueError(
                            "Models with buffer mutation included doesn't support constants greater than 2GB!"
                        )
                    section_attr = '.ldata, "aw"'
                else:
                    section_attr = '.lrodata, "a"'
                symbol_prefix = ""
            elif platform == "darwin":
                section_attr = "__DATA,__data"
                symbol_prefix = "_"
            else:
                raise RuntimeError(f"Unsupported platform: {platform}")

            is_large_consts = len(consts) > 1024
            consts_asm = f"\t.section\t{section_attr}\n"
            consts_asm += f"\t.balign {ALIGN_BYTES}\n"
            consts_asm += f"\t.globl\t{symbol_prefix}_binary_constants_bin_start\n"
            consts_asm += f"{symbol_prefix}_binary_constants_bin_start:\n"
            if not is_large_consts:
                for c in consts:
                    consts_asm += f"\t.byte {c}\n"
                # Add one element even if constants are empty
                # Otherwise assembler will not put them in data section
                if not consts:
                    consts_asm += "\t.space 1\n"
            else:
                consts_asm += "\t.quad 0x1234567899abcdef\n"
                consts_asm += f"\t.space {len(consts) - 8}\n"
            consts_asm += f".globl\t{symbol_prefix}_binary_constants_bin_end\n"
            consts_asm += f"{symbol_prefix}_binary_constants_bin_end:\n"
            _, consts_s = write(
                consts_asm,
                "S",
                specified_dir=consts_specified_dir,
            )
            (
                object_output_name,
                object_output_dir,
            ) = get_name_and_dir_from_output_file_path(consts_s)
            object_build_options = CppTorchDeviceOptions(
                device_type=device_type,
                aot_mode=graph.aot_mode,
                compile_only=True,
                use_absolute_path=use_absolute_path,
            )
            object_builder = CppBuilder(
                name=object_output_name,
                sources=consts_s,
                output_dir=object_output_dir,
                BuildOption=object_build_options,
            )
            compile_cmd = object_builder.get_command_line()
            consts_o = object_builder.get_target_file_path()
            if fbcode_aot_cpu_re:
                # TODO: refactor fbcode_aot_cpu_re logic into CppBuilder
                consts_o = os.path.splitext(consts_s)[0] + ".o"
                compile_file(consts_s, consts_o, compile_cmd.split())
                os.chmod(consts_o, 0o644)
            else:
                run_command_and_check(compile_cmd)

            if is_large_consts:
                with open(consts_o, "r+b") as f:
                    f.seek(0)
                    hdr = f.read(1024)
                    # Search for magic number and write the actual data over it
                    start_idx = hdr.find(b"\xef\xcd\xab\x99\x78\x56\x34\x12")
                    assert start_idx != -1
                    f.seek(start_idx)
                    pos = 0
                    while pos < len(consts):
                        rc = f.write(consts[pos:])
                        pos += rc
            return consts_o

        from filelock import FileLock

        lock_dir = get_lock_dir()
        lock = FileLock(os.path.join(lock_dir, key + ".lock"), timeout=LOCK_TIMEOUT)
        with lock:
            if serialized_extern_kernel_nodes:
                extern_kernel_nodes_json = os.path.splitext(input_path)[0] + ".json"
                with open(extern_kernel_nodes_json, "w") as f:
                    f.write(serialized_extern_kernel_nodes)

                if config.aot_inductor.package:
                    generated_files.append(extern_kernel_nodes_json)

            metadata = config.aot_inductor.metadata
            metadata["AOTI_DEVICE_KEY"] = device_type

            # Save user provided metadata
            meta_json = os.path.splitext(input_path)[0] + "_metadata.json"
            for k, v in config.aot_inductor.metadata.items():
                assert isinstance(k, str) and isinstance(
                    v, (str)
                ), "Metadata must only contain strings"

            with open(meta_json, "w") as f:
                f.write(json.dumps(config.aot_inductor.metadata))

            if config.aot_inductor.package:
                generated_files.append(meta_json)

            output_so = (
                config.aot_inductor.output_path
                if specified_so_name
                else os.path.splitext(input_path)[0] + ".so"
            )

            output_o = os.path.splitext(input_path)[0] + ".o"

            all_cuda = all(
                graph.get_original_value_of_constant(name).is_cuda
                for name in graph.constants.keys()
                if name not in graph.folded_constants
            )

            def _to_bytes(t: torch.Tensor, all_cuda: bool) -> bytes:
                def _pad_to_alignment(raw_bytes: bytes) -> bytes:
                    padded_bytes = raw_bytes.ljust(
                        (len(raw_bytes) + ALIGN_BYTES - 1) // ALIGN_BYTES * ALIGN_BYTES,
                        b"\x00",
                    )
                    return padded_bytes

                # This serializes the tensor's untyped_storage to bytes by accessing
                # the raw data of the underlying structure.
                import ctypes

                if t.numel() == 0:
                    return b""

                if t.is_mkldnn:
                    data_ptr = torch.ops.mkldnn.data_ptr(t)
                    nbytes = torch.ops.mkldnn._nbytes(t)
                else:
                    t_cpu = t.untyped_storage().cpu()
                    data_ptr = t_cpu.data_ptr()
                    nbytes = t_cpu.nbytes()

                raw_array = ctypes.cast(
                    data_ptr,
                    ctypes.POINTER(ctypes.c_ubyte * nbytes),
                )
                raw_bytes = bytes(raw_array.contents)
                return raw_bytes if all_cuda else _pad_to_alignment(raw_bytes)

            serialized_weights = b"".join(
                _to_bytes(graph.get_original_value_of_constant(name), all_cuda)
                for name in graph.constants.keys()
                if name not in graph.folded_constants
            )
            consts_size = len(serialized_weights)

            # TODO: Fix mmap weights with cuda
            use_mmap_weights = not config.is_fbcode() and consts_size > 2_000_000_000
            if config.aot_inductor.force_mmap_weights:
                use_mmap_weights = True

            (
                object_output_name,
                object_output_dir,
            ) = get_name_and_dir_from_output_file_path(input_path)
            object_build_options = CppTorchDeviceOptions(
                vec_isa=picked_vec_isa,
                device_type=device_type,
                aot_mode=graph.aot_mode,
                compile_only=True,
                use_absolute_path=use_absolute_path,
                use_mmap_weights=use_mmap_weights,
            )
            object_builder = CppBuilder(
                name=object_output_name,
                sources=input_path,
                output_dir=object_output_dir,
                BuildOption=object_build_options,
            )
            compile_cmd = object_builder.get_command_line()
            output_o = object_builder.get_target_file_path()

            log.debug("aot compilation command: %s", compile_cmd)
            if not config.aot_inductor.package_cpp_only:
                if fbcode_aot_cpu_re:
                    output_o = os.path.splitext(input_path)[0] + ".o"
                    compile_file(input_path, output_o, compile_cmd.split())
                    os.chmod(output_o, 0o644)
                else:
                    run_command_and_check(compile_cmd)

            if config.aot_inductor.package_cpp_only:
                compile_flags = os.path.splitext(input_path)[0] + "_compile_flags.json"
                object_build_options.save_flags_to_file(compile_flags)
                generated_files.append(compile_flags)

            if not use_mmap_weights:
                aot_constants = serialized_weights
                magic_number = 0
            else:
                magic_number = cast(
                    int, torch.randint(0, torch.iinfo(torch.int64).max, (1,)).item()
                )
                aot_constants = struct.pack("qq", consts_size + 8, magic_number)

            consts_o = _compile_consts(aot_constants, sys.platform)
            gpu_codecache: Union[ROCmCodeCache, CUDACodeCache] = (
                ROCmCodeCache() if torch.version.hip else CUDACodeCache()
            )
            kernels_o = [
                entry.output_path
                for entry in gpu_codecache.cache.values()
                if entry.output_path.endswith(".o")
            ]
            kernels_o = " ".join(kernels_o)

            output_name, output_dir = get_name_and_dir_from_output_file_path(output_so)
            so_build_options = CppTorchDeviceOptions(
                vec_isa=picked_vec_isa,
                device_type=device_type,
                aot_mode=graph.aot_mode,
                use_absolute_path=use_absolute_path,
            )
            so_builder = CppBuilder(
                name=output_name,
                sources=[output_o, consts_o, kernels_o],
                output_dir=output_dir,
                BuildOption=so_build_options,
            )
            link_cmd = so_builder.get_command_line()
            output_so = so_builder.get_target_file_path()

            log.debug("aot linkage command: %s", link_cmd)

            # Append cmds to the end of codegen-ed wrapper file
            with open(input_path, "a") as f:
                f.write("\n")
                f.write(f"// Compile cmd\n// {compile_cmd}\n")
                f.write(f"// Link cmd\n// {link_cmd}\n")

            if config.aot_inductor.package_cpp_only:
                linker_flags = os.path.splitext(input_path)[0] + "_linker_flags.json"
                so_build_options.save_flags_to_file(linker_flags)
                generated_files.append(linker_flags)

                # If we only want to package the cpp, then we need to save the
                # weights separately into a bin, and we also need to prevent compiling the so

                if use_mmap_weights:
                    weight_file = (
                        os.path.splitext(input_path)[0] + "_serialized_weights.bin"
                    )
                    with open(weight_file, "wb") as f_weights:
                        f_weights.write(serialized_weights)
                        f_weights.write(struct.pack("q", magic_number))

                    generated_files.append(weight_file)

                generated_files.append(consts_o)
                generated_files.append(kernels_o)

            else:
                if fbcode_aot_cpu_re:
                    output_so = (
                        config.aot_inductor.output_path
                        if specified_so_name
                        else os.path.splitext(input_path)[0] + ".so"
                    )
                    compile_file([output_o, consts_o], output_so, link_cmd.split())
                    os.chmod(output_so, 0o755)
                else:
                    run_command_and_check(link_cmd)

                for o_file in [
                    output_o,
                    consts_o,
                    os.path.splitext(consts_o)[0] + ".S",
                ]:
                    # Remove these as they are not needed anymore
                    os.remove(o_file)

                if use_mmap_weights:
                    import resource

                    page_size_ = resource.getpagesize()
                    page_size = max(16384, page_size_)

                    with open(output_so, "a+b") as f_so:
                        so_size = f_so.tell()
                        # Page align the weights
                        f_so.write(b" " * (page_size - so_size % page_size))
                        f_so.write(serialized_weights)
                        f_so.write(struct.pack("q", magic_number))

                if config.aot_inductor.package:
                    generated_files.append(output_so)

        if config.aot_inductor.package:
            # We want to return the directory that contains all the AOTI
            # generated files, not just the so
            # return os.path.split(output_so)[0]
            return generated_files

        return output_so


# Putting this fn in cpp.py (unfortunately) causes a deadlock, which is why it's in codecache.py.
# Why? importing from cpp.py invokes codecache.pick_vec_isa(), which takes out a lock.
# Cycle goes:
# - CppCodeCache.load()
# - pick_vec_isa()
# - valid_vec_isa_list()
# - VecISA.__bool__() <-- takes out a lock
# - compile_file() <-- imports cpp_prefix_path from cpp, which causes us to try to take out the same lock.
@clear_on_fresh_inductor_cache
@functools.lru_cache
def cpp_prefix_path() -> str:
    path = Path(__file__).parent / "codegen/cpp_prefix.h"
    with path.open() as f:
        content = f.read()
        _, filename = write(
            content,
            "h",
        )
    return normalize_path_separator(filename)


def cpp_prefix() -> str:
    filename = cpp_prefix_path()
    if config.is_fbcode():
        # We need relative paths, since we bundle up
        # everything that we compile into a folder for remote compilation.
        return f'#include "{os.path.basename(filename)}"'
    else:
        return f'#include "{filename}"'


# Given a path to an input cpp file and an output path,
# Attempts to compile the file, storing the output in "output_path"
def compile_file(
    input_path: Union[str, List[str]], output_path: str, cmd: List[str]
) -> None:
    with dynamo_timed("compile_file"):
        return _compile_file(input_path, output_path, cmd)


def _compile_file(
    input_path: Union[str, List[str]], output_path: str, cmd: List[str]
) -> None:
    input_paths = [input_path] if isinstance(input_path, str) else input_path
    input_files = [
        os.path.basename(ip) if config.is_fbcode() else ip for ip in input_paths
    ]
    try:
        if config.is_fbcode():
            # Need to copy our header into the same folder as the sourcecode.
            header_path = cpp_prefix_path()
            header_name = os.path.basename(header_path)
            output_name = os.path.basename(output_path)
            # When we build remotely, we need to make sure to carefully copy any files
            # that are required during the compilation process into our build directly.
            # This is where all of the ATen/c10/Torch includes come from.
            torch_includes_path = os.path.join(_TORCH_PATH, "include")
            with tempfile.TemporaryDirectory() as tmp_dir:
                # Copy everything to tmp compilation folder
                shutil.copy(header_path, os.path.join(tmp_dir, header_name))
                shutil.copy(_LINKER_SCRIPT, os.path.join(tmp_dir, "script.ld"))
                for p, f in zip(input_paths, input_files):
                    shutil.copy(p, os.path.join(tmp_dir, f))
                dest_include_path = os.path.join(tmp_dir, "include")
                shutil.copytree(torch_includes_path, dest_include_path)
                # Run the build
                output_file_path = _run_build_command(cmd, tmp_dir, output_name)
                # Copy output from the build
                if os.path.exists(output_path):
                    os.remove(output_path)
                shutil.copy(output_file_path, output_path)
        else:
            subprocess.check_output(cmd, stderr=subprocess.STDOUT)
    except subprocess.CalledProcessError as e:
        output = e.output.decode("utf-8")
        openmp_problem = "'omp.h' file not found" in output or "libomp" in output
        if openmp_problem and sys.platform == "darwin":
            instruction = (
                "\n\nOpenMP support not found. Please try one of the following solutions:\n"
                "(1) Set the `CXX` environment variable to a compiler other than Apple clang++/g++ "
                "that has builtin OpenMP support;\n"
                "(2) install OpenMP via conda: `conda install llvm-openmp`;\n"
                "(3) install libomp via brew: `brew install libomp`;\n"
                "(4) manually setup OpenMP and set the `OMP_PREFIX` environment variable to point to a path"
                " with `include/omp.h` under it."
            )
            output += instruction
        raise exc.CppCompileError(cmd, output) from e


_libgomp: Optional[CDLL] = None


def custom_op_wrapper(op: str, *args: Any) -> Union[list[c_void_p], c_void_p]:
    # This function will be called from generated cpp wrapper code in the JIT mode.
    # Because tensors will be passed in as AtenTensorHandle, we need to explicitly convert them.
    def convert_arg(arg: Any) -> Any:
        if str(type(arg)) == "<class 'PyCapsule'>":
            # No easy way to do isinstance check on PyCapsule
            return torch._C._aoti.alloc_tensor_by_stealing_from_void_ptr(arg)
        elif isinstance(arg, (list, tuple)):
            return type(arg)(convert_arg(a) for a in arg)
        else:
            return arg

    converted_args = [convert_arg(arg) for arg in args]

    assert op.startswith("torch.ops."), (
        op + " can not be called through custom_op_wrapper"
    )
    func = None
    for i, s in enumerate(op.split(".")):
        if i == 0:
            func = importlib.import_module(s)
        func = getattr(func, s)

    assert callable(func), op + " can not be loaded through custom_op_wrapper"
    result = func(*converted_args)
    if isinstance(result, (list, tuple)):
        # unsafe_alloc_void_ptrs_from_tensors expects result contains tensor only
        result = [torch.tensor([]) if r is None else r for r in result]
        for i, r in enumerate(result):
            assert isinstance(r, torch.Tensor), op + " returns a list of non-tensors"
        return torch._C._aoti.unsafe_alloc_void_ptrs_from_tensors(result)  # type: ignore[arg-type]
    else:
        assert isinstance(result, torch.Tensor), op + " returns a non-tensor"
        return torch._C._aoti.unsafe_alloc_void_ptr_from_tensor(result)


@clear_on_fresh_inductor_cache
class CppCodeCache:
    cache: Dict[str, Callable[[], Union[CDLL, ModuleType]]] = {}
    cache_clear = staticmethod(cache.clear)
    cpp_compile_command_flags: Dict[str, Any] = {}

    @staticmethod
    def _load_library_inner(path: str, key: str) -> Union[CDLL, ModuleType]:
        return cdll.LoadLibrary(path)

    @classmethod
    def _load_library(cls, path: str, key: str) -> Union[CDLL, ModuleType]:
        try:
            result = cls._load_library_inner(path, key)
            result.key = key  # type: ignore[union-attr]
            return result
        except (ImportError, OSError) as e:
            if "gomp" in str(e) and os.path.exists("/usr/lib64/libgomp.so.1"):
                # hacky workaround for fbcode/buck
                global _libgomp
                _libgomp = cdll.LoadLibrary("/usr/lib64/libgomp.so.1")
                result = cls._load_library_inner(path, key)
                result.key = key  # type: ignore[union-attr]
                return result
            if "failed to map segment from shared object" in str(e):
                raise OSError(
                    f"{e}.  The most common reason this may occur is if the {tempfile.gettempdir()} folder "
                    "is mounted with noexec (e.g., by default Docker mounts tmp file systems "
                    f"as noexec).  Please remount {tempfile.gettempdir()} with exec enabled, or set another "
                    "temporary directory with TORCHINDUCTOR_CACHE_DIR environment variable."
                ) from e
            raise

    @classmethod
    def load_async(
        cls,
        source_code: str,
        device_type: str = "cpu",
        submit_fn: Any = None,
        extra_flags: Sequence[str] = (),
    ) -> Any:
        compile_command = {
            **cls.cpp_compile_command_flags,
            "device_type": device_type,
            "vec_isa": pick_vec_isa(),
            "extra_flags": extra_flags,
        }

        _set_gpu_runtime_env()  # cpp_extension consults the env

        command_gen = CppBuilder(
            name="o", sources="i", BuildOption=CppTorchDeviceOptions(**compile_command)
        )
        # write function will calc source_code hash, the same source code with different
        # ISA level should be generate different hash.
        # So we need get a command_line which contains isa related parameter as a part of hash key.
        # And then pass the command_line to below write function as extra parameter to
        # guarantee the source code hash contains ISA difference.
        vec_isa_cmd = repr(command_gen.get_command_line())
        key, input_path = write(source_code, "cpp", extra=vec_isa_cmd)

        if key not in cls.cache:
            from filelock import FileLock

            lock_path = os.path.join(get_lock_dir(), key + ".lock")
            output_name, output_dir = get_name_and_dir_from_output_file_path(input_path)
            """
            If `fb_code` env, it need to be dispatched to original `compile_file` function.
            So, we still need to prepare parameters for the function: `input_path` and `fb_output_path`.
            """
            fb_output_path = input_path[:-3] + "so"
            future: Optional[Future[Any]] = None
            lib = None

            cpp_build_option = CppTorchDeviceOptions(**compile_command)
            cpp_builder = CppBuilder(
                name=output_name,
                sources=input_path,
                output_dir=output_dir,
                BuildOption=cpp_build_option,
            )

            worker_fn = functools.partial(
                _worker_compile_cpp,
                lock_path,
                cpp_builder,
                input_path,
                fb_output_path,
            )

            binary_path = normalize_path_separator(
                fb_output_path
                if config.is_fbcode()
                else cpp_builder.get_target_file_path()
            )

            def load_fn() -> Any:
                nonlocal lib
                if lib is None:
                    if future is not None:
                        future.result()
                    result = worker_fn()
                    assert result is None
                    lib = cls._load_library(binary_path, key)
                    assert lib is not None
                return lib

            if submit_fn is not None:
                with FileLock(lock_path, timeout=LOCK_TIMEOUT):
                    if not os.path.exists(binary_path):
                        future = submit_fn(worker_fn)

            cls.cache[key] = load_fn

        return cls.cache[key]

    @classmethod
    def load(cls, source_code: str, device_type: str = "cpu") -> Any:
        return cls.load_async(source_code, device_type)()


def _worker_compile_cpp(
    lock_path: str,
    cpp_builder: CppBuilder,
    fb_input_path: str,
    fb_output_path: str,
) -> None:
    from filelock import FileLock

    with FileLock(lock_path, timeout=LOCK_TIMEOUT):
        binary_path = (
            fb_output_path if config.is_fbcode() else cpp_builder.get_target_file_path()
        )
        if not os.path.exists(binary_path):
            if config.is_fbcode():
                compile_file(
                    fb_input_path,
                    fb_output_path,
                    shlex.split(cpp_builder.get_command_line()),
                )
            else:
                cpp_builder.build()


# Customized Python binding for cpp kernels
@clear_on_fresh_inductor_cache
class CppPythonBindingsCodeCache(CppCodeCache):
    cache: Dict[str, Callable[[], Union[CDLL, ModuleType]]] = {}
    cache_clear = staticmethod(cache.clear)
    cpp_compile_command_flags = {
        # kernels have no dependency on libtorch
        "include_pytorch": False,
        "shared": True,
    }
    entry_function = "kernel"
    call_entry_function = "kernel(%s);Py_RETURN_NONE;"
    extra_parse_arg = ""
    suffix_template = textwrap.dedent(
        """
        // Python bindings to call %s():
        #define PY_SSIZE_T_CLEAN
        #include <Python.h>
        #include <sstream>
        #include <cstdlib>

        #ifndef _MSC_VER
        #if __cplusplus < 202002L
        // C++20 (earlier) code
        // https://en.cppreference.com/w/cpp/language/attributes/likely
        #define likely(x)       __builtin_expect(!!(x), 1)
        #define unlikely(x)     __builtin_expect(!!(x), 0)
        #endif
        #else
        #define likely(x) (x)
        #define unlikely(x) (x)
        #endif

        // This is defined in guards.cpp so we don't need to import PyTorch headers that are slooow.
        // We manually link it below to workaround issues with fbcode build.
        static void* (*_torchinductor_pyobject_tensor_data_ptr)(PyObject* obj);

        template <typename T> static inline T parse_arg(PyObject* args, size_t n) {
            static_assert(std::is_pointer_v<T>, "arg type must be pointer or long");
            return static_cast<T>(_torchinductor_pyobject_tensor_data_ptr(PyTuple_GET_ITEM(args, n)));
        }
        template <> inline int64_t parse_arg<int64_t>(PyObject* args, size_t n) {
            auto result = PyLong_AsSsize_t(PyTuple_GET_ITEM(args, n));
            if(unlikely(result == -1 && PyErr_Occurred()))
                throw std::runtime_error("expected int arg");
            return result;
        }
        template <> inline uintptr_t parse_arg<uintptr_t>(PyObject* args, size_t n) {
            auto result = PyLong_AsVoidPtr(PyTuple_GET_ITEM(args, n));
            if(unlikely(result == reinterpret_cast<void*>(-1) && PyErr_Occurred()))
                throw std::runtime_error("expected int arg");
            return reinterpret_cast<uintptr_t>(result);
        }

        %s

        static PyObject* %s_py(PyObject* self, PyObject* args) {
            try {
                if(unlikely(!PyTuple_CheckExact(args)))
                    throw std::runtime_error("tuple args required");
                if(unlikely(PyTuple_GET_SIZE(args) != %s))
                    throw std::runtime_error("requires %s args");
                %s
            } catch(std::exception const& e) {
                PyErr_SetString(PyExc_RuntimeError, e.what());
                return nullptr;
            } catch(...) {
                PyErr_SetString(PyExc_RuntimeError, "unhandled error");
                return nullptr;
            }
        }

        static PyMethodDef py_methods[] = {
            {"%s", %s_py, METH_VARARGS, ""},
            {NULL, NULL, 0, NULL}};

        static struct PyModuleDef py_module =
            {PyModuleDef_HEAD_INIT, "%s", NULL, -1, py_methods};

        PyMODINIT_FUNC PyInit_%s(void) {
            const char* str_addr = std::getenv("_TORCHINDUCTOR_PYOBJECT_TENSOR_DATA_PTR");
            if(!str_addr) {
                PyErr_SetString(PyExc_RuntimeError, "_TORCHINDUCTOR_PYOBJECT_TENSOR_DATA_PTR must be set");
                return nullptr;
            }
            std::istringstream iss(str_addr);
            uintptr_t addr = 0;
            iss >> addr;
            _torchinductor_pyobject_tensor_data_ptr =
                reinterpret_cast<decltype(_torchinductor_pyobject_tensor_data_ptr)>(addr);
            PyObject* module = PyModule_Create(&py_module);
            if (module == NULL) {
                return NULL;
            }
            #ifdef Py_GIL_DISABLED
                PyUnstable_Module_SetGIL(mod, Py_MOD_GIL_NOT_USED);
            #endif
            return module;
        }
        """
    )

    @classmethod
    def _load_library_inner(cls, path: str, key: str) -> ModuleType:
        os.environ["_TORCHINDUCTOR_PYOBJECT_TENSOR_DATA_PTR"] = str(
            torch._C._dynamo.guards._torchinductor_pyobject_tensor_data_ptr  # type: ignore[attr-defined]
        )
        module_name = f"{key}.{cls.entry_function}"
        try:
            return sys.modules[module_name]
        except KeyError:
            pass
        spec = importlib.util.spec_from_file_location(module_name, path)
        assert spec is not None
        module = importlib.util.module_from_spec(spec)
        sys.modules[module_name] = module
        spec.loader.exec_module(module)  # type: ignore[union-attr]
        return module

    @classmethod
    def load_pybinding_async(
        cls,
        argtypes: List[str],
        source_code: str,
        device_type: str = "cpu",
        num_outputs: int = -1,
        submit_fn: Any = None,
        extra_flags: Sequence[str] = (),
    ) -> Any:
        """
        Wrap a C++ function in fast Python bindings.

        Args:
            argtypes: The types of args to ENTRY_FUNCTION(), e.g. ["float*", "long"]
            source_code: C++ source code containing a ENTRY_FUNCTION() function

        Returns:
            A python version of ENTRY_FUNCTION()
        """
        parseargs = ", ".join(
            f"parse_arg<{argtype.replace('const ', '')}>(args, {n})"
            for n, argtype in enumerate(argtypes)
        )
        suffix = cls.suffix_template % (
            cls.entry_function,
            cls.extra_parse_arg % num_outputs if cls.extra_parse_arg else "",
            cls.entry_function,
            len(argtypes),
            len(argtypes),
            cls.call_entry_function % parseargs,
            cls.entry_function,
            cls.entry_function,
            cls.entry_function,
            cls.entry_function,
        )
        get_result = cls.load_async(
            source_code + suffix,
            device_type,
            submit_fn=submit_fn,
            extra_flags=extra_flags,
        )
        result = None

        def future() -> Any:
            nonlocal result
            if result is None:
                result = get_result()
                assert isinstance(result, ModuleType)
            return getattr(result, cls.entry_function)

        return future

    @classmethod
    def load_pybinding(cls, *args: Any, **kwargs: Any) -> Any:
        return cls.load_pybinding_async(*args, **kwargs)()


@clear_on_fresh_inductor_cache
class CppWrapperCodeCache(CppPythonBindingsCodeCache):
    cache: Dict[str, Callable[[], Union[CDLL, ModuleType]]] = {}
    cache_clear = staticmethod(cache.clear)
    cpp_compile_command_flags = {
        "include_pytorch": True,
        "shared": True,
    }
    entry_function = "inductor_entry_cpp"
    call_entry_function = "return inductor_entry_cpp(%s);"
    extra_parse_arg = textwrap.dedent(
        """
        #include <torch/csrc/inductor/aoti_torch/c/shim.h>

        static inline std::vector<AtenTensorHandle> unpack_tensor_handle_list(PyObject* pyvec) {
            std::vector<AtenTensorHandle> result;
            size_t result_len = PyList_GET_SIZE(pyvec);
            result.reserve(result_len);
            for (size_t i = 0; i < result_len; i++) {
                // AtenTensorHandle is essentially a pointer
                void* elem = PyCapsule_GetPointer(PyList_GET_ITEM(pyvec, i), NULL);
                result.push_back(reinterpret_cast<AtenTensorHandle>(elem));
            }
            return result;
        }

        static inline PyObject* pack_tensor_handle_list(const std::vector<AtenTensorHandle>& cppvec) {
            size_t result_len = cppvec.size();
            PyObject* result = PyList_New(static_cast<Py_ssize_t>(result_len));
            for (size_t i = 0; i < result_len; i++) {
                PyObject *elem =
                    cppvec[i] == nullptr
                        ? Py_None
                        // Store AtenTensorHandle as PyCapsulate
                        : PyCapsule_New(reinterpret_cast<void*>(cppvec[i]), NULL, NULL);
                PyList_SET_ITEM(result, i, elem);
            }
            return result;
        }

        template <> inline std::vector<AtenTensorHandle> parse_arg<std::vector<AtenTensorHandle>>(PyObject* args, size_t n) {
            return unpack_tensor_handle_list(PyTuple_GET_ITEM(args, n));
        }

        PyObject* inductor_entry_cpp(std::vector<AtenTensorHandle>&& input_handles) {
            // For outputs, we only allocate a vector to hold returned tensor handles,
            // not allocating the actual output tensor storage here
            std::vector<AtenTensorHandle> output_handles(%s);
            try {
                inductor_entry_impl(input_handles.data(), output_handles.data());
                return pack_tensor_handle_list(output_handles);
            } catch(std::exception const& e) {
                PyErr_SetString(PyExc_RuntimeError, e.what());
                return {};
            } catch(...) {
                PyErr_SetString(PyExc_RuntimeError, "unhandled error");
                return {};
            }
        }
        """
    )


@clear_on_fresh_inductor_cache
class HalideCodeCache(CppPythonBindingsCodeCache):
    cache: Dict[str, Callable[[], Union[ModuleType, CDLL]]] = {}
    cache_clear = staticmethod(cache.clear)
    _standalone_runtime_path: Optional[str] = None
    prefix = textwrap.dedent(
        """
        #include "{halideruntime_h}"
        #include "{headerfile}"
        #include <stdexcept>
        #include <cmath>

        namespace c10 {{
            inline long div_floor_integer(long a, long b) {{
                if ((a<0) != (b<0)) {{
                    const auto quot = a / b;
                    const auto rem = a % b;
                    return rem ? quot - 1 : quot;
                }}
                return a / b;
            }}
        }}
        """
    )
    glue_template_cpp = prefix + textwrap.dedent(
        """
        void kernel({argdefs}) {{
            {buffers}
            int err = halide_kernel({buffer_names});
            if(err != 0) throw std::runtime_error("halide_kernel failed");
        }}
        """
    )
    glue_template_cuda = prefix + textwrap.dedent(
        """
        #include <cuda.h>
        static const halide_device_interface_t* cuda_interface = halide_cuda_device_interface();

        void kernel({argdefs}, uintptr_t stream) {{
            {buffers}
            int err = halide_kernel(reinterpret_cast<void*>(stream), {buffer_names});
            if(err != 0) throw std::runtime_error("halide_kernel failed");
        }}
        """
    )
    standalone_runtime_cuda_init = textwrap.dedent(
        """
        #include "{}"
        #include <cuda.h>

        static int acquire_context(void* user_context,
                                   void** cuda_context_out,
                                   bool create) {{
            return cuCtxGetCurrent(reinterpret_cast<CUcontext*>(cuda_context_out));
        }}

        static int release_context(void* user_context) {{
            return 0;
        }}

        static int get_stream(void* user_context,
                              void* cuda_context,
                              void** stream_out) {{
            *stream_out = user_context;
            return 0;
        }}

        static int register_halide_hooks() {{
            halide_set_cuda_acquire_context(&acquire_context);
            halide_set_cuda_release_context(&release_context);
            halide_set_cuda_get_stream(&get_stream);
            return 0;
        }}

        int inductor_register_halide_hooks_result = register_halide_hooks();
        """
    )

    @classmethod
    def _codegen_buffer(cls, name: str, arg: HalideInputSpec, cuda: bool) -> List[str]:
        assert arg.shape is not None
        assert arg.stride is not None and len(arg.shape) == len(arg.stride)
        assert arg.offset is not None
        data_ptr = f"{arg.alias_of or arg.name} + {arg.offset}"
        if cuda:
            device = f"reinterpret_cast<uint64_t>({data_ptr})"
            device_interface = "cuda_interface"
            host = "nullptr"
            flags = "halide_buffer_flag_device_dirty"
        else:
            device = "0"
            device_interface = "nullptr"
            host = f"reinterpret_cast<uint8_t*>({data_ptr})"
            flags = "halide_buffer_flag_host_dirty"

        dims = []
        for size, stride in zip(arg.shape, arg.stride):
            dims.append(f"halide_dimension_t(0, {size}, {stride})")

        return [
            f"halide_buffer_t {name};",
            f"halide_dimension_t {name}_dims[] = {{{', '.join(dims)}}};",
            f"{name}.device = {device};",
            f"{name}.device_interface = {device_interface};",
            f"{name}.host = {host};",
            f"{name}.flags = {flags};",
            f"{name}.type = {arg.halide_type()};",
            f"{name}.dimensions = {len(dims)};",
            f"{name}.dim = {name}_dims;",
            f"{name}.padding = nullptr;",
        ]

    @classmethod
    def _codegen_glue(cls, meta: HalideMeta, headerfile: object) -> str:
        is_cuda = meta.is_cuda()
        assert is_cuda is ("user_context" in meta.target)
        assert "no_runtime" in meta.target
        buffers = []
        buffer_names = []
        for i, arg in enumerate(meta.argtypes):
            if arg.is_buffer():
                buffer_names.append(f"&hl_buf_{i}")
                buffers.extend(cls._codegen_buffer(f"hl_buf_{i}", arg, is_cuda))
            else:
                assert "*" not in arg.ctype
                buffer_names.append(arg.name)
        buffers = "\n".join([f"    {line}" for line in buffers]).lstrip()

        glue_template = cls.glue_template_cuda if is_cuda else cls.glue_template_cpp
        glue_code = glue_template.format(
            halideruntime_h=cls.find_header(
                "HalideRuntimeCuda.h" if is_cuda else "HalideRuntime.h"
            ),
            headerfile=headerfile,
            argdefs=", ".join(
                f"{a.bindings_type()} {a.name}"
                for a in meta.argtypes
                if a.alias_of is None
            ),
            buffers=buffers,
            buffer_names=", ".join(buffer_names),
        )
        return glue_code

    @classmethod
    @functools.lru_cache(None)
    def config_hash(cls) -> str:
        command_gen = CppBuilder(
            name="O",
            sources="I",
            BuildOption=CppOptions(),
        )
        command_line = command_gen.get_command_line()
        return sha256_hash(
            "\n".join(
                [
                    cls.glue_template_cpp,
                    cls.glue_template_cuda,
                    cls.standalone_runtime_cuda_init,
                    command_line,
                ]
            ).encode("utf-8")
        )

    @staticmethod
    def _search_for_file(suffix: str, errmsg: str) -> str:
        spec = importlib.machinery.PathFinder.find_spec("halide")
        if spec is None or not spec.submodule_search_locations:
            raise RuntimeError("halide python bindings not installed")
        try:
            search = spec.submodule_search_locations[0]
            for file in os.listdir(search):
                if file.endswith(".so"):
                    try:
                        out = subprocess.check_output(
                            ["ldd", os.path.join(search, file)]
                        )
                    except subprocess.SubprocessError:
                        continue
                    m = re.search(r"(/.*)/libHalide.so", out.decode("utf-8"))
                    if m:
                        path = os.path.join(os.path.abspath(m.group(1)), suffix)
                        if os.path.exists(path):
                            return os.path.abspath(path)
        except Exception as e:
            raise RuntimeError(errmsg) from e
        raise RuntimeError(errmsg)

    @staticmethod
    @functools.lru_cache(None)
    def find_libautoschedule(name: str) -> str:
        sofile = f"libautoschedule_{name.lower()}.so"
        if "HALIDE_LIB" in os.environ:
            path = os.path.join(os.environ["HALIDE_LIB"], sofile)
            if os.path.exists(path):
                return path
        errmsg = (
            f"Can't find {sofile}, set env HALIDE_LIB to the directory containing it"
        )
        return HalideCodeCache._search_for_file(sofile, errmsg)

    @staticmethod
    @functools.lru_cache(None)
    def find_header(name: str) -> str:
        if "HALIDE_INCLUDE" in os.environ:
            path = os.path.join(os.environ["HALIDE_INCLUDE"], name)
            if os.path.exists(path):
                return path
        if "HALIDE_LIB" in os.environ:
            path = os.path.abspath(
                os.path.join(os.environ["HALIDE_LIB"], f"../include/{name}")
            )
            if os.path.exists(path):
                return path
        errmsg = (
            f"Can't find {name}, set env HALIDE_INCLUDE to the directory containing it"
        )
        return HalideCodeCache._search_for_file(f"../include/{name}", errmsg)

    @classmethod
    def generate_halide_async(
        cls, meta: HalideMeta, source_code: str, submit_fn: Any = None
    ) -> Callable[[], Any]:
        dirpath = Path(
            get_path(
                code_hash(
                    source_code,
                    extra=repr((cls.config_hash(), meta)),
                ),
                "halide",
            )[2]
        )
        os.makedirs(dirpath, exist_ok=True)
        wait_for_compile = None
        genfile = str(dirpath / "generate_kernel.py")
        libfile = str(dirpath / "halide_kernel.a")
        headerfile = str(dirpath / "halide_kernel.h")
        donefile = str(dirpath / "done")
        lockfile = str(dirpath / "lock")
        need_compile = not os.path.exists(donefile)
        jobs = []
        if need_compile:
            write_atomic(genfile, source_code)
            cmd = [
                sys.executable,
                genfile,
                "-g",
                "kernel",
                "-o",
                f"{dirpath}",
                "-f",
                "halide_kernel",
                "-e",
                "static_library,h,schedule",
            ]
            if meta.scheduler:
                cmd.extend(["-p", cls.find_libautoschedule(meta.scheduler)])
            cmd.extend(meta.args())
            jobs.append(functools.partial(subprocess.check_call, cmd))

        binding_types = [
            arg.bindings_type() for arg in meta.argtypes if arg.alias_of is None
        ]
        if meta.is_cuda():
            binding_types.append("uintptr_t")  # stream
        bindings_future = cls.load_pybinding_async(
            binding_types,
            cls._codegen_glue(meta, headerfile),
            extra_flags=(libfile, cls.build_standalone_runtime()),
            submit_fn=jobs.append if need_compile else None,
            device_type="cuda" if meta.is_cuda() else "cpu",
        )

        if need_compile:
            jobs.append(functools.partial(touch, donefile))
            task = functools.partial(_worker_task_halide, lockfile, jobs)
            if submit_fn:
                wait_for_compile = submit_fn(task).result
            else:
                task()

        def load() -> Callable[[], Any]:
            if wait_for_compile:
                wait_for_compile()
            return bindings_future()

        return load

    @classmethod
    def generate_halide(cls, *args: Any, **kwargs: Any) -> Callable[[], Any]:
        return cls.generate_halide_async(*args, **kwargs)()

    @classmethod
    def build_standalone_runtime(cls) -> str:
        if cls._standalone_runtime_path and os.path.exists(
            cls._standalone_runtime_path
        ):
            return cls._standalone_runtime_path
        device_type = "cuda" if torch.cuda.is_available() else "cpu"
        libname = "libStandaloneHalideRuntime.so"
        target = "host-cuda" if device_type == "cuda" else "host"
        if cls._standalone_runtime_path:
            assert not os.path.exists(cls._standalone_runtime_path)
            # We hit this case in unittests when we run with fresh_inductor_cache()
            # Generating a fresh runtime over and over causes errors because we initialize
            # cuda hundreds of times in the same process and run out of file descriptors.
            # Workaround by jail breaking the current fresh_inductor_cache().
            base = default_cache_dir()
        else:
            base = cache_dir()
        dirpath = Path(base) / f"halide-runtime-{target}-{cls.config_hash()}"
        os.makedirs(dirpath, exist_ok=True)
        donefile = str(dirpath / "done")
        lockfile = str(dirpath / "lock")
        hookfile = str(dirpath / "hooks.cpp")
        afile = str(dirpath / "standalone_halide_runtime.a")
        sofile = str(dirpath / libname)
        if not os.path.exists(donefile):
            import filelock
            import halide as hl  # type: ignore[import-untyped,import-not-found]

            with filelock.FileLock(lockfile, LOCK_TIMEOUT):
                if not os.path.exists(donefile):
                    with open(hookfile, "w") as f:
                        if device_type == "cuda":
                            f.write(
                                cls.standalone_runtime_cuda_init.format(
                                    cls.find_header("HalideRuntimeCuda.h")
                                )
                            )
                    hl.compile_standalone_runtime(afile, hl.Target(target))

                    name, output_dir = get_name_and_dir_from_output_file_path(sofile)
                    halide_cmd_gen = CppBuilder(
                        name=name,
                        sources=[hookfile, afile],
                        output_dir=output_dir,
                        BuildOption=CppTorchDeviceOptions(
                            device_type=device_type,
                        ),
                    )

                    subprocess.check_call(
                        shlex.split(halide_cmd_gen.get_command_line())
                    )
                    touch(donefile)
        assert os.path.exists(sofile)
        cls._standalone_runtime_path = sofile
        return sofile


def _worker_task_halide(lockfile: str, jobs: List[partial[Any]]) -> None:
    from filelock import FileLock

    try:
        with FileLock(lockfile, LOCK_TIMEOUT):
            for job in jobs:
                job()
    except subprocess.SubprocessError as e:
        if os.environ.get("HALIDE_REPRO") == "1":
            python, script, *cmd = getattr(e, "cmd", ("", "", ""))
            if os.path.basename(python).startswith("python"):
                code = open(script).read()
                main = "    hl.main()"
                assert code.count(main) == 1

                class Out:
                    def __repr__(self) -> str:
                        return "out"

                cmd[cmd.index("-o") + 1] = Out()  # type: ignore[call-overload]
                repl = textwrap.indent(
                    textwrap.dedent(
                        f"""\
                        import sys, tempfile
                        with tempfile.TemporaryDirectory() as out:
                            sys.argv = {["repro.py", *cmd]!r}
                            hl.main()
                        """
                    ),
                    "    ",
                )
                code = code.replace(main, repl)
                with open("repro.py", "w") as fd:
                    fd.write(code.lstrip())
                raise RuntimeError(f"wrote repro.py: {e}") from e
        raise


def touch(filename: str):  # type: ignore[no-untyped-def]
    open(filename, "a").close()


@clear_on_fresh_inductor_cache
class PyCodeCache:
    # Track the loaded modules so we can remove the on-disk artifacts when
    # clearing the cache. Note also that we may load the same path more
    # than once, but attach different attributes, i.e., due to different
    # constant values.
    modules: List[ModuleType] = []
    linemaps: Dict[str, List[Tuple[Any, ...]]] = {}

    @classmethod
    def write(cls, source_code: str, extra: str = "") -> Tuple[str, str]:
        return write(source_code, "py", extra=extra)

    @classmethod
    def load(
        cls,
        source_code: str,
        extra: str = "",
        linemap: Optional[List[Tuple[int, str]]] = None,
        attrs: Optional[Dict[str, Any]] = None,
    ) -> ModuleType:
        key, path = write(source_code, "py", extra=extra)
        return cls.load_by_key_path(key, path, linemap, attrs)

    @classmethod
    def load_by_key_path(
        cls,
        key: str,
        path: str,
        linemap: Optional[List[Tuple[int, str]]] = None,
        attrs: Optional[Dict[str, Any]] = None,
    ) -> ModuleType:
        if linemap is None:
            linemap = []

        mod = _reload_python_module(key, path)

        # unzip into separate lines/nodes lists
        cls.linemaps[path] = list(zip(*linemap))

        if attrs is not None:
            for k, v in attrs.items():
                setattr(mod, k, v)

        if not (linemap or attrs):
            mod._reload_in_subproc = functools.partial(  # type: ignore[attr-defined]
                _reload_python_module_in_subproc, key, path
            )

        cls.modules.append(mod)
        return mod

    @classmethod
    def cache_clear(cls, purge: bool = False) -> None:
        """
        Clear the in-memory module cache. If purge=True, also delete all the
        corresponding on-disk source files.
        """
        if purge:
            for mod in cls.modules:
                try:
                    assert mod.__file__
                    os.remove(mod.__file__)
                except FileNotFoundError:
                    pass
        cls.modules.clear()

    @classmethod
    @functools.lru_cache(None)
    def stack_frames_for_code(
        cls, path: str, lineno: int
    ) -> Optional[List[Dict[str, Any]]]:
        if path not in cls.linemaps:
            return None
        # [(starting_line, <fx node>), ...]
        lines, nodes = cls.linemaps[path]
        p = bisect_right(lines, lineno)
        if p == 0:
            return None
        entry = nodes[p - 1]
        if not entry:
            return None

        def parse_stack_trace(stack_trace: str) -> List[Dict[str, Any]]:
            # ideally fx stores stack traces as data rather than a string
            # but this is not along a performance critical path
            regex = r'File "(.+)", line (\d+), in (.+)\n'
            matches = re.findall(regex, stack_trace)
            return [
                {"filename": f, "line": int(l), "name": n}
                for f, l, n in reversed(matches)
            ]

        return parse_stack_trace(entry)


class TritonCodeCache:
    @classmethod
    def load(cls, kernel_name: str, source_code: str) -> ModuleType:
        return _module_to_triton_kernel(PyCodeCache.load(source_code), kernel_name)


def _cuda_compiler() -> Optional[str]:
    if cuda_env.nvcc_exist(config.cuda.cuda_cxx):
        return config.cuda.cuda_cxx
    if config.is_fbcode():
        return os.path.join(build_paths.sdk_home, "bin", "nvcc")
    if cuda_env.nvcc_exist(os.getenv("CUDACXX")):
        return os.getenv("CUDACXX", "")
    if cuda_env.nvcc_exist(os.getenv("CUDA_HOME")):
        return os.path.realpath(os.path.join(os.getenv("CUDA_HOME", ""), "bin/nvcc"))
    return "nvcc"


def _cutlass_include_paths() -> List[str]:
    if config.is_fbcode():
        from libfb.py import parutil

        cutlass_path = parutil.get_dir_path("cutlass-3-headers")
    else:
        cutlass_path = config.cuda.cutlass_dir
    return [
        # Use realpath to get canonical absolute paths, in order not to mess up cache keys
        os.path.realpath(os.path.join(cutlass_path, "include")),
        os.path.realpath(os.path.join(cutlass_path, "tools/library/include")),
        os.path.realpath(os.path.join(cutlass_path, "tools/library/src")),
        os.path.realpath(os.path.join(cutlass_path, "tools/util/include")),
    ]


def _cuda_lib_options() -> List[str]:
    _set_gpu_runtime_env()  # cpp_extension consults the env
    from torch.utils import cpp_extension

    lpaths = cpp_extension.library_paths(device_type="cuda") + [
        sysconfig.get_config_var("LIBDIR")
    ]
    extra_ldflags: List[str] = []
    if is_linux():
        _transform_cuda_paths(lpaths)
        for path in lpaths:
            # -rpath ensures the DLL can find its dependencies when loaded, even
            # if the library path is non-standard.
            extra_ldflags.extend([f"-L{path}", "-Xlinker", f"-rpath={path}"])
        extra_ldflags.append("-lcuda")
        extra_ldflags.append("-lcudart")
    else:
        raise NotImplementedError(
            "Unsupported env, failed to find cuda libs! Currently only Linux is supported."
        )
    return extra_ldflags


def _nvcc_host_compiler_options() -> List[str]:
    return [
        "-fPIC",
        "-fno-strict-aliasing",
        "-fvisibility=hidden",
        "-Wconversion",
    ]


def _nvcc_compiler_options() -> List[str]:
    arch = cuda_env.get_cuda_arch()
    if arch == "90":
        # Required by cutlass compilation.
        arch = "90a"
    code = [f"sm_{arch}", f"compute_{arch}"]
    if config.cuda.enable_cuda_lto:
        code += [f"lto_{arch}"]
    options = [
        "-t=0",
        "-DCUTLASS_ENABLE_TENSOR_CORE_MMA=1",
        "-DCUTLASS_ENABLE_SM90_EXTENDED_MMA_SHAPES=1",
        "-DCUTE_SM90_EXTENDED_MMA_SHAPES_ENABLED",
        "-w",
        f"-gencode=arch=compute_{arch},code=[{','.join(code)}]",
        config.cuda.compile_opt_level,
        "-std=c++17",
        "--expt-relaxed-constexpr",
        "-DNDEBUG",
    ]
    if config.is_fbcode():
        options.extend(["-ccbin", os.path.dirname(build_paths.gcc)])
    if config.cuda.enable_debug_info:
        options.extend(["-lineinfo", "-g", "-DCUTLASS_DEBUG_TRACE_LEVEL=1"])
    if config.cuda.enable_ptxas_info:
        options.extend(
            [
                "--keep",  # Keep the intermediate files for debugging (including ptx, sass, cubin etc.)
                "--ptxas-options=--warn-on-local-memory-usage",  # warn us if local memory is used in CUDA Kernels
                "--ptxas-options=--warn-on-spills",  # warn us if register spilling happens in CUDA Kernels
                "--resource-usage",  # Report on CUDA resource usage (shared mem, registers etc.)
                "--source-in-ptx",
            ]
        )  # Annotate the ptx file with source information
    if config.cuda.use_fast_math:
        options.extend(
            [
                "--use_fast_math",
                "-DCUTLASS_USE_TANH_FOR_SIGMOID=1",
            ]
        )
    return options


def cuda_compile_command(
    src_files: List[str],
    dst_file: str,
    dst_file_ext: str,
    extra_args: Optional[List[str]] = None,
) -> str:
    if extra_args is None:
        extra_args = []
    include_paths = _cutlass_include_paths()
    cuda_lib_options = _cuda_lib_options()
    nvcc_host_compiler_options = _nvcc_host_compiler_options()
    nvcc_compiler_options = _nvcc_compiler_options()
    options = (
        nvcc_compiler_options
        + extra_args
        + [
            f"-Xcompiler {opt}" if "=" in opt else f"-Xcompiler={opt}"
            for opt in nvcc_host_compiler_options
        ]
        + ["-I" + path for path in include_paths]
        + cuda_lib_options
    )
    src_file = " ".join(src_files)
    res = ""
    if dst_file_ext == "o":
        res = f"{_cuda_compiler()} {' '.join(options)} -c -o {dst_file} {src_file}"
    elif dst_file_ext == "so":
        options.append("-shared")
        res = f"{_cuda_compiler()} {' '.join(options)} -o {dst_file} {src_file}"
    elif dst_file_ext == "exe":
        res = f"{_cuda_compiler()} {' '.join(options)} -o {dst_file} {src_file}"
    else:
        raise NotImplementedError(f"Unsupported output file suffix {dst_file_ext}!")
    log.debug("CUDA command: %s", res)
    return res


class DLLWrapper:
    """A wrapper for a dynamic library."""

    def __init__(
        self,
        lib_path: str,
    ) -> None:
        self.lib_path = lib_path
        self.is_open = False
        self.DLL = cdll.LoadLibrary(lib_path)
        self.is_open = True

    def close(self) -> None:
        if self.is_open:
            self._dlclose()
            self.is_open = False

    def _dlclose(self) -> None:
        f_dlclose = None

        if is_linux():
            syms = CDLL(None)
            if not hasattr(syms, "dlclose"):
                # Apline Linux
                syms = CDLL("libc.so")

            if hasattr(syms, "dlclose"):
                f_dlclose = syms.dlclose
        elif is_windows():
            import ctypes

            kernel32 = ctypes.CDLL("kernel32", use_last_error=True)

            f_dlclose = kernel32.FreeLibrary
        else:
            raise NotImplementedError("Unsupported env, failed to do dlclose!")

        if f_dlclose is not None:
            if is_linux():
                f_dlclose.argtypes = [c_void_p]
                f_dlclose(self.DLL._handle)
            elif is_windows():
                import ctypes
                from ctypes import wintypes

                f_dlclose.argtypes = [wintypes.HMODULE]
                f_dlclose(self.DLL._handle)
        else:
            log.warning(
                "dll unloading function was not found, library may not be unloaded properly!"
            )

    def __getattr__(self, name: str) -> Callable[..., None]:
        if not self.is_open:
            raise RuntimeError(f"Cannot use closed DLL library: {self.lib_path}")

        method = getattr(self.DLL, name)

        def _wrapped_func(*args: Any) -> None:
            err = method(*args)
            if err:
                raise RuntimeError(f"Error in function: {method.__name__}")

        return _wrapped_func

    def __enter__(self) -> DLLWrapper:  # noqa: PYI034
        return self

    def __exit__(self, *args: Any) -> None:
        self.close()

    def __del__(self) -> None:
        self.close()


@clear_on_fresh_inductor_cache
class CUDACodeCache:
    @dataclasses.dataclass
    class CacheEntry:
        input_path: str
        output_path: str

    cache: Dict[str, CacheEntry] = {}
    cache_clear = staticmethod(cache.clear)
    _SOURCE_CODE_SUFFIX = "cu"

    @classmethod
    def write(cls, source_code: str, dst_file_ext: str) -> Tuple[str, str]:
        """
        Writes source code into a file with dst_file_ext as the file extension.
        Returns the hash key of source code, and the path to the file.
        """

        cuda_command = repr(
            cuda_compile_command(["dummy_input"], "dummy_output", dst_file_ext)
        )
        key, input_path = write(
            source_code, cls._SOURCE_CODE_SUFFIX, extra=cuda_command
        )
        return key, input_path

    @classmethod
    def compile(
        cls, source_code: str, dst_file_ext: str, extra_args: Optional[List[str]] = None
    ) -> Tuple[str, str, str]:
        """
        Compiles CUDA source_code into a file with dst_file_ext extension.
        Returns a tuple of dst_file_path, hash_key, source_code_path
        """
        key, input_path = cls.write(source_code, dst_file_ext)
        if key not in cls.cache:
            from filelock import FileLock

            lock_dir = get_lock_dir()
            lock = FileLock(os.path.join(lock_dir, key + ".lock"), timeout=LOCK_TIMEOUT)
            with lock:
                output_path = input_path[: -len(cls._SOURCE_CODE_SUFFIX)] + dst_file_ext
                if not os.path.exists(output_path):
                    cmd = cuda_compile_command(
                        [input_path], output_path, dst_file_ext, extra_args
                    )
                    start_time = time()
                    log.debug("CUDA Compilation: %s", cmd)
                    cmd_parts = cmd.split(" ")
                    try:
                        subprocess.check_output(
                            cmd_parts, stderr=subprocess.STDOUT, env=os.environ
                        )
                    except subprocess.CalledProcessError as error:
                        raise exc.CUDACompileError(cmd_parts, error.output) from error
                    end_time = time()
                    log_duration_msg = f"CUDA Compilation took {end_time - start_time} seconds. Compile command: {cmd}"
                    log.info(log_duration_msg)
                else:
                    log.debug(
                        "CUDA Compilation skipped: %s since output already exists",
                        input_path,
                    )
                cls.cache[key] = CUDACodeCache.CacheEntry(input_path, output_path)

        return (cls.cache[key].output_path, key, input_path)

    @classmethod
    def load(cls, source_code: str, dst_file_ext: str) -> Tuple[DLLWrapper, str, str]:
        """
        Compiles source code and loads the generated .so file.
        Returns a tuple of DLLWrapper, hash_key, source_code_path
        """

        if dst_file_ext != "so":
            raise RuntimeError(
                f"Only support loading a .so file for now. "
                f"Requested file extension: {dst_file_ext}. Source code: {source_code}"
            )
        dst_file_path, hash_key, source_code_path = cls.compile(
            source_code, dst_file_ext
        )
        return (DLLWrapper(dst_file_path), hash_key, source_code_path)


@clear_on_fresh_inductor_cache
class ROCmCodeCache:
    @dataclasses.dataclass
    class CacheEntry:
        input_path: str
        output_path: str

    cache: Dict[str, CacheEntry] = {}
    cache_clear = staticmethod(cache.clear)
    _SOURCE_CODE_SUFFIX = "cpp"
    _logged_compiler_version = False

    @classmethod
    def write(cls, source_code: str, dst_file_ext: str) -> Tuple[str, str]:
        """
        Writes source code into a file with dst_file_ext as the file extension.
        Returns the hash key of source code, and the path to the file.
        """

        cuda_command = repr(
            rocm_compile_command(["dummy_input"], "dummy_output", dst_file_ext)
        )
        key, input_path = write(
            source_code, cls._SOURCE_CODE_SUFFIX, extra=cuda_command
        )
        return key, input_path

    @classmethod
    def compile(
        cls, source_code: str, dst_file_ext: str, extra_args: Optional[List[str]] = None
    ) -> Tuple[str, str, str]:
        """
        Compiles source_code into a file with dst_file_ext extension,
        using the compile command specific for the ROCm platform.
        Returns a tuple of dst_file_path, hash_key, source_code_path
        """
        if not cls._logged_compiler_version:
            cls._logged_compiler_version = True
            log.debug(get_compiler_version_info(str(rocm_compiler())))

        key, input_path = cls.write(source_code, dst_file_ext)
        if key not in cls.cache:
            from filelock import FileLock

            lock_dir = get_lock_dir()
            lock = FileLock(os.path.join(lock_dir, key + ".lock"), timeout=LOCK_TIMEOUT)
            with lock:
                output_path = input_path[: -len(cls._SOURCE_CODE_SUFFIX)] + dst_file_ext
                if not os.path.exists(output_path):
                    cmd = rocm_compile_command(
                        [input_path], output_path, dst_file_ext, extra_args
                    )
                    start_time = time()
                    cmd_parts = cmd.split(" ")
                    try:
                        output = subprocess.check_output(
                            cmd_parts,
                            stderr=subprocess.STDOUT,
                            text=True,
                            env=os.environ,
                        )
                        log.debug("Compilation output: %s", output)
                    except subprocess.CalledProcessError as error:
                        raise exc.CUDACompileError(cmd_parts, error.output) from error
                    end_time = time()
                    log_duration_msg = f"Compilation took {end_time - start_time} seconds. Compile command: {cmd}"
                    log.info(log_duration_msg)
                else:
                    log.debug(
                        "Skip compiling %s: output %s already exists",
                        input_path,
                        output_path,
                    )
                cls.cache[key] = ROCmCodeCache.CacheEntry(input_path, output_path)

        return (cls.cache[key].output_path, key, input_path)

    @classmethod
    def load(cls, source_code: str, dst_file_ext: str) -> Tuple[DLLWrapper, str, str]:
        """
        Compiles source code and loads the generated .so file.
        Returns a tuple of DLLWrapper, hash_key, source_code_path
        """

        if dst_file_ext != "so":
            raise RuntimeError(
                f"Only support loading a .so file for now. "
                f"Requested file extension: {dst_file_ext}. Source code: {source_code}"
            )
        dst_file_path, hash_key, source_code_path = cls.compile(
            source_code, dst_file_ext
        )
        return (DLLWrapper(dst_file_path), hash_key, source_code_path)


class CodeCacheFuture:
    def result(self) -> None:
        raise NotImplementedError


class TritonFuture(CodeCacheFuture):
    kernel: ModuleType

    def __init__(
        self,
        kernel: Any,
        future: Optional[Future[Any]],
    ) -> None:
        self.kernel = kernel
        self.future = future

    def result(self) -> ModuleType:  # type: ignore[override]
        if self.future is not None:
            # If the worker failed this will throw an exception.
            result = self.future.result()
            assert result is None
            self.future = None
            self.kernel.precompile()
        return self.kernel


class LambdaFuture(CodeCacheFuture):
    def __init__(self, result_fn: Callable[..., Any]) -> None:
        self.result_fn = result_fn

    def result(self) -> Callable[..., Any]:  # type: ignore[override]
        return self.result_fn()<|MERGE_RESOLUTION|>--- conflicted
+++ resolved
@@ -1549,131 +1549,6 @@
         return compiled_graph, cache_info
 
     @staticmethod
-<<<<<<< HEAD
-=======
-    def load(  # type: ignore[no-untyped-def]
-        compile_fx_fn: Callable[..., Any],
-        gm: torch.fx.GraphModule,
-        example_inputs: Sequence[InputType],
-        fx_kwargs: _CompileFxKwargs,
-        inputs_to_check: Sequence[int],
-        local: bool,
-        remote: bool,
-    ):
-        """
-        Load a compiled graph from the cache. If a cached entry does not exist,
-        compile the graph and save it to the cache.
-        """
-        assert local or remote, "at least one of them needs to be enabled"
-        compiled_graph = None
-        remote_cache = None
-        (key_info, cache_info) = FxGraphCache.prepare_key(
-            gm, example_inputs, fx_kwargs, inputs_to_check, remote
-        )
-        if key_info is not None:
-            key, debug_lines = key_info
-            if remote:
-                remote_cache = FxGraphCache.get_remote_cache()
-            compiled_graph, cache_info = FxGraphCache.load_with_key(
-                key,
-                debug_lines,
-                example_inputs,
-                local,
-                remote_cache,
-                is_backward=fx_kwargs.get("is_backward", False),
-                gm=gm,
-            )
-
-        # CACHE BYPASS: Compile the graph, don't save it to the cache
-        if cache_info["cache_state"] == "bypass":
-            assert compiled_graph is None
-            compiled_graph = compile_fx_fn(
-                gm, example_inputs, inputs_to_check, fx_kwargs
-            )
-
-        # CACHE MISS: Compile the graph and save to cache
-        elif cache_info["cache_state"] == "miss":
-            assert compiled_graph is None
-            assert key_info is not None
-            start_time = cache_info["cache_event_time"]
-            TritonBundler.begin_compile()
-            try:
-                compiled_graph = compile_fx_fn(
-                    gm, example_inputs, inputs_to_check, fx_kwargs
-                )
-                compiled_graph._time_taken_ns = time_ns() - start_time
-                cache_key = key_info[0]
-                compiled_graph._fx_graph_cache_key = cache_key
-                (
-                    compiled_graph._triton_bundle,
-                    triton_bundler_meta,
-                ) = TritonBundler.collect()
-            finally:
-                TritonBundler.end_compile()
-            if triton_bundler_meta is not None:
-                cache_info["triton_bundler_meta"] = str(triton_bundler_meta)
-            cache_info["time_taken_ns"] = compiled_graph._time_taken_ns
-            FxGraphCache._save_graph(
-                cache_key,
-                compiled_graph,
-                example_inputs,
-                local,
-                remote_cache,
-            )
-        # CACHE HIT: not much to really do, just make sure the cache key
-        # is recorded on the graph
-        else:
-            assert cache_info["cache_state"] == "hit"
-            assert compiled_graph is not None
-            assert key_info is not None
-            cache_key = key_info[0]
-            compiled_graph._fx_graph_cache_key = cache_key
-
-        assert compiled_graph is not None
-
-        # Logging and observability: we log a single chromium event
-        # and a tlparse log for every cache action.
-        # In the event of a bypass, we also logged to the remote table earlier
-        # with log_cache_bypass.
-        chromium_log = get_chromium_event_logger()
-        cache_state = cache_info["cache_state"]
-        # Here for grepping:
-        # fx_graph_cache_hit
-        # fx_graph_cache_miss
-        # fx_graph_cache_bypass
-        chromium_log.log_instant_event(
-            f"fx_graph_cache_{cache_state}",
-            cache_info["cache_event_time"],
-            metadata=cache_info,
-        )
-        # Add event data about cache hits/miss
-        # TODO: add remote cache get/put timings here too
-        chromium_log.add_event_data(
-            "inductor_compile",
-            cache_state=cache_state,
-            cache_event_time=cache_info["cache_event_time"],
-            key=cache_info.get("key"),
-            components=cache_info.get("components"),
-            cache_bypass_reason=cache_info.get("cache_bypass_reason"),
-            remote_cache_enabled=remote,
-            local_cache_enabled=local,
-        )
-        torch._logging.trace_structured(
-            "artifact",
-            metadata_fn=lambda: {
-                "name": f"fx_graph_cache_{cache_state}",
-                "encoding": "json",
-            },
-            payload_fn=lambda: json.dumps(cache_info),
-        )
-        # Use the passed in cudagraphs so that we mutate the BoxedBool correctly
-        FxGraphCache.post_compile(
-            compiled_graph, example_inputs, fx_kwargs["cudagraphs"], gm  # type: ignore[arg-type]
-        )
-        return compiled_graph
-
-    @staticmethod
->>>>>>> dbbebee9
     def clear() -> None:
         """
         Clear out the on-disk cache.
