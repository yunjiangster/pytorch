--- conflicted
+++ resolved
@@ -171,11 +171,7 @@
 
     if load_and_run:
         compiled_model = aoti_load_package(package_path)
-<<<<<<< HEAD
-        compiled_model(*args)
-=======
-        aoti_result = compiled_model(*args, **kwargs)
->>>>>>> 5c9f5da6
+        compiled_model(*args, **kwargs)
     return package_path
 
 
