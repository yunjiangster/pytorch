--- conflicted
+++ resolved
@@ -80,18 +80,12 @@
 
 # TODO(jansel): we should implement decomps or lowerings for these
 # https://github.com/pytorch/torchdynamo/issues/327
-<<<<<<< HEAD
 FALLBACK_ALLOW_LIST = OrderedSet(
     [
         "torchvision::roi_align",
+        "aten::index_add",
     ]
 )
-=======
-FALLBACK_ALLOW_LIST = {
-    "torchvision::roi_align",
-    "aten::index_add",
-}
->>>>>>> e57cad4e
 
 log = logging.getLogger(__name__)
 lowerings: Dict[Union[Callable[..., Any], str], Callable[..., Any]] = {}
