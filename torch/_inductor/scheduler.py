# mypy: disallow-untyped-defs
from __future__ import annotations

import collections
import dataclasses
import functools
import itertools
import logging
import math
import operator
import os
import pprint
import textwrap
import traceback
import typing
from collections import defaultdict
from typing import (
    Any,
    Callable,
    Counter,
    DefaultDict,
    Dict,
    Generic,
    List,
    Optional,
    Sequence,
    Tuple,
    TypeVar,
    Union,
)

import sympy

import torch
import torch._inductor.async_compile  # noqa: F401 required to warm up AsyncCompile pools
from torch._dynamo.utils import counters, dynamo_timed
from torch._inductor.metrics import get_metric_table, is_metric_table_enabled
from torch.fx.experimental.symbolic_shapes import free_unbacked_symbols
from torch.utils._ordered_set import OrderedSet
from torch.utils._sympy.symbol import free_symbol_is_type, SymT
from torch.utils._triton import has_triton

from . import comms, config, dependencies, ir, metrics
from .codegen.common import BackendFeature, get_scheduling_for_device, Kernel
from .comm_analysis import estimate_nccl_collective_runtime
from .dependencies import Dep, MemoryDep, StarDep, WeakDep
from .ir import ComputedBuffer, get_device_type, MultiOutput, MultiOutputLayout
from .loop_body import LoopBody
from .memory import MemoryPlanningInfoForBuffer, MemoryPlanningInfoForNode
from .runtime.runtime_utils import green_text, red_text
from .sizevars import SimplifyIndexing
from .utils import (
    cache_on_self,
    cmp,
    device_need_guard,
    get_device_tflops,
    get_dtype_size,
    get_gpu_dram_gbps,
    IndentedBuffer,
    is_collective,
    is_gpu,
    is_wait,
    sympy_product,
)
from .virtualized import V


log = logging.getLogger(__name__)
fusion_log = torch._logging.getArtifactLogger(__name__, "fusion")
loop_ordering_log = torch._logging.getArtifactLogger(__name__, "loop_ordering")


@dataclasses.dataclass
class SchedulerBuffer:
    scheduler: Scheduler
    node: ir.Buffer
    defining_op: BaseSchedulerNode
    users: List[NodeUser] = dataclasses.field(default_factory=list)
    mpi_buffer: MemoryPlanningInfoForBuffer = dataclasses.field(
        default_factory=MemoryPlanningInfoForBuffer
    )

    def __hash__(self) -> int:
        return hash(self.node.name)

    def debug_str(self) -> str:
        result = IndentedBuffer()
        name = self.get_name()
        result.writeline(f"{name}: {type(self.node).__name__}")
        result.writeline(f"{name}.layout = {self.node.layout}")
        if self.get_aliases():
            result.writeline(f"{name}.aliases = {pformat(self.get_aliases())}")
        if self.get_mutations():
            result.writeline(f"{name}.mutations = {pformat(self.get_mutations())}")

        if len(self.users) <= 1:
            result.writeline(f"{name}.users = {self.users}")
        else:
            result.writeline(f"{name}.users = [")
            with result.indent(1):
                for user in self.users:
                    result.writeline(f"{user},")
            result.writeline("]")
        return result.getrawvalue()

    def get_name(self) -> str:
        return self.node.get_name()

    def allocate(self) -> None:
        assert self.node is not None
        if not self.node.should_allocate():
            return

        if (
            self.node.get_inputs_that_alias_output()
            or self.node.get_mutation_names()
            or isinstance(self.node.get_output_spec(), ir.CommBufferLayout)
        ):
            V.graph.wrapper_code.codegen_allocation(self.node)
            return

        # hacky check for if V.kernel is a real kernel or NullHandler
        if (
            hasattr(V.kernel, "args")
            and self.get_name() in V.kernel.inplace_update_buffers
        ):
            input_buffer: Union[ir.DonatedBuffer, ir.Buffer]
            input_buffer_name = V.kernel.inplace_update_buffers[self.get_name()]
            if input_buffer_name in self.scheduler.name_to_donated_buffer:
                input_buffer = self.scheduler.name_to_donated_buffer[
                    input_buffer_name
                ].node
            else:
                input_buffer = self.scheduler.name_to_buf[input_buffer_name].node
            V.graph.wrapper_code.codegen_inplace_reuse(
                input_buffer,
                self.node,
            )
        else:
            V.graph.wrapper_code.codegen_allocation(self.node)

    def can_free(self) -> bool:
        # There's no real allocated buffer, no need to free it
        assert self.node is not None
        if isinstance(self.node.layout, ir.NoneLayout):
            return False
        for use in self.users:
            if isinstance(use.node, OutputNode):
                return False
        return True

    def set_users(self, users: List[NodeUser]) -> None:
        # deduplicate
        result: Dict[int, NodeUser] = {}
        for use in users:
            if id(use.node) in result:
                result[id(use.node)] = use.merge(result[id(use.node)])
            else:
                result[id(use.node)] = use
        self.users = list(result.values())

    def get_aliases(self) -> Sequence[str]:
        assert self.node is not None
        return self.node.get_inputs_that_alias_output()

    def get_mutations(self) -> Sequence[str]:
        assert self.node is not None
        return self.node.get_mutation_names()


@dataclasses.dataclass
class SchedulerDonatedBuffer(SchedulerBuffer):
    defining_op: Optional[BaseSchedulerNode] = None  # type: ignore[assignment]


class BaseSchedulerNode:
    group: Tuple[torch.device, Tuple[Tuple[sympy.Expr, ...], ...]]
    read_writes: dependencies.ReadWrites
    unmet_dependencies: OrderedSet[Dep]
    # .min_order and .max_order are only relevant for "grouped" nodes such as FusedSchedulerNode.
    # e.g. if the FusedSchedulerNode includes nodes (op_1, op_2, op_3), and op_X is X-th node
    # in `self.scheduler.nodes`, then for this FusedSchedulerNode, .min_order is 1 and .max_order is 3.
    # For non-"grouped" nodes (i.e. regular SchedulerNode),
    # .min_order = .max_order = X if this node is X-th node in `self.scheduler.nodes`.
    min_order: int
    max_order: int
    mpi_node: MemoryPlanningInfoForNode

    def __init__(self, scheduler: Scheduler) -> None:
        self.scheduler: Scheduler = scheduler
        self.debug_device_str: Callable[
            [BaseSchedulerNode], List[str]
        ] = lambda *args, **kwargs: []

    def _init_from_node(self, node: ir.Operation) -> None:
        self.node: Optional[ir.Operation] = node
        self.ancestors = OrderedSet[str]()
        self.last_usage = OrderedSet[
            str
        ]()  # buffers that won't be used after this kernel
        self.written = False
        self.outputs: List[SchedulerBuffer] = [
            SchedulerBuffer(
                scheduler=self.scheduler,
                node=output,
                defining_op=self,
            )
            for output in node.get_outputs()
        ]
        self.outputs_by_name: Dict[str, SchedulerBuffer] = {
            buf.get_name(): buf for buf in self.outputs
        }

    def __repr__(self) -> str:
        return f"{type(self).__name__}(name={self.get_name()!r})"

    def debug_str(self) -> str:
        """Longer form printout for trace logs"""
        name = self.get_name()
        buf = IndentedBuffer()
        buf.splice(
            f"""\
{name}: {type(self).__name__}({type(getattr(self, 'node', None)).__name__})
{name}.writes = {pformat(self.read_writes.writes)}
{name}.unmet_dependencies = {pformat(self.unmet_dependencies)}
{name}.met_dependencies = {pformat(self.read_writes.reads - self.unmet_dependencies)}
{name}.outputs = [
        """
        )
        with buf.indent():
            for out in self.get_outputs():
                buf.splice(out.debug_str())
        buf.writeline("]")

        try:
            buf.splice(self.debug_str_extra())
        except Exception:
            log.warning("Ignoring error in debug_str()", exc_info=True)

        return buf.getrawvalue().rstrip()

    def debug_str_extra(self) -> str:
        return ""

    def _debug_str_for_device(self) -> List[str]:
        return self.debug_device_str(self)

    def debug_str_short(self) -> str:
        maybe_data = getattr(self.node, "data", None)
        data_str = ""
        if isinstance(maybe_data, torch._inductor.ir.Pointwise):
            data_str = ", " + maybe_data.str_helper(
                [maybe_data.get_size()], shorten=False, multiline=False
            )
        elif isinstance(maybe_data, torch._inductor.ir.Reduction):
            data_str = ", " + maybe_data.str_helper(
                [maybe_data.get_reduction_size(), maybe_data.get_reduction_type()],
                shorten=False,
                multiline=False,
            )
        return f"{self}{data_str}"

    def log_details(self) -> None:
        log.info(
            "%s: unmet_dependencies = %s, writes = %s",
            self,
            self.unmet_dependencies,
            self.read_writes.writes,
        )

    def reorder_loops_by_dep_pair(
        self, self_dep: MemoryDep, other_dep: MemoryDep
    ) -> None:
        return

    def update_mutated_names(self, renames: Dict[str, str]) -> None:
        self.set_read_writes(self.read_writes.rename(renames))

    def add_fake_dep(self, dep: Dep) -> None:
        self.set_read_writes(self.read_writes.with_read(dep))

    def has_aliasing_or_mutation(self) -> bool:
        return any(
            buf.get_aliases() or buf.get_mutations() for buf in self.get_outputs()
        )

    def set_read_writes(self, rw: dependencies.ReadWrites) -> None:
        self.read_writes = rw
        self.unmet_dependencies = self.read_writes.reads
        self.prune_deps()

    def set_last_usage(
        self, future_used_buffers: OrderedSet[str], mutation_real_name: Dict[str, str]
    ) -> None:
        used_buffers = self.used_or_aliased_buffer_names()
        used_buffers = OrderedSet(mutation_real_name.get(k, k) for k in used_buffers)
        self.last_usage = used_buffers - future_used_buffers

    def mark_run(self) -> None:
        for buf in self.outputs:
            buf.allocate()

    def used_buffer_names(self) -> OrderedSet[str]:
        return OrderedSet(
            dep.name
            for dep in itertools.chain(self.read_writes.reads, self.read_writes.writes)
        )

    def used_or_aliased_buffer_names(self) -> OrderedSet[str]:
        used_names = OrderedSet[str]()

        deps = [
            dep.name
            for dep in itertools.chain(self.read_writes.reads, self.read_writes.writes)
        ]
        while len(deps) > 0:
            dep = deps.pop()
            used_names.add(dep)
            if V.graph.name_to_buffer.get(dep):
                deps.extend(
                    alias
                    for alias in V.graph.name_to_buffer[
                        dep
                    ].get_inputs_that_alias_output()
                    if alias not in used_names
                )
        return used_names

    def prune_deps(self) -> None:
        self.unmet_dependencies = OrderedSet(
            dep
            for dep in self.unmet_dependencies
            if dep.name not in self.scheduler.available_buffer_names
        )

    def prune_weak_deps(self) -> None:
        # Prune weak dependencies on operations that have been removed
        def should_prune(dep: Dep) -> bool:
            if not isinstance(dep, WeakDep):
                return False
            op = self.scheduler.name_to_buf[dep.name].defining_op
            return op.get_name() in V.graph.removed_operations

        to_remove = OrderedSet(
            dep for dep in self.read_writes.reads if should_prune(dep)
        )
        self.set_read_writes(self.read_writes.remove_reads(to_remove))

    def prune_redundant_deps(
        self, name_to_fused_node: Dict[str, BaseSchedulerNode]
    ) -> None:
        _prune_redundant_deps(self, name_to_fused_node, self.scheduler.name_to_buf)

    def get_name(self) -> str:
        assert self.node is not None
        return self.node.get_operation_name()

    def get_first_name(self) -> str:
        return self.get_name()

    @cache_on_self
    def get_operation_names(self) -> OrderedSet[str]:
        return OrderedSet(node.get_name() for node in self.get_nodes())

    @cache_on_self
    def get_buffer_names(self) -> OrderedSet[str]:
        return OrderedSet(out.get_name() for out in self.outputs)

    def get_nodes(self) -> Sequence[BaseSchedulerNode]:
        return [self]

    def get_outputs(self) -> Sequence[SchedulerBuffer]:
        return self.outputs

    def get_output(self, buf_name: str) -> SchedulerBuffer:
        return self.outputs_by_name[buf_name]

    def get_device(self) -> Optional[torch.device]:
        assert self.node is not None
        return self.node.get_device()

    def is_cpu(self) -> bool:
        device = self.get_device()
        return device is not None and device.type == "cpu"

    def is_gpu(self) -> bool:
        device = self.get_device()
        return device is not None and is_gpu(device.type)

    def is_reduction(self) -> bool:
        return False

    def is_split_scan(self) -> bool:
        return False

    def is_template(self) -> bool:
        return False

    def is_extern(self) -> bool:
        return False

    def is_foreach(self) -> bool:
        return False

    def can_inplace(self, read_dep: dependencies.Dep) -> bool:
        return False

    def has_side_effects(self) -> bool:
        return False

    def decide_inplace_update(self) -> None:
        """
        Decide if there should be inplace updates for the node
        and record the decision in the active kernel.
        """
        from .codegen.wrapper import buffer_reuse_key

        if not (
            isinstance(self, SchedulerNode)
            and config.inplace_buffers
            and V.graph.has_feature(self.get_device(), BackendFeature.INPLACE_BUFFERS)
            and (
                not isinstance(V.kernel, torch._inductor.codegen.simd.SIMDKernel)
                or getattr(V.kernel, "mutations", None) is not None
            )
            # hacky check for if V.kernel is a real kernel or NullHandler
            and hasattr(V.kernel, "args")
        ):
            return
<<<<<<< HEAD
        fused_nodes = OrderedSet(
            node.get_name()
            for node in self.scheduler.name_to_fused_node[self.get_name()].get_nodes()
        )
=======
>>>>>>> 884772ab

        # NOTE remove V.graph.removed_operations once deps issue is fixed
        inconsequential_nodes = (
            self.ancestors
            | V.graph.removed_operations
            | self.scheduler.completed_operations
        )

        for buf in self.get_outputs():
            buf_node = buf.node
            assert buf_node is not None
            if (
                not buf_node.should_allocate()
                or buf_node.get_inputs_that_alias_output()
                or buf_node.get_mutation_names()
                or buf.get_name() in V.graph.removed_buffers
            ):
                continue

            for read in self.read_writes.reads:
                input_buf: Optional[Union[SchedulerBuffer, SchedulerDonatedBuffer]]
                if read.name in self.scheduler.name_to_donated_buffer:
                    input_buf = self.scheduler.name_to_donated_buffer[read.name]
                else:
                    input_buf = self.scheduler.name_to_buf.get(read.name)

                if (
                    input_buf
                    and V.graph.wrapper_code.can_reuse(input_buf, self)
                    and not isinstance(input_buf.defining_op, NopKernelSchedulerNode)
                ):
                    assert input_buf.users is not None
                    remaining_uses = [
                        x
                        for x in input_buf.users
                        if x.node.get_name() not in inconsequential_nodes
                    ]
                    if (
                        len(remaining_uses) == 1
                        and remaining_uses[0].can_inplace
                        and remaining_uses[0].node is self
                        and input_buf.node is not None
                        and not isinstance(
                            input_buf.node.get_output_spec(),
                            (
                                ir.NoneLayout,
                                ir.MultiOutputLayout,
                                ir.MutationLayoutSHOULDREMOVE,
                            ),
                        )
                        and not (
                            input_buf.defining_op
                            and isinstance(
                                input_buf.defining_op.node,
                                (ir.FallbackKernel, ir.MultiOutput),
                            )
                            and len(input_buf.node.get_inputs_that_alias_output()) > 0
                        )
                        and buffer_reuse_key(input_buf.node)
                        == buffer_reuse_key(buf.node)
                    ):
                        # if there isn't a triton kernel, then we don't need to call triton-specific things.
                        # but TODO this might be a convenient place to signal to the Collective kernels to inplace
                        # (and, can we make "kernel" less generic of a name?)
                        V.kernel.args.make_inplace(input_buf.get_name(), buf.get_name())
                        # mutations not tracked in cpp kernels
                        if isinstance(
                            V.kernel, torch._inductor.codegen.simd.SIMDKernel
                        ):
                            V.kernel.mutations.add(input_buf.get_name())
                            V.kernel.mutations.add(buf.get_name())

                        V.kernel.inplace_update_buffers[
                            buf.get_name()
                        ] = input_buf.get_name()
                        break

    def codegen_originating_info(
        self, buffer: IndentedBuffer, only_once: bool = True
    ) -> None:
        if not config.comment_origin:
            return

        if only_once and self.written:
            return
        assert self.node is not None
        origins = self.node.get_origins()
        out_lines = []

        for o in origins:
            if o.op == "output":
                # These are boring and samey
                continue

            out_lines.append("")
            # TODO(voz): Should the pragma be constant somewhere?
            out_lines.append("#pragma CMT ORIGIN:")
            op_info_str = f"#pragma CMT {o.op} {o.target}"
            if "seq_nr" in o.meta:
                op_info_str = op_info_str + f" seq_nr:{o.meta['seq_nr']}"
            out_lines.append(op_info_str)
            if "stack_trace" in o.meta:
                stack_trace = f"{o.meta['stack_trace']}"
                stack_trace_last_line = stack_trace.split("|")[-1]
                out_lines.append(
                    "#pragma CMT "
                    + stack_trace_last_line.replace("{", "{{")
                    .replace("}", "}}")
                    .replace("\n", "\\")
                )
                out_lines.append("#pragma CMT END ORIGIN")
                out_lines.append("")

        if len(out_lines) == 0:
            return

        # TODO(voz): Ostensibly, we should not need this. But there are cases where C++ codegen does
        # not use BracesBuffer, so we have no good indicator of a C++ buffer atm.
        buffer.writelines(out_lines)
        self.written = True

    @cache_on_self
    def get_read_write_buffers_sizes(self) -> int:
        """
        Counting the number of bytes accessed for a kernel is
        surprisingly tricky. In particular, there is a differentiation
        between 'theoretical' memory accesses and practical memory
        accesses. For example, a layernorm kernel may actually access an
        input 3 times, but in theory, it only needs to access its input
        once (and may be optimized to do so through say, persistent
        reductions)

        Another example is that even though a buffer is passed in, we may
        not access the entire buffer. This may occur if we are accessing
        a slice of the buffer. Another tricky case is for indirect
        indexing, where the amount of bytes accessed depends on the
        values of the input.

        What this function aims to compute is the memory accesses for
        worst-case inputs, best-case optimization. What this means is
        that for each buffer we compute the amount of potential accesses in two ways and take the minimum.

        1. Numel in ranges multiplied by number of deps the buffer has
        2. The buffer size
        """
        if isinstance(self, NopKernelSchedulerNode):
            return 0
        if isinstance(self, ExternKernelSchedulerNode) and isinstance(
            self.node, MultiOutput
        ):
            # todo: Calculate this - it's kinda annoying.
            return 0

        def try_size_hint(s: sympy.Expr) -> int:
            return V.graph.sizevars.size_hint(s, fallback=0)

        if isinstance(self, SchedulerNode):
            node_numel = try_size_hint(
                sympy_product(self.get_ranges()[0])
                * sympy_product(self.get_ranges()[1]),
            )
        else:
            node_numel = int(1e9)
        buf_accesses = collections.defaultdict(list)
        for dep in self.read_writes.reads | self.read_writes.writes:
            buf_accesses[dep.name].append(dep)

        reads = OrderedSet(dep.name for dep in self.read_writes.reads)
        writes = OrderedSet(dep.name for dep in self.read_writes.writes)

        def is_materialized(buf: str, snodes: Sequence[BaseSchedulerNode]) -> bool:
            users = self.scheduler.name_to_buf[buf].users
            buf_uses = OrderedSet(user.node for user in users)
            return len(buf_uses - OrderedSet(snodes)) > 0

        if isinstance(self, FusedSchedulerNode):
            removed_buffers = OrderedSet(
                dep for dep in writes if not is_materialized(dep, self.snodes)
            )
            writes = writes - removed_buffers
            reads = reads - removed_buffers
        node_bytes = 0

        for buf_name in reads | writes:
            buf_accessed_elems = sum(node_numel for dep in buf_accesses[buf_name])
            buf: Union[ir.Buffer, ir.TensorBox]
            if buf_name in V.graph.name_to_buffer:
                buf = V.graph.name_to_buffer[buf_name]
            elif buf_name in V.graph.graph_inputs:
                buf = V.graph.graph_inputs[buf_name]
            else:
                continue

            def get_buf_bytes(buf: Optional[Union[ir.Buffer, ir.TensorBox]]) -> int:
                if not buf:
                    return 0
                # Kind of a lazy way to get the MultiOutput nodes corresponding to
                # a MultiOutputLayout
                if isinstance(buf.layout, MultiOutputLayout):
                    users = self.scheduler.name_to_buf[buf.get_name()].users
                    tot = 0
                    for user in users:
                        assert isinstance(user.node, BaseSchedulerNode)
                        if isinstance(user.node.node, MultiOutput):
                            for sched_buf in user.node.get_outputs():
                                tot += get_buf_bytes(sched_buf.node)
                        else:
                            # Buf is a MultiOutputLayout but not all of its
                            # users are MultiOutputs...
                            # TODO: Figure out what's going on
                            return 0
                    return tot
                elif isinstance(buf.layout, ir.NoneLayout):
                    return sum(
                        get_buf_bytes(V.graph.get_buffer(mut_name))
                        for mut_name in buf.get_mutation_names()
                    )
                else:
                    buf_elems = try_size_hint(sympy_product(buf.get_size()))
                    return get_dtype_size(buf.get_dtype()) * min(
                        buf_accessed_elems, buf_elems
                    )

            node_bytes += get_buf_bytes(buf)

        return node_bytes

    @cache_on_self
    def get_estimated_runtime(self) -> float:
        """
        Returns estimated op runtime in nanoseconds (ns)
        """
        buf = self.get_nodes()[0].get_outputs()[0]
        layout = buf.node.get_output_spec()
        if not is_gpu(get_device_type(layout)):
            # default to no reordering based on runtime
            return 0

        # Collective kernels
        if is_collective(self.node):
            assert isinstance(self.node, ir.IRNode)
            try:
                return estimate_nccl_collective_runtime(self.node)
            except ValueError as e:
                # We don't know how to estimate runtime for this collective,
                # falling back to 0
                log.info(e)
                return 0
            except TypeError as e:
                # this happens when the collective is not of type ir._CollectiveKernel
                log.info(e)
                return 0

        elif is_wait(self.node):
            # ir.Wait is only used for collective ops.
            # The time needed for the collective op is already estimated and considered
            # when we are processing the collective op IR node, so ir.Wait takes 0 time
            # since it doesn't take extra time to get the result after the collective is completed.
            return 0

        dtype = buf.node.maybe_get_dtype()
        try:
            gpu_memory_bandwidth = get_gpu_dram_gbps()
            gpu_flops = get_device_tflops(dtype) * 10**12
        except Exception:
            return 0

        if isinstance(self, ExternKernelSchedulerNode):
            assert isinstance(self.node, ir.ExternKernel), f"{type(self.node)=}"
            op = kernel_name_to_op.get(
                getattr(self.node, "python_kernel_name", ""), None
            )

            # if there is a resolved op, dry-run using fake mode and record flop count
            if op is not None:
                from torch._subclasses.fake_tensor import FakeTensorMode
                from torch.utils.flop_counter import FlopCounterMode

                if any(
                    len(free_unbacked_symbols(n.get_numel())) > 0
                    for n in self.node.inputs
                ):
                    # Tensor has unbacked symints, we don't know how to estimate
                    # runtime for that today
                    return 0

                with FakeTensorMode() as fake_mode, FlopCounterMode(
                    display=False
                ) as flop_counter_mode, V.set_current_node(
                    self.node.fx_node
                ), V.set_fake_mode(
                    fake_mode
                ):
                    from .ir import ir_node_to_tensor

                    fake_inputs = [
                        ir_node_to_tensor(input, guard_shape=False)
                        for input in self.node.inputs
                    ]
                    cls = self.node.__class__
                    cls.process_kernel(op, *fake_inputs, **self.node.kwargs)

                    # TODO(xmfan): find a better heuristic to model FLOPS/latency relationship
                    factor = 1.0
                    counted_flops = flop_counter_mode.get_total_flops()
                    counted_bytes = self.get_read_write_buffers_sizes()
                    compute_time = (factor * counted_flops / gpu_flops) * 1e9
                    transfer_time = counted_bytes / gpu_memory_bandwidth

                    # Return estimated runtime in nanoseconds
                    return max(compute_time, transfer_time)

        elif isinstance(self, FusedSchedulerNode) or isinstance(
            self.node, ComputedBuffer
        ):
            # Return estimated runtime in nanoseconds (bytes / gbps)
            return self.get_read_write_buffers_sizes() / gpu_memory_bandwidth

        return 0

    def get_template_node(self) -> Optional[ir.TemplateBuffer]:
        return None


class WhyNoFuse:
    # TODO when we drop support for Python < 3.10, we can use
    # @dataclass(slots=True) instead of manually specifying __slots__.
    __slots__ = ["node1", "node2", "reason", "args"]
    reason: str
    args: Tuple[Any, ...]

    def __init__(self, node1: BaseSchedulerNode, node2: BaseSchedulerNode) -> None:
        self.node1 = node1
        self.node2 = node2

    def __call__(self, reason: str, *args: Any) -> None:
        self.reason = reason
        self.args = args
        fusion_log.debug(self)

    def __str__(self) -> str:
        return f"cannot fuse {self.node1.get_name()} with {self.node2.get_name()}: " + (
            self.reason % self.args
        )


def pformat(obj: Any) -> str:
    if isinstance(obj, (OrderedSet, set)):  # noqa: set_linter
        # pformat has trouble with sets of sympy exprs
        obj = sorted(obj, key=str)
    result = pprint.pformat(obj, indent=4)
    if "\n" in result:
        return f"\n{textwrap.indent(result, ' ' * 4)}"
    return result


class OutputNode:
    def __init__(self, dep: StarDep) -> None:
        self.unmet_dependencies = OrderedSet([dep])

    def is_reduction(self) -> bool:
        return False

    def get_inputs_that_alias_output(self) -> Sequence[str]:
        return ()

    def get_name(self) -> str:
        return "OUTPUT"

    __repr__ = get_name


def _prune_redundant_deps(
    node: BaseSchedulerNode,
    name_to_fused_node: Dict[str, BaseSchedulerNode],
    name_to_buf: Dict[str, SchedulerBuffer],
) -> None:
    """
    Prunes weakdeps intended for mutation ordering
    on an upstream fused node if after fusion there is another dependency
    on the fused upstream node, making the weakdep redundant

    In essence this enforces an ordering on fusions. As fusions occur, weakdeps will
    be incrementally removed, enabling other fusions, ensuring they are fused in order.
    """
    name_to_dep_count: Counter[str] = collections.Counter()

    for dep in node.unmet_dependencies:
        if not isinstance(dep, WeakDep):
            op = name_to_buf[dep.name].defining_op
            name_to_dep_count[name_to_fused_node[op.get_name()].get_name()] += 1

    def should_prune(dep: Dep) -> bool:
        if isinstance(dep, WeakDep):
            op_name = name_to_buf[dep.name].defining_op.get_name()
            is_redundant = name_to_dep_count[name_to_fused_node[op_name].get_name()] > 0
            # These can occur because fused nodes always gather deps from their snodes
            # If B has a weakdep on A
            # B gets fused with C, then any time BC is fused, the weakdep will reappear
            is_self_dep = name_to_fused_node[op_name] == node
            return is_redundant or is_self_dep
        else:
            return False

    deps_to_prune = OrderedSet(
        dep for dep in node.unmet_dependencies if should_prune(dep)
    )

    if deps_to_prune:
        node.unmet_dependencies = node.unmet_dependencies - deps_to_prune
        node.set_read_writes(node.read_writes.remove_reads(deps_to_prune))


# TODO(xmfan): reuse: an existing mapping for this if it exists, or formalize this into ir.py:ExternKernel
kernel_name_to_op = {
    "extern_kernels.convolution": torch.ops.aten.convolution,
    "extern_kernels.mm": torch.ops.aten.mm,
    "extern_kernels.bmm": torch.ops.aten.bmm,
    "extern_kernels.addmm": torch.ops.aten.addmm,
}


class ExternKernelSchedulerNode(BaseSchedulerNode):
    def __init__(self, scheduler: Scheduler, node: ir.Operation) -> None:
        super().__init__(scheduler)
        self._init_from_node(node)
        self.set_read_writes(node.get_read_writes())

    def debug_str_extra(self) -> str:
        return f"{self.get_name()}.node.kernel = {getattr(self.node, 'python_kernel_name', None)}"

    def is_extern(self) -> bool:
        return True

    def has_side_effects(self) -> bool:
        assert self.node is not None
        return hasattr(self.node, "has_side_effects") and self.node.has_side_effects()


class NopKernelSchedulerNode(BaseSchedulerNode):
    def __init__(self, scheduler: Scheduler, node: ir.Operation) -> None:
        super().__init__(scheduler)
        self._init_from_node(node)
        self.set_read_writes(node.get_read_writes())


class SchedulerNode(BaseSchedulerNode):
    _sizes: Tuple[Sequence[sympy.Expr], ...]
    _body: LoopBody

    def __init__(
        self,
        scheduler: Scheduler,
        node: Union[ir.ComputedBuffer, ir.TemplateBuffer],
    ) -> None:
        super().__init__(scheduler)
        self._init_from_node(node)
        self._compute_attrs()

    def _compute_attrs(
        self,
        extra_indexing_constraints: Optional[Tuple[Dict[Any, Any], List[Any]]] = None,
        recompute_sizes_body_func: Optional[Callable[..., Any]] = None,
    ) -> None:
        assert isinstance(self.node, (ir.ComputedBuffer, ir.TemplateBuffer))
        self._sizes, self._body = self.node.simplify_and_reorder(
            extra_indexing_constraints=extra_indexing_constraints,
            recompute_sizes_body_func=recompute_sizes_body_func,
        )

        device = self.node.get_device_or_error()
        group_fn = self.scheduler.get_backend(device).group_fn
        self.group = (device, group_fn(self._sizes))

        # Don't normalize since normalization will merge loops which
        # makes it hard to decide new loop orders.
        should_normalize = not config.loop_ordering_after_fusion or not is_gpu(
            device.type
        )

        if isinstance(self.node, ir.TemplateBuffer):
            self.set_read_writes(
                self.node.extract_read_writes(normalize=should_normalize)
            )
        else:
            self.set_read_writes(
                dependencies.extract_read_writes(
                    self._body, *self._sizes, normalize=should_normalize
                )
            )

    def recompute_size_and_body(
        self,
        extra_indexing_constraints: Optional[Tuple[Dict[Any, Any], List[Any]]] = None,
        recompute_sizes_body_func: Optional[Callable[..., Any]] = None,
    ) -> None:
        self._compute_attrs(
            extra_indexing_constraints=extra_indexing_constraints,
            recompute_sizes_body_func=recompute_sizes_body_func,
        )

    def refresh_dependencies(self, normalize: bool) -> None:
        # Fake dependencies are added manually. They can not be analyzed from
        # extract_read_writes. Find them out and apply manually.
        fake_deps = OrderedSet(
            dep for dep in self.read_writes.reads if isinstance(dep, (WeakDep, StarDep))
        )

        # don't normalize since the loop order may need to be further changed
        # later
        self.set_read_writes(
            dependencies.extract_read_writes(
                self._body, *self._sizes, normalize=normalize
            ).with_read(fake_deps)
        )

    def apply_new_loop_order(self, new_order: Sequence[int]) -> None:
        self._body = self._body.reorder_iter_loops(
            new_order,
        )
        self._sizes = self._body.sizes

        self.refresh_dependencies(normalize=False)

        from .codegen.simd import SIMDScheduling

        # TODO(shunting) if this cause compilation time increase when
        # enabling LOAF by default, try just clearing the specific cache
        # entry by using a customized cache implemetation rather than
        # lru_cache.
        SIMDScheduling.candidate_tilings.cache_clear()
        self.pointwise_read_writes.clear_cache(self)

    def reorder_loops_by_dep_pair(
        self, self_dep: MemoryDep, other_dep: MemoryDep
    ) -> None:
        new_order = None
        self_sizes = self._sizes[0]
        if len(self_sizes) == self_dep.num_vars == other_dep.num_vars:
            new_order = self_dep.decide_loop_order_to_match(other_dep)

        if new_order:
            metrics.num_loop_reordering += 1
            loop_ordering_log.debug(
                "Reorder loops for %s with order %s", self.get_name(), new_order
            )
            self.apply_new_loop_order(new_order)
        else:
            loop_ordering_log.debug(
                "Don't reordering %s because we can not decide the suitable loop order",
                self.get_name(),
            )

    def debug_str_extra(self) -> str:
        name = self.get_name()
        lines = [
            f"{name}.group.device = {self.group[0]}",
            f"{name}.group.iteration = {self.group[1]}",
            f"{name}.sizes = {self._sizes}",
        ]
        for dep in self.read_writes.reads_and_writes():
            if not isinstance(dep, WeakDep):
                buf_name = dep.name
                buf = V.graph.get_buffer(buf_name)
                lines.append(f"{buf_name}_layout = {pformat(buf.layout)}")
        if isinstance(self._body, LoopBody):
            lines.append(f"class {name}_loop_body:")
            lines.append(textwrap.indent(self._body.debug_str(), "    "))

        assert self.node is not None
        lines.extend(self._debug_str_for_device())

        return "\n".join(lines)

    def get_ranges(self) -> Sequence[Sequence[sympy.Expr]]:
        return self._sizes

    def is_reduction(self) -> bool:
        assert isinstance(
            self.node, (ir.ComputedBuffer, ir.TemplateBuffer)
        ), f"{type(self.node)=}"
        return bool(self.node.get_reduction_type())

    def is_split_scan(self) -> bool:
        assert isinstance(
            self.node, (ir.ComputedBuffer, ir.TemplateBuffer)
        ), f"{type(self.node)=}"
        return isinstance(self.node, ir.ComputedBuffer) and isinstance(
            self.node.data, ir.SplitScan
        )

    def is_template(self) -> bool:
        return isinstance(self.node, ir.TemplateBuffer)

    def get_template_node(self) -> Optional[ir.TemplateBuffer]:
        return self.node if isinstance(self.node, ir.TemplateBuffer) else None

    def run(self, *index_vars: Sequence[sympy.Expr]) -> None:
        self.decide_inplace_update()
        self.mark_run()
        self.codegen(index_vars)

    def ranges_from_index_vars(
        self, index_vars: Sequence[Sequence[sympy.Expr]]
    ) -> Dict[sympy.Expr, sympy.Expr]:
        sizes = self._sizes
        assert sum(map(len, sizes)) == sum(map(len, index_vars))
        var_ranges = dict(
            zip(
                itertools.chain.from_iterable(index_vars),
                itertools.chain.from_iterable(sizes),
            )
        )
        return var_ranges

    def codegen(self, index_vars: Sequence[Sequence[sympy.Expr]]) -> None:
        var_ranges = self.ranges_from_index_vars(index_vars)
        try:
            with V.set_ops_handler(
                SimplifyIndexing(V.get_ops_handler(), var_ranges)
            ), V.kernel.set_current_node(self):
                self._body(*index_vars)
        except Exception:
            log.fatal("Error in codegen for %s", self.node)
            raise

    @cache_on_self
    def pointwise_read_writes(self) -> dependencies.ReadWrites:
        """
        Get the memory dependencies in the non-reduction axis.
        """
        sizes, reduction_sizes = self._sizes
        return dependencies.extract_read_writes(
            self._body, sizes, hidden_args=[[sympy.S.Zero] * len(reduction_sizes)]
        )

    def can_inplace(self, read_dep: dependencies.Dep) -> bool:
        if self.is_template():
            return False
        if any(out.get_aliases() for out in self.get_outputs()):
            return False
        if len(self.read_writes.writes) == 1 and isinstance(
            read_dep, dependencies.MemoryDep
        ):
            write_dep = next(iter(self.read_writes.writes))
            assert isinstance(write_dep, dependencies.MemoryDep), f"{type(write_dep)=}"
            return read_dep.index == write_dep.index and read_dep.size == write_dep.size
        return False

    @cache_on_self
    def _get_atomic_add_buffers(self) -> OrderedSet[str]:
        buffers_store_as_atomic_add = OrderedSet[str]()
        if isinstance(self._body, LoopBody):
            for node in self._body.get_nodes():
                if (
                    node.op == "call_method"
                    and node.target == "store"
                    and (
                        ("mode" in node.kwargs and node.kwargs["mode"] == "atomic_add")
                        or (len(node.args) == 5 and node.args[4] == "atomic_add")
                    )
                ):
                    buffers_store_as_atomic_add.add(
                        node.kwargs["name"]
                        if "name" in node.kwargs
                        else (node.args[1] if len(node.args) >= 2 else "")
                    )
        return buffers_store_as_atomic_add


def refresh_group_node_dependencies(group_snode: BaseSchedulerNode) -> None:
    snodes = group_snode.snodes  # type: ignore[attr-defined]
    group_snode.set_read_writes(
        dependencies.ReadWrites.merge_list([x.read_writes for x in snodes])
    )

    group_snode.unmet_dependencies = (
        OrderedSet(
            dep
            for dep in OrderedSet.union(*[x.unmet_dependencies for x in snodes])
            if dep.name not in group_snode.get_buffer_names()
        )
        - group_snode.read_writes.writes
    )


def init_group_node(
    group_snode: BaseSchedulerNode,
    scheduler: Scheduler,
    snodes: List[BaseSchedulerNode],
) -> None:
    assert isinstance(group_snode, (FusedSchedulerNode, GroupedSchedulerNode))
    group_snode.snodes = snodes
    group_snode.scheduler = scheduler
    group_snode.node = None
    group_snode.ancestors = OrderedSet.union(
        *[x.ancestors for x in snodes if x.ancestors is not None]
    )

    refresh_group_node_dependencies(group_snode)

    group_snode.min_order = min(x.min_order for x in group_snode.snodes)
    group_snode.max_order = max(x.max_order for x in group_snode.snodes)
    group_snode.outputs_by_name = {
        buf.get_name(): buf for buf in group_snode.get_outputs()
    }


class FusedSchedulerNode(BaseSchedulerNode):
    """
    This is a "fake" scheduler node that represents a group of scheduler nodes
    that are meant to be fused together. The way it does this is by maintaining
    its unmet dependencies as the union of its constituent nodes.
    """

    snodes: List[BaseSchedulerNode]

    @classmethod
    def fuse(
        cls, node1: BaseSchedulerNode, node2: BaseSchedulerNode
    ) -> FusedSchedulerNode:
        assert node1.scheduler is node2.scheduler
        assert isinstance(node1, (SchedulerNode, FusedSchedulerNode))
        assert isinstance(node2, (SchedulerNode, FusedSchedulerNode))
        nodes = list(itertools.chain(node1.get_nodes(), node2.get_nodes()))
        return cls(node1.scheduler, nodes)

    def reorder_loops_by_dep_pair(
        self, self_dep: MemoryDep, other_dep: MemoryDep
    ) -> None:
        if self.is_template():
            # We can not really reorder loops for a triton template
            return
        self_sizes = None
        for snode in self.snodes:
            assert isinstance(snode, SchedulerNode)
            if self_sizes is not None and tuple(self_sizes) != tuple(snode._sizes[0]):
                loop_ordering_log.debug(
                    "Can not reorder fused node due to different sizes"
                )
                return
            self_sizes = snode._sizes[0]
        new_order = None

        assert self_sizes is not None
        if len(self_sizes) == self_dep.num_vars == other_dep.num_vars:
            new_order = self_dep.decide_loop_order_to_match(other_dep)

        if not new_order:
            loop_ordering_log.debug(
                "Dont reordering fused node %s because we can not decide the suitable loop order",
                self.get_name(),
            )
            return
        metrics.num_loop_reordering += 1
        loop_ordering_log.debug(
            "Reorder loops for fused node %s with order %s", self.get_name(), new_order
        )
        for snode in self.snodes:
            assert isinstance(snode, SchedulerNode)
            snode.apply_new_loop_order(new_order)  # type: ignore[arg-type]

        refresh_group_node_dependencies(self)

    def __init__(self, scheduler: Scheduler, snodes: List[BaseSchedulerNode]) -> None:
        super().__init__(scheduler)
        init_group_node(self, scheduler, snodes)
        self.users: List[NodeUser] = []
        self.group = max(snodes, key=lambda x: int(x.is_reduction())).group

    @cache_on_self
    def get_name(self) -> str:
        return "_".join([x.get_name() for x in self.snodes])

    def get_first_name(self) -> str:
        return self.snodes[0].get_name()

    @cache_on_self
    def get_buffer_names(self) -> OrderedSet[str]:
        return OrderedSet.union(*[x.get_buffer_names() for x in self.snodes])

    def get_outputs(self) -> List[SchedulerBuffer]:
        result: List[SchedulerBuffer] = []
        for node in self.snodes:
            result.extend(node.get_outputs())
        return result

    def debug_str_extra(self) -> str:
        lines = [
            f"{self.get_name()}.snodes[{i}] =\n{node.debug_str()}"
            for i, node in enumerate(self.snodes)
        ]
        node = self.snodes[0].node
        if node is not None:
            lines.extend(self._debug_str_for_device())

        return textwrap.indent("\n".join(lines).rstrip(), "    ")

    def debug_str_short(self) -> str:
        snodes_str = [node.debug_str_short() for node in self.snodes]
        return f"{self}, snodes: {snodes_str}"

    def set_last_usage(
        self, future_used_buffers: OrderedSet[str], mutation_real_name: Dict[str, str]
    ) -> None:
        # Set self.last_usage using the global information
        # This will be used for inter-kernel optimisations
        super().set_last_usage(future_used_buffers, mutation_real_name)
        # Set self.last_usage on the snodes
        # This will be used for optimisations within the kernel
        future_used_buffers = OrderedSet[str]()
        for node in reversed(self.snodes):
            node.set_last_usage(future_used_buffers, mutation_real_name)
            future_used_buffers.update(node.last_usage)

    @cache_on_self
    def used_buffer_names(self) -> OrderedSet[str]:
        return OrderedSet.union(*[x.used_buffer_names() for x in self.snodes])

    @cache_on_self
    def used_or_aliased_buffer_names(self) -> OrderedSet[str]:
        return OrderedSet.union(
            *[x.used_or_aliased_buffer_names() for x in self.snodes]
        )

    def get_nodes(self) -> Sequence[BaseSchedulerNode]:
        return self.snodes

    def __repr__(self) -> str:
        return f"{type(self).__name__}(nodes={self.get_name()})"

    @cache_on_self
    def is_reduction(self) -> bool:
        return any(x.is_reduction() for x in self.snodes)

    @cache_on_self
    def is_split_scan(self) -> bool:
        return any(x.is_split_scan() for x in self.snodes)

    @cache_on_self
    def is_template(self) -> bool:
        return any(x.is_template() for x in self.snodes)

    @cache_on_self
    def get_template_node(self) -> Optional[ir.TemplateBuffer]:
        for node in self.snodes:
            if node.is_template():
                return node.get_template_node()
        return None

    def get_device(self) -> torch.device:
        return self.group[0]

    @cache_on_self
    def has_aliasing_or_mutation(self) -> bool:
        return any(x.has_aliasing_or_mutation() for x in self.snodes)

    # None of these need to be implemented, as a FusedSchedulerNode is just an
    # abstraction for scheduling purposes
    def update_mutated_names(self, renames: Dict[str, str]) -> None:
        raise NotImplementedError

    def add_fake_dep(self, name: Dep) -> None:
        raise NotImplementedError

    def can_inplace(self, read_dep: dependencies.Dep) -> bool:
        raise NotImplementedError

    def debug_str(self) -> str:
        """Longer form printout for trace logs"""
        name = self.get_name()
        node_typestr = ",".join(type(n).__name__ for n in self.snodes)
        buf = IndentedBuffer()
        buf.splice(
            f"""\
{name}: {type(self).__name__}({node_typestr})
{name}.writes = {pformat(self.read_writes.writes)}
{name}.unmet_dependencies = {pformat(self.unmet_dependencies)}
{name}.met_dependencies = {pformat(self.read_writes.reads - self.unmet_dependencies)}
{name}.outputs = [
            """
        )
        with buf.indent():
            for out in self.get_outputs():
                buf.splice(out.debug_str())
        buf.writeline("]")

        try:
            buf.splice(self.debug_str_extra())
        except Exception:
            log.warning("Ignoring error in debug_str()", exc_info=True)

        return buf.getrawvalue().rstrip()


class ForeachKernelSchedulerNode(FusedSchedulerNode):
    """
    This is a schedular node that consists of a set of scheduler nodes that
    has no data dependencies among them and can be executed in parallel.
    """

    def get_consumer_subnode_for(
        self, producer: BaseSchedulerNode
    ) -> Optional[BaseSchedulerNode]:
        for buf in producer.get_outputs():
            if buf.get_name() in self.read_to_node:
                return self.read_to_node[buf.get_name()]

        return None

    def get_producer_subnode_for(
        self, consumer: BaseSchedulerNode
    ) -> Optional[BaseSchedulerNode]:
        producers = OrderedSet[BaseSchedulerNode]()
        for rd in consumer.read_writes.reads:
            if rd.name not in self.scheduler.name_to_buf:
                continue

            node_name = self.scheduler.name_to_buf[rd.name].defining_op.get_name()
            if node_name in self.name_to_node:
                producers.add(self.name_to_node[node_name])

        # Don't permit fusion if there are multiple subnodes
        # that this consumer reads from
        if len(producers) == 1:
            return next(iter(producers))
        else:
            return None

    @classmethod
    def can_fuse(cls, producer: BaseSchedulerNode, consumer: BaseSchedulerNode) -> bool:
        why = WhyNoFuse(producer, consumer)
        if producer.is_foreach() and consumer.is_foreach():
            producer = typing.cast(ForeachKernelSchedulerNode, producer)
            consumer = typing.cast(ForeachKernelSchedulerNode, consumer)
            foreach_match = len(producer.snodes) == len(consumer.snodes)
            if not foreach_match:
                why("foreach do not have same length")
            return foreach_match and all(
                producer.scheduler.can_fuse(l, r)
                for l, r in zip(producer.snodes, consumer.snodes)
            )
        elif consumer.is_foreach():
            if producer.is_reduction():
                why(
                    "candidate producer is a reduction, foreach ops cannot be fused with reductions currently"
                )
                return False

            consumer = typing.cast(ForeachKernelSchedulerNode, consumer)
            consumer_subnode = consumer.get_consumer_subnode_for(producer)
            if consumer_subnode is not None:
                return consumer.scheduler.can_fuse(producer, consumer_subnode)

            why("candidate producer is not dep of any foreach consumer")
            return False

        elif producer.is_foreach():
            if consumer.is_reduction():
                why(
                    "candidate consumer is a reduction, foreach ops cannot be fused with reductions currently"
                )
                return False

            producer = typing.cast(ForeachKernelSchedulerNode, producer)
            producer_subnode = producer.get_producer_subnode_for(consumer)
            if producer_subnode is not None:
                return producer.scheduler.can_fuse(producer_subnode, consumer)

            why("candidate consumer has no dep in any foreach producer")
            return False

        raise AssertionError(
            "At least one node passed to ForeachKernelSchedulerNode.can_fuse should be a foreach node"
        )

    @classmethod
    def fuse(
        cls, producer: BaseSchedulerNode, consumer: BaseSchedulerNode
    ) -> ForeachKernelSchedulerNode:
        assert producer.is_foreach() or consumer.is_foreach()
        if producer.is_foreach():
            producer = typing.cast(ForeachKernelSchedulerNode, producer)
            use_custom_partition_algo = producer.use_custom_partition_algo
            enable_autotune = producer.enable_autotune
        else:
            consumer = typing.cast(ForeachKernelSchedulerNode, consumer)
            use_custom_partition_algo = consumer.use_custom_partition_algo
            enable_autotune = consumer.enable_autotune
        prev_node_1 = None
        prev_node_2 = None
        fused_nodes: List[BaseSchedulerNode]
        if producer.is_foreach() and consumer.is_foreach():
            producer = typing.cast(ForeachKernelSchedulerNode, producer)
            consumer = typing.cast(ForeachKernelSchedulerNode, consumer)
            fused_nodes = [
                FusedSchedulerNode.fuse(l, r)
                for l, r in zip(producer.snodes, consumer.snodes)
            ]
        elif producer.is_foreach():
            producer = typing.cast(ForeachKernelSchedulerNode, producer)
            producer_subnode = producer.get_producer_subnode_for(consumer)
            fused_nodes = []
            prev_node_1 = producer
            prev_node_2 = None
            for node in producer.snodes:
                if node is producer_subnode:
                    new_node = FusedSchedulerNode.fuse(node, consumer)
                    prev_node_2 = new_node
                    fused_nodes.append(new_node)
                else:
                    fused_nodes.append(node)

        elif consumer.is_foreach():
            consumer = typing.cast(ForeachKernelSchedulerNode, consumer)
            consumer_subnode = consumer.get_consumer_subnode_for(producer)
            fused_nodes = []
            prev_node_1 = consumer
            prev_node_2 = None

            for node in consumer.snodes:
                if node is consumer_subnode:
                    new_node = FusedSchedulerNode.fuse(producer, node)
                    prev_node_2 = new_node
                    fused_nodes.append(new_node)
                else:
                    fused_nodes.append(node)
        else:
            raise AssertionError(
                "At least one node passed to ForeachKernelSchedulerNode.fuse should be a foreach node"
            )

        return cls(
            producer.scheduler,
            fused_nodes,
            use_custom_partition_algo=use_custom_partition_algo,
            prev_node_1=prev_node_1,
            prev_node_2=prev_node_2,
            enable_autotune=enable_autotune,
        )

    def __init__(
        self,
        scheduler: Scheduler,
        snodes: List[BaseSchedulerNode],
        use_custom_partition_algo: bool,
        prev_node_1: Optional[BaseSchedulerNode] = None,
        prev_node_2: Optional[BaseSchedulerNode] = None,
        enable_autotune: bool = False,
    ) -> None:
        self.read_to_node = {}
        self.name_to_node = {}

        if prev_node_1 is None or prev_node_2 is None:
            super().__init__(scheduler, snodes)

            for node in snodes:
                for read in node.read_writes.reads:
                    self.read_to_node[read.name] = node

                for name in node.get_operation_names():
                    self.name_to_node[name] = node
        else:
            self.scheduler = scheduler
            self.snodes = snodes
            self.node = None
            self.users: List[NodeUser] = []

            self.set_read_writes(
                dependencies.ReadWrites.merge_list(
                    [prev_node_1.read_writes, prev_node_2.read_writes]
                )
            )

            self.unmet_dependencies = (
                OrderedSet(
                    dep
                    for dep in OrderedSet.union(
                        prev_node_1.unmet_dependencies, prev_node_2.unmet_dependencies
                    )
                    if dep.name not in self.get_buffer_names()
                )
                - self.read_writes.writes
            )

            self.min_order = min([prev_node_1.min_order, prev_node_2.min_order])
            self.max_order = max([prev_node_1.max_order, prev_node_2.max_order])

            if prev_node_1.is_foreach():
                assert isinstance(prev_node_1, ForeachKernelSchedulerNode)
                foreach_node, other_node = prev_node_1, prev_node_2
            else:
                assert isinstance(prev_node_2, ForeachKernelSchedulerNode)
                foreach_node, other_node = prev_node_2, prev_node_1

            self.ancestors = foreach_node.ancestors
            self.ancestors.update(other_node.ancestors)

            self.name_to_node = foreach_node.name_to_node
            for name in other_node.get_operation_names():
                self.name_to_node[name] = other_node

        self.use_custom_partition_algo = use_custom_partition_algo
        device = snodes[0].get_device()
        assert device
        self.group = (device, ((sympy.Expr("combo_kernel"),),))
        self.origins = OrderedSet[torch.fx.Node]()
        self.enable_autotune = enable_autotune

    @classmethod
    def combinable_nodes(
        cls, nodes: List[BaseSchedulerNode]
    ) -> List[BaseSchedulerNode]:
        extern = [x for x in nodes if isinstance(x, ExternKernelSchedulerNode)]
        if extern:
            log.debug(
                "ComboKernels: %d external nodes are filtered %s",
                len(extern),
                [node.node.get_origins() for node in extern if node.node is not None],
            )
        filtered_nodes = [
            x
            for x in nodes
            if not isinstance(x, (NopKernelSchedulerNode, ExternKernelSchedulerNode))
        ]
        foreach_nodes = [
            x for x in filtered_nodes if isinstance(x, ForeachKernelSchedulerNode)
        ]
        if foreach_nodes:
            log.debug("ComboKernels: %d foreach nodes are filtered", len(foreach_nodes))
        filtered_nodes = [
            x for x in filtered_nodes if not isinstance(x, ForeachKernelSchedulerNode)
        ]
        template_nodes = [x for x in filtered_nodes if x.is_template()]
        if template_nodes:
            log.debug(
                "ComboKernels: %d template nodes are filtered",
                OrderedSet([len(template_nodes)]),
            )
        filtered_nodes = [x for x in filtered_nodes if x not in template_nodes]
        return filtered_nodes

    @staticmethod
    def _default_group_nodes_for_combo_kernels(
        scheduler: Scheduler,
    ) -> List[List[BaseSchedulerNode]]:
        """
        Returns a list of lists of nodes that are to be grouped together.
        """
        sorted_nodes = scheduler._topological_sort_nodes()
        grouped_nodes = []
        max_num_nodes = 8
        for nodes in sorted_nodes:
            grouped_nodes.extend(
                [
                    nodes[i : i + max_num_nodes]
                    for i in range(0, len(nodes), max_num_nodes)
                ]
            )

        return grouped_nodes

    group_algorithm_for_combo_kernels: Callable[
        [Scheduler], List[List[BaseSchedulerNode]]
    ] = _default_group_nodes_for_combo_kernels

    @staticmethod
    def set_group_algorithm_for_combo_kernels(
        custom_group_algorithm: Callable[[Scheduler], List[List[BaseSchedulerNode]]]
    ) -> None:
        ForeachKernelSchedulerNode.group_algorithm_for_combo_kernels = (
            custom_group_algorithm
        )

    @staticmethod
    def group_nodes_for_combo_kernels(
        scheduler: Scheduler,
    ) -> List[List[BaseSchedulerNode]]:
        return ForeachKernelSchedulerNode.group_algorithm_for_combo_kernels(scheduler)

    def mark_run(self) -> None:
        raise NotImplementedError

    def codegen(self) -> None:
        raise NotImplementedError

    def is_foreach(self) -> bool:
        return True

    def get_subkernel_nodes(self) -> List[BaseSchedulerNode]:
        """Returns a list of nodes which comprise the combo kernel.
        These nodes may be vertically fused."""
        return list(self.snodes)

    def get_nodes(self) -> Sequence[BaseSchedulerNode]:
        """Returns all nodes contained in this kernel, unpacking fused nodes
        into their constituent scheduler nodes."""
        return list(itertools.chain.from_iterable(x.get_nodes() for x in self.snodes))

    def get_first_name(self) -> str:
        return self.snodes[0].get_first_name()

    def prune_redundant_deps(
        self, name_to_fused_node: Dict[str, BaseSchedulerNode]
    ) -> None:
        _prune_redundant_deps(self, name_to_fused_node, self.scheduler.name_to_buf)

        for node in self.snodes:
            node.prune_redundant_deps(name_to_fused_node)


class GroupedSchedulerNode(BaseSchedulerNode):
    """
    This is a "fake" scheduler node that represents a group of scheduler nodes
    that are meant to be *grouped* together (it does not allow another node to be scheduled
    in between its constituent nodes, nor does it allow another node to fuse into any of its constituent nodes).
    The way it does this is by maintaining its unmet dependencies as the union of its constituent nodes.
    Fusion will still happen among the nodes within each GroupedSchedulerNode.
    At codegen time, this scheduler node will be unpacked and codegen is called on each constituent node.
    """

    snodes: List[BaseSchedulerNode]

    @classmethod
    def create(cls, snodes: List[BaseSchedulerNode]) -> GroupedSchedulerNode:
        scheduler = snodes[0].scheduler
        assert all(node.scheduler is scheduler for node in snodes)
        grouped_snode = cls(scheduler, snodes)  # type: ignore[arg-type]
        for snode in snodes:
            scheduler.name_to_fused_node[snode.get_name()] = grouped_snode
        scheduler.name_to_fused_node[grouped_snode.get_name()] = grouped_snode
        return grouped_snode

    def __init__(self, scheduler: Scheduler, snodes: List[BaseSchedulerNode]) -> None:
        super().__init__(scheduler)
        init_group_node(self, scheduler, snodes)

    def unpack(self) -> List[BaseSchedulerNode]:
        """
        Do fusion among nodes within this GroupedSchedulerNode,
        and then unpack this GroupedSchedulerNode into regular nodes.
        """
        for snode in self.snodes:
            self.scheduler.name_to_fused_node[snode.get_name()] = snode
        del self.scheduler.name_to_fused_node[self.get_name()]
        return self.scheduler.fuse_nodes(self.snodes)

    def add_fake_dep(self, fake_dep: Dep) -> None:
        self.set_read_writes(self.read_writes.with_read(fake_dep))
        self.unmet_dependencies.add(fake_dep)

    @cache_on_self
    def get_name(self) -> str:
        return "_".join([x.get_name() for x in self.snodes])

    def get_first_name(self) -> str:
        return self.snodes[0].get_name()

    @cache_on_self
    def get_buffer_names(self) -> OrderedSet[str]:
        return OrderedSet.union(*[x.get_buffer_names() for x in self.snodes])

    def get_outputs(self) -> List[SchedulerBuffer]:
        result: List[SchedulerBuffer] = []
        for node in self.snodes:
            result.extend(node.get_outputs())
        return result

    def get_nodes(self) -> Sequence[BaseSchedulerNode]:
        return self.snodes

    @classmethod
    def can_fuse(cls, producer: BaseSchedulerNode, consumer: BaseSchedulerNode) -> bool:
        # GroupedSchedulerNode cannot be fused with another node
        return False


def pick_loop_order(
    stride_lengths: List[List[int]],
    sizes: Sequence[sympy.Expr],
    priority_idx: Tuple[int, ...] = (),
) -> List[int]:
    """
    A heuristic to decide loop iteration orders.  This has not been well
    tuned and may be something we should autotune.
    """

    @functools.cmp_to_key
    def index_cmp(a: int, b: int) -> int:
        if sizes[a] == 1 or sizes[b] == 1:
            # 1-sizes don't matter, just move them to the end
            return cmp(sizes[a] == 1, sizes[b] == 1)

        # Take abs, otherwise flipped dimensions are treated as smaller
        # strides than contiguous dims
        stride_len_a = [abs(sl[a]) for sl in stride_lengths]
        stride_len_b = [abs(sl[b]) for sl in stride_lengths]

        # equivalent to
        # np.logical_or(stride_lengths[:, b] == 0, stride_lengths[:, a] < stride_lengths[:, b]).all()
        a_first = sum(
            sl_b == 0 or sl_a < sl_b for sl_a, sl_b in zip(stride_len_a, stride_len_b)
        )
        b_first = sum(
            sl_a == 0 or sl_b < sl_a for sl_a, sl_b in zip(stride_len_a, stride_len_b)
        )
        if a_first > b_first:
            return -1
        if b_first > a_first:
            return 1

        # otherwise contiguous
        return cmp(b, a)

    order = list(reversed(range(len(stride_lengths[0]))))
    if len(priority_idx) > 0:
        # if we have priority node, only use that node's order
        stride_lengths = [stride_lengths[pi] for pi in priority_idx]
    if config.pick_loop_orders:
        order.sort(key=index_cmp)
    return order


@dataclasses.dataclass
class NodeUser:
    node: Union[BaseSchedulerNode, OutputNode]
    can_inplace: bool = False

    # A weak user must be scheduled after a given node, but doesn't actually
    # use the result
    is_weak: bool = False

    def __hash__(self) -> int:
        return hash((self.node.get_name(), self.can_inplace, self.is_weak))

    def __eq__(self, other: object) -> bool:
        return (
            isinstance(other, NodeUser)
            and self.get_name() == other.get_name()
            and self.can_inplace == other.can_inplace
            and self.is_weak == other.is_weak
        )

    def get_name(self) -> str:
        return self.node.get_name()

    def merge(self, other: NodeUser) -> NodeUser:
        assert self.node is other.node
        return NodeUser(
            self.node,
            self.can_inplace and other.can_inplace,
            self.is_weak and other.is_weak,
        )


_post_grad_graph_counter = itertools.count()


class Scheduler:
    __dep_size_hint_cache: Dict[Dep, int]

    def __init__(self, nodes: List[ir.Operation]) -> None:
        with dynamo_timed("Scheduler.__init__"):
            self._init(nodes)

    def _init(self, nodes: List[ir.Operation]) -> None:
        super().__init__()
        self.__dep_size_hint_cache = {}
        V.graph.scheduler = self
        self.backends: Dict[torch.device, BaseScheduling] = {}
        self.post_grad_graph_id = next(_post_grad_graph_counter)

        self.completed_operations = OrderedSet[str]()
        self.available_buffer_names = OrderedSet(
            [
                *V.graph.graph_inputs.keys(),
                *V.graph.constants.keys(),
                *V.graph.torchbind_constants.keys(),
            ]
        )

        self.nodes = [self.create_scheduler_node(n) for n in nodes]
        self.update_zero_dim_cpu_tensor()
        # some new constants could have been created above
        self.available_buffer_names.update(V.graph.constants.keys())
        for node in self.nodes:
            node.prune_deps()

        self.name_to_donated_buffer: Dict[
            str, SchedulerDonatedBuffer
        ] = self.get_donated_buffers()
        self.name_to_node: Dict[str, BaseSchedulerNode] = {
            n.get_name(): n for n in self.nodes
        }
        self.name_to_buf: Dict[str, SchedulerBuffer] = {
            buf.get_name(): buf for node in self.nodes for buf in node.get_outputs()
        }
        self.name_to_fused_node: Dict[str, BaseSchedulerNode] = self.name_to_node.copy()

        # mutation_real_name: Maps back to the original name for codegen
        # Example:
        # If you mutate buf0 inside of buf1's kernel, then:
        # mutation_real_name = {"buf0" : "buf1"}
        # all subsequent uses of buf0 become buf1's usage in dependency graph
        self.mutation_real_name: Dict[str, str] = {}

        # We handle mutation by renaming modified versions of the same
        # buffer in the dependency graph to prevent cycles.
        # mutation_renames: tracks the current name for a given buffer
        #                   (changed once per mutation)
        # Example:
        # If you mutate buf0 inside of buf1's kernel, then:
        # mutation_renames = {"buf1" : "buf0"}
        # in codegen we only use buf0, never buf1
        self.mutation_renames: Dict[str, str] = {}

        self.compute_dependencies()
        self.nodes = self.topological_sort_schedule(self.nodes)
        self.dead_node_elimination()
        self.name_to_fused_node = {n.get_name(): n for n in self.nodes}
        self.compute_ancestors()
        self.nodes = comms.decide_global_ordering_of_comms(
            self.nodes,
            self.name_to_buf,
            self.name_to_fused_node,
        )

        metrics.ir_nodes_pre_fusion += len(self.nodes)
        V.debug.ir_pre_fusion(self.nodes)
        self.num_orig_nodes = len(self.nodes)
        self.create_foreach_nodes()
        self.nodes = self.topological_sort_schedule(self.nodes)
        self.logged_slow_fusion = OrderedSet[Tuple[str, str]]()
        if config._pre_fusion_custom_pass is not None:
            self.nodes = config._pre_fusion_custom_pass(self.nodes)
        self.nodes = self.fuse_nodes(self.nodes)
        if config.reorder_for_peak_memory:
            from .memory import reorder_for_peak_memory

            self.nodes = reorder_for_peak_memory(
                self.nodes,
                self.name_to_buf,
                self.name_to_fused_node,
                OrderedSet(V.graph.graph_inputs.keys()),
                OrderedSet(V.graph.get_output_names()),
            )
        self.merge_loops()
        self.finalize_multi_template_buffers()
        if config.reorder_for_compute_comm_overlap:
            self.nodes = comms.reorder_compute_and_comm_for_overlap(self.nodes)
        if config.combo_kernels:
            self.create_combo_kernel_nodes(num_ck_nodes=None)
        self.process_grouped_nodes()
        self.compute_last_usage()
        V.debug.ir_post_fusion(self.nodes)
        V.debug.graph_diagram(self.nodes)
        self.debug_draw_graph()

        # used during codegen:
        self.buffer_names_to_free = OrderedSet[str]()

        # fx graph node to the position it appears in the graph
        # for debug attribution
        self.origin_to_index: Dict[torch.fx.Node, int] = {}

        get_metric_table("graph_stats").add_row(
            lambda: {
                "graph_id": self.post_grad_graph_id,
                "num_nodes_before_fusion": self.num_orig_nodes,
                "num_nodes_after_fusion": len(self.nodes),
            }
        )

    def get_donated_buffers(self) -> Dict[str, SchedulerDonatedBuffer]:
        name_to_donated_buf = {}
        for name in V.graph.graph_inputs_original:
            if isinstance(V.graph.graph_inputs_original[name], ir.DonatedBuffer):
                name_to_donated_buf[name] = SchedulerDonatedBuffer(
                    self,
                    V.graph.graph_inputs_original[name],
                    defining_op=None,
                )
        return name_to_donated_buf

    @property
    def current_device(self) -> Optional[torch.device]:
        return V.graph.current_device

    @current_device.setter
    def current_device(self, device: Optional[torch.device]) -> None:
        V.graph.current_device = device

    def debug_draw_graph(self) -> None:
        """Generate an image of the graph for debugging"""
        if os.environ.get("INDUCTOR_WRITE_SCHEDULER_GRAPH", None) == "1":
            from .debug import draw_buffers

            draw_buffers(self.nodes, print_graph=True)

    def debug_print_nodes(self, label: str) -> None:
        if log.isEnabledFor(logging.INFO):
            log.info("%s:", label)
            for node in self.nodes:
                node.log_details()

    def create_scheduler_node(self, node: ir.Operation) -> BaseSchedulerNode:
        assert (
            node.get_origins() is not None
        ), "All nodes passed to scheduling must have an origin"
        if node.is_no_op():
            return NopKernelSchedulerNode(self, node)
        elif isinstance(node, (ir.ComputedBuffer, ir.TemplateBuffer)):
            return SchedulerNode(self, node)
        elif isinstance(node, ir.ExternKernel):
            return ExternKernelSchedulerNode(self, node)
        else:
            raise NotImplementedError(node)

    def create_foreach_nodes(self) -> None:
        removed_node_names = OrderedSet[str]()
        fe_nodes = []
        kept_node_names = self.name_to_fused_node.keys()

        for names in V.graph.lists.values():
            names = [
                name
                for name in names
                if name in kept_node_names
                and not isinstance(self.name_to_node[name], NopKernelSchedulerNode)
            ]
            if not names:
                # All nodes eliminated
                continue

            removed_node_names.update(names)
            snodes = [self.name_to_node[name] for name in names]

            enable_autotune = config.combo_kernels_autotune > 1
            fe_node = ForeachKernelSchedulerNode(
                self,
                snodes,
                use_custom_partition_algo=False,
                enable_autotune=enable_autotune,
            )

            fe_nodes.append(fe_node)

            for name in names:
                self.name_to_fused_node[name] = fe_node

        self.nodes = [
            node for node in self.nodes if node.get_name() not in removed_node_names
        ] + list(fe_nodes)

    def compute_dependencies(self) -> None:
        """
        Create dependency edges between nodes, handling aliasing and
        mutation properly.
        """

        T = TypeVar("T")

        class DedupList(Generic[T]):
            """
            This data structure behaves like a list except it makes sure the
            elements remain unique.
            Normally one could use a OrderedSet/dict for this purpose however
            the list in question gets elements appended as it is being
            iterated over which means that we need to keep the list
            semantics.
            """

            def __init__(
                self,
                items: Optional[List[T]] = None,
                membership: Optional[OrderedSet[T]] = None,
            ) -> None:
                self.items = items or []
                self.membership = membership or OrderedSet()

            def append(self, node_user: T) -> None:
                if node_user in self.membership:
                    return
                self.items.append(node_user)
                self.membership.add(node_user)

            def __add__(self, other: DedupList[T]) -> DedupList[T]:
                new_membership = OrderedSet.union(self.membership, other.membership)
                new_items = self.items + [
                    x for x in other.items if x not in self.membership
                ]
                return DedupList(new_items, new_membership)

        name_to_users: DefaultDict[str, DedupList[NodeUser]] = collections.defaultdict(
            DedupList
        )

        # handle aliasing by using python aliasing in name_to_users
        # if foo aliases bar then we will make name_to_users["foo"] point
        # to the same python list as name_to_users["bar"]
        for node in self.nodes:
            for buf1 in node.get_outputs():
                buf1_name = buf1.get_name()
                for buf2_name in buf1.get_aliases():
                    if buf1_name in name_to_users and buf2_name in name_to_users:
                        # merge the two
                        list1 = name_to_users[buf1_name]
                        list2 = name_to_users[buf2_name]
                        combined = list1 + list2
                        for key in name_to_users.keys():
                            if (
                                name_to_users[key] is list1
                                or name_to_users[key] is list2
                            ):
                                name_to_users[key] = combined
                    elif buf1_name in name_to_users:
                        name_to_users[buf2_name] = name_to_users[buf1_name]
                    else:
                        name_to_users[buf1_name] = name_to_users[buf2_name]

        def rename(n: str) -> str:
            if n in self.mutation_renames:
                return rename(self.mutation_renames[n])
            return n

        def add_user(
            used_by_name: str,
            user_node: Union[BaseSchedulerNode, OutputNode],
            can_inplace: bool = False,
            is_weak: bool = False,
        ) -> None:
            name_to_users[rename(used_by_name)].append(
                NodeUser(user_node, can_inplace, is_weak)
            )

        unbacked_symbol_to_origin_node: Dict[sympy.Symbol, Optional[str]] = {}

        # NB: None means that the dependency is on an input.  Don't actually
        # generate a dependency because if we do, Inductor will start trying
        # to free the unbacked int but that's pointless
        for name, val in V.graph.graph_inputs.items():
            if isinstance(val, sympy.Expr):
                for fs in val.free_symbols:
                    unbacked_symbol_to_origin_node[fs] = None

        for node in self.nodes:
            log.debug("scheduling %s", node.node)

            # unbacked symbols don't follow ordinary buffer dependencies, so
            # we track their def/uses separately
            assert node.node is not None
            unbacked_symbol_defs = sorted(
                node.node.get_unbacked_symbol_defs(), key=lambda x: x.name
            )
            for s in unbacked_symbol_defs:
                assert isinstance(s, sympy.Symbol)
                # Pick the first definer as canonical.  There may be multiple
                # because if a MultiOutputLayout buffer propagates an unbacked
                # symint to multiple outputs, they will all claim to def it.
                if s not in unbacked_symbol_to_origin_node:
                    unbacked_symbol_to_origin_node[s] = node.get_name()

            unbacked_symbol_uses = sorted(
                node.node.get_unbacked_symbol_uses(), key=lambda x: x.name
            )
            # if a kernel takes unbacked symints, register dependencies
            for s in unbacked_symbol_uses:
                assert (
                    s in unbacked_symbol_to_origin_node
                ), f"{s} not in {unbacked_symbol_to_origin_node}"
                if (r := unbacked_symbol_to_origin_node[s]) is not None:
                    for buf in self.name_to_node[r].get_outputs():
                        node.add_fake_dep(StarDep(buf.get_name()))

            if (
                len(node.read_writes.writes) == 1
                and (dep := next(iter(node.read_writes.writes)))
                and isinstance(dep, MemoryDep)
            ):
                node_mode = dep.mode
            else:
                node_mode = None

            # Handle output mutations
            for buf in node.get_outputs():
                # a node will mutate either 0 or 1 buffers
                assert len(buf.get_mutations()) <= 1
                for alt_name in buf.get_mutations():
                    alt_name = rename(alt_name)
                    # this node must run after the prior writer
                    add_user(alt_name, node)
                    node.add_fake_dep(StarDep(alt_name, mode=node_mode))
                    for user in name_to_users[alt_name].items:
                        if user.get_name() == node.get_name():
                            continue

                        assert isinstance(user.node, BaseSchedulerNode)
                        for other_name in user.node.get_buffer_names():
                            # this node must run after all prior readers
                            other_name = rename(other_name)
                            node.add_fake_dep(
                                WeakDep(other_name, mutating_buf=buf.get_name())
                            )
                            add_user(other_name, node, is_weak=True)

            # add normal non-mutation dependencies
            for read in node.read_writes.reads:
                if not isinstance(read, WeakDep):
                    add_user(read.name, node, node.can_inplace(read))

            node.update_mutated_names(self.mutation_renames)

            # update our renaming scheme for the next iteration
            for buf in node.get_outputs():
                for alt_name in buf.get_mutations():
                    self.mutation_renames[rename(alt_name)] = buf.get_name()
                    self.mutation_renames[alt_name] = buf.get_name()
                    self.mutation_real_name[
                        buf.get_name()
                    ] = self.mutation_real_name.get(alt_name, alt_name)

        # make sure outputs aren't dead-code-eliminated
        for buf_name in V.graph.get_output_names():
            log.debug("scheduling output %s", buf_name)
            add_user(buf_name, OutputNode(StarDep(buf_name)))

        # make sure unbacked symints aren't dead-code-eliminated
        for out in V.graph.graph_outputs:
            for s in out.get_unbacked_symbol_uses():
                assert (
                    s in unbacked_symbol_to_origin_node
                ), f"{s} not in {unbacked_symbol_to_origin_node.keys()}"
                if r := unbacked_symbol_to_origin_node[s]:
                    for buf_name in self.name_to_node[r].get_buffer_names():
                        log.debug(
                            "scheduling output %s for unbacked symint %s", buf_name, s
                        )
                        add_user(buf_name, OutputNode(StarDep(buf_name)))

        # make sure input mutation isn't dead-code-eliminated
        for name in self.mutation_renames:
            if name in V.graph.graph_inputs:
                add_user(name, OutputNode(StarDep(name)))
                V.graph.mutated_inputs.add(name)
            elif name in V.graph.constants:
                # In AOTI, module parameters and buffers are not lifted as graph inputs
                add_user(name, OutputNode(StarDep(name)))

        inp_names = {
            name: index for index, name in enumerate(V.graph.graph_inputs.keys())
        }
        V.graph.mutated_input_idxs = [
            inp_names[name] for name in V.graph.mutated_inputs
        ]

        # copy users information onto the nodes
        for node in self.nodes:
            for buf in node.get_outputs():
                buf.set_users(name_to_users[buf.get_name()].items)

        for name in self.name_to_donated_buffer:
            self.name_to_donated_buffer[name].set_users(name_to_users[name].items)

    def dead_node_elimination(self) -> None:
        """
        Remove any nodes without users
        """
        # self.nodes is in topological order, so by iterating in reverse order
        # we have visited (and potentially removed) all users before visiting a
        # given node.
        updated_nodes = []
        for node in reversed(self.nodes):

            def can_eliminate_user(user: NodeUser) -> bool:
                return user.is_weak or user.get_name() in V.graph.removed_operations

            active_buffers = False
            for buf in node.get_outputs():
                can_eliminate = all(can_eliminate_user(u) for u in buf.users)
                if can_eliminate:
                    log.debug("removed dead buffer: %s", buf.get_name())
                    V.graph.removed_buffers.add(buf.get_name())
                else:
                    active_buffers = True

            can_eliminate = not node.has_side_effects() and not active_buffers

            if not can_eliminate:
                updated_nodes.append(node)
            else:
                # dead code
                log.debug("removed dead operation: %s", node.get_name())
                V.graph.removed_operations.add(node.get_name())
                for read in node.read_writes.reads:
                    if read.name in self.name_to_buf:
                        users = self.name_to_buf[read.name].users
                        self.name_to_buf[read.name].users = [
                            u for u in users if u.node.get_name() != node.get_name()
                        ]
        self.nodes = list(reversed(updated_nodes))

        # Prune any WeakDeps no longer needed
        for node in self.nodes:
            node.prune_weak_deps()

    def topological_sort_schedule(
        self, nodes: List[BaseSchedulerNode]
    ) -> List[BaseSchedulerNode]:
        """
        Ensure nodes is in topologically sorted order
        """
        seen = OrderedSet[BaseSchedulerNode]()
        name_to_node: Dict[str, BaseSchedulerNode] = dict()
        result: List[BaseSchedulerNode] = []

        def visit(n: BaseSchedulerNode) -> None:
            if n not in seen:
                seen.add(n)
                for dep in sorted(n.unmet_dependencies, key=lambda d: d.name):
                    # We only care about doing toposort within `nodes`
                    if dep.name not in name_to_node:
                        continue
                    visit(name_to_node[dep.name])
                result.append(n)

        for node in nodes:
            for name in node.get_buffer_names():
                name_to_node[name] = node
        for node in nodes:
            visit(node)
        return result

    def _get_unmet_dep_nodes(self, snode: BaseSchedulerNode) -> List[BaseSchedulerNode]:
        unmet_deps = OrderedSet[str]()
        if isinstance(
            snode,
            (
                SchedulerNode,
                ExternKernelSchedulerNode,
                NopKernelSchedulerNode,
                FusedSchedulerNode,
            ),
        ):
            for dep in snode.unmet_dependencies:
                unmet_deps.add(dep.name)
        else:
            raise RuntimeError(
                f"get_unmet_dep_nodes is not implemented for {type(snode)}."
            )
        unmet_dep_ops = (self.name_to_buf[dep].defining_op for dep in unmet_deps)
        return list(
            OrderedSet(self.name_to_fused_node[n.get_name()] for n in unmet_dep_ops)
        )

    def _topological_sort_nodes(self) -> List[List[BaseSchedulerNode]]:
        """
        Sort nodes by their topological order, return a list of node lists.
        """
        order = []
        nodes = dict.fromkeys(self.nodes, 0)
        children: Dict[Any, Any] = {}
        for node in self.nodes:
            deps = self._get_unmet_dep_nodes(node)
            nodes[node] = len(deps)
            for dep in deps:
                c = children.get(dep, [])
                c.append(node)
                children[dep] = c

        zero_deg_nodes = [n for n, v in nodes.items() if v == 0]
        while zero_deg_nodes:
            order.append(zero_deg_nodes)
            for n in zero_deg_nodes:
                for user in children.get(n, []):
                    nodes[user] -= 1
                nodes.pop(n)
            zero_deg_nodes = [n for n, v in nodes.items() if v == 0]
        assert not nodes, "Topological sort failed!"
        return order

    def compute_ancestors(self) -> None:
        """
        Populate each node.ancestors
        """
        # note self.nodes is topologically sorted
        name_to_ancestors: Dict[str, OrderedSet[str]] = {}
        for node in self.nodes:
            ancestors = OrderedSet[str]()
            for dep in node.unmet_dependencies:
                dep_node_name = self.name_to_buf[dep.name].defining_op.get_name()
                ancestors.add(dep_node_name)
                ancestors |= name_to_ancestors[dep_node_name]
            name_to_ancestors[node.get_name()] = ancestors
            node.ancestors = ancestors

        for order, node in enumerate(self.nodes):
            node.min_order = order
            node.max_order = order

    def merge_loops(self) -> None:
        for node in self.nodes:
            if not config.loop_ordering_after_fusion:
                continue

            # Even for CPU, if we are using the halide backend, we still need
            # the merge loops steps below
            if not isinstance(node, (SchedulerNode, FusedSchedulerNode)) or (
                not node.is_gpu() and config.cpu_backend != "halide"
            ):
                continue
            for snode in node.get_nodes():
                # merge loops for the scheduler node
                if not isinstance(snode, SchedulerNode) or snode.is_template():
                    continue

                snode._body = snode._body.merge_loops()
                snode._sizes = snode._body.sizes

                # merge_loops is called after loop reordering.
                # We still need retain fake dependencies since codegen the
                # estimated amount of memory access rely on them.
                snode.refresh_dependencies(normalize=True)

                # Note that for CPU backend, merging loops will change
                # snode.group. It's fine for Triton backend.
                # But if we simplify update snode.group like this:
                #   group_fn = self.get_backend(snode.node.get_device()).group_fn
                #   snode.group = (snode.node.get_device(), group_fn(snode._sizes))
                # There is still an issue due to different snode in a
                # FusedSchedulerNode having different merged loops.
                # Skip CPU backend for now.

    def fuse_nodes(self, nodes: List[BaseSchedulerNode]) -> List[BaseSchedulerNode]:
        """
        Combine eligible nodes into FusedSchedulerNodes.
        """
        with dynamo_timed("Scheduler.fused_nodes"):
            for i in range(10):
                old_len = len(nodes)
                fusion_log.debug(
                    "===== attempting fusion (%d/10): %d nodes =====",
                    i + 1,
                    old_len,
                )
                nodes = self.fuse_nodes_once(nodes)
                new_len = len(nodes)
                fusion_log.debug(
                    "completed fusion round (%d/10): fused %d nodes into %d nodes\n",
                    i + 1,
                    old_len,
                    new_len,
                )
                if new_len == old_len or new_len == 1:
                    fusion_log.debug(
                        "===== fusion complete (%d iterations) =====", i + 1
                    )
                    break
            return nodes

    def process_grouped_nodes(self) -> None:
        """
        Unpack GroupedSchedulerNode into regular nodes.
        """
        new_nodes: List[BaseSchedulerNode] = []
        for node in self.nodes:
            new_nodes.extend(
                node.unpack() if isinstance(node, GroupedSchedulerNode) else [node]
            )
        self.nodes = new_nodes

    def benchmark_fused_nodes(
        self, nodes: Sequence[BaseSchedulerNode]
    ) -> Tuple[float, str]:
        """
        Benchmark fused list of nodes and return the execution time
        in milliseconds on randomly generated inputs.
        """
        assert len(nodes) > 0
        device = nodes[0].get_device()
        self.current_device = device
        backend = self.get_backend(device)
        with dynamo_timed(
            "benchmark_fused_nodes",
            log_pt2_compile_event=True,
            dynamo_compile_column_us="compile_time_autotune_time_us",
        ):
            return backend.benchmark_fused_nodes(nodes)

    def finalize_multi_template_buffers(self) -> None:
        def replace_operation_buffer(
            orig_node: ir.MultiTemplateBuffer, new_node: ir.OperationBuffer
        ) -> None:
            replaced_buf_name = new_node.get_name()
            orig_buf_name = orig_node.get_name()
            assert isinstance(orig_buf_name, str) and isinstance(replaced_buf_name, str)

            replaced_op_name = new_node.get_operation_name()
            orig_op_name = orig_node.get_operation_name()
            assert isinstance(orig_op_name, str) and isinstance(replaced_op_name, str)

            del V.graph.name_to_buffer[replaced_buf_name]
            new_node.name = orig_buf_name

            del V.graph.name_to_op[replaced_op_name]
            new_node.operation_name = orig_op_name

            orig = V.graph.buffers.index(orig_node)
            V.graph.buffers.remove(new_node)
            V.graph.buffers[orig] = new_node
            V.graph.name_to_buffer[orig_buf_name] = new_node

            orig = V.graph.operations.index(orig_node)
            V.graph.operations.remove(new_node)
            V.graph.operations[orig] = new_node
            V.graph.name_to_op[orig_op_name] = new_node

        for i, node in enumerate(self.nodes):
            if isinstance(node, SchedulerNode) and isinstance(
                node.node, ir.MultiTemplateBuffer
            ):
                multi_node = node.node
                if not config.test_configs.force_extern_kernel_in_multi_template:
                    min_node_unfused, _ = multi_node.get_min_choice()
                else:
                    min_node_unfused = next(
                        (
                            timing
                            for timing in multi_node.choice_timings
                            if isinstance(
                                timing,
                                torch._inductor.select_algorithm.ExternKernelCaller,
                            )
                        ),
                        None,  # type: ignore[arg-type]
                    )
                    assert min_node_unfused is not None

                if isinstance(
                    min_node_unfused,
                    torch._inductor.ir.TritonTemplateCallerBase,
                ):
                    node.node.finalize_as_triton_caller(min_node_unfused)
                    continue

                out_tensorbox = min_node_unfused.output_node()
                out_storage = out_tensorbox.data
                assert isinstance(out_storage, ir.StorageBox)
                out_buffer = out_storage.data
                assert isinstance(out_buffer, ir.OperationBuffer)

                out_buffer.layout = multi_node.layout
                replace_operation_buffer(multi_node, out_buffer)
                new_scheduler_node = self.create_scheduler_node(out_buffer)

                self.nodes[i] = new_scheduler_node
                self.name_to_node[node.get_name()] = new_scheduler_node
                self.name_to_fused_node[node.get_name()] = new_scheduler_node

                for new_out, old_out in zip(
                    new_scheduler_node.get_outputs(), node.get_outputs()
                ):
                    self.name_to_buf[old_out.get_name()] = new_out
                    new_out.users = old_out.users

                new_scheduler_node.min_order = node.min_order
                new_scheduler_node.max_order = node.max_order
                new_scheduler_node.last_usage = node.last_usage

    def _any_atomic_add(self, node_list: Sequence[BaseSchedulerNode]) -> bool:
        return any(
            hasattr(n.node, "data")
            and n.node is not None
            and hasattr(n.node.data, "scatter_mode")
            and n.node.data.scatter_mode == "atomic_add"
            for n in node_list
        )

    def speedup_by_fusion(
        self, node1: BaseSchedulerNode, node2: BaseSchedulerNode
    ) -> bool:
        """
        If config.benchmark_fusion is False, always return True.
        Otherwise, return True if fusion can brings speedup.
        """

        is_multi_template = node1.is_template() and isinstance(
            node1.get_template_node(), ir.MultiTemplateBuffer
        )
        if not config.benchmark_fusion and not is_multi_template:
            return True

        if (
            node1.is_template()
            and not isinstance(node1.get_template_node(), ir.TritonTemplateBuffer)
            or node1.is_foreach()
            or node2.is_foreach()
        ):
            # TODO support benchmarking epilogue fusion
            return True

        node_list_1 = node1.get_nodes()
        device = node_list_1[0].get_device()
        assert device

        # don't support benchmark fusion for CPU right now.
        if device.type == "cpu":
            return True

        node_list_2 = node2.get_nodes()
        node_list_fused = list(itertools.chain(node_list_1, node_list_2))

        # We can not accurately benchmark kernel using atomic_add
        # due to how we generate random integer inputs.
        # Skip benchmarking them by allowing fusion.
        if self._any_atomic_add(node_list_fused):
            return True

        from triton.compiler.errors import CompilationError

        why = WhyNoFuse(node1, node2)

        def log_fusion(ms_fused: float, ms1: float, ms2: float) -> None:
            if fusion_log.isEnabledFor(logging.DEBUG):
                if ms_fused < ms1 + ms2:
                    fusion_log.debug(
                        "can fuse (benchmark): fusing %s with %s cause %sx speedup",
                        node1.get_buffer_names(),
                        node2.get_buffer_names(),
                        green_text(f"{(ms1 + ms2) / ms_fused:.3f}"),
                    )
                else:
                    fusion_log.debug(
                        "cannot fuse (benchmark): fusing %s with %s cause %sx slowdown",
                        node1.get_buffer_names(),
                        node2.get_buffer_names(),
                        red_text(f"{ms_fused / (ms1 + ms2):.3f}"),
                    )

        if isinstance(node1, SchedulerNode) and isinstance(
            node1.node, ir.MultiTemplateBuffer
        ):
            multi_node = node1.node
            choice_timings = multi_node.choice_timings

            _, ms1 = multi_node.get_min_choice()
            ms2, path2 = self.benchmark_fused_nodes(node_list_2)

            min_ms_fused = float("inf")
            ms_fused_choice = None

            triton_choices = 0

            for choice, unfused_time in sorted(
                choice_timings.items(), key=lambda x: x[1]
            ):
                if not isinstance(choice, torch._inductor.ir.TritonTemplateCallerBase):
                    continue

                if unfused_time >= ms1 + ms2:
                    break

                triton_choices += 1
                if triton_choices > config.max_epilogue_benchmarked_choices:
                    break

                # TODO - parallel compile triton templates
                # TODO - should prune/skip choices that are not within certain % of best choice
                with node1.node.swap_as_triton_caller(choice):
                    ms_fused, _ = self.benchmark_fused_nodes(node_list_fused)

                    if ms_fused < min_ms_fused:
                        min_ms_fused = ms_fused
                        ms_fused_choice = choice

            log_fusion(min_ms_fused, ms1, ms2)

            # after we do a fusion, we finalize a triton template.
            # TODO - could preserve multi template and choices for subsequent fusions
            if min_ms_fused < (ms1 + ms2) and ms_fused_choice is not None:
                node1.node.finalize_as_triton_caller(ms_fused_choice)
                return True
            else:
                return False
        else:
            try:
                ms1, path1 = self.benchmark_fused_nodes(node_list_1)
                if math.isinf(ms1):
                    why("register spilling of the first kernel")
                    return False
                ms2, path2 = self.benchmark_fused_nodes(node_list_2)
                if math.isinf(ms2):
                    why("register spilling of the second kernel")
                    return False
                ms_fused, path_fused = self.benchmark_fused_nodes(node_list_fused)
                if math.isinf(ms_fused):
                    why("register spilling of the fused kernel")
                    return False
            except CompilationError as e:
                # workaround triton issue: https://github.com/openai/triton/issues/2151
                if "Loop-carried variable" in str(e):
                    return True  # allow fusion
                else:
                    raise

        log_fusion(ms_fused, ms1, ms2)
        if (
            is_metric_table_enabled("slow_fusion")
            and ms_fused >= ms1 + ms2
            and (path1, path2) not in self.logged_slow_fusion
        ):
            self.logged_slow_fusion.add((path1, path2))
            get_metric_table("slow_fusion").add_row(
                lambda: {
                    "kernel1_path": path1,
                    "kernel1_latency": ms1,
                    "kernel2_path": path2,
                    "kernel2_latency": ms2,
                    "fused_kernel_path": path_fused,
                    "fused_kernel_latency": ms_fused,
                    "slow_down_ratio": ms_fused / (ms1 + ms2),
                }
            )
        return ms_fused < ms1 + ms2

    def fuse_nodes_once(
        self, nodes: List[BaseSchedulerNode]
    ) -> List[BaseSchedulerNode]:
        """
        Combine eligible nodes into FusedSchedulerNodes.

        This relies on two key functions to control the logic:
            - self.can_fuse(): checks if a fusion is legal
            - self.score_fusion(): assigns priority to a given fusion
        """
        fused_nodes = OrderedSet(nodes)
        if fusion_log.isEnabledFor(logging.DEBUG):
            fusion_log.debug("fuse_nodes_once, candidates:")
            for node in fused_nodes:
                fusion_log.debug("  " + node.debug_str_short())  # noqa: G003
        for node1, node2 in self.get_possible_fusions(nodes):
            node1 = self.name_to_fused_node[node1.get_first_name()]
            node2 = self.name_to_fused_node[node2.get_first_name()]
            if self.can_fuse(node1, node2) and not self.will_fusion_create_cycle(
                node1, node2
            ):
                if not self.speedup_by_fusion(node1, node2):
                    continue
                fusion_log.debug(
                    "fusing %s with %s", node1.get_name(), node2.get_name()
                )

                # above can_fuse asserts that node2 has the same device
                device = node1.get_device()
                node3 = self.get_backend(device).fuse(node1, node2)
                fused_nodes.remove(node1)
                fused_nodes.remove(node2)
                fused_nodes.add(node3)
                self.name_to_fused_node.update(
                    {n.get_name(): node3 for n in node3.get_nodes()}
                )
        nodes = sorted(fused_nodes, key=lambda x: x.min_order)
        nodes = self.topological_sort_schedule(nodes)
        self.prune_redundant_deps(nodes)
        return nodes

    def create_combo_kernel_nodes(self, num_ck_nodes: Optional[int] = None) -> None:
        """
        Groups parallel nodes
        """
        fused_nodes = OrderedSet(self.nodes)
        count = 0
        num_nodes_orig = len(self.nodes)
        log.debug("ComboKernels: Generating with num_ck_nodes = %d...", num_ck_nodes)
        for num, node_list in enumerate(
            ForeachKernelSchedulerNode.group_nodes_for_combo_kernels(self)
        ):
            node_list = ForeachKernelSchedulerNode.combinable_nodes(node_list)
            if len(node_list) < 2:
                continue
            if num_ck_nodes is not None and count > num_ck_nodes:
                break
            if not self.speedup_by_combo_kernel(node_list):
                log.debug("ComboKernels: Not speeding up %d-th group", num)
                continue
            count += 1
            enable_autotune = config.combo_kernels_autotune > 0
            group_snode = ForeachKernelSchedulerNode(
                node_list[0].scheduler,
                node_list,
                use_custom_partition_algo=True,
                enable_autotune=enable_autotune,
            )
            log.info(
                "ComboKernels: Combining %d nodes for %d-th group",
                len(node_list),
                num,
            )
            for node in node_list:
                fused_nodes.remove(node)
            fused_nodes.add(group_snode)
            self.name_to_fused_node.update(
                {n.get_name(): group_snode for n in group_snode.get_nodes()}
            )
        self.nodes = sorted(fused_nodes, key=lambda x: x.min_order)
        self.nodes = self.topological_sort_schedule(self.nodes)
        log.info(
            "Generated ComboKernel nodes: %d ComboKernels, totally %d -> %d nodels",
            count,
            num_nodes_orig,
            len(self.nodes),
        )
        self.prune_redundant_deps(self.nodes)

    def prune_redundant_deps(self, nodes: List[BaseSchedulerNode]) -> None:
        for node in nodes:
            node.prune_redundant_deps(self.name_to_fused_node)

    def get_possible_fusions(
        self, nodes: List[BaseSchedulerNode]
    ) -> List[Tuple[BaseSchedulerNode, BaseSchedulerNode]]:
        """
        Helper to find all legal fusion opportunities, sorted by self.score_fusion()
        """
        possible_fusions = []
        seen = OrderedSet[Tuple[BaseSchedulerNode, BaseSchedulerNode]]()

        def check_all_pairs(nodes: List[BaseSchedulerNode]) -> None:
            for node1_index, node1 in enumerate(nodes):
                for node2 in nodes[node1_index + 1 :]:
                    key = (node1, node2)
                    if key in seen:
                        continue
                    seen.add(key)

                    if self.can_fuse(node1, node2):
                        possible_fusions.append(key)
                    elif (node2.is_template() or node2.is_foreach()) and self.can_fuse(
                        node2, node1
                    ):
                        # foreach fusions and epilogue fusions are order dependent
                        possible_fusions.append((node2, node1))

        buffer_names_grouping = collections.defaultdict(list)
        for node in nodes:
            if self.unfusable_node(node):
                continue
            for buf in node.used_buffer_names():
                buffer_names_grouping[buf].append(node)
        for node_grouping in buffer_names_grouping.values():
            check_all_pairs(node_grouping)

        if config.aggressive_fusion:
            group_grouping = collections.defaultdict(list)
            for node in nodes:
                group = getattr(node, "group", None)
                if group:
                    group_grouping[group].append(node)
            for node_grouping in group_grouping.values():
                check_all_pairs(node_grouping)

        possible_fusions = self.get_possible_fusions_with_highest_priority(
            possible_fusions
        )
        possible_fusions.sort(key=self.score_fusion_key, reverse=True)
        fusion_log.debug("found %d possible fusions", len(possible_fusions))
        return possible_fusions

    def will_fusion_create_cycle(
        self, node1: BaseSchedulerNode, node2: BaseSchedulerNode
    ) -> bool:
        """
        Finds whether there's a path from node1 to node2 (or vice-versa)
        caused indirectly by other fusions.
        """
        # since we are just returning boolean here, use slightly faster, unordered set
        visited = OrderedSet[FusedSchedulerNode]()

        def found_path(node: BaseSchedulerNode) -> bool:
            # only fused nodes can introduce new ancestors.
            if isinstance(node, FusedSchedulerNode) and node not in visited:
                visited.add(node)
                if node.get_operation_names().issubset(combined_ancestors):
                    # All fusion outputs are in ancestors of node1 and node2, thus
                    # cannot introduce new path:
                    #
                    # 1. if output is neither descendent of node1 or node2, the
                    #        output cannot introduce a path
                    # 2. due to [can_fuse]: if WLOG output is descendent of node1, it cannot be
                    #        on path(node1->node2), hence it cannot be ancestor of node2
                    # 3. due to [acyclic]: if WLOG output is descendent of node1, it cannot be
                    #        ancestor of node1
                    return False
                else:
                    # continue DFS of new ancestors introduced by the fusion
                    return bool(combined_names & node.ancestors) or any(
                        found_path(self.name_to_fused_node[n])
                        for n in node.ancestors - combined_ancestors
                    )
            return False

        # as above - use slightly faster, unordered set
        combined_names = (
            node1.get_operation_names()._dict.keys()
            | node2.get_operation_names()._dict.keys()
        )
        combined_ancestors = (
            node1.ancestors._dict.keys() | node2.ancestors._dict.keys()
        ) - combined_names
        cycle = any(found_path(self.name_to_fused_node[n]) for n in combined_ancestors)
        if cycle:
            WhyNoFuse(node1, node2)("will create cycle")
        return cycle

    def can_fusion_increase_peak_memory(
        self, node1: BaseSchedulerNode, node2: BaseSchedulerNode
    ) -> bool:
        """
        Return true if fusing the two nodes can potentially increasing peak memory.

        The implementation is more like a heuristic since we don't really know if we are at peak
        or not when trying to fuse these two ndoes. The order of nodes may change later which makes the
        peak memory estimation hard.

        Here is how we decide the LOWER BOUND of extra memory allocation if we fuse these 2 nodes:
        1. find all buffers read by each node with a single user. These buffers are supposed to
           be reused if we don't fuses these 2 nodes
        2. find the intersection of these buffers for the two node and sum the total buffer size.
           If we don't fuse these two nodes, we can at lease avoid this much memory allocation.
           Note that the extra memory allocation is not necessarily causing peak memory increase.
           This is just a heuristic.

        We return true only if the saving for fusion can not trade off the extra memory allocation.
        """

        from .codegen.wrapper import buffer_reuse_key

        def _find_single_user_inputs(
            node: BaseSchedulerNode,
        ) -> List[ir.Buffer]:
            output = []
            for rd in node.read_writes.reads:
                buf = self.name_to_buf.get(rd.name)
                if buf and len(buf.users) == 1 and buf.node.has_tensor_output():
                    output.append(buf.node)
            return output

        # Check inputs that can be potentially reused
        lhs_dep_nodes = _find_single_user_inputs(node1)
        rhs_dep_nodes = _find_single_user_inputs(node2)

        lhs_reuse_keys = OrderedSet(buffer_reuse_key(buf) for buf in lhs_dep_nodes)
        rhs_reuse_keys = OrderedSet(buffer_reuse_key(buf) for buf in rhs_dep_nodes)

        common_reuse_keys = lhs_reuse_keys.intersection(rhs_reuse_keys)

        memory_overhead = 0
        for key in common_reuse_keys:
            try:
                memory_overhead += int(key[2])
            except ValueError:
                # not an interger. Fallback is to fuse
                return False

        bw_saving = self.score_fusion_memory(node1, node2)

        # The factor 32 here is quite arbitrary.
        if V.graph.sizevars.statically_known_gt(memory_overhead, 32 * bw_saving):
            return True
        return False

    def are_long_distant_nodes(
        self, node1: BaseSchedulerNode, node2: BaseSchedulerNode
    ) -> bool:
        """
        This function prevents fusion for nodes that can increase memory
        footprint. This problem is more common in horizontal fusion, where nodes
        that are far apart in the original order get fused, lengthening the live
        intervals of tensors. This is very evident in models with activation
        checkpointing, where the recomputed nodes from different checkpointed
        regions get fused and significantly increase the memory footprint.

        The current attempt is a quick, possibly hacky, heuristic to prevent the
        fusion of nodes that are far away in the original order.

        A better but difficult to implement heurisitic would be to use live
        intervals of the buffers, find region of peak pressure in the original
        program and prevent fusion that crosses that peak region. We might need
        special care or good approximation in this implementation, as fusion of
        node changes live intervals, and re-computing live intervals and peak
        memory after each fusion can introduce large compilation overhead.
        """
        proximity_score = max(
            abs(node1.min_order - node2.max_order),
            abs(node2.min_order - node1.max_order),
        )
        return proximity_score > 64

    def decide_fusion_fail_reason(
        self,
        node1: BaseSchedulerNode,
        node2: BaseSchedulerNode,
        common_buf_names: Tuple[str, ...],
    ) -> str:
        """
        Try to decide reasons why fusion fail due to no shared memory even though
        there are common buffers.
        """
        reasons = {}
        node1_name2dep = {dep.name: dep for dep in node1.read_writes.reads_and_writes()}
        node2_name2dep = {dep.name: dep for dep in node2.read_writes.reads_and_writes()}

        for buf_name in common_buf_names:
            buf = V.graph.get_buffer(buf_name)
            lhs_dep = node1_name2dep[buf_name]
            rhs_dep = node2_name2dep[buf_name]

            if lhs_dep.get_numel() != rhs_dep.get_numel():
                reasons[
                    buf_name
                ] = f"different numel: {lhs_dep.get_numel()} v.s. {rhs_dep.get_numel()}"
                continue

            # same numel but different MemoryDep.size. Should be broadcasting
            if sympy_product(lhs_dep.size) != sympy_product(rhs_dep.size):
                reasons[buf_name] = "broadcast"
                continue

            if not isinstance(lhs_dep, MemoryDep) or not isinstance(rhs_dep, MemoryDep):
                reasons[
                    buf_name
                ] = f"not MemoryDep: {type(lhs_dep)} v.s. {type(rhs_dep)}"
                continue

            lhs_off = lhs_dep.get_offset()
            rhs_off = rhs_dep.get_offset()
            if lhs_off != rhs_off:
                # One example is in transformer, we use a concatenated linear layer
                # to project Q/K/V and then split the result. The 3 splits will
                # point to the same buffer with different offsets.
                reasons[buf_name] = f"different offset: {lhs_off} v.s. {rhs_off}"
                continue

            if (
                lhs_dep.normalize_with_stride_order()
                == rhs_dep.normalize_with_stride_order()
            ):
                reasons[buf_name] = f"Mismatch loop orders: {lhs_dep} v.s. {rhs_dep}"
                continue

            # Add more rules here
            reasons[
                buf_name
            ] = f"Unknown reason: {lhs_dep} v.s. {rhs_dep}. Layout: {buf.layout}"

        return str(reasons)

    def shared_data_after_reordering_loop(
        self, node1: BaseSchedulerNode, node2: BaseSchedulerNode
    ) -> int:
        """
        Right now just greedily reorder the loop of node1 to be compatible with node2,
        but ideally we should have some heuristics to reorder the loop for node2
        to be compatibile with node1 if that's more efficient.
        """

        # TODO Don't do loop reordering for CPU for now.
        # Should debug more why it does not work for CPU codegen
        if not config.loop_ordering_after_fusion or any(
            n.is_cpu() for n in [node1, node2]
        ):
            return 0

        node1_buffer_names = node1.read_writes.buffer_names()
        node2_buffer_names = node2.read_writes.buffer_names()
        # Fast path: no common buffers.
        common_buffer_names = node1_buffer_names & node2_buffer_names
        if not common_buffer_names:
            return 0

        node1_name2dep = {dep.name: dep for dep in node1.read_writes.reads_and_writes()}
        node2_name2dep = {dep.name: dep for dep in node2.read_writes.reads_and_writes()}

        # Find the commons buffers that has different loop orders
        candidates = []
        for buffer_name in common_buffer_names:
            lhs_dep = node1_name2dep[buffer_name]
            rhs_dep = node2_name2dep[buffer_name]
            if (
                lhs_dep.normalize_with_stride_order()
                == rhs_dep.normalize_with_stride_order()
            ):
                candidates.append(
                    (
                        V.graph.sizevars.size_hint(lhs_dep.get_numel(), fallback=0),
                        lhs_dep,
                        rhs_dep,
                    )
                )

        if len(candidates) == 0:
            return 0

        # Pick the largest buffer to guide the loop reordering
        _numel, lhs_dep, rhs_dep = max(candidates, key=lambda x: x[0])

        if lhs_dep.num_vars != rhs_dep.num_vars:
            # this can happen due to we don't merge loops.
            # We can not do loop reordering in this case right now
            # Simply returning true if the two Deps are the same after
            # normalization (merging loops)
            if lhs_dep.normalize() == rhs_dep.normalize():
                return self.dep_size_hint(lhs_dep)
            return 0

        # Only reorder loops for pointwise for now
        if not node1.is_reduction():
            node1.reorder_loops_by_dep_pair(lhs_dep, rhs_dep)
        elif not node2.is_reduction():
            node2.reorder_loops_by_dep_pair(rhs_dep, lhs_dep)
        else:
            loop_ordering_log.debug(
                "Don't reorder loops since both nodes are reductions: %s v.s. %s",
                node1.get_name(),
                node2.get_name(),
            )

        return self.score_fusion_memory(node1, node2)

    def unfusable_node(self, node: BaseSchedulerNode) -> bool:
        """
        Is this node unfusable under any conditions.
        """
        return (
            isinstance(node, (ExternKernelSchedulerNode, NopKernelSchedulerNode))
            and not node.is_template()
        )

    def can_fuse(self, node1: BaseSchedulerNode, node2: BaseSchedulerNode) -> bool:
        """
        Determine if it is possible to combine node1 and node2 into a
        single fused node.
        """

        if node1 is node2:
            return False

        why = WhyNoFuse(node1, node2)

        if isinstance(node1, GroupedSchedulerNode) or isinstance(
            node2, GroupedSchedulerNode
        ):
            why("grouped node must not be fused with other nodes")
            return False
        if (
            isinstance(node1, (ExternKernelSchedulerNode, NopKernelSchedulerNode))
            and not node1.is_template()
        ):
            why("node1 is extern or nop")
            return False
        if (
            isinstance(node2, (ExternKernelSchedulerNode, NopKernelSchedulerNode))
            and not node2.is_template()
        ):
            why("node2 is extern or nop")
            return False

        if node2.get_operation_names() & node1.ancestors:
            why("node1 must go before node2")
            return False

        if node2.is_template():
            why("templates can only fuse epilogues")
            return False
        if node1.is_template() and (
            node2.has_aliasing_or_mutation()
            or node2.is_reduction()
            or not config.epilogue_fusion
        ):
            why("template epilogue not satisfied")
            return False

        if (node1.get_buffer_names() & V.graph.no_fuse_buffer_names) or (
            node2.get_buffer_names() & V.graph.no_fuse_buffer_names
        ):
            why("fusion for buffer explicit disabled")
            return False

        device = node1.get_device()
        device2 = node2.get_device()
        if device != device2:
            why("device mismatch (%s vs %s)", device, device2)
            return False
        del device2

        shared_data_score = self.score_fusion_memory(node1, node2)
        if shared_data_score == 0:
            shared_data_score = self.shared_data_after_reordering_loop(node1, node2)

        if loop_ordering_log.isEnabledFor(logging.DEBUG):
            loop_ordering_log.debug(
                "%s and %s has %s shared data",
                node1.get_name(),
                node2.get_name(),
                shared_data_score,
            )

        if not V.choices.can_fuse(self, node1, node2, shared_data_score):
            return False

        if node1.get_operation_names() & node2.ancestors:
            # node2 depends on node1 outputs
            return (
                self.can_fuse_vertical(node1, node2)
                and V.choices.can_fuse_vertical(self, node1, node2, shared_data_score)
                and self.get_backend(device).can_fuse_vertical(node1, node2)
            )
        else:  # nodes don't depend on each other, but may have common reads
            return V.choices.can_fuse_horizontal(
                self, node1, node2, shared_data_score
            ) and self.get_backend(device).can_fuse_horizontal(node1, node2)

    def can_fuse_vertical(
        self, node1: BaseSchedulerNode, node2: BaseSchedulerNode
    ) -> bool:
        """
        Check if it is legal to fuse a consumer (node2) into a producer (node1).

        We can fuse them if all the reads of node2 either match
        corresponding writes in node1, or are written by nodes that can
        be scheduled before the fusion of node1 and node2.
        """
        node1_buf_names = node1.get_buffer_names()
        why = WhyNoFuse(node1, node2)
        remaining_deps_by_name: Dict[str, List[Dep]] = defaultdict(list)

        for dep in node2.unmet_dependencies:
            name = self.mutation_renames.get(dep.name, dep.name)
            if isinstance(dep, WeakDep) and self.fusable_weak_dep(dep, node1, node2):
                continue
            remaining_deps_by_name[name].append(dep)

        for cd in node1.read_writes.writes:
            if not isinstance(cd, MemoryDep):
                continue
            remaining = remaining_deps_by_name.get(
                self.mutation_renames.get(cd.name, cd.name)
            )
            if remaining:
                for rd in remaining:
                    if self.fusable_read_and_write(rd, cd):
                        remaining.remove(rd)

        remaining_deps = OrderedSet(
            dep.name
            for dep in itertools.chain.from_iterable(remaining_deps_by_name.values())
        )

        if remaining_deps & node1_buf_names:
            # MemoryDeps didn't match and read different locations of the same buffer.
            # Examples here include:
            #   - MemoryDep("foo", x) != MemoryDep("foo", x + 1)
            #   - MemoryDep("foo", x) != StarDep("foo")
            why("memory deps did not match")
            return False

        node1_op_names = node1.get_operation_names()
        for name in remaining_deps:
            op_name = self.name_to_buf[name].defining_op.get_name()
            if node1_op_names & self.name_to_fused_node[op_name].ancestors:
                why("intermediate nodes between node1 & node2")
                return False

        return True

    def fusable_weak_dep(
        self, weak_dep: WeakDep, node1: BaseSchedulerNode, node2: BaseSchedulerNode
    ) -> bool:
        if weak_dep.name not in node1.get_buffer_names():
            return False

        # A weak dep can be fused if and only if the fused operation acts inplace
        # on the buffer being mutated. i.e. the same index is being read then mutated
        mutating_writes = [
            write
            for write in node2.read_writes.writes
            if write.name == weak_dep.mutating_buf
        ]
        if len(mutating_writes) != 1:
            return False
        write = mutating_writes[0]
        assert isinstance(write, MemoryDep)

        if free_symbol_is_type(write.index, SymT.TMP):
            return False

        real_name = self.mutation_real_name[weak_dep.mutating_buf]
        relevant_reads = [
            read for read in node1.read_writes.reads if read.name == real_name
        ]
        return all(
            isinstance(read, MemoryDep)
            and not free_symbol_is_type(read.index, SymT.TMP)
            and read.index == write.index
            and read.size == write.size
            for read in relevant_reads
        )

    # StarDep doesn't match MemoryDep, different indices don't match
    # However, broadcasting sometimes strips dimensions, and if that's the case
    # we still can match unmet dep
    # if there's indirect indexing, don't match it
    def fusable_read_and_write(self, read: Dep, write: MemoryDep) -> bool:
        if isinstance(read, MemoryDep):
            read_name = self.mutation_renames.get(read.name, read.name)

            if (
                read_name != write.name
                or free_symbol_is_type(read.index, SymT.TMP)
                or free_symbol_is_type(write.index, SymT.TMP)
            ):
                return False

            if config.loop_ordering_after_fusion and read.num_vars != write.num_vars:
                # Need merge loops if we do loop ordering after fusion since
                # we have not merged the loops yet when creating the scheduler
                # nodes.
                read = read.normalize()
                write = write.normalize()

            return (
                read.index == write.index
                and len(read.size) >= len(write.size)
                and read.size[: len(write.size)] == write.size
            )
        elif isinstance(read, StarDep):
            read_name = self.mutation_renames.get(read.name, read.name)
            write_name = self.mutation_renames.get(write.name, write.name)
            if (
                read.mode == write.mode
                and write.mode is not None
                and read_name == write_name
            ):
                return True
        return False

    def dep_size_hint(self, dep: Dep) -> int:
        res = 0
        if dep not in self.__dep_size_hint_cache:
            try:
                if not dep.has_unbacked_symbols():
                    res = dep.numbytes_hint()
            except KeyError:
                # In at least one test (test/inductor/test_torchbind.py) we
                # create a StarDep that doesn't exist in the graph and calling
                # `has_unbacked_symbols()` throws an error.
                pass
            self.__dep_size_hint_cache[dep] = res
        else:
            res = self.__dep_size_hint_cache[dep]
        return res

    def score_fusion_memory(
        self, node1: BaseSchedulerNode, node2: BaseSchedulerNode
    ) -> int:
        """
        The first term in our fusion score that estimates number of saved
        memory operations.
        """
        node1_dep_len = len(node1.read_writes.reads) + len(node1.read_writes.writes)
        node2_dep_len = len(node1.read_writes.reads) + len(node2.read_writes.writes)

        # optimization: iter over smaller set
        if max(node1_dep_len, node2_dep_len) * 4 > min(node1_dep_len, node2_dep_len):
            if node1_dep_len > node2_dep_len:
                tmp = node1
                node1 = node2
                node2 = tmp

            deps = [
                dep
                for dep in node1.read_writes.reads | node1.read_writes.writes
                if dep in node2.read_writes.reads or dep in node2.read_writes.writes
            ]

            return sum(self.dep_size_hint(dep) for dep in deps)

        common_memory_deps = (node1.read_writes.reads | node1.read_writes.writes) & (
            node2.read_writes.reads | node2.read_writes.writes
        )
        return sum(self.dep_size_hint(dep) for dep in common_memory_deps)

    def get_possible_fusions_with_highest_priority(
        self, possible_fusions: List[Tuple[BaseSchedulerNode, BaseSchedulerNode]]
    ) -> List[Tuple[BaseSchedulerNode, BaseSchedulerNode]]:
        # Group the possible fusions based on their priority from the backend.
        # Only return the group of possible fusions with highest priority.
        if len(possible_fusions) == 0:
            return possible_fusions
        possible_fusions_group_by_priority: Dict[
            int, List[Tuple[BaseSchedulerNode, BaseSchedulerNode]]
        ] = {}

        for node1, node2 in possible_fusions:
            assert node1.get_device() == node2.get_device()
            device = node1.get_device()
            fusion_pair_priority = int(
                self.get_backend(device).get_fusion_pair_priority(node1, node2)
            )
            if fusion_pair_priority not in possible_fusions_group_by_priority:
                possible_fusions_group_by_priority[fusion_pair_priority] = [
                    (node1, node2),
                ]
            else:
                possible_fusions_group_by_priority[fusion_pair_priority].append(
                    (node1, node2)
                )
        # return the possible fusions with highest priority
        possible_fusions_with_highest_priority = min(
            possible_fusions_group_by_priority.items(), key=operator.itemgetter(0)
        )[1]
        assert len(possible_fusions_with_highest_priority) > 0
        return possible_fusions_with_highest_priority

    def score_fusion_key(
        self, nodes: Tuple[BaseSchedulerNode, BaseSchedulerNode]
    ) -> Any:
        """
        Shim for list.sort(key=...)
        """
        return V.choices.score_fusion(self, *nodes)

    def compute_last_usage(self) -> None:
        """
        Populate node.last_usage recursively (also for the nodes within a FusedSchedulerNode)
        """

        future_used_buffers = OrderedSet(V.graph.get_output_names())

        for node in reversed(self.nodes):
            node.set_last_usage(future_used_buffers, self.mutation_real_name)
            future_used_buffers.update(node.last_usage)

    def free_buffers(self) -> None:
        """Free any buffers that are no longer needed"""
        for name in sorted(
            self.buffer_names_to_free
            - V.graph.removed_buffers
            - V.graph.wrapper_code.freed
        ):
            if name in self.name_to_buf:
                buf = self.name_to_buf[name]
                if buf.can_free():
                    V.graph.wrapper_code.codegen_free(buf.node)
            elif name in V.graph.graph_inputs:
                storage = V.graph.graph_inputs[name].data
                assert isinstance(storage, ir.StorageBox) and storage.is_input_buffer()
                V.graph.wrapper_code.codegen_free(storage.data)

        self.buffer_names_to_free.clear()

    def flush(self) -> None:
        for backend in self.backends.values():
            backend.flush()
        self.free_buffers()

    def codegen_extern_call(self, scheduler_node: ExternKernelSchedulerNode) -> None:
        assert isinstance(scheduler_node, ExternKernelSchedulerNode)
        # 'decide_inplace_update' stores the inplace update decisions in
        # the current kernel from where 'allocate' retrieve those decisions.
        # We have to make sure there is a non-NULL kernel handler to store
        # those inplace update decisions.
        counters["inductor"]["extern_calls"] += 1
        with V.set_kernel_handler(Kernel(increase_kernel_count=False)):
            scheduler_node.decide_inplace_update()
            scheduler_node.mark_run()
        node = scheduler_node.node
        assert isinstance(node, ir.ExternKernel), f"{type(node)=}"
        node.codegen(V.graph.wrapper_code)
        self.free_buffers()

    def create_backend(self, device: torch.device) -> BaseScheduling:
        assert (
            not is_gpu(device.type) or device.index is not None
        ), f"{device} should have been normalized in lowering"
        V.graph.add_device_info(device)

        device_scheduling = get_scheduling_for_device(device.type)
        if device_scheduling is None:
            raise RuntimeError(f"Unsupported device type: {device.type}")

        if not has_triton():
            if (
                device.type == "cuda"
                and (device_props := torch.cuda.get_device_properties(device)).major < 7
            ):
                raise RuntimeError(
                    f"Found {device_props.name} which is too old to be supported by the triton GPU compiler, which is used as the backend. Triton only supports devices of CUDA Capability >= 7.0, but your device is of CUDA capability {device_props.major}.{device_props.minor}"  # noqa: B950
                )
            elif is_gpu(device.type):
                raise RuntimeError(
                    "Cannot find a working triton installation. Either the package is not installed or it is too old. More information on installing Triton can be found at https://github.com/openai/triton"  # noqa: B950
                )

        return device_scheduling(self)

    def get_backend(self, device: Optional[torch.device]) -> BaseScheduling:
        assert device is not None
        if device not in self.backends:
            self.backends[device] = self.create_backend(device)
        return self.backends[device]

    def enter_context(self, node: BaseSchedulerNode) -> None:
        def get_order(n: torch.fx.Node) -> int:
            if n not in self.origin_to_index:
                self.origin_to_index.update({n: i for i, n in enumerate(n.graph.nodes)})
            return self.origin_to_index[n]

        # Use a dict to have ordering
        origins = {
            (get_order(e), e): None
            for n in node.get_nodes()
            if n.node is not None
            for e in n.node.get_origins()
        }
        origins = list(origins.keys())
        if origins:
            _, last = max(origins, key=operator.itemgetter(0))
            V.graph.wrapper_code.enter_context(last)

    def can_buffer_be_removed_through_fusion(
        self, name: str, fused_node_names: OrderedSet[str]
    ) -> bool:
        try:
            users = self.name_to_buf[name].users
        except KeyError:
            return False
        return (
            all(user.is_weak or user.get_name() in fused_node_names for user in users)
            and name not in self.mutation_renames
            and name not in self.mutation_real_name
        )

    def codegen(self) -> None:
        with dynamo_timed("Scheduler.codegen"):
            return self._codegen()

    def _codegen(self) -> None:
        if config.check_stack_no_cycles_TESTING_ONLY:
            import torch._dynamo.convert_frame

            stack = traceback.extract_stack()
            seen: OrderedSet[tuple[str, int | None]] = OrderedSet()
            for frame in reversed(stack):
                # This is where maybe_cprofile is
                if (
                    frame.name == "_compile_inner"
                    and frame.filename == torch._dynamo.convert_frame.__file__
                ):
                    break
                key = (frame.filename, frame.lineno)
                assert key not in seen, (
                    f"Duplicate stack frame {frame.filename}:{frame.lineno}; "
                    "did you add a decorator to one of the functions in this stack "
                    "trace?  If so, try using a context manager instead."
                )
                seen.add(key)

        self.current_device = None
        for node in self.nodes:
            if log.isEnabledFor(logging.DEBUG):
                try:
                    log.debug(
                        "Generating code for node %s with estimated runtime %f",
                        node.get_name(),
                        node.get_estimated_runtime(),
                    )
                except Exception:
                    log.debug(
                        "Generating code for node %s with estimated runtime 0.0",
                        node.get_name(),
                    )

            self.enter_context(node)

            if device := node.get_device():
                if (
                    device != self.current_device
                    or node.is_extern()
                    or node.is_template()
                ):
                    self.flush()
                if device != self.current_device:
                    if self.current_device and device_need_guard(
                        self.current_device.type
                    ):
                        V.graph.wrapper_code.codegen_device_guard_exit()
                    self.current_device = device
                    if device_need_guard(device.type):
                        assert device.index is not None, "device should have an index"
                        V.graph.wrapper_code.codegen_device_guard_enter(device.index)

            self.buffer_names_to_free.update(node.last_usage)

            if node.is_template():
                node, *epilogue = node.get_nodes()
                self.get_backend(device).codegen_template(node, epilogue)
            elif node.is_extern():
                node = typing.cast(ExternKernelSchedulerNode, node)
                self.codegen_extern_call(node)
            elif node.is_foreach():
                node = typing.cast(ForeachKernelSchedulerNode, node)
                backend_ = self.get_backend(device)
                from .codegen.cuda_combined_scheduling import CUDACombinedScheduling
                from .codegen.simd import SIMDScheduling

                if isinstance(backend_, (SIMDScheduling, CUDACombinedScheduling)):
                    backend = backend_
                else:
                    raise AssertionError(f"{type(self)=}")
                backend.codegen_combo_kernel(node)
            elif isinstance(node, (FusedSchedulerNode, SchedulerNode)):
                self.get_backend(device).codegen_node(node)
            else:
                assert isinstance(node, NopKernelSchedulerNode)
                node.mark_run()

            if config.triton.debug_sync_kernel:
                self.get_backend(device).codegen_sync()

            self.available_buffer_names.update(node.get_buffer_names())
            self.completed_operations.update(node.get_operation_names())

            if not isinstance(node, NopKernelSchedulerNode):
                device = node.get_device()
                if device is not None and self.get_backend(device).ready_to_flush():
                    self.flush()

        if self.current_device and device_need_guard(self.current_device.type):
            # exit the outermost CUDA device guard. this is
            # important for nested indentation codegen-ing.
            V.graph.wrapper_code.codegen_device_guard_exit()

        self.flush()

    def benchmark_combo_kernel(
        self, node_list: Sequence[BaseSchedulerNode]
    ) -> Tuple[float, float, str]:
        """
        Benchmark fused list of nodes and return the execution time
        in milliseconds on randomly generated inputs.
        """
        device = node_list[0].get_device()
        V.graph.scheduler = self
        self.current_device = device
        assert device is not None
        backend = self.get_backend(device)
        return backend.benchmark_combo_kernel(node_list)

    def speedup_by_combo_kernel(self, nodes: List[BaseSchedulerNode]) -> bool:
        """
        If config.benchmark_fusion is False, always return True.
        Otherwise, return True if fusion can brings speedup.
        """
        if not config.benchmark_combo_kernel:
            return True

        subkernel_nodes = nodes
        device = subkernel_nodes[0].get_device()

        # don't support benchmark fusion for CPU right now.
        if device is None or device.type == "cpu":
            return True

        from triton.compiler.errors import CompilationError

        ms1, path1_list = 0.0, []
        for i, snode in enumerate(subkernel_nodes):
            node_list = snode.get_nodes()
            # We can not accurately benchmark kernel using atomic_add
            # due to how we generate random integer inputs.
            if self._any_atomic_add(node_list):
                fusion_log.debug(
                    "ComboKernel: benchmarking may not accurate due to atomic_add"
                )

            try:
                ms, path = self.benchmark_fused_nodes(node_list)
                if math.isinf(ms):
                    fusion_log.debug(
                        "ComboKernel benchmark: register spilling of %d-th subkernel",
                        i,
                    )
                    return False
            except CompilationError as e:
                # workaround triton issue: https://github.com/openai/triton/issues/2151
                if "Loop-carried variable" in str(e):
                    fusion_log.debug(
                        "ComboKernel benchmark: return True because of loop-carried variable"
                    )
                    return True  # allow fusion
                else:
                    raise
            ms1 += ms
            path1_list.append(path)

        try:
            ms2, ms2_clone, _path2_list = self.benchmark_combo_kernel(subkernel_nodes)
        except CompilationError as e:
            # workaround triton issue: https://github.com/openai/triton/issues/2151
            if "Loop-carried variable" in str(e):
                fusion_log.debug(
                    "ComboKernel benchmark: return True because of loop-carried variable"
                )
                return True  # allow fusion
            else:
                raise

        # small kernels are very likely to have speedup but hard to benchmark. So we skip benchmarking.
        small_kernel = ms2 - ms2_clone < 0.3 or ms1 < 0.3
        if fusion_log.isEnabledFor(logging.DEBUG):
            if ms1 > ms2 or small_kernel:
                fusion_log.debug(
                    "can fuse (benchmark): fusing causes %sx speedup",
                    green_text(f"{ms1 / ms2:.3f}"),
                )
            else:
                fusion_log.debug(
                    "cannot fuse (benchmark): fusing causes %sx slowdown",
                    red_text(f"{ms1 / ms2:.3f}"),
                )
        # ms1 returned by benchmark_fused_nodes discounted clone time
        return ms2 - ms2_clone < ms1 or small_kernel

    def get_buffer_layout(self, buf_name: str) -> ir.Layout:
        buf = self.name_to_buf[buf_name]
        assert buf.node is not None
        return buf.node.get_layout()

    def update_zero_dim_cpu_tensor(self) -> None:
        for node in self.nodes:
            if node.is_gpu():
                for read in node.read_writes.reads:
                    buffer = V.graph.name_to_buffer.get(read.name)
                    if (
                        buffer
                        and get_device_type(buffer) == "cpu"
                        and not isinstance(buffer.layout, MultiOutputLayout)
                        and buffer.get_size() == []
                    ):
                        V.graph.zero_dim_cpu_tensor_list.add(read.name)


class BaseScheduling:
    @classmethod
    def get_backend_features(cls, device: torch.device) -> Sequence[BackendFeature]:
        """Return a set of .codegen.common.BackendFeature()"""
        return ()

    def can_fuse_vertical(
        self, node1: BaseSchedulerNode, node2: BaseSchedulerNode
    ) -> bool:
        """
        Check whether node1 and node2 can be vertically fused or not.
        """
        raise NotImplementedError

    def can_fuse_horizontal(
        self, node1: BaseSchedulerNode, node2: BaseSchedulerNode
    ) -> bool:
        """
        Check whether node1 and node2 can be horizontally fused or not.
        """
        raise NotImplementedError

    def fuse(
        self, node1: BaseSchedulerNode, node2: BaseSchedulerNode
    ) -> FusedSchedulerNode:
        """
        Fuse two nodes
        """
        if node1.is_foreach() or node2.is_foreach():
            return ForeachKernelSchedulerNode.fuse(node1, node2)
        else:
            return FusedSchedulerNode.fuse(node1, node2)

    def group_fn(
        self, sizes: Sequence[Sequence[sympy.Expr]]
    ) -> Tuple[Tuple[sympy.Expr, ...], ...]:
        """
        Process the iteration sizes in case a transformation needs to be applied.
        """
        raise NotImplementedError

    def codegen_template(
        self,
        template_node: BaseSchedulerNode,
        epilogue_nodes: Sequence[BaseSchedulerNode],
    ) -> Optional[str]:
        """
        Given a template node, generate a kernel.

        This function is only available for triton now. If the third-party backend behaves as a sub-class
        of TritonScheduling, it can override it or reuse it.
        """
        raise NotImplementedError

    def codegen_node(self, node: Union[FusedSchedulerNode, SchedulerNode]) -> None:
        """
        Generate a kernel given a list of pre-fused nodes.
        """
        raise NotImplementedError

    def codegen_sync(self) -> None:
        """
        Generate synchronization code for the kernel. This method depends on the hardware characteristics.
        """
        raise NotImplementedError

    def ready_to_flush(self) -> bool:
        """
        Check whether the backend is requesting the scheduler to flush the generated kernel.
        If not supported, please return False.
        """
        return False

    def flush(self) -> None:
        """
        Flush the generated kernel and python wrapper code to the source code file.
        """
        raise NotImplementedError

    def benchmark_fused_nodes(
        self, nodes: Sequence[BaseSchedulerNode]
    ) -> Tuple[float, str]:
        """
        Benchmark fused list of nodes and return the execution time
        in milliseconds on randomly generated inputs.
        """
        raise NotImplementedError

    def get_fusion_pair_priority(
        self, node1: BaseSchedulerNode, node2: BaseSchedulerNode
    ) -> int:
        """
        Return an unsigned integer which represents the priority of this fusion pair.
        The smaller is with higher priority.
        """
        return 0

    def benchmark_combo_kernel(
        self, node_list: Sequence[BaseSchedulerNode]
    ) -> Tuple[float, float, str]:
        """
        Benchmark the list of nodes to combine and return the execution time
        and memory copy time in milliseconds on randomly generated inputs.
        """
        raise NotImplementedError<|MERGE_RESOLUTION|>--- conflicted
+++ resolved
@@ -427,13 +427,6 @@
             and hasattr(V.kernel, "args")
         ):
             return
-<<<<<<< HEAD
-        fused_nodes = OrderedSet(
-            node.get_name()
-            for node in self.scheduler.name_to_fused_node[self.get_name()].get_nodes()
-        )
-=======
->>>>>>> 884772ab
 
         # NOTE remove V.graph.removed_operations once deps issue is fixed
         inconsequential_nodes = (
