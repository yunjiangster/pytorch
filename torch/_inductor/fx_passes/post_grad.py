# mypy: allow-untyped-decorators
# mypy: allow-untyped-defs
import functools
import itertools
import logging
import operator
from collections import Counter, defaultdict
from typing import Any, Dict, List, Optional, Set

import torch
import torch._inductor as inductor
import torch.utils._pytree as pytree
from torch import fx
from torch._decomp import register_decomposition
from torch._dynamo.utils import counters, optimus_scuba_log
from torch._inductor import comms
from torch._inductor.virtualized import ops
from torch._prims_common import is_boolean_dtype, is_expandable_to, is_integer_dtype
from torch._utils_internal import upload_graph
from torch.fx.experimental.symbolic_shapes import statically_known_true, sym_eq

from .. import config, ir, pattern_matcher
from ..codegen.common import BackendFeature, has_backend_feature
from ..comms import remove_fsdp2_unsharded_param_graph_input_usage
from ..fx_utils import FakeTensorUpdater, get_fake_args_kwargs, get_node_storage
from ..lowering import lowerings as L
from ..pattern_matcher import (
    _return_true,
    Arg,
    CallFunction,
    CallFunctionVarArgs,
    filter_nodes,
    get_arg_value,
    get_mutation_region_id,
    Ignored,
    init_once_fakemode,
    KeywordArg,
    ListOf,
    Match,
    MULTIPLE,
    PatternMatcherPass,
    register_graph_pattern,
    stable_topological_sort,
)
from ..utils import decode_device, get_gpu_type, is_pointwise_use
from ..virtualized import V
from .b2b_gemm import B2B_GEMM_PASS
from .ddp_fusion import fuse_ddp_communication
from .group_batch_fusion import group_batch_fusion_passes, POST_GRAD_FUSIONS
from .micro_pipeline_tp import micro_pipeline_tp_pass
from .pre_grad import is_same_dict, save_inductor_dict
from .reinplace import reinplace_inplaceable_ops
from .split_cat import POST_GRAD_PATTERNS


log = logging.getLogger(__name__)
aten = torch.ops.aten
prims = torch.ops.prims

# First pass_patterns[0] are applied, then [1], then [2]
pass_patterns = [
    PatternMatcherPass(),
    PatternMatcherPass(),
    PatternMatcherPass(),
]


def post_grad_passes(gm: torch.fx.GraphModule, is_inference: bool):
    """
    Passes that run on after grad.  This is called once on the forwards
    graph and once on the backwards graph.

    The IR here has been normalized and functionalized.
    """
    GraphTransformObserver = functools.partial(
        torch.fx.passes.graph_transform_observer.GraphTransformObserver,
        subsystem="post_grad_passes",
    )

    if not torch._dynamo.config.skip_fsdp_hooks:
        remove_fsdp2_unsharded_param_graph_input_usage(gm.graph)

    if config.dce:
        # has some issues with mutation in inference mode
        gm.graph.eliminate_dead_code()

    if is_inference and config.reorder_for_locality:
        GraphTransformObserver(gm, "reorder_for_locality").apply_graph_pass(
            reorder_for_locality
        )

    fake_tensor_updater = FakeTensorUpdater(gm.graph)

    if post_grad_custom_pre_pass := config.post_grad_custom_pre_pass:
        GraphTransformObserver(gm, "post_grad_custom_pre_pass").apply_graph_pass(
            post_grad_custom_pre_pass
        )

    if config.pattern_matcher:
        lazy_init()
        optimus_scuba_log["before_recompile_post_grad"] = upload_graph(gm.graph)
        GraphTransformObserver(gm, "post_grad_custom_pre_pass").apply_graph_pass(
            functools.partial(group_batch_fusion_passes, pre_grad=False)
        )
        GraphTransformObserver(gm, "remove_noop_ops").apply_graph_pass(remove_noop_ops)
        for i, patterns in enumerate(pass_patterns):
            GraphTransformObserver(gm, f"pass_pattern_{i}").apply_graph_pass(
                patterns.apply
            )
        for pass_name in config.post_grad_fusion_options:
            # skip all patterns for group batch fusions
            if pass_name in POST_GRAD_FUSIONS:
                continue
            pattern_matcher_pass = POST_GRAD_PATTERNS[pass_name]
            inductor_before_change = save_inductor_dict(
                [pattern_matcher_pass.pass_name]
            )
            GraphTransformObserver(gm, pass_name).apply_graph_pass(
                pattern_matcher_pass.apply
            )
            if not is_same_dict(counters["inductor"], inductor_before_change):
                optimus_scuba_log[
                    f"{pattern_matcher_pass.pass_name}_post_grad"
                ] = upload_graph(gm.graph)
        if config.b2b_gemm_pass:
            B2B_GEMM_PASS.apply(gm.graph)  # type: ignore[arg-type]

    if config._micro_pipeline_tp:
        micro_pipeline_tp_pass(gm.graph)

    if config._fuse_ddp_communication:
        GraphTransformObserver(gm, "fuse_ddp_communication").apply_graph_pass(
            lambda graph: fuse_ddp_communication(
                graph,
                config._fuse_ddp_communication_passes,
                config._fuse_ddp_bucket_size,
            )
        )

    if post_grad_custom_post_pass := config.post_grad_custom_post_pass:
        GraphTransformObserver(gm, "post_grad_custom_post_pass").apply_graph_pass(
            post_grad_custom_post_pass
        )

    GraphTransformObserver(gm, "stable_sort").apply_graph_pass(stable_topological_sort)

    GraphTransformObserver(gm, "move_constructors_to_cuda").apply_graph_pass(
        move_constructors_to_gpu
    )

    fake_tensor_updater.incremental_update()

    # Keep these last, since they introduces mutation. Look at
    # ./fx_passes/README.md for a discussion of mutation invariants.
    GraphTransformObserver(gm, "reinplace_inplaceable_ops").apply_graph_pass(
        reinplace_inplaceable_ops
    )
    GraphTransformObserver(
        gm, "decompose_triton_kernel_wrapper_functional"
    ).apply_graph_pass(decompose_triton_kernel_wrapper_functional)
    GraphTransformObserver(gm, "decompose_auto_functionalized").apply_graph_pass(
        decompose_auto_functionalized
    )
    GraphTransformObserver(gm, "reinplace_fsdp_all_gather").apply_graph_pass(
        comms.reinplace_fsdp_all_gather
    )

    gm.recompile()
    optimus_scuba_log["after_recompile_post_grad"] = upload_graph(gm.graph)
    gm.graph.lint()


@init_once_fakemode
def lazy_init():
    if torch._C._has_mkldnn:
        from . import decompose_mem_bound_mm  # noqa: F401
        from .mkldnn_fusion import _mkldnn_fusion_init

        _mkldnn_fusion_init()


def reorder_for_locality(graph: torch.fx.Graph):
    def visit(other_node):
        if (
            other_node.op == "call_function"
            and other_node.target != operator.getitem
            and all((n in seen_nodes) for n in other_node.users)
            and get_mutation_region_id(graph, node)
            == get_mutation_region_id(graph, other_node)
        ):
            # move node's producers right before it
            node.prepend(other_node)

    seen_nodes = set()

    # only reorder nodes before the first copy_ in the graph.
    # copy_ will appear at the end of functionalized graphs when there is mutation on inputs,
    # and this reordering doesnt work well with mutation
    first_copy = next(
        iter(graph.find_nodes(op="call_function", target=torch.ops.aten.copy_.default)),
        None,
    )
    past_mutating_epilogue = True if first_copy is None else False

    for node in reversed(graph.nodes):
        seen_nodes.add(node)
        if not past_mutating_epilogue:
            past_mutating_epilogue = node is first_copy
            continue

        torch.fx.map_arg((node.args, node.kwargs), visit)


def register_lowering_pattern(pattern, extra_check=_return_true, pass_number=1):
    """
    Register an aten to inductor IR replacement pattern
    """
    return pattern_matcher.register_lowering_pattern(
        pattern, extra_check, pass_dict=pass_patterns[pass_number]
    )


################################################################################
# Actual patterns below this point.
# Priority of patterns is:
#   - later output nodes first
#   - order patterns are defined in
################################################################################


def is_valid_mm_plus_mm(match: Match):
    if not torch._inductor.utils.use_max_autotune():
        return False

    *_b1, m1, k1 = match.kwargs["mat1"].meta.get("tensor_meta").shape
    *_b2, k2, n1 = match.kwargs["mat2"].meta.get("tensor_meta").shape
    if k1 != k2:
        return False

    *_b1, m2, k3 = match.kwargs["mat3"].meta.get("tensor_meta").shape
    *_b2, k4, n2 = match.kwargs["mat4"].meta.get("tensor_meta").shape
    if k3 != k4:
        return False

    if m1 != m2 or n1 != n2:
        return False

    return True


def scatter_upon_const_tensor_extra_check(m):
    if not config.optimize_scatter_upon_const_tensor:
        return False
    full_shape = m.kwargs["shape"]
    selector = m.kwargs["selector"]
    dim = m.kwargs["dim"]
    if dim < 0:
        dim += len(full_shape)

    selector_ft = selector.meta["val"]
    assert selector_ft.dim() == len(full_shape)

    for idx, select_sz, full_sz in zip(
        itertools.count(), selector_ft.shape, full_shape
    ):
        if idx == dim:
            continue

        # TODO: the pattern can be updated to support the case that index tensor
        # is shorter. But that will need a more complex condition expression
        # especially for multi-dimensional tensors.
        # Skip it for now.
        if isinstance(full_sz, fx.Node):
            full_sz = full_sz.meta["val"]
        if select_sz < full_sz:
            return False

    # Actually we can support small size larger than 1. It would be a bit
    # tedius. E.g., we load all the index values (not many) and compare
    # them with the position in tensor to decide what value to return.
    return selector_ft.size(dim) == 1


@register_lowering_pattern(
    CallFunction(
        aten.scatter.value,
        CallFunction(
            aten.full,
            KeywordArg("shape"),
            KeywordArg("background_val"),
            dtype=KeywordArg("dtype"),
        ),
        KeywordArg("dim"),
        KeywordArg("selector"),
        KeywordArg("val"),  # scalar value
    ),
    extra_check=scatter_upon_const_tensor_extra_check,
)
def scatter_upon_const_tensor(
    match: Match, shape, background_val, dtype, dim, selector, val
):
    """
    Match the pattern of full+scatter into a pointwise.

    TODO: Right now the scatter value must be a scalar. But we could support it
    when it is a tensor as well.
    """
    from torch._inductor import metrics

    metrics.num_matches_for_scatter_upon_const_tensor += 1

    selector_loader = selector.make_loader()

    def inner_fn(idx):
        selector_idx = list(idx)
        selector_idx[dim] = 0

        selector = selector_loader(selector_idx)
        return ops.where(
            selector == ops.index_expr(idx[dim], torch.int64),
            ops.constant(val, dtype),
            ops.constant(background_val, dtype),
        )

    return ir.Pointwise.create(
        device=selector.get_device(),
        dtype=dtype,
        inner_fn=inner_fn,
        ranges=shape,
    )


@register_lowering_pattern(
    CallFunction(
        aten.add,
        CallFunction(aten.mm, KeywordArg("mat1"), KeywordArg("mat2")),
        CallFunction(aten.mm, KeywordArg("mat3"), KeywordArg("mat4")),
    ),
    extra_check=is_valid_mm_plus_mm,
)
def mm_plus_mm(match: Match, mat1, mat2, mat3, mat4):
    return inductor.kernel.mm_plus_mm.tuned_mm_plus_mm(mat1, mat2, mat3, mat4)


def cuda_and_enabled_mixed_mm(match):
    return (
        (config.use_mixed_mm or config.mixed_mm_choice != "default")
        and getattr(match.kwargs["mat1"].meta.get("val"), "is_cuda", False)
        and (
            match.kwargs["mat2_dtype"].itemsize
            > match.kwargs["mat2"].meta.get("val").dtype.itemsize
        )
        and has_backend_feature("cuda", BackendFeature.TRITON_TEMPLATES)
    )


def cuda_and_enabled_mixed_mm_and_not_int8(match):
    return (
        cuda_and_enabled_mixed_mm(match)
        and getattr(match.kwargs["mat1"].meta.get("val"), "is_cuda", False)
        and getattr(match.kwargs["mat2"].meta.get("val"), "dtype", torch.int8)
        != torch.int8
    )  # bitshift numerics in triton and pytorch don't match for torch.int8


"""
    this is intended to be used to unpack a [K,N] int4 tensor from a [K/2, N] uint4x2 tensor
    (where the int4 and uint4x2 are represented with int8 and uint8 respectively)
    where every other row of the int4 is packed with the row above it as:
    uint4x2[k,n] = (8+int4[2*k,n])+(8+int4[2*k+1,n])<<4

    unpack formulas:
    int4[2*k,n]=(uint4x2[k,n] & 0xF) - 8
    int4[2*k+1,n]=(uint4x2[k,n] >> 4) - 8

    thus matching on unpack formula:
    torch.mm(mat1, torch.cat((mat2 & 0xF, mat2>>4),1).reshape(mat2_mm_shape).to(mat2_dtype).sub(8))

    note: although the unpack formula in pytorch and the triton kernel is designed for a uint8 mat2, the behavior
    of the kernel matches the pytorch formula for all dtypes except torch.int8
    where the bitwise numerics in triton do not match those in pytorch.
"""


@register_lowering_pattern(
    CallFunction(
        aten.mm.default,
        KeywordArg("mat1"),
        CallFunction(
            aten.sub.Tensor,
            CallFunction(
                prims.convert_element_type.default,
                CallFunction(
                    aten.reshape.default,
                    CallFunction(
                        aten.cat.default,
                        ListOf(
                            CallFunction(
                                aten.bitwise_and.Scalar,
                                KeywordArg("mat2"),
                                0xF,
                            ),
                            # CallFunction(
                            #    aten.__rshift__.Scalar,
                            #    KeywordArg("mat2"),
                            #    4,
                            # ),
                            True,
                        ),
                        1,
                    ),
                    KeywordArg("mat2_mm_shape"),
                ),
                KeywordArg("mat2_dtype"),
            ),
            8,
        ),
    ),
    extra_check=cuda_and_enabled_mixed_mm_and_not_int8,
)
def uint4x2_mixed_mm(match: Match, mat1, mat2, mat2_mm_shape, mat2_dtype):
    return inductor.kernel.unpack_mixed_mm.tuned_uint4x2_mixed_mm(
        mat1, mat2, mat2_mm_shape, mat2_dtype
    )


"""
    torch.mm(mat1, mat2.to(mat2_dtype))
"""


@register_lowering_pattern(
    CallFunction(
        aten.mm,
        KeywordArg("mat1"),
        CallFunction(
            prims.convert_element_type.default,
            KeywordArg("mat2"),
            KeywordArg("mat2_dtype"),
        ),
    ),
    extra_check=cuda_and_enabled_mixed_mm,
)
def mixed_mm(match: Match, mat1, mat2, mat2_dtype):
    return inductor.kernel.mm.tuned_mixed_mm(mat1, mat2, mat2_dtype)


@register_graph_pattern(
    CallFunction(
        aten.cumsum.default,
        CallFunction(
            torch.ops.aten.full.default,
            KeywordArg("shape"),
            KeywordArg("fill_value"),
            dtype=KeywordArg("dtype"),
            layout=Ignored(),
            device=KeywordArg("device"),
            pin_memory=False,
            _users=MULTIPLE,
        ),
        KeywordArg("dim"),
        _users=MULTIPLE,
    ),
    pass_dict=pass_patterns[1],
)
def pointless_cumsum_replacement(match: Match, shape, fill_value, device, dtype, dim):
    """Based on a pattern in OPTForCausalLM"""

    if is_integer_dtype(dtype) or is_boolean_dtype(dtype):
        # cumsum promotes all integral types to int64
        dtype = torch.int64

    def repl(*shape):
        dim_size = shape[dim]
        idx = torch.arange(1, dim_size + 1, device=device, dtype=dtype)

        inter_shape = [1] * len(shape)
        inter_shape[dim] = dim_size
        return (idx * fill_value).view(inter_shape).expand(shape)

    # only replace the output node, not all nodes
    match.nodes = [match.output_node()]
    match.replace_by_example(repl, list(shape))


_cat_1 = CallFunction(aten.cat, Arg(), 1, _users=2)


@register_lowering_pattern(
    CallFunction(
        aten.cat,
        [
            _cat_1,
            CallFunction(
                aten.slice,
                _cat_1,
                1,
                0,
                KeywordArg("size"),
            ),
        ],
        1,
    )
)
def cat_slice_cat(match, cat_input, size, dim=1):
    """
    This is an example of a more complex pattern where cat_1 is used
    multiple times inside the pattern.  We fold 2 calls to cat into one.

    Matches:
        cat_1: f32[1024, 4077] = torch.ops.aten.cat.default([add_26, primals_217], 1)
        slice_1: f32[1024, 4077] = torch.ops.aten.slice.Tensor(cat_1, 0, 0, 9223372036854775807)
        slice_2: f32[1024, 19] = torch.ops.aten.slice.Tensor(slice_1, 1, 0, 19)
        cat_2: f32[1024, 4096] = torch.ops.aten.cat.default([cat_1, slice_2], 1)


    Rewrite to:
        slice_2 = torch.ops.aten.slice.Tensor(add_26, 1, 0, 19)
        cat_2 = torch.ops.aten.cat.default([add_26, primals_217, slice2], 1)
    """
    first, *rest = cat_input
    # Optimization is optional, because we can just not fold the cat
    # size should be within first.get_size()[dim] such that the optimization is valid.
    # For negative `end`, we currently fallback to not optimizing.
    if size >= 0 and V.graph.sizevars.statically_known_leq(size, first.get_size()[dim]):
        # fold 2 cats into 1 cat
        return L[aten.cat](
            [
                first,
                *rest,
                L[aten.slice](first, dim, 0, size),
            ],
            dim,
        )
    else:
        # don't expect to hit this case, just fall back
        tmp = L[aten.cat](cat_input, dim)
        return L[aten.cat](
            [
                tmp,
                L[aten.slice](tmp, dim, 0, size),
            ],
            dim,
        )


def is_valid_splitwithsizes_cat(match):
    split_nodes = filter_nodes(match.nodes, aten.split_with_sizes)
    cat_nodes = filter_nodes(match.nodes, aten.cat)
    get_item_nodes = filter_nodes(match.nodes, operator.getitem)
    if len(split_nodes) != 1 or len(cat_nodes) != 1:
        return False
    split_node, cat_node = split_nodes[0], cat_nodes[0]
    # The dim of split and cat should match for passthrough
    if get_arg_value(split_node, 2, "dim") != get_arg_value(cat_node, 1, "dim"):
        return False
    get_item_args = {
        get_arg_value(get_item_node, 1) for get_item_node in get_item_nodes
    }
    assert None not in get_item_args
    split_sizes = get_arg_value(split_node, 1, "split_sizes")
    # All parts of split should be included in the cat
    if get_item_args != set(range(len(split_sizes))):
        return False
    # The order of get_item_args should same with cat_node used.
    # For example, if the split_node like split_with_sizes(input, [2, 2, 3], 1),
    # the cat node should be like cat([get_item(0), get_item(1), get_item(2)], 1).
    cat_items_args_order = [
        get_arg_value(item_node, 1) for item_node in get_arg_value(cat_node, 0)
    ]
    if cat_items_args_order != list(range(len(split_sizes))):
        return False

    return True


def same_meta(node1: torch.fx.Node, node2: torch.fx.Node):
    """True if two nodes have the same metadata"""
    val1 = node1.meta.get("val")
    val2 = node2.meta.get("val")
    return (
        val1 is not None
        and val2 is not None
        and statically_known_true(sym_eq(val1.size(), val2.size()))
        and val1.layout == val2.layout
        and val1.dtype == val2.dtype
        and val1.device == val2.device
        and (
            val1.layout != torch.strided
            or statically_known_true(sym_eq(val1.stride(), val2.stride()))
        )
    )


noop_registry: Dict[Any, Any] = {}


def register_noop_decomp(targets, nop_arg=0):
    def register_fun(cond):
        register_decomposition(targets, registry=noop_registry, unsafe=True)(
            (cond, nop_arg)  # type: ignore[arg-type]
        )
        return cond

    return register_fun


@register_noop_decomp(aten.slice)
def slice_noop(self, dim=0, start=None, end=None, step=1):
    if start is None or end is None:
        return False
    if (
        statically_known_true(sym_eq(start, 0))
        and statically_known_true(end >= 2**63 - 1)
        and statically_known_true(sym_eq(step, 1))
    ):
        return True
    return False


@register_noop_decomp(aten.slice_scatter, 1)
def slice_scatter_noop(self, src, dim=0, start=None, end=None, step=1):
    if start is None:
        start = 0
    if end is None:
        end = 2**63 - 1
    if start == 0 and end >= 2**63 - 1 and step == 1:
        return True
    return False


@register_noop_decomp(aten.repeat)
def repeat_noop(self, repeats):
    return all(r == 1 for r in repeats)


@register_noop_decomp(aten.constant_pad_nd)
def constant_pad_nd(x, padding, fill_value=0):
    return all(p == 0 for p in padding)


@register_noop_decomp(torch.ops.prims.convert_element_type)
def convert_element_type_noop(x, dtype: torch.dtype):
    return x.dtype == dtype


@register_noop_decomp(torch.ops.prims.device_put)
def device_put_noop(x, device, non_blocking=True):
    return x.device == decode_device(device)


@register_noop_decomp([aten.ceil, aten.floor, aten.round, aten.trunc])
def int_noop(x):
    return is_integer_dtype(x.dtype)


@register_noop_decomp([aten.pow])
def pow_noop(a, b):
    return isinstance(b, int) and b == 1


@register_noop_decomp([aten.cat], lambda args: args[0][0])
def cat_noop(inputs, dim=0):
    return len(inputs) == 1


@register_noop_decomp(aten.view)
def view_noop(arg, size):
    return arg.shape == size


# Note, we also always have a check for identical metadata, which is why these
# are safe
@register_noop_decomp([aten.copy], nop_arg=1)
@register_noop_decomp([aten.alias, aten.clone])
def true_noop(*args, **kwargs):
    return True


def remove_noop_ops(graph: torch.fx.Graph):
    """
    Removes both operations that are essentially aten.clone and operations that are essentially aten.alias from the graph.
    """
    inputs = set()
    input_storages = set()
    output_storages = set()

    for node in graph.find_nodes(op="placeholder"):
        inputs.add(node)
        input_storages.add(get_node_storage(node))

    output_node = next(iter(reversed(graph.nodes)))
    assert output_node.op == "output"
    outputs = output_node.args[0]
    if not isinstance(outputs, (list, tuple)):
        # nested subgraphs can have singleton outputs
        outputs = (outputs,)
    for out in outputs:
        if isinstance(out, torch.fx.Node):
            output_storages.add(get_node_storage(out))

    for node in graph.nodes:
        if node.target in noop_registry:
            cond, src_index = noop_registry[node.target]
            if isinstance(src_index, int):
                src = node.args[src_index]
            else:
                src = src_index(node.args)
            if not isinstance(src, torch.fx.Node):
                continue
            # Don't introduce new aliasing between inputs and outputs.
            # See fx_passes/README.md for a discussion of why this is
            # necessary.
            node_storage = get_node_storage(node)
            src_storage = get_node_storage(src)
            node_is_view = node_storage == src_storage
            if (
                not node_is_view
                and node_storage in output_storages
                and (src_storage in input_storages or src_storage in output_storages)
            ):
                continue

            # Even if input and outputs are expected to alias,
            # don't make "node is src" True
            if (
                node_is_view
                and node in output_node.args
                and (src in inputs or src in output_node.args)
            ):
                continue

            is_valid, args, kwargs = get_fake_args_kwargs(node)
            if not is_valid:
                continue
            if same_meta(node, src) and cond(*args, **kwargs):
                node.replace_all_uses_with(src)
                graph.erase_node(node)


def decompose_triton_kernel_wrapper_functional(graph):
    """Decomposes triton_kernel_wrapper_functional nodes into clones and the underlying
    mutation node.

    We assume that the reinplacing pass runs before this; the reinplacing pass
    tells us (via rewriting the arguments or .meta to those nodes) which
    Tensors we should clone and which Tensors are safe to reinplace.
    """
    graph_pass = PatternMatcherPass()

    @register_graph_pattern(
        CallFunctionVarArgs(torch.ops.higher_order.triton_kernel_wrapper_functional),
        pass_dict=graph_pass,
    )
    def _(match: Match, *args, **kwargs):
        from torch._higher_order_ops.triton_kernel_wrap import (
            triton_kernel_wrapper_functional_dense,
        )

        flat_args, spec = pytree.tree_flatten((args, kwargs))

        # NB: we combine (args, kwargs) into flat args for replacing.
        # This is replace_by_example uses make_fx which does not support
        # tracing a function with kwargs.
        def decomp(*flat_args):
            args, kwargs = pytree.tree_unflatten(flat_args, spec)
            return (triton_kernel_wrapper_functional_dense(*args, **kwargs),)

        match.replace_by_example(decomp, flat_args, run_functional_passes=False)

    graph_pass.apply(graph)

    for node in graph.find_nodes(
        op="call_function",
        target=torch.ops.higher_order.triton_kernel_wrapper_functional,
    ):
        raise AssertionError("triton_kernel_wrapper_functional was not removed")


def decompose_auto_functionalized(graph):
    """Decomposes auto_functionalized nodes into clones and the underlying
    mutation node.

    We assume that the reinplacing pass runs before this; the reinplacing pass
    tells us (via rewriting the arguments or .meta to those nodes) which
    Tensors we should clone and which Tensors are safe to reinplace.
    """
    graph_pass = PatternMatcherPass()

    @register_graph_pattern(
        CallFunctionVarArgs(torch.ops.higher_order.auto_functionalized),
        pass_dict=graph_pass,
    )
    def _(match: Match, *args, **kwargs):
        from torch._higher_order_ops.auto_functionalize import auto_functionalized_dense

        only_clone_these_tensors = tuple(
            match.nodes[0].meta.get("only_clone_these_tensors", [])
        )

        flat_args, spec = pytree.tree_flatten((args, kwargs))

        # NB: we combine (args, kwargs) into flat args for replacing.
        # This is replace_by_example uses make_fx which does not support
        # tracing a function with kwargs.
        def decomp(*flat_args):
            args, kwargs = pytree.tree_unflatten(flat_args, spec)
            assert len(args) == 1
            mode = args[0]
            return auto_functionalized_dense(mode, only_clone_these_tensors, **kwargs)

        match.replace_by_example(decomp, flat_args, run_functional_passes=False)

    @register_graph_pattern(
        CallFunctionVarArgs(torch.ops.higher_order.auto_functionalized_v2),
        pass_dict=graph_pass,
    )
    def _(match: Match, *args, **kwargs):
        from torch._higher_order_ops.auto_functionalize import (
            auto_functionalized_v2_dense,
        )

        only_clone_these_bases = tuple(
            match.nodes[0].meta.get("only_clone_these_tensors", [])
        )

        flat_args, spec = pytree.tree_flatten((args, kwargs))

        # NB: we combine (args, kwargs) into flat args for replacing.
        # This is replace_by_example uses make_fx which does not support
        # tracing a function with kwargs.
        def decomp(*flat_args):
            args, kwargs = pytree.tree_unflatten(flat_args, spec)
            assert len(args) == 1
            mutable_op = args[0]
            return auto_functionalized_v2_dense(
                mutable_op, only_clone_these_bases, **kwargs
            )

        match.replace_by_example(decomp, flat_args, run_functional_passes=False)

    graph_pass.apply(graph)

    for _ in graph.find_nodes(
        op="call_function", target=torch.ops.higher_order.auto_functionalized
    ):
        raise AssertionError("auto_functionalized was not removed")

    for _ in graph.find_nodes(
        op="call_function", target=torch.ops.higher_order.auto_functionalized_v2
    ):
        raise AssertionError("auto_functionalized_v2 was not removed")

<<<<<<< HEAD
    for _ in graph.find_nodes(
        op="call_function",
        target=torch.ops.higher_order.triton_kernel_wrapper_functional,
    ):
        raise AssertionError("triton_kernel_wrapper_functional was not removed")

=======
>>>>>>> c1cc8391

@register_lowering_pattern(
    CallFunction(
        aten.cat,
        ListOf(
            CallFunction(
                operator.getitem,
                CallFunction(
                    aten.split_with_sizes,
                    KeywordArg("input_"),
                    Ignored(),
                    Ignored(),
                    _users=MULTIPLE,
                ),
                Ignored(),
            ),
        ),
        Ignored(),
    ),
    pass_number=2,
    extra_check=is_valid_splitwithsizes_cat,
)
def splitwithsizes_cat_replace(match, input_):
    return input_


def is_valid_cat_splitwithsizes(match):
    cat_nodes = filter_nodes(match.nodes, aten.cat)
    split_nodes = filter_nodes(match.nodes, aten.split_with_sizes)
    if len(split_nodes) != 1 or len(cat_nodes) != 1:
        return False
    split_node, cat_node = split_nodes[0], cat_nodes[0]

    # the cat node has other users: can't eliminate
    if len(cat_node.users) > 1:
        return False

    # the dim of the cat and split should match
    dim = get_arg_value(split_node, 2, "dim")
    if dim != get_arg_value(cat_node, 1, "dim"):
        return False

    cat_inputs = list(get_arg_value(cat_node, 0))
    split_sizes = get_arg_value(split_node, 1, "split_sizes")
    # the number of input tensors in cat and the
    # length of the split sizes should match
    if len(cat_inputs) != len(split_sizes):
        return False

    for cat_input, split_size in zip(cat_inputs, split_sizes):
        # each cat input tensor's size along dim
        # should match the corresponding split size
        if "val" not in cat_input.meta:
            return False
        cat_input_size = cat_input.meta["val"].size(dim)
        if cat_input_size != split_size:
            return False

    return True


@register_lowering_pattern(
    CallFunction(
        aten.split_with_sizes,
        CallFunction(
            aten.cat,
            KeywordArg("input_"),
            Ignored(),
            _users=MULTIPLE,
        ),
        Ignored(),
        Ignored(),
    ),
    pass_number=2,
    extra_check=is_valid_cat_splitwithsizes,
)
def cat_splitwithsizes_replace(match, input_):
    return input_


def view_to_reshape(gm):
    """
    Replace view ops in the GraphModule to reshape ops.
    """
    for nd in gm.graph.find_nodes(
        op="call_function", target=torch.ops.aten.view.default
    ):
        nd.target = torch.ops.aten.reshape.default


def should_prefer_unfused_addmm(match):
    inp = match.kwargs["inp"]
    if not inp.meta["val"].is_cuda:
        return False

    output = match.output_node()
    return all(is_pointwise_use(use) for use in output.users)


@register_graph_pattern(
    CallFunction(aten.addmm, KeywordArg("inp"), Arg(), Arg()),
    pass_dict=pass_patterns[2],
    extra_check=should_prefer_unfused_addmm,
)
def unfuse_bias_add_to_pointwise(match: Match, mat1, mat2, *, inp):
    def repl(inp, x1, x2):
        return x1 @ x2 + inp

    match.replace_by_example(repl, [inp, mat1, mat2])


def is_valid_addmm_fusion(match):
    mat1, mat2 = match.args
    inp = match.kwargs["inp"]

    if not (
        isinstance(inp, torch.fx.Node) and isinstance(inp.meta["val"], torch.Tensor)
    ):
        return False  # Input is a number

    in_shape = inp.meta["val"].shape
    mm_shape = mat1.meta["val"].shape[0], mat2.meta["val"].shape[1]
    matched = is_expandable_to(in_shape, mm_shape)
    if not matched:
        return False  # Shape mismatch

    return not should_prefer_unfused_addmm(match)


@register_graph_pattern(
    CallFunction(
        aten.add,
        CallFunction(aten.mm, Arg(), Arg()),
        KeywordArg("inp"),
    ),
    pass_dict=pass_patterns[2],
    extra_check=is_valid_addmm_fusion,
)
@register_graph_pattern(
    CallFunction(
        aten.add,
        KeywordArg("inp"),
        CallFunction(aten.mm, Arg(), Arg()),
    ),
    pass_dict=pass_patterns[2],
    extra_check=is_valid_addmm_fusion,
)
def addmm(match, mat1, mat2, *, inp):
    def repl(inp, mat1, mat2):
        return aten.addmm(inp, mat1, mat2)

    match.replace_by_example(repl, [inp, mat1, mat2])


def check_shape_cuda_and_fused_int_mm_mul_enabled(match):
    return (
        config.force_fuse_int_mm_with_mul
        and len(getattr(match.args[2].meta.get("val"), "shape", [])) == 2
        and getattr(match.args[2].meta.get("val"), "is_cuda", False)
    )


@register_lowering_pattern(
    CallFunction(
        prims.convert_element_type.default,
        CallFunction(
            aten.mul,
            CallFunction(
                aten._int_mm,
                Arg(),
                Arg(),
            ),
            Arg(),
        ),
        Arg(),
    ),
    check_shape_cuda_and_fused_int_mm_mul_enabled,
)
@register_lowering_pattern(
    CallFunction(
        aten.mul,
        CallFunction(
            aten._int_mm,
            Arg(),
            Arg(),
        ),
        Arg(),
    ),
    check_shape_cuda_and_fused_int_mm_mul_enabled,
)
def fused_int_mm_mul(match: Match, mat1, mat2, mat3, out_dtype=None):
    return inductor.kernel.mm.tuned_fused_int_mm_mul(mat1, mat2, mat3, out_dtype)


def is_index_put_and_requires_h2d_sync_for_gpu_value(node):
    from torch.fx.operator_schemas import normalize_function

    if node.target not in [
        torch.ops.aten.index_put.default,
        torch.ops.aten.index_put_.default,
    ]:
        return False
    # Inductor falls back to aten.index_put_.
    # index_put_ will will call nonzero() and perform a H2D sync if
    # any of its indices are bool/byte tensors
    # However, it will short-circuit this H2D sync and run mask_fill_
    # if the value we are putting is a cpu scalar.
    # Therefore, when inductor sees an index_put_ with byte tensor indices,
    # it should *not* convert the cpu scalar value into a gpu tensor.
    args_, _kwargs = normalize_function(node.target, node.args, node.kwargs)  # type: ignore[misc]
    any_byte_bool_indices = False
    indices = args_[1]
    for i in indices:
        if i is not None and i.meta["val"].dtype in [torch.bool, torch.int8]:
            any_byte_bool_indices = True

    val = args_[2].meta["val"]
    val_is_cpu_scalar = val.device.type == "cpu" and val.numel() == 1
    # If both these conditions hold, then converting the val
    # to a gpu tensor will incur a H2D sync when inductor calls aten.index_put_
    return any_byte_bool_indices and val_is_cpu_scalar


class ConstructorMoverPass:
    def __init__(self, target: str, allow_outputs: bool = False) -> None:
        """
        Move constructors from cpu to the target_device.

        Sweeps through the module, looking for constructor nodes that can be moved
        to the target_device.

        A constructor node can be moved to the target_device iff all of its users
        can also be moved (tested by cannot_be_moved). Otherwise, all dependent
        constructor nodes won't be moved.

        - target: target device type
        - allow_outputs: allow outputs to be moved
        """

        self.target = target
        self.allow_outputs = allow_outputs

        assert isinstance(target, str), (
            "target should be a string representing the device type. "
            f"Got: {type(target).__name__}"
        )

    def allow_cpu_device(self, node: fx.Node) -> bool:
        """
        Returns whether a node that returns a tensor on the target device may have
        cpu tensors as input.
        """
        return node.target in (
            torch.ops.aten.index.Tensor,
            torch.ops.aten.index_put.default,
            torch.ops.aten.index_put_.default,
            torch.ops.aten.copy.default,
            torch.ops.aten.copy_.default,
            torch.ops.aten.slice_scatter.default,
        )

    def cannot_be_moved(self, node: fx.Node) -> bool:
        """
        Returns whether a node can be moved to the target device.

        If this function returns False, it means that this node and all of its users
        won't be moved into the target device.
        """
        if node.target == "output":
            return not self.allow_outputs

        if not (
            isinstance(node.target, torch._ops.OpOverload)
            and node.target.namespace in ("prims", "aten")
        ):
            return True
        if is_index_put_and_requires_h2d_sync_for_gpu_value(node):
            return True

        return False

    def get_node_device(self, node: fx.Node) -> Optional[torch.device]:
        """
        Get the device of a node.
        """
        ten = node.meta.get("val")
        return None if not isinstance(ten, torch.Tensor) else ten.device

    def get_cpu_indeg_count(self, graph: fx.Graph) -> Dict[fx.Node, int]:
        """
        Get the number of cpu inputs to a node
        """
        cpu_indeg: Dict[fx.Node, int] = Counter()

        for node in graph.nodes:
            cpu_count = 0

            def add_cpu_inp(node):
                nonlocal cpu_count
                device = self.get_node_device(node)
                cpu_count += device is not None and device.type == "cpu"

            pytree.tree_map_only(fx.Node, add_cpu_inp, (node.args, node.kwargs))

            if cpu_count:
                cpu_indeg[node] = cpu_count

        return cpu_indeg

    def __call__(self, graph: fx.Graph) -> None:
        target_devices = set()
        constructors = []

        for node in graph.nodes:
            device = self.get_node_device(node)
            if device and device.type == self.target:
                target_devices.add(device)

            if not (
                isinstance(node.target, torch._ops.OpOverload)
                and node.target.namespace in ("prims", "aten")
            ):
                continue

            if not torch._subclasses.fake_tensor._is_tensor_constructor(node.target):
                continue

            if not node.kwargs.get("device") == torch.device("cpu"):
                continue

            constructors.append(node)

        # not handling multiple target devices initially
        if not constructors or len(target_devices) != 1:
            return

        movable_constructors = self.find_movable_constructors(graph, constructors)

        for node in movable_constructors:
            kwargs = node.kwargs.copy()
            kwargs["device"] = next(iter(target_devices))
            node.kwargs = kwargs

    def find_movable_constructors(
        self, graph: fx.Graph, constructors: List[fx.Node]
    ) -> Set[fx.Node]:
        """
        Starting from the cpu constructors, iterate through the graph and test that all of their
        downstream uses can safely be moved to cpu.
        """
        cpu_indeg: Dict[fx.Node, int] = self.get_cpu_indeg_count(graph)

        # which constructors cannot be moved to gpu
        cannot_move_to_gpu: Set[fx.Node] = set()

        # For any node in the graph, which constructors does it have a dependency on
        constructor_dependencies: Dict[fx.Node, Set[fx.Node]] = defaultdict(set)

        # if a cpu node has a dependency on two different cpu constructors,
        # then if either constructor cannot be moved to gpu, the other cannot as well.
        # In this case any node with a dependency on one will have a dependency on the other
        equal_constructor_sets: Dict[fx.Node, Set[fx.Node]] = {
            c: {c} for c in constructors
        }

        def make_dependencies_equivalent(
            set1: Set[fx.Node], set2: Set[fx.Node]
        ) -> Set[fx.Node]:
            # could use union find but not worth complexity here
            set1.update(set2)
            for obj in set1:
                equal_constructor_sets[obj] = set1
            return set1

        queue: List[fx.Node] = list(constructors)

        for c in queue:
            constructor_dependencies[c].add(c)

        while queue:
            node = queue.pop()
            dependencies = constructor_dependencies[node]

            for user in node.users:
                if self.cannot_be_moved(user):
                    cannot_move_to_gpu.update(dependencies)
                    break

                # this node was used on a op which takes in multiple devices and output a gpu
                # tensor. we can convert its cpu input to gpu without making further changes
                node_device = self.get_node_device(user)
                if (
                    self.allow_cpu_device(user)
                    and node_device
                    and node_device.type == self.target
                ):
                    del cpu_indeg[user]
                else:
                    # otherwise, we should continue look at its downstream uses
                    cpu_indeg[user] -= 1
                    if cpu_indeg[user] == 0:
                        del cpu_indeg[user]
                        queue.append(user)

                unioned_set = make_dependencies_equivalent(
                    dependencies, constructor_dependencies[user]
                )
                constructor_dependencies[user] = unioned_set

        for node in cpu_indeg:
            if constructor_dependencies[node]:
                cannot_move_to_gpu.update(constructor_dependencies[node])

        all_cannot_move_to_gpu = cannot_move_to_gpu.copy()
        for constructor in cannot_move_to_gpu:
            all_cannot_move_to_gpu.update(equal_constructor_sets[constructor])

        return set(constructors) - all_cannot_move_to_gpu


def move_constructors_to_gpu(graph: fx.Graph) -> None:
    """
    Moves intermediary tensors which are constructed on the cpu to gpu when safe
    """
    ConstructorMoverPass(get_gpu_type())(graph)<|MERGE_RESOLUTION|>--- conflicted
+++ resolved
@@ -851,15 +851,6 @@
     ):
         raise AssertionError("auto_functionalized_v2 was not removed")
 
-<<<<<<< HEAD
-    for _ in graph.find_nodes(
-        op="call_function",
-        target=torch.ops.higher_order.triton_kernel_wrapper_functional,
-    ):
-        raise AssertionError("triton_kernel_wrapper_functional was not removed")
-
-=======
->>>>>>> c1cc8391
 
 @register_lowering_pattern(
     CallFunction(
