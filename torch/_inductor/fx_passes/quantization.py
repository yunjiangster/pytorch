--- conflicted
+++ resolved
@@ -2618,13 +2618,7 @@
         Match the pattern:
         fp32 activation
           |
-<<<<<<< HEAD
-        (reshape)
-          |
-        mm/addmm <- t <- dequant_per_tensor (fp32) <- fp16_weight
-=======
         mm/addmm <- t <- to_fp32 <- to_fp16 <- weight
->>>>>>> 44ceb5eb
           |
         (reshape) <- (relu)
 
@@ -2641,16 +2635,12 @@
         Insert weight prepack node and change the pattern to:
         fp32 activation
           |
-<<<<<<< HEAD
-        onednn.linear_dynamic_fp16 <- onednn.linear_prepack_fp16 <- fp16_weight
+        onednn.linear_dynamic_fp16 <- onednn.linear_prepack_fp16 <- weight
         (or onednn.linear_relu_dynamic_fp16)
-=======
-        onednn.linear_dynamic_fp16 <- onednn.linear_prepack_fp16 <- weight
->>>>>>> 44ceb5eb
         """
         # find params
         x = kwargs["x"]
-        w = kwargs["q_weight"]
+        w = kwargs["w"]
         bias = kwargs["b"] if "b" in kwargs else None
 
         # find linear node
@@ -2697,28 +2687,19 @@
             t_node = linear_node.args[weight_index]
         assert isinstance(t_node, torch.fx.node.Node)
 
-<<<<<<< HEAD
-        # find dequant nodes of weight
-        dequant_w_node = t_node.args[0]
-        assert isinstance(dequant_w_node, torch.fx.node.Node)
-=======
         w_to_fp32_node = t_node.args[0]
->>>>>>> 44ceb5eb
         assert (
-            w_to_fp32_node.target is quantized_decomposed.convert_element_type.no_fuse
+            isinstance(w_to_fp32_node, torch.fx.node.Node)
+            and w_to_fp32_node.target
+            is quantized_decomposed.convert_element_type.no_fuse
         )
         w_to_fp16_node = w_to_fp32_node.args[0]
         assert (
-            w_to_fp16_node.target is quantized_decomposed.convert_element_type.no_fuse
-        )
-
-<<<<<<< HEAD
-=======
-        x = kwargs["x"]
-        w = kwargs["w"]
-        bias = kwargs["b"] if "b" in kwargs else None
-
->>>>>>> 44ceb5eb
+            isinstance(w_to_fp16_node, torch.fx.node.Node)
+            and w_to_fp16_node.target
+            is quantized_decomposed.convert_element_type.no_fuse
+        )
+
         x_shape = x.meta.get("tensor_meta").shape
         if has_free_symbols(x_shape):
             # For dynamic shape case, we can't get activation shape ahead of runtime.
