--- conflicted
+++ resolved
@@ -4,6 +4,7 @@
 import functools
 import io
 import itertools
+import json
 import logging
 import sys
 import time
@@ -51,7 +52,7 @@
 )
 from torch._functorch import config as functorch_config
 from torch._functorch.aot_autograd import aot_export_module, make_boxed_func
-from torch._inductor.codecache import code_hash, FxGraphCache
+from torch._inductor.codecache import code_hash, FxGraphCache, output_code_log
 from torch._inductor.cudagraph_utils import BoxedDeviceIndex, PlaceholderInfo
 from torch._inductor.debug import save_args_for_compile_fx_inner
 from torch._inductor.output_code import (
@@ -92,6 +93,7 @@
 from .graph import GraphLowering
 from .ir import get_device_type, IRNode
 from .output_code import complex_memory_overlap as complex_memory_overlap  # noqa: F401
+from .triton_bundler import TritonBundler
 from .utils import (
     align_inputs_from_check_idxs,
     clone_preserve_strides,
@@ -500,37 +502,24 @@
     is_inference: bool
     layout_opt: Optional[bool]
     extern_node_serializer: Optional[Callable[[List[ExternKernelNode]], Any]]
-
-
-class _CompileFxKwargsEx(_CompileFxKwargs, total=False):
     boxed_forward_device_index: Optional[BoxedDeviceIndex]
 
 
-class _CompileFxCallableEx(Protocol):
+class _CompileFxCallable(Protocol):
     def __call__(
         self,
         gm: GraphModule,
         example_inputs: Sequence[InputType],
-<<<<<<< HEAD
-        **kwargs: Unpack[_CompileFxKwargsEx],
-    ) -> Union[CompiledFxGraph, str]:
-=======
         **kwargs: Unpack[_CompileFxKwargs],
     ) -> OutputCode:
->>>>>>> d633cf1f
         ...
 
 
 def compile_fx_inner(
     gm: GraphModule,
     example_inputs: Sequence[InputType],
-<<<<<<< HEAD
-    **kwargs: Unpack[_CompileFxKwargsEx],
-) -> Union[CompiledFxGraph, str]:
-=======
     **kwargs: Unpack[_CompileFxKwargs],
 ) -> OutputCode:
->>>>>>> d633cf1f
     kwargs.setdefault("cudagraphs", None)
     kwargs.setdefault("static_input_idxs", ())
     kwargs.setdefault("is_backward", False)
@@ -582,7 +571,6 @@
 def _compile_fx_inner(
     gm: GraphModule,
     example_inputs: Sequence[InputType],
-    boxed_forward_device_index: Optional[BoxedDeviceIndex] = None,
     **graph_kwargs: Unpack[_CompileFxKwargs],
 ) -> OutputCode:
     """
@@ -603,6 +591,7 @@
 
     static_input_idxs: Sequence[int] = graph_kwargs.setdefault("static_input_idxs", ())
     static_inputs_log.debug("static input idxs compile_fx_inner: %s", static_input_idxs)
+    inputs_to_check = get_input_idxs_to_check(example_inputs, static_input_idxs)
 
     assert isinstance(
         next(iter(reversed(gm.graph.nodes))).args[0], (tuple, list)
@@ -614,63 +603,20 @@
         save_args_for_compile_fx_inner(
             gm,
             example_inputs,
-            boxed_forward_device_index=boxed_forward_device_index,
             **graph_kwargs,
         )
 
+    boxed_forward_device_index = graph_kwargs.get("boxed_forward_device_index")
+
     start = time.time()
 
     fx_graph_remote_cache = should_use_remote_fx_graph_cache()
 
-    inputs_to_check = get_input_idxs_to_check(example_inputs, static_input_idxs)
-
-    def codegen_and_compile(
-        gm: GraphModule,
-        example_inputs: Sequence[InputType],
-        inputs_to_check: Sequence[int],
-        fx_kwargs: _CompileFxKwargs,
-    ) -> Union[CompiledFxGraph, str]:
-        """
-        This function calls fx_codegen_and_compile and also adds some extra metadata to the resulting
-        compiled fx graph. The metadata is saved to FXGraphCache.
-        """
-        with _WaitCounter("pytorch.wait_counter.actual_codegen_and_compile").guard():
-            compiled_graph = fx_codegen_and_compile(gm, example_inputs, **fx_kwargs)
-            if isinstance(compiled_graph, str) or fx_kwargs["aot_mode"]:
-                # We only return a string in aot mode, in which case we don't
-                # need to do any post-compilation steps: we just return the string,
-                # which is the filename of the compiled code.
-                return compiled_graph
-            compiled_graph.post_compile1(
-                cudagraphs,
-                example_inputs,
-                gm,
-                static_input_idxs,
-                fx_kwargs,
-                inputs_to_check,
-                boxed_forward_device_index,
-            )
-            return compiled_graph
-
     with _WaitCounter("pytorch.wait_counter.fx_codegen_and_compile").guard() as _:
-        if (
+        use_cache = (
             not config.force_disable_caches
             and (config.fx_graph_cache or fx_graph_remote_cache)
             and not aot_mode
-<<<<<<< HEAD
-        ):
-            set_feature_use("pytorch/remote_cache:fx_graph_memcache_version", True)
-            for i, input in enumerate(example_inputs):
-                if (
-                    isinstance(input, torch.Tensor)
-                    and input.device.type == "cuda"
-                    and i in static_input_idxs
-                ):
-                    input._is_inductor_static = True  # type: ignore[attr-defined]
-            compiled_graph = FxGraphCache.load(
-                codegen_and_compile,
-                gm,
-=======
         )
         local = config.fx_graph_cache
         remote = fx_graph_remote_cache
@@ -750,24 +696,68 @@
             FxGraphCache._save_graph(
                 cache_key,
                 mb_compiled_graph,
->>>>>>> d633cf1f
                 example_inputs,
-                graph_kwargs,
-                inputs_to_check,
-                local=config.fx_graph_cache,
-                remote=fx_graph_remote_cache,
+                local,
+                remote_cache,
             )
+
+        # CACHE HIT: not much to really do, just make sure the cache key
+        # is recorded on the graph
         else:
-            set_feature_use("pytorch/remote_cache:fx_graph_memcache_version", False)
-            compiled_graph = codegen_and_compile(
-                gm, example_inputs, inputs_to_check, graph_kwargs
+            assert cache_info["cache_state"] == "hit"
+            assert mb_compiled_graph is not None
+            assert key_info is not None
+            cache_key = key_info[0]
+            mb_compiled_graph._fx_graph_cache_key = cache_key
+
+        assert mb_compiled_graph is not None
+        compiled_graph = mb_compiled_graph
+
+        # Logging and observability: we log a single chromium event
+        # and a tlparse log for every cache action.
+        # In the event of a bypass, we also logged to the remote table earlier
+        # with log_cache_bypass.
+        chromium_log = get_chromium_event_logger()
+        cache_state = (
+            cache_info["cache_state"] if cache_info is not None else "disabled"
+        )
+        # Here for grepping:
+        # fx_graph_cache_hit
+        # fx_graph_cache_miss
+        # fx_graph_cache_bypass
+        # fx_graph_cache_disabled
+        chromium_log.log_instant_event(
+            f"fx_graph_cache_{cache_state}",
+            start_time,
+            metadata=cache_info,
+        )
+        # Add event data about cache hits/miss
+        # TODO: add remote cache get/put timings here too
+        chromium_log.add_event_data(
+            "inductor_compile",
+            cache_state=cache_state,
+            cache_event_time=start_time,
+            key=cache_info.get("key") if cache_info else None,
+            components=cache_info.get("components") if cache_info else None,
+            cache_bypass_reason=cache_info.get("cache_bypass_reason")
+            if cache_info
+            else "cache not enabled",
+            remote_cache_enabled=remote,
+            local_cache_enabled=local,
+        )
+
+        # Don't clog up the main tlparse output with disabled cache
+        if cache_info is not None:
+            torch._logging.trace_structured(
+                "artifact",
+                metadata_fn=lambda: {
+                    "name": f"fx_graph_cache_{cache_state}",
+                    "encoding": "json",
+                },
+                payload_fn=lambda: json.dumps(cache_info),
             )
-            if aot_mode:
-                # AOT mode is special because codegen_and_compile returns a string.
-                # In that case, we don't need to run all post compilation steps, we just need
-                # to return the string directly.
-                return compiled_graph
-            compiled_graph.post_compile2(example_inputs, cudagraphs, gm)
+
+        compiled_graph.post_compile(example_inputs, cudagraphs, gm)
 
     log.debug("FX codegen and compilation took %.3fs", time.time() - start)
 
@@ -777,28 +767,12 @@
         f"{'BACKWARDS' if graph_kwargs['is_backward'] else 'FORWARDS'} "
         f"graph {graph_kwargs['graph_id']}",
     )
-    # aot autograd needs to know to pass in inputs as a list
-    compiled_graph._boxed_call = True
     return compiled_graph
 
 
 def fx_codegen_and_compile(
     gm: GraphModule,
     example_inputs: Sequence[InputType],
-<<<<<<< HEAD
-    cudagraphs: Optional[BoxedBool] = None,
-    static_input_idxs: Optional[Sequence[int]] = None,
-    is_backward: bool = False,
-    graph_id: Optional[int] = None,
-    cpp_wrapper: bool = False,
-    aot_mode: bool = False,
-    is_inference: bool = False,
-    layout_opt: Optional[bool] = None,
-    extern_node_serializer: Optional[Callable[[List[ExternKernelNode]], Any]] = None,
-) -> Union[CompiledFxGraph, str]:
-    if (sleep_sec := config.sleep_sec_TESTING_ONLY) is not None:
-        import time
-=======
     # This is derivable from the other inputs to this function, but we pass it
     # in explicitly because it's nontrivial to compute
     inputs_to_check: Sequence[int],
@@ -829,12 +803,12 @@
     ).guard(), dynamo_utils.preserve_rng_state():
         if (sleep_sec := config.sleep_sec_TESTING_ONLY) is not None:
             import time
->>>>>>> d633cf1f
-
-        log.warning("Sleeping for %s since sleep_sec_TESTING_ONLY is set", sleep_sec)
-        time.sleep(sleep_sec)
-
-    with dynamo_utils.preserve_rng_state():
+
+            log.warning(
+                "Sleeping for %s since sleep_sec_TESTING_ONLY is set", sleep_sec
+            )
+            time.sleep(sleep_sec)
+
         if is_tf32_warning_applicable(gm):
             _warn_tf32_disabled()
 
@@ -999,9 +973,6 @@
                             output_strides.append(None)
 
                 _check_triton_bf16_support(graph)
-<<<<<<< HEAD
-                compiled_fn = graph.compile_to_fn()
-=======
 
                 # TODO: The switching between AOT mode and not here is a bit
                 # messy, but it's localized to the block of code below so I'm
@@ -1045,7 +1016,6 @@
                     else:
                         compiled_fn = graph.compile_to_module().call
 
->>>>>>> d633cf1f
                 num_bytes, nodes_num_elem, node_runtimes = graph.count_bytes()
                 metrics.num_bytes_accessed += num_bytes
                 metrics.node_runtimes += node_runtimes
@@ -1108,6 +1078,12 @@
                     V.graph.disable_cudagraphs_reason,
                     metrics_helper.get_deltas(),
                     counters["inductor"] - inductor_counters,
+                    cudagraphs,
+                    example_inputs,
+                    static_input_idxs,
+                    graph_kwargs,
+                    inputs_to_check,
+                    boxed_forward_device_index,
                 )
 
 
@@ -1306,7 +1282,7 @@
 def compile_fx_aot(
     model_: GraphModule,
     example_inputs_: List[InputType],
-    inner_compile: _CompileFxCallableEx = compile_fx_inner,
+    inner_compile: _CompileFxCallable = compile_fx_inner,
     config_patches: Optional[Dict[str, str]] = None,
 ) -> Union[List[str], str]:
     config_patches: Dict[str, Any] = (
