--- conflicted
+++ resolved
@@ -420,7 +420,6 @@
         Args:
             subgraph_number (int): The index of the subgraph in self.subgraphs
         """
-        outer_self = self
         num = 0
         while f"mod_{subgraph_number}_{num}" in self.subgraph_bodies:
             num += 1
@@ -1561,25 +1560,6 @@
         if DEBUG:
             print(f"{len(choices)} tuning requests:")
 
-<<<<<<< HEAD
-        # FIXME(rec): This doesn't seem to be used
-        def debug_str(example_inputs, out):
-            def tensor_repr(x):
-                return (
-                    f"torch.empty_strided({tuple(x.size())!r}, {tuple(x.stride())!r}, "
-                    f"dtype={x.dtype!r}, device={x.device.type!r})"
-                )
-
-            lines = [
-                "inputs = [",
-            ]
-            for x in example_inputs:
-                lines.append(f"    {tensor_repr(x)},")
-            lines += ["]", f"out = {tensor_repr(out)}", ""]
-            return "\n".join(lines)
-
-=======
->>>>>>> c1cc8391
         def benchmark_choice_in_current_process(
             choice: ChoiceCaller, autotune_args: AutotuneArgs
         ) -> float:
@@ -1594,15 +1574,10 @@
                 torch.cuda.synchronize()  # shake out any CUDA errors
             return result
 
-<<<<<<< HEAD
-        def benchmark_in_current_process(choices):
-            inputs = get_inputs()
-=======
         def benchmark_in_current_process(
             choices: Union[List[ExternKernelCaller], List[TritonTemplateCaller]],
         ) -> Dict[Union[ExternKernelCaller, TritonTemplateCaller], float]:
             inputs = get_inputs(choices)
->>>>>>> c1cc8391
             timings = {}
             for choice in choices:
                 try:
