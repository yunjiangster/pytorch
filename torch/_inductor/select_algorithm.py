# mypy: allow-untyped-defs
import builtins
import contextlib
import dataclasses
import functools
import inspect
import itertools
import json
import logging
import math
import operator
import os
import sys
import textwrap
import time
from concurrent.futures import as_completed, ThreadPoolExecutor
from io import StringIO
from typing import (
    Any,
    Callable,
    Dict,
    List,
    Optional,
    Tuple,
    Type,
    TYPE_CHECKING,
    TypeVar,
    Union,
)
from unittest.mock import patch

import sympy

import torch
import torch._inductor.async_compile  # noqa: F401 required to warm up AsyncCompile pools
from torch._dynamo.testing import rand_strided
from torch._dynamo.utils import counters, dynamo_timed, identity, preserve_rng_state
<<<<<<< HEAD
from torch.utils._ordered_set import OrderedSet
=======
from torch.utils._filelock import FileLock
>>>>>>> cbf41f1e

from . import config, ir
from .autotune_process import (
    TensorMeta,
    TritonBenchmarkRequest,
    TritonCPUBenchmarkRequest,
    TritonGPUBenchmarkRequest,
)
from .codecache import code_hash, PersistentCache, PyCodeCache
from .codegen.common import (
    CSEVariable,
    IndentedBuffer,
    KernelTemplate,
    OpOverrides,
    WorkspaceArg,
)
from .codegen.simd_kernel_features import SIMDKernelFeatures
from .codegen.triton import (
    gen_common_triton_imports,
    texpr,
    TritonKernel,
    TritonScheduling,
)
from .codegen.triton_utils import config_of, signature_to_meta
from .exc import CUDACompileError
from .ir import ChoiceCaller, PrimitiveInfoType
from .ops_handler import StoreMode
from .runtime.benchmarking import benchmarker
from .runtime.hints import DeviceProperties
from .utils import (
    FakeIndentedBuffer,
    get_dtype_size,
    Placeholder,
    restore_stdout_stderr,
    sympy_dot,
    sympy_index_symbol,
    sympy_product,
    triton_type_to_torch,
    unique,
)
from .virtualized import V


log = logging.getLogger(__name__)

# correctness checks struggle with fp16/tf32
VERIFY: Dict[str, Any] = {}
PRINT_AUTOTUNE = True
DEBUG = False

if TYPE_CHECKING:
    from torch._inductor.codegen.simd import IterationRangesRoot


class KernelNamespace:
    pass


# these objects are imported from the generated wrapper code
extern_kernels = KernelNamespace()


_T = TypeVar("_T", bound="AutotuneArgs")


@dataclasses.dataclass
class BenchmarkTensors:
    """Represents a set of inputs and outputs for autotuning with a template"""

    input_tensors: List[torch.Tensor]
    output_tensor: Optional[torch.Tensor]

    def unpack(self):
        return self.input_tensors, self.output_tensor


@dataclasses.dataclass
class AutotuneArgs:
    """During autotuning, we need to pass the same inputs to all choices.
    Note:
        Since we typically have a mix of external choices and triton choices, we create
        two lists of inputs for the same underlying buffers:
        - External inputs (for aten kernels): Include offset for sliced tensors
        - Triton inputs: Use base pointer for sliced tensors, without offset
    """

    triton: BenchmarkTensors
    extern: BenchmarkTensors
    expected: Optional[torch.Tensor] = None

    def get_benchmark_tensors(self, extern=False) -> BenchmarkTensors:
        """Returns the inputs and output tensors for a given choice."""
        bench_tensors = self.extern if extern else self.triton
        return bench_tensors

    @classmethod
    def from_choice_args(
        cls: Type[_T],
        example_inputs: List[torch.Tensor],
        example_inputs_extern: List[torch.Tensor],
        out: torch.Tensor,
        out_extern: torch.Tensor,
        expected: Optional[torch.Tensor] = None,
    ) -> _T:
        """Factory method to create AutotuneInputs from separate inputs/outputs"""
        return cls(
            triton=BenchmarkTensors(example_inputs, out),
            extern=BenchmarkTensors(example_inputs_extern, out_extern),
            expected=expected,
        )

    def verify(self, **kwargs):
        """Verify the correctness of the benchmarking results"""

        torch.testing.assert_close(self.extern.output_tensor, self.expected, **kwargs)


class PartialRender:
    """
    Some parts of a template need to be generated at the end, but
    inserted into the template at the start.  This allows doing a bunch
    of replacements after the initial render.
    """

    def __init__(self, code, replacement_hooks) -> None:
        super().__init__()
        self.code = code
        self.replacement_hooks = replacement_hooks

    def finalize_hook(self, hook_key: str, strict=True) -> None:
        if hook_key not in self.replacement_hooks:
            if strict:
                raise RuntimeError(
                    f"{hook_key} not registered in self.replacement_hooks"
                )
            else:
                return
        assert (
            self.replacement_hooks[hook_key] is not None
        ), "hook_key can only be called once"
        self.code = self.code.replace(hook_key, self.replacement_hooks[hook_key]())
        self.replacement_hooks[hook_key] = None

    def finalize_all(self) -> str:
        for key, fn in self.replacement_hooks.items():
            self.code = self.code.replace(key, fn())
        return self.code


# This is used to store info needed for lowering each subgraph in triton
# templates


@dataclasses.dataclass()
class SubgraphInfo:
    body: IndentedBuffer
    template_mask: Optional[str] = None
    template_out: Optional[str] = None
    compute: IndentedBuffer = dataclasses.field(default_factory=IndentedBuffer)
    indexing_code: IndentedBuffer = dataclasses.field(default_factory=IndentedBuffer)
    loads: IndentedBuffer = dataclasses.field(default_factory=IndentedBuffer)
    stores: IndentedBuffer = dataclasses.field(default_factory=IndentedBuffer)
    ops_handler: Optional[V.WrapperHandler] = None  # type: ignore[name-defined]

    # only copied over if not None
    range_trees: Optional[List["IterationRangesRoot"]] = None
    numels = None  # type: ignore[var-annotated]

    def __post_init__(self):
        self.only_copy_if_non_none_fields = ("range_trees", "numels")

    def to_dict(self):
        return {
            field.name: getattr(self, field.name) for field in dataclasses.fields(self)
        }


class ModificationWrapper(V.WrapperHandler):  # type: ignore[name-defined]
    """Handles placeholder substitutions during subgraph processing."""

    def __init__(
        self,
        kernel,
        subgraph_number: int,
        fixed_inputs: Dict[str, Any],
        mask: Optional[str],
    ):
        super().__init__(V.ops)
        self.name = f"PlaceholderSubstitution_{subgraph_number}"
        self.kernel = kernel
        self.fixed_inputs = fixed_inputs
        self.mask = mask

    def load(self, name: str, index: sympy.Expr):
        """Handle loading from tensor or fixed input."""
        if name not in self.fixed_inputs:
            index_str = self._process_indexing(index)
            var = self._add_kernel_input(name)
            return f"tl.load({var} + {index_str})"
        return f"({self.fixed_inputs[name]})"

    def indirect_indexing(self, index_var: str, size, check, wrap_neg=True):
        """Convert index variable to symbolic form."""
        return sympy_index_symbol(str(index_var))

    def store(
        self, name: str, index: sympy.Expr, value: CSEVariable, mode: StoreMode = None
    ) -> str:
        """Currently only supports stores for atomic adds coming from scatter nodes
        This is used by flex_attention's backwards grad for captured buffers, see
        zeros_and_scatter lowering
        """
        assert (
            self.mask is not None
        ), "Mask is required for inner stores in modifications"
        assert mode == "atomic_add", "Only atomic_add is supported for inner stores"

        buf_name = self._add_kernel_input(name)
        index_str = self._process_indexing(index)
        index_str = f"tl.broadcast_to({index_str}, {value}.shape)"
        store = f"tl.atomic_add({buf_name} + {index_str}, {value}, {self.mask}, sem='relaxed')"
        return store

    def _add_kernel_input(self, name: str):
        """Add name as input to kernel and return input ref."""
        return self.kernel.args.input(name)

    def _process_indexing(self, index):
        """Process and rename indexing, adding symbols as kernel inputs."""
        return self.kernel.kexpr(self.kernel.rename_indexing(index))


class TritonTemplateKernel(TritonKernel):
    def __init__(
        self,
        kernel_name,
        input_nodes,
        output_node,
        defines,
        num_stages,
        num_warps,
        grid_fn,
        meta,
        call_sizes,
        use_jit=False,
        prefix_args=0,
        suffix_args=0,
        epilogue_fn=identity,
        subgraphs: Optional[List[ir.ComputedBuffer]] = None,
        workspace_arg: Optional[WorkspaceArg] = None,
    ) -> None:
        numel = sympy_product(output_node.get_size())
        super().__init__(
            {
                "x": numel,
                "r": sympy.S.One,
            },
            features=SIMDKernelFeatures([], numel),
        )
        self.input_nodes = input_nodes
        self.output_node = output_node
        self.named_input_nodes = {}  # type: ignore[var-annotated]
        self.defines = defines
        self.kernel_name = kernel_name
        self.use_jit = use_jit
        self.num_stages = num_stages
        self.num_warps = num_warps
        self.grid_fn = grid_fn
        self.meta = meta
        self.call_sizes = call_sizes
        # for templates with fixed epilogues
        self.prefix_args = prefix_args
        self.suffix_args = suffix_args
        self.epilogue_fn = epilogue_fn
        self.render_hooks = {}  # type: ignore[var-annotated]
        self.triton_meta: Optional[Dict[str, object]] = None
        # For Templated Attention this can be a list of ir.Subgraph
        self.subgraphs: Optional[List[ir.ComputedBuffer]] = subgraphs

        # Some templates use extra global memory as a workspace
        self.workspace_arg = workspace_arg
        if workspace_arg is not None:
            self.args.workspace_args.append(workspace_arg)

        # The following attributes (body, template_mask, output_val) are all
        # used for triton kernel codegen.
        # They are swapped onto the TritonTemplateKernel object by
        # `set_subgraph_body`
        self.subgraph_bodies: Dict[str, SubgraphInfo] = {}

        # input buffers which we are allowed to prologue fuse into
        self.prologue_supported_inputs: OrderedSet[str] = OrderedSet()

        # input buffers which we are fusing into
        self.prologue_fused_inputs: OrderedSet[str] = OrderedSet()

        # The following attributes are all used for triton kernel codegen.
        # They are swapped onto the TritonTemplateKernel object by
        # `set_subgraph_body`
        # NB: the names here must match the fields in SubgraphInfo
        self.body: IndentedBuffer = FakeIndentedBuffer()
        self.compute: IndentedBuffer = FakeIndentedBuffer()
        self.indexing_code: IndentedBuffer = FakeIndentedBuffer()
        self.loads: IndentedBuffer = FakeIndentedBuffer()
        self.stores: IndentedBuffer = FakeIndentedBuffer()
        self.template_mask: Optional[str] = None
        self.template_out: Optional[str] = None
        self.ops_handler: Optional[V.WrapperHandler] = None  # type: ignore[name-defined]

    @contextlib.contextmanager
    def set_subgraph_body(self, body_name: str):
        assert all(
            hasattr(self, field.name) for field in dataclasses.fields(SubgraphInfo)
        )
        old_state = {
            key.name: getattr(self, key.name)
            for key in dataclasses.fields(SubgraphInfo)
        }
        assert body_name in self.subgraph_bodies, body_name

        subgraph = self.subgraph_bodies[body_name]
        for key, value in subgraph.to_dict().items():
            if value is None and key in subgraph.only_copy_if_non_none_fields:
                continue
            setattr(self, key, value)

        context = (
            contextlib.nullcontext
            if not self.ops_handler
            else lambda: V.set_ops_handler(self.ops_handler(V.get_ops_handler()))
        )
        with context():  # type: ignore[operator]
            yield
        self.subgraph_bodies[body_name] = SubgraphInfo(
            **{
                key.name: getattr(self, key.name)
                for key in dataclasses.fields(SubgraphInfo)
            }
        )
        for key, value in old_state.items():
            setattr(self, key, value)

    @contextlib.contextmanager
    def create_subgraph_body(self, body_name: str):
        assert body_name not in self.subgraph_bodies
        self.subgraph_bodies[body_name] = SubgraphInfo(
            IndentedBuffer(),
            None,
            None,
        )
        with self.set_subgraph_body(body_name):
            yield

    def need_numel_args(self):
        return False

    def estimate_kernel_num_bytes(self):
        """
        Estimate the total number of bytes this kernel takes.
        For in/out nodes, sizes are counted twice: once for reading and
        once for writing.
        """
        ninplace_args = len(unique(self.args.inplace_buffers.values()))
        num_bytes = []
        for i, inp in enumerate(itertools.chain(self.input_nodes, (self.output_node,))):
            size = V.graph.sizevars.size_hints(inp.get_size())
            numel = functools.reduce(operator.mul, size, 1)
            dtype_size = get_dtype_size(inp.get_dtype())
            num_bytes.append(numel * dtype_size * (1 + int(i < ninplace_args)))
        return sum(num_bytes)

    def jit_lines(self):
        if self.use_jit:
            return "@triton.jit"

        argdefs, _, signature, _ = self.args.python_argdefs()
        triton_meta: Dict[str, Any] = {
            "signature": signature_to_meta(
                signature, size_dtype=self.index_dtype, argdefs=argdefs
            ),
            "device": DeviceProperties.create(self.output_node.get_device()),
            "constants": {},
        }
        triton_meta["configs"] = [config_of(signature)]
        for arg_num in triton_meta["configs"][0].equal_to_1:  # type: ignore[index]
            triton_meta["constants"][signature[arg_num].name] = 1  # type: ignore[index]
        matrix_instr_nonkdim = self.meta.get("matrix_instr_nonkdim", 0)
        if matrix_instr_nonkdim != 0:
            triton_meta["matrix_instr_nonkdim"] = matrix_instr_nonkdim

        self.triton_meta = triton_meta

        inductor_meta = {
            "kernel_name": str(Placeholder.DESCRIPTIVE_NAME),
            **TritonKernel.inductor_meta_common(),
        }
        if config.profile_bandwidth or config.benchmark_kernel:
            num_gb = self.estimate_kernel_num_bytes() / 1e9
            inductor_meta["kernel_num_gb"] = num_gb
        return f"""
            @triton_heuristics.template(
                num_stages={self.num_stages},
                num_warps={self.num_warps},
                triton_meta={triton_meta!r},
                inductor_meta={inductor_meta!r},
            )
            @triton.jit
        """

    def gen_argdefs(self):
        def hook():
            # python_argdefs() cannot be run until after the rest of the template lazily adds more args
            arg_defs, *_ = self.args.python_argdefs()
            return f"{', '.join(arg_defs)}"

        self.render_hooks["<ARGDEFS>"] = hook
        return "<ARGDEFS>"

    def gen_defines(self):
        return self.defines

    def def_kernel(self, *argnames):
        """
        Hook called from template code to generate function def and
        needed args.
        """
        assert all(isinstance(x, str) for x in argnames)
        renames = IndentedBuffer(initial_indent=1)

        named_args = self.input_nodes[
            self.prefix_args : len(self.input_nodes) - self.suffix_args
        ]

        assert len(argnames) == len(named_args), (
            len(argnames),
            len(named_args),
            self.prefix_args,
            len(self.input_nodes),
        )

        for input_node in self.input_nodes[: self.prefix_args]:
            # get args in correct order
            self.args.input(input_node.get_name())

        for name, input_node in zip(argnames, named_args):
            arg_name = f"arg_{name}"
            self.named_input_nodes[name] = input_node
            if input_node.get_name() in V.graph.removed_buffers:
                continue
            if input_node.get_name() in self.prologue_fused_inputs:
                continue

            self.args.input_buffers[input_node.get_name()] = arg_name

        # The args may be duplicated, so renaming must be after args are de-duplicated.
        for name in argnames:
            input_node = self.named_input_nodes[name]
            if input_node.get_name() in V.graph.removed_buffers:
                continue
            if input_node.get_name() in self.prologue_fused_inputs:
                continue
            arg_name = self.args.input_buffers[input_node.get_name()]
            if input_node.get_layout().offset == 0:
                renames.writeline(f"{name} = {arg_name}")
            else:
                offset = texpr(self.rename_indexing(input_node.get_layout().offset))
                renames.writeline(f"{name} = {arg_name} + {offset}")

        for input_node in self.input_nodes[len(self.input_nodes) - self.suffix_args :]:
            # get args in correct order
            if input_node.get_name() in V.graph.removed_buffers:
                continue
            if input_node.get_name() in self.prologue_fused_inputs:
                continue

            self.args.input(input_node.get_name())

        def hook():
            # python_argdefs() cannot be run until after the rest of the template lazily adds more args
            arg_defs, *_ = self.args.python_argdefs()
            code = IndentedBuffer()
            code.splice(gen_common_triton_imports())
            code.splice(self.jit_lines())
            code.writeline(f"def {self.kernel_name}({', '.join(arg_defs)}):")
            with code.indent():
                code.splice(self.defines)
                code.splice(renames.getvalue())
            return code.getvalue()

        assert "<DEF_KERNEL>" not in self.render_hooks
        self.render_hooks["<DEF_KERNEL>"] = hook
        return "<DEF_KERNEL>"

    def size(self, name: str, index: int):
        """
        Hook called from template code to get the size of an arg.
        Will add needed args to pass it in if it is dynamic.
        """
        assert isinstance(index, int)
        if name is None:
            val = self.output_node.get_size()[index]
        else:
            assert isinstance(name, str)
            val = self.named_input_nodes[name].get_size()[index]
        return texpr(self.rename_indexing(val))

    def stride(self, name, index=None):
        """
        Hook called from template code to get the stride of an arg.
        Will add needed args to pass it in if it is dynamic.
        """
        if name is None:
            val = self.output_node.get_stride()
        else:
            assert isinstance(name, str)
            val = self.named_input_nodes[name].get_stride()

        if isinstance(index, int):
            return texpr(self.rename_indexing(val[index]))
        return ", ".join([texpr(self.rename_indexing(i)) for i in val])

    def _get_subgraph(self, subgraph_number: int):
        assert isinstance(subgraph_number, int)
        assert isinstance(self.subgraphs, list)
        assert subgraph_number < len(
            self.subgraphs
        ), f"Invalid subgraph number provided to create_modification, {subgraph_number} must be < {len(self.subgraphs)}"
        assert (
            self.body.getvalue() == ""
        ), "Body should be clear before adding a modification"
        return self.subgraphs[subgraph_number]

    def _handle_scatter_graph(self, scatter_graph):
        """Handle processing for a single scatter graph.

        Args:
            scatter_graph: The scatter graph to process
        """
        assert isinstance(
            scatter_graph, ir.ComputedBuffer
        ), f"scatter_graph must be an instance of ComputeBuffer but got {type(scatter_graph)}"

        def contiguous_strides(x):
            # We always create a fresh contiguous grad for scattering into
            return sum(
                x_i * stride for x_i, stride in zip(x, scatter_graph.get_stride())
            )

        return scatter_graph.data.store_output(scatter_graph.name, contiguous_strides, [])  # type: ignore[attr-defined]

    def modification(
        self,
        subgraph_number: int,
        output_name: Optional[str],
        mask: Optional[str] = None,
        **fixed_inputs,
    ) -> str:
        """This creates a modification function for a subgraph.
        To use this inside a template, the first argument should specify which subgraph to codegen for

        Args:
            subgraph_number (int): The index of the subgraph in self.subgraphs
            output_name (Optional[str]): The name of the output variable to store the result in
            mask (Optional[str]): An optional mask to use for the store operation. If provided, this mask
                will be applied to the store.
        """
        num = 0
        out = None
        scatters = []
        while f"mod_{subgraph_number}_{num}" in self.subgraph_bodies:
            num += 1
        with self.create_subgraph_body(f"mod_{subgraph_number}_{num}"):
            subgraph = self._get_subgraph(subgraph_number)
            modification_handler = ModificationWrapper(
                self, subgraph_number, fixed_inputs, mask
            )
            with V.set_ops_handler(modification_handler):
                assert isinstance(
                    subgraph, (ir.ComputedBuffer, List)
                ), f"Expected the subgraph to be a ComputedBuffer or a List[ComputedBuffer], got {type(subgraph)}"
                # Handle scatter stores
                if isinstance(subgraph, list):
                    for scatter_graph in subgraph:
                        scatters.append(self._handle_scatter_graph(scatter_graph))
                elif isinstance(subgraph.data, ir.InputBuffer):
                    out = subgraph.data.make_loader()(())
                else:
                    out = subgraph.data.inner_fn(())

            self.codegen_body()
            if output_name is not None:
                assert isinstance(output_name, str)
                assert out is not None
                self.body.writeline(f"{output_name} = {out.value}")
            else:
                assert out is None
                for scatter in scatters:
                    self.body.writeline(str(scatter))

            body_val = self.body.getvalue()
            self.cse.invalidate(set())
            return body_val

    def load_input(
        self,
        input_name: str,
        output_name: str,
        indices: Union[List[Any], Tuple[Any]],
        mask: Optional[str] = None,
        other: Optional[Union[float, int]] = 0.0,
        indent_width: int = 4,
    ):
        """Loads an input and applies any necessary preprocessing or masking.

        Args:
            input_name (str): The name of the input to load.
            indices (Union[List, Tuple]): The index for each dimension of the input.
            val (str): The name of the variable to store the loaded value.
            mask (Optional[str]): An optional mask to use for the load operation.
            other (Optional[Union[float, int]]): The value to use for masked elements. Default is 0.0.
            indent_width (int): The number of spaces to use for indentation.
        """

        input_node = self.named_input_nodes[input_name]
        self.prologue_supported_inputs.add(input_node.get_name())
        tilings = (sympy_product(input_node.get_size()), sympy.Integer(1))
        groups = {
            "x": tilings[0],
            "r": tilings[1],
        }

        range_trees = self.construct_range_trees(
            pid_cache=None, inside_reduction=False, numels=groups, no_x_dim=False
        )
        load_code = None

        with self.create_subgraph_body(f"<LOAD_INPUT_{input_name}>"):
            assert isinstance(indices, (list, tuple))
            assert isinstance(output_name, str)
            assert isinstance(mask, (str, type(None)))
            self.range_trees = range_trees
            self.numels = {k: V.graph.sizevars.simplify(v) for k, v in groups.items()}
            indices = list(map(OpOverrides.paren, indices))
            index_symbols = [sympy.Symbol(x, integer=True) for x in indices]

            lengths = [V.graph.sizevars.simplify(s) for s in input_node.get_size()]
            assert len(indices) == len(lengths)

            stride = self.named_input_nodes[input_name].get_stride()

            index_symbols = [sympy.Symbol(x, integer=True) for x in indices]
            assert len(indices) == len(lengths)

            # glue to make generated code use same indexing from template

            # TODO (from reviewers as well)
            # in codegen_template,
            # prologue_node.codegen(kernel.split_and_set_ranges(prologue_node.get_ranges()))
            # the ranges need to reflect the group of the prologue input or it will error
            # not sure if there is any difference between original range_tree_entry in
            # and new one from correct lengths/groups... both actually seem to work
            for name, range_tree_entry in zip(
                indices, self.range_trees[0].construct_entries(lengths)
            ):
                range_tree_entry.set_name(name)
            contiguous_index = sympy_dot(
                ir.FlexibleLayout.contiguous_strides(lengths), index_symbols
            )
            contiguous_index = self.rename_indexing(contiguous_index)
            self.body.writeline("xindex = " + texpr(contiguous_index))
            self.range_trees[0].lookup(
                sympy.Integer(1), sympy_product(lengths)
            ).set_name("xindex")

            # Note - ["None" override_mask]
            # MM Templates work by taking out of bounds index values and wrapping them around to 0
            # so that no mask is required on the load: offs_a_m = `rm % M`
            # We should to override the mask to be "None" instead of inheriting the mask that would
            # have been loaded otherwise.
            # We are using "None" for clarity in output code, but
            # we could alternatively emit `xmask = tl.full([xindex.shape], True, tl.int1)`
            self.template_mask = mask if mask is not None else "None"
            self.template_out = "xindex"
            self.template_indices = indices
            self.named_input_nodes[input_name].data.freeze_layout()
            self.cse.invalidate(set())

            template_mask = self.template_mask

            class StoreOutputSubstitution(V.WrapperHandler):  # type: ignore[name-defined]
                self.name = name

                def store(
                    self,
                    name: str,
                    index: sympy.Expr,
                    value: "CSEVariable",
                    mode: "StoreMode" = None,
                ):
                    V.kernel.store_buffer_names.add(name)
                    V.kernel.cse.store_cache[name] = value
                    if name in V.kernel.prologue_fused_inputs:
                        # We load masked out values with 0, then apply a prologue.
                        # The masked out values may not necessariliy be 0 any more
                        # so we need to reapply the mask.
                        # TODO: do analysis with value ranges if the prologue is 0 preserving, such as
                        # type casting or multiplication, and omit reapplication of mask.
                        if template_mask == "None":
                            V.kernel.compute.writeline(f"{output_name} = {value}")
                        else:
                            V.kernel.compute.writeline(
                                f"{output_name} = tl.where({template_mask}, {value}, {other})"
                            )

            self.ops_handler = StoreOutputSubstitution

            input_node = self.named_input_nodes[input_name]
            output_index = input_node.make_indexer()(index_symbols)

            # in def_kernel above we define the inputs with the storage offset adjusted
            # creating the load in input_node.make_indexer() will also adjust by storage offset
            # so subtract here to not double increment
            if not V.graph.sizevars.statically_known_equals(
                input_node.layout.offset, 0
            ):
                output_index = output_index - self.rename_indexing(
                    input_node.get_layout().offset
                )

            output_index = self.rename_indexing(output_index)

            if output_index == contiguous_index:
                output_index_str = "xindex"
            else:
                out_indexing = self.indexing(
                    output_index,
                    copy_shape=self.template_out,
                    override_mask=self.template_mask,
                )
                from .codegen.triton import IndexingOptions

                assert isinstance(out_indexing, IndexingOptions)
                output_index_str = (
                    f"({out_indexing.index_str}).broadcast_to(xindex.shape)"
                )

            # Generate load code
            load_code = f"{output_name} = tl.load({input_name} + ({output_index_str})"

            if mask:
                load_code += f", mask={mask}, other={other})"
            else:
                load_code += ")"

        hook_key = f"<LOAD_INPUT_{input_name}>"

        def hook():
            with self.set_subgraph_body(hook_key):
                self.cse.invalidate(set())
                self.codegen_body()
                self.cse.invalidate(set())
                if input_node.get_name() not in self.prologue_fused_inputs:
                    self.body.writeline(load_code)

                return textwrap.indent(self.body.getvalue(), " " * indent_width).strip()

        assert hook_key not in self.render_hooks
        self.render_hooks[hook_key] = hook
        return hook_key

    def store_output(
        self,
        indices: Union[List[Any], Tuple[Any]],
        val: str,
        mask: Optional[str] = None,
        indent_width: int = 4,
    ):
        """Stores the final output and appends any epilogue fusions if the buffer hasn't been optimized away.

        Args:
            indices (Union[List, Tuple]): The index for each dimension of the output. The dot product of
                these indices and output strides must match `val`.
            val (str): The value to store.
            mask (Optional[str]): An optional mask to use for the store operation. If provided, this mask
                will be applied to the store.
            indent_width (int): The number of spaces to use for indentation. This is used when the call to
                store_output is indented in the kernel definition.
        """
        with self.create_subgraph_body("<STORE_OUTPUT>"):
            assert isinstance(indices, (list, tuple))
            assert isinstance(val, str)
            assert isinstance(mask, (str, type(None)))
            assert self.template_mask is None
            indices = list(map(OpOverrides.paren, indices))
            index_symbols = [sympy.Symbol(x, integer=True) for x in indices]
            lengths = [
                V.graph.sizevars.simplify(s) for s in self.output_node.get_size()
            ]
            assert len(indices) == len(lengths)

            # glue to make generated code use same indexing from template
            for name, range_tree_entry in zip(
                indices, self.range_trees[0].construct_entries(lengths)
            ):
                range_tree_entry.set_name(name)
            contiguous_index = sympy_dot(
                ir.FlexibleLayout.contiguous_strides(lengths), index_symbols
            )
            contiguous_index = self.rename_indexing(contiguous_index)
            self.body.writeline("xindex = " + texpr(contiguous_index))
            self.range_trees[0].lookup(sympy.S.One, sympy_product(lengths)).set_name(
                "xindex"
            )
            self.template_mask = mask
            self.template_out = val
            self.template_indices = indices
            output_index = self.output_node.get_layout().make_indexer()(index_symbols)
            output_index = self.rename_indexing(output_index)
            if output_index == contiguous_index:
                output_index = sympy.Symbol("xindex", integer=True)

            acc_dtype = (
                triton_type_to_torch(self.meta["ACC_TYPE"])
                if "ACC_TYPE" in self.meta
                else torch.float32
            )
            epilogue_args = [V.kernel.cse.namedvar(val, dtype=acc_dtype)]
            for input_node in itertools.chain(
                self.input_nodes[: self.prefix_args],
                self.input_nodes[len(self.input_nodes) - self.suffix_args :],
            ):
                input_node.freeze_layout()
                epilogue_args.append(input_node.make_loader()(index_symbols))

            V.ops.store(
                self.output_node.get_name(),
                output_index,
                self.epilogue_fn(*epilogue_args),
            )
            self.codegen_body()

        def hook():
            # more stuff might have been added since the codegen_body above
            self.codegen_body()
            self.cse.invalidate(set())

            return textwrap.indent(self.body.getvalue(), " " * indent_width).strip()

        assert "<STORE_OUTPUT>" not in self.render_hooks
        self.render_hooks["<STORE_OUTPUT>"] = hook
        return "<STORE_OUTPUT>"

    def render(self, template, kwargs):
        return PartialRender(
            template.render(**self.template_env(), **kwargs),
            self.render_hooks,
        )

    def make_load(self, name, indices, mask):
        """
        Optional helper called from template code to generate the code
        needed to load from an tensor.
        """
        assert isinstance(indices, (list, tuple))
        assert isinstance(name, str)
        assert isinstance(mask, str)
        stride = self.named_input_nodes[name].get_stride()
        indices = list(map(OpOverrides.paren, indices))
        assert len(indices) == len(stride)
        index = " + ".join(
            f"{texpr(self.rename_indexing(s))} * {i}" for s, i in zip(stride, indices)
        )
        return f"tl.load({name} + ({index}), {mask}, other=0.0)"

    def template_env(self):
        """
        Generate the namespace visible in the template.
        """
        return {
            fn.__name__: fn
            for fn in [
                self.def_kernel,
                self.size,
                self.stride,
                self.store_output,
                self.load_input,
                self.make_load,
                self.modification,
                self.gen_argdefs,
                self.gen_defines,
            ]
        }

    def indexing(
        self,
        index: sympy.Expr,
        *,
        dense_indexing=False,
        copy_shape=None,
        override_mask=None,
        block_ptr=False,
    ):
        """
        Override the default indexing to use our custom mask and force
        dense indexing.
        """
        return super().indexing(
            index,
            dense_indexing=False,
            # We pass template_out as the shape to broadcast the indexing to as
            # the mask might be broadcast to the output shape
            copy_shape=self.template_out,
            override_mask=self.template_mask,
            block_ptr=block_ptr,
        )

    def codegen_range_tree(self):
        pass  # ignore default codegen

    def call_kernel(self, name: str, node: Optional[ir.IRNode] = None):
        wrapper = V.graph.wrapper_code
        _, call_args, _, arg_types = self.args.python_argdefs()

        # Handle workspace allocation
        if self.workspace_arg is not None:
            wrapper.generate_workspace_allocation(self.workspace_arg)

        if V.graph.cpp_wrapper:
            # In the cpp_wrapper case, we have to compute CUDA launch grid at runtime
            # if any dynamic dimension is involved. We rely on the Python version
            # of the grid function to generate those grid configs, which may contain
            # symbolic values. The wrapper will use cexpr to print out C++ code
            # appropriately for the grid configs.
            grid = self.call_sizes + [self.meta]
            wrapper.generate_kernel_call(
                name,
                call_args,
                grid=self.grid_fn(*grid),
                arg_types=arg_types,
                triton_meta=self.triton_meta,
            )
        else:
            wrapper.add_import_once(f"import {self.grid_fn.__module__}")
            meta = wrapper.add_meta_once(self.meta)
            grid = self.call_sizes + [meta]
            wrapper.generate_kernel_call(
                name,
                call_args,
                grid=grid,
                grid_fn=f"{self.grid_fn.__module__}.{self.grid_fn.__name__}",
                arg_types=arg_types,
                triton_meta=self.triton_meta,
                gpu="cpu" not in V.graph.device_types,
            )

        if self.workspace_arg is not None:
            wrapper.generate_workspace_deallocation(self.workspace_arg)


@functools.lru_cache(None)
def _jinja2_env():
    try:
        import jinja2

        return jinja2.Environment(
            undefined=jinja2.StrictUndefined,
        )
    except ImportError:
        return None


class TritonTemplate(KernelTemplate):
    index_counter = itertools.count()
    all_templates: Dict[str, "TritonTemplate"] = {}

    def __init__(self, name: str, grid: Any, source: str, debug=False) -> None:
        super().__init__(name)
        self.grid = grid
        self.template = self._template_from_string(source)
        assert name not in self.all_templates, "duplicate template name"
        self.all_templates[name] = self
        self.debug = debug

    def generate(  # type: ignore[override]
        self,
        input_nodes,
        layout,
        num_stages,
        num_warps,
        prefix_args=0,
        suffix_args=0,
        epilogue_fn=identity,
        subgraphs=None,
        mutated_inputs=None,
        call_sizes=None,
        workspace_arg: Optional[WorkspaceArg] = None,
        **kwargs,
    ):
        """This function generates a TritonTemplateCaller

        Args:
            input_nodes: List of input nodes
            layout: Output layout
            num_stages: Number of stages for triton launch
            num_warps: Number of warps for triton launch
            prefix_args: Number of input nodes to be passed as arguments
            suffix_args: Number of input nodes to be passed as arguments
            epilogue_fn: Optional epilogue function to be called on the output
            subgraphs: Optional subgraphs to be passed as arguments, these will be inlined
                into the triton template string
            mutated_inputs: Optional list of input nodes that are mutated by the kernel, this is helpful
                if you need to return multiple outputs. You can pass them as inputs and mark them as
                being mutated by the kernel.
        """
        assert self.template, "requires jinja2"
        defines = StringIO()
        for name, val in kwargs.items():
            defines.write(f"{name} : tl.constexpr = {val}\n")
        defines = defines.getvalue()

        fake_out = ir.Buffer(name="buf_out", layout=layout)
        kernel_name = f"triton_{self.name}"

        numel = sympy_product(layout.size)
        buffers = itertools.chain(input_nodes, (fake_out,))
        if not TritonScheduling.can_use_32bit_indexing(numel, buffers):
            raise NotImplementedError(
                "64-bit indexing is not yet implemented for triton templates"
            )

        if call_sizes is None:
            call_sizes = layout.size

        kernel_options = {
            "input_nodes": input_nodes,
            "defines": defines,
            "num_stages": num_stages,
            "num_warps": num_warps,
            "grid_fn": self.grid,
            "meta": kwargs,
            "call_sizes": call_sizes,
            "prefix_args": prefix_args,
            "suffix_args": suffix_args,
            "epilogue_fn": epilogue_fn,
            "subgraphs": subgraphs,
        }

        with patch.object(
            V.graph, "get_dtype", self._fake_get_dtype(fake_out)
        ), V.graph.set_current_device(layout.device), TritonTemplateKernel(
            kernel_name=kernel_name,
            output_node=fake_out,
            workspace_arg=workspace_arg,
            use_jit=False,
            **kernel_options,
        ) as kernel:
            try:
                template = kernel.render(self.template, kwargs)
                with kernel.set_subgraph_body("<STORE_OUTPUT>"):
                    code = template.finalize_all()
            except ZeroDivisionError:
                # TODO(nmacchioni): fix sympy division by zero
                return None
            if self.debug:
                print("Generated Code:\n", code)
            extra = (
                "-".join(
                    [
                        *[
                            f"{kwarg}={repr(kwargs[kwarg])}"
                            for kwarg in sorted(kwargs.keys())
                        ],
                        f"num_stages={num_stages}",
                        f"num_warps={num_warps}",
                    ]
                )
                + "-"
            )
            mod = PyCodeCache.load(code, extra)

        input_call_args = tuple(kernel.args.input_buffers.keys())

        # We expect the input_buffer order to be [*input_nodes, *captured_buffers]
        expected_input_args = tuple(unique(x.get_name() for x in input_nodes))
        assert input_call_args[: len(expected_input_args)] == expected_input_args, (
            input_call_args,
            expected_input_args,
        )

        full_input_nodes = tuple([V.graph.get_buffer(k) for k in input_call_args])
        extra_args = V.graph.sizevars.size_hints(
            map(sympy.expand, tuple(kernel.args.sizevars.keys())),
            fallback=config.unbacked_symint_fallback,
        )

        kernel_hash_name = f"triton_{self.name}_{next(self.index_counter)}"

        def make_kernel_render(out_node):
            kernel = TritonTemplateKernel(
                kernel_name=str(Placeholder.KERNEL_NAME),
                output_node=out_node,
                workspace_arg=workspace_arg,
                use_jit=False,
                **kernel_options,
            )
            render = functools.partial(
                kernel.render,
                self.template,
                kwargs,
            )
            return kernel, render

        # create the BenchmarkRequest
        assert mod.__file__ is not None
        grid = self.grid(
            *V.graph.sizevars.size_hints(
                call_sizes,
                fallback=config.unbacked_symint_fallback,
            ),
            kwargs,
        )
        bmreq_cls: Type[TritonBenchmarkRequest]
        if layout.device.type == "cpu":
            bmreq_cls = TritonCPUBenchmarkRequest
        else:
            bmreq_cls = TritonGPUBenchmarkRequest
        bmreq = bmreq_cls(
            module_path=mod.__file__,
            module_cache_key=mod.key,
            kernel_name=kernel_name,
            grid=grid,
            extra_args=extra_args,
            num_stages=num_stages,
            num_warps=num_warps,
            matrix_instr_nonkdim=kwargs.get("matrix_instr_nonkdim", 0),
            input_tensor_meta=TensorMeta.from_irnodes(full_input_nodes),  # type: ignore[arg-type]
            output_tensor_meta=TensorMeta.from_irnodes(layout),
            workspace_arg=workspace_arg,
        )

        return TritonTemplateCaller(
            kernel_hash_name,
            full_input_nodes,
            layout,
            make_kernel_render,
            extra.strip("-").replace("-", ", "),
            bmreq,
            log_info={
                "tile_shape": str(
                    (
                        kwargs.get("BLOCK_M", -1),
                        kwargs.get("BLOCK_K", -1),
                        kwargs.get("BLOCK_N", -1),
                    )
                ),
                "num_stages": num_stages,
                "num_warps": num_warps,
                "allow_tf32": str(kwargs.get("ALLOW_TF32", None)),
                "acc_type": str(kwargs.get("ACC_TYPE", None)),
            },
            mutated_inputs=mutated_inputs,
            workspace_arg=workspace_arg,
            allowed_prologue_inps=kernel.prologue_supported_inputs.copy(),
        )


class ExternKernelChoice:
    def __init__(
        self,
        kernel,
        cpp_kernel=None,
        *,
        name=None,
        has_out_variant=True,
        op_overload=None,
        use_fallback_kernel=False,
        kernel_creator=None,
    ) -> None:
        super().__init__()
        name = name or kernel.__name__
        assert callable(kernel)
        assert not hasattr(extern_kernels, name), f"duplicate extern kernel: {name}"
        self.name = name
        self.cpp_kernel_name = cpp_kernel
        self.has_out_variant = has_out_variant
        setattr(extern_kernels, name, kernel)
        self.op_overload = op_overload
        self.use_fallback_kernel = use_fallback_kernel
        self.kernel_creator = kernel_creator

    def to_callable(self):
        return getattr(extern_kernels, self.name)

    def call_name(self):
        return f"extern_kernels.{self.name}"

    @functools.lru_cache(None)  # noqa: B019
    def hash_key(self):
        fn = self.to_callable()
        parts = [
            self.name,
            getattr(fn, "__name__", ""),
            getattr(fn, "__module__", ""),
        ]
        try:
            parts.append(inspect.getsource(fn))
        except Exception:
            pass
        return code_hash("-".join(parts))

    def bind(
        self,
        input_nodes,
        layout,
        ordered_kwargs_for_cpp_kernel=(),
        **kwargs,
    ):
        self.ordered_kwargs_for_cpp_kernel = ordered_kwargs_for_cpp_kernel
        return ExternKernelCaller(
            self, input_nodes, layout, kwargs, has_out_variant=self.has_out_variant
        )


class TritonTemplateCaller(ir.TritonTemplateCallerBase):
    def __init__(
        self,
        name,
        input_nodes,
        layout,
        make_kernel_render,
        description,
        bmreq,
        log_info: Optional[
            Dict[str, Union[PrimitiveInfoType, List[PrimitiveInfoType]]]
        ] = None,
        mutated_inputs=None,
        workspace_arg: Optional[WorkspaceArg] = None,
        allowed_prologue_inps: Optional[OrderedSet[str]] = None,
    ) -> None:
        super().__init__(name, input_nodes, layout, description)
        self.make_kernel_render = make_kernel_render
        self.bmreq: TritonBenchmarkRequest = bmreq
        if log_info is None:
            log_info = {}
        self.log_info: Dict[str, Any] = log_info
        self.log_info.update(
            {
                "backend": "Triton",
                "grid": str(self.bmreq.grid),
                "num_stages": self.bmreq.num_stages,
                "num_warps": self.bmreq.num_warps,
            }
        )
        self.mutated_inputs = mutated_inputs
        self.workspace_arg = workspace_arg
        self.allowed_prologue_inps = (
            allowed_prologue_inps if allowed_prologue_inps is not None else OrderedSet()
        )

    def benchmark(self, *args, out):
        assert self.bmreq is not None
        return self.bmreq.benchmark(*args, output_tensor=out)

    def precompile(self):
        assert self.bmreq is not None
        self.bmreq.precompile()

    def __str__(self) -> str:
        return f"TritonTemplateCaller({self.bmreq.module_path}, {self.description})"

    def call_name(self):
        return f"template_kernels.{self.name}"

    def hash_key(self):
        return "-".join(
            [
                self.name.rsplit("_", 1)[0],
                self.bmreq.module_cache_key,
            ]
        )

    def output_node(self):
        return ir.TensorBox.create(
            ir.TritonTemplateBuffer(
                layout=self.layout,
                inputs=self.input_nodes,
                make_kernel_render=self.make_kernel_render,
                mutated_inputs=self.mutated_inputs,
                allowed_prologue_inps=self.allowed_prologue_inps,
            )
        )

    def info_dict(self) -> Dict[str, Union[PrimitiveInfoType, List[PrimitiveInfoType]]]:
        """Information returned here is logged to the autotune log file when that is enabled."""
        return self.log_info

    def get_make_kernel_render(self):
        return self.make_kernel_render

    def autoheuristic_id(self):
        type_name = "triton"
        info = self.info_dict()
        # TODO(AlnisM): Does tile_shape always exist?
        tile = info["tile_shape"]
        tile_vals = eval(tile)  # type: ignore[arg-type]
        BLOCK_M = tile_vals[0]
        BLOCK_K = tile_vals[1]
        BLOCK_N = tile_vals[2]
        num_stages = info["num_stages"]
        num_warps = info["num_warps"]
        return f"type={type_name}_BLOCK-M={BLOCK_M}_BLOCK-K={BLOCK_K}_BLOCK-N={BLOCK_N}_numstages={num_stages}_numwarps={num_warps}"


class ExternKernelCaller(ChoiceCaller):
    def __init__(
        self,
        choice: ExternKernelChoice,
        input_nodes,
        layout,
        kwargs=None,
        *,
        has_out_variant=True,
    ) -> None:
        super().__init__(choice.name, input_nodes, layout, description="")
        self.choice = choice
        self.kwargs = kwargs or {}
        self.has_out_variant = has_out_variant

    def __str__(self) -> str:
        return f"ExternKernelCaller({self.choice.call_name()})"

    def benchmark(self, *args, out):
        if out.numel() == 0:
            # no need to run the kerrnel of do benchmarking
            return 0.0
        if self.has_out_variant:
            return super().benchmark(*args, out=out)
        else:
            algo = self.to_callable()
            out_new = algo(*args)
            torch._C._dynamo.guards.assert_size_stride(
                out_new, tuple(out.size()), tuple(out.stride())
            )
            out.copy_(out_new)  # for correctness checking
            return benchmarker.benchmark(algo, args, {})

    def to_callable(self):
        fn = self.choice.to_callable()
        if self.kwargs:
            return functools.partial(fn, **self.kwargs)
        return fn

    def hash_key(self):
        return "-".join(
            [
                self.choice.name,
                *[
                    f"{kwarg}={repr(self.kwargs[kwarg])}"
                    for kwarg in sorted(self.kwargs.keys())
                ],
                self.choice.hash_key(),
            ]
        )

    def output_node(self):
        if self.choice.use_fallback_kernel:
            assert (
                self.choice.op_overload is not None
            ), "Please provide an op_overload to use ir.FallbackKernel"
            inner = ir.FallbackKernel.create(
                self.choice.op_overload, *self.input_nodes, **self.kwargs
            )
        elif self.choice.kernel_creator is not None:
            inner = self.choice.kernel_creator(*self.input_nodes, **self.kwargs)
        else:
            cls = ir.ExternKernelOut if self.has_out_variant else ir.ExternKernelAlloc
            inner = cls(
                layout=self.layout,
                inputs=self.input_nodes,
                python_kernel_name=self.choice.call_name(),
                cpp_kernel_name=self.choice.cpp_kernel_name,
                ordered_kwargs_for_cpp_kernel=self.choice.ordered_kwargs_for_cpp_kernel,
                op_overload=self.choice.op_overload,
                kwargs=self.kwargs,
            )

        return ir.TensorBox.create(inner)

    def info_dict(self) -> Dict[str, Union[PrimitiveInfoType, List[PrimitiveInfoType]]]:
        """Information returned here is logged to the autotune log file when that is enabled."""
        return {
            "backend": "extern",
            "kernel_call_name": self.choice.call_name(),
        }

    def autoheuristic_id(self):
        return f"extern_{self.choice.name}"


@functools.lru_cache(None)
def get_mm_log_filename() -> Optional[str]:
    mm_file_name = os.environ.get("TORCHINDUCTOR_MM_LOGGING_FILE", None)
    if not mm_file_name:
        return None

    if "json" not in mm_file_name:
        mm_file_name = f"{mm_file_name}.json"

    return mm_file_name


def append_to_log(filename, data):
    lock_file = filename.replace(".json", ".lock")
    lock = FileLock(lock_file)
    with lock:
        try:
            with open(filename) as f:
                log_data = json.load(f)
        except (FileNotFoundError, json.JSONDecodeError):
            log_data = []

        log_data.append(data)

        with open(filename, "w") as f:
            json.dump(log_data, f, indent=4)


class DataProcessorChoiceCallerWrapper:
    def __init__(self, wrapped, preprocessor, postprocessor) -> None:
        self._wrapped = wrapped
        if preprocessor is not None:
            self._preprocessor = preprocessor
        else:
            self._preprocessor = lambda x, y: (x, y)
        if postprocessor is not None:
            self._postprocessor = postprocessor
        else:
            self._postprocessor = lambda x: x

    def __getattr__(self, name):
        return getattr(self._wrapped, name)

    def benchmark(self, *args, out) -> float:
        new_args, new_out = self._preprocessor(args, out)
        result = self._wrapped.benchmark(*new_args, out=new_out)
        new_out = self._postprocessor(new_out)
        if out is not new_out:
            out.copy_(new_out)
        return result

    def output_node(self) -> ir.TensorBox:
        result = self._wrapped.output_node()
        return self._postprocessor(result)

    def __repr__(self) -> str:
        return f"DataProcessorChoiceCallerWrapper({self._wrapped})"


class DataProcessorTemplateWrapper:
    """
    A wrapper class for a kernel template.

    This class together with `DataProcessorChoiceCallerWrapper` provides a convenient way to
    preprocess and postprocess data before and after using the wrapped template. A typical
    usage is to reorder or filter the input nodes in order to match the expected input of other
    kernel choices like a ATen kernel. A more complicated usage is to prepack the weights.
    See the example from :mod:`cpp_gemm_template` for more details.
    """

    def __init__(
        self,
        wrapped_template_cls,
        preprocessor,
        postprocessor,
        **kwargs,
    ) -> None:
        if preprocessor is not None:
            self._preprocessor = preprocessor
        else:
            self._preprocessor = lambda x, y: (x, y)
        if postprocessor is not None:
            self._postprocessor = postprocessor
        else:
            self._postprocessor = lambda x: x
        assert "input_nodes" in kwargs
        assert "layout" in kwargs
        kwargs["input_nodes"], kwargs["layout"] = preprocessor(
            kwargs["input_nodes"], kwargs["layout"]
        )
        self._wrapped = wrapped_template_cls(**kwargs)

    def __getattr__(self, name):
        return getattr(self._wrapped, name)

    def maybe_append_choice(self, choices, **kwargs):
        return type(self._wrapped).maybe_append_choice(self, choices, **kwargs)

    def generate(self, **kwargs):
        choice_caller = self._wrapped.generate(**kwargs)
        return DataProcessorChoiceCallerWrapper(
            choice_caller, self._preprocessor, self._postprocessor
        )

    def __repr__(self) -> str:
        return f"DataProcessorTemplateWrapper({self._wrapped})"


class ErrorFromChoice(RuntimeError):
    def __init__(self, msg, choice: ChoiceCaller, inputs_str) -> None:
        msg += f"\nFrom choice {choice}\n{inputs_str}"
        super().__init__(msg)
        self.choice = choice


class NoValidChoicesError(RuntimeError):
    pass


@functools.lru_cache(None)
def get_env_num_workers() -> Optional[int]:
    if "TORCHINDUCTOR_COMPILE_THREADS" in os.environ:
        return int(os.environ["TORCHINDUCTOR_COMPILE_THREADS"])
    return None


def create_inputs_key(input_nodes) -> str:
    return repr([AlgorithmSelectorCache.key_of(x) for x in input_nodes])


def create_precompile_key(
    name: str, inputs_key: str, choices: List[ChoiceCaller]
) -> str:
    return ":".join(
        [
            name,
            inputs_key,
            torch.get_float32_matmul_precision(),
        ]
        + [choice.hash_key() for choice in choices]
    )


class AlgorithmSelectorCache(PersistentCache):
    def __init__(self, *args, **kwargs) -> None:
        super().__init__(*args, **kwargs)

        # the autotuning will get occur in the scheduler, so there is
        # no guarantee that the first lowering for a given key will also be the
        # first to benchmark it. share a single precompilation function for all lowerings
        # of a particular key
        self.precompile_cache: Dict[str, Callable[[], None]] = {}
        # list of callbacks that are called after benchmarking
        self.feedback_saver_fns: List[
            Callable[
                [Dict[ChoiceCaller, float], str, List[Any], List[ChoiceCaller]], None
            ]
        ] = []

    def __call__(
        self,
        name,
        choices: List[ChoiceCaller],
        input_nodes,
        layout,
        # optional dict mapping arg indices to the functions
        # generating a torch.Tensor for that input from the
        # corresponding ir.Buffer. if passed for a given
        # arg, the function will be called instead of
        # generating a random torch.Tensor for benchmarking.
        input_gen_fns: Optional[Dict[int, Callable[[ir.Buffer], torch.Tensor]]] = None,
        precompilation_timeout_seconds: int = 60 * 60,
        return_multi_template=False,
    ):
        from .codegen.cuda.cuda_kernel import CUDATemplateCaller

        # Templates selected with input_gen_fns require specific input data to avoid IMA
        # Passing custom input gen fns to benchmark_fusion NYI, so skip deferred template selection
        # TODO(jgong5): support multi-template on CPU
        if input_gen_fns is not None or layout.device.type == "cpu":
            return_multi_template = False

        # TODO - assert that we have not mutating kernels here

        # TODO(nmacchioni): remove once CI tests are fixed
        choices = [choice for choice in choices if choice is not None]

        if mm_file_name := get_mm_log_filename():
            M, K = input_nodes[-2].get_size()[:2]
            N = input_nodes[-1].get_size()[-1]
            append_to_log(mm_file_name, {"invoke": str((M, K, N))})

        if len(choices) == 0:
            backend_config = (
                "max_autotune_gemm_backends"
                if name != "convolution"
                else "max_autotune_conv_backends"
            )
            raise NoValidChoicesError(
                f"No choices to select, please consider adding ATEN into {backend_config} "
                "config (defined in torch/_inductor/config.py) to allow at least one choice. "
            )
        log.debug("Max autotune selects from %s choices.", str(len(choices)))

        if len(choices) == 1:
            if not isinstance(choices[0], CUDATemplateCaller):
                # CUDATemplateCaller still needs to go through autotuning process to retrieve workspace size.
                return choices[0].output_node()

        @functools.lru_cache(None)
        def make_benchmark_fn():
            return self.make_benchmark_fn(choices, input_nodes, layout, input_gen_fns)

        inputs_key = create_inputs_key(input_nodes)

        def precompile(choices) -> Callable[[], None]:
            def no_op(*args, **kwargs):
                return

            if (
                precompilation_timeout_seconds is None
                or precompilation_timeout_seconds <= 0
            ):
                return no_op

            env_workers = get_env_num_workers()
            num_workers = env_workers if env_workers is not None else (len(choices))

            if num_workers <= 0:
                return no_op

            # https://github.com/python/cpython/issues/106905
            if (
                sys.version_info.major == 3
                and sys.version_info.minor == 11
                and sys.version_info.micro <= 8
            ):
                return no_op

            # check local and global cache before precompiling
            timings = self.lookup(
                choices,
                name,
                inputs_key,
                benchmark=None,
            )

            if timings:
                return no_op

            if config.search_autotune_cache and not (
                config.max_autotune or config.max_autotune_gemm
            ):
                return no_op

            precompile_key = create_precompile_key(name, inputs_key, choices)
            if precompile_func := self.precompile_cache.get(precompile_key):
                return precompile_func

            log.info(
                "Multithreaded precompilation for %d choices using %d worker threads",
                len(choices),
                num_workers,
            )

            # In rare circumstances, because python threads inherit global state,
            # thread pool executor can race and leave stdout/stderr in a state
            # different than the original values. we explicitly restore the state
            # here to avoid this issue.

            initial_stdout = sys.stdout
            initial_stderr = sys.stderr

            def precompile_with_captured_stdout(choice):
                with restore_stdout_stderr(initial_stdout, initial_stderr):
                    start_time = time.time()
                    choice.precompile()
                    return time.time() - start_time

            executor = ThreadPoolExecutor(max_workers=num_workers)

            futures = {}
            for c in choices:
                if hasattr(c, "precompile"):
                    future = executor.submit(precompile_with_captured_stdout, c)
                    futures[future] = c

            @functools.lru_cache(None)
            @restore_stdout_stderr(initial_stdout, initial_stderr)
            def wait_on_futures():
                counters["inductor"]["select_algorithm_precompile"] += 1
                for future in as_completed(
                    futures,
                    timeout=precompilation_timeout_seconds,
                ):
                    if e := future.exception():
                        log.error(
                            "Exception %s for benchmark choice %s", e, futures[future]
                        )
                    else:
                        log.info(
                            "Precompiling benchmark choice %s took %.02fs",
                            futures[future],
                            future.result(),
                        )

                executor.shutdown(wait=True)

            self.precompile_cache[precompile_key] = wait_on_futures

            return wait_on_futures

        def autotune(choices):
            with dynamo_timed(f"{name}_template_autotuning"):
                return make_benchmark_fn()(choices)

        if config.autotune_in_subproc:
            from .autotune_process import tuning_pool

            # do the optional warmup
            tuning_pool.initialize()

        def do_autotuning(precompile_fn):
            precompile_start_ts = time.time()
            with dynamo_timed(f"{name}_template_precompiling"):
                precompile_fn()
            precompile_elapse = time.time() - precompile_start_ts

            autotune_start_ts = time.time()
            timings = self.lookup(
                choices,
                name,
                inputs_key,
                autotune,
            )
            autotune_elapse = time.time() - autotune_start_ts

            if timings and all(
                not math.isfinite(timing) for timing in timings.values()
            ):
                raise NoValidChoicesError

            if make_benchmark_fn.cache_info().currsize:
                counters["inductor"]["select_algorithm_autotune"] += 1

            if (
                make_benchmark_fn.cache_info().currsize
                or log.getEffectiveLevel() == logging.DEBUG
                or config.trace.log_autotuning_results
            ):
                self.log_results(
                    name, input_nodes, timings, autotune_elapse, precompile_elapse
                )

            for feedback_fn in self.feedback_saver_fns:
                feedback_fn(timings, name, input_nodes, choices)

            return timings

        precompile_fn = precompile(choices)

        if return_multi_template and (config.max_autotune or config.max_autotune_gemm):

            def get_timings():
                timings = do_autotuning(precompile_fn)
                min_extern_choice = float("inf")
                for choice, timing in timings.items():
                    if isinstance(choice, ExternKernelCaller):
                        min_extern_choice = min(min_extern_choice, timing)

                timings = {
                    choice: time
                    for choice, time in timings.items()
                    if (
                        time <= min_extern_choice
                        or not isinstance(choice, ExternKernelCaller)
                    )
                }

                return timings

            # Assume the same base template, with same prologue support.
            # We could relax this assumption by taking union of allowed prologue inputs,
            # and within benchmark fusion not allow prologue fusion for choices which dont support it
            # No use case of that yet.
            allowed_prologue_inps: Optional[OrderedSet[str]] = None
            for c in choices:
                if isinstance(c, TritonTemplateCaller):
                    if allowed_prologue_inps is None:
                        allowed_prologue_inps = c.allowed_prologue_inps
                    else:
                        assert allowed_prologue_inps == c.allowed_prologue_inps

            if allowed_prologue_inps is None:
                allowed_prologue_inps = OrderedSet()
            return torch._inductor.ir.TensorBox.create(
                torch._inductor.ir.MultiTemplateBuffer(
                    layout,
                    input_nodes,
                    get_timings,
                    choices,
                    allowed_prologue_inps,
                )
            )

        # TODO - dont want to precompile if we have a cache hit
        timings = do_autotuning(precompile_fn)
        if timings == {} or choices[0] not in timings:
            return choices[0].output_node()

        selected_key = builtins.min(timings, key=timings.__getitem__)
        selected_time = timings[selected_key]
        selected_choice = selected_key.output_node()
        log.debug("selected choice: %s", str(selected_choice))
        return selected_choice

    @classmethod
    def make_benchmark_fn(
        cls,
        choices,
        input_nodes,
        layout,
        input_gen_fns=None,
    ):
        if input_gen_fns is None:
            input_gen_fns = {}

        def get_inputs(
            choices: Union[List[ExternKernelCaller], List[TritonTemplateCaller]]
        ) -> AutotuneArgs:
            # de-duplicate args
            unique_example_inputs = {
                x.get_name(): input_gen_fns.get(i, cls.benchmark_example_value)(x)
                for i, x in enumerate(input_nodes)
            }
            example_inputs = list(unique_example_inputs.values())
            example_inputs_extern = [
                (
                    unique_example_inputs[input_node.get_name()]
                    if unique_example_inputs[input_node.get_name()].is_mkldnn
                    else torch.as_strided(
                        unique_example_inputs[input_node.get_name()],
                        V.graph.sizevars.size_hints(
                            input_node.get_size(),
                            fallback=config.unbacked_symint_fallback,
                        ),
                        V.graph.sizevars.size_hints(
                            input_node.get_stride(),
                            fallback=config.unbacked_symint_fallback,
                        ),
                        V.graph.sizevars.size_hint(
                            input_node.get_layout().offset,
                            fallback=config.unbacked_symint_fallback,
                        ),
                    )
                )
                for input_node in input_nodes
            ]
            out = cls.benchmark_example_value(layout)
            out_extern = torch.as_strided(
                out, out.size(), out.stride(), V.graph.sizevars.size_hint(layout.offset)
            )
            expected = None
            if VERIFY:
                choices[0].benchmark(*example_inputs_extern, out=out_extern)
                expected = out_extern.clone()

            return AutotuneArgs.from_choice_args(
                example_inputs,
                example_inputs_extern,
                out,
                out_extern,
                expected,
            )

        if DEBUG:
            print(f"{len(choices)} tuning requests:")

        def benchmark_choice_in_current_process(
            choice: ChoiceCaller, autotune_args: AutotuneArgs
        ) -> float:
            is_extern = isinstance(choice, ExternKernelCaller)
            benchmark_tensors = autotune_args.get_benchmark_tensors(is_extern)
            inpts, output = benchmark_tensors.unpack()
            output.zero_()
            result = choice.benchmark(*inpts, out=output)
            if VERIFY and autotune_args.expected is not None:
                autotune_args.verify(**VERIFY)
            if torch.cuda.is_available():
                torch.cuda.synchronize()  # shake out any CUDA errors
            return result

        def benchmark_in_current_process(
            choices: Union[List[ExternKernelCaller], List[TritonTemplateCaller]],
        ) -> Dict[Union[ExternKernelCaller, TritonTemplateCaller], float]:
            inputs = get_inputs(choices)
            timings = {}
            for choice in choices:
                try:
                    timing = benchmark_choice_in_current_process(choice, inputs)
                except CUDACompileError as e:
                    log.error(
                        "CUDA compilation error during autotuning: \n%s. \nIgnoring this choice.",
                        str(e),
                    )
                    timing = float("inf")
                except NotImplementedError as e:
                    log.warning("Not yet implemented: %s", e)
                    timing = float("inf")
                except RuntimeError as e:
                    msg = str(e)
                    if "invalid argument" in msg:
                        msg += "\n\nThis may mean this GPU is too small for max_autotune mode.\n\n"
                    else:
                        if "illegal memory access" in msg:
                            msg += "\n\nEither error in template or triton bug.\n"
                    log.error(
                        "Runtime error during autotuning: \n%s. \nIgnoring this choice.",
                        msg,
                    )
                    timing = float("inf")
                except AssertionError as e:
                    raise AssertionError(  # noqa: B904
                        f"Incorrect result from choice {choice}\n\n{e}"
                    )
                except Exception as e:
                    try:
                        from triton.runtime.autotuner import OutOfResources

                        if isinstance(e, OutOfResources):
                            log.warning(e)
                            timing = float("inf")
                        else:
                            raise e
                    except ImportError:
                        raise e from None

                timings[choice] = timing

            return timings

        def benchmark_in_sub_process(
            choices: Union[List[ExternKernelCaller], List[TritonTemplateCaller]]
        ):
            from . import autotune_process

            # only benchmark triton kernel in sub process for now.
            # ATen/Extern kernel are still benchmarked in the current process.
            extern = [c for c in choices if isinstance(c, ExternKernelCaller)]
            triton = [c for c in choices if not isinstance(c, ExternKernelCaller)]

            timings = benchmark_in_current_process(extern)
            timings.update(autotune_process.benchmark_in_sub_process(triton))  # type: ignore[arg-type]
            return timings

        benchmark = (
            benchmark_in_sub_process
            if config.autotune_in_subproc
            else benchmark_in_current_process
        )

        return benchmark

    @staticmethod
    def log_results(
        name: str,
        input_nodes: List[ir.IRNode],
        timings: Dict[ChoiceCaller, float],
        elapse: float,
        precompile_elapse: float,
    ):
        V.debug.log_autotuning_results(
            name, input_nodes, timings, elapse, precompile_elapse
        )
        if not (config.max_autotune or config.max_autotune_gemm) or not PRINT_AUTOTUNE:
            return
        sizes = ", ".join(
            [
                "x".join(
                    map(
                        str,
                        V.graph.sizevars.size_hints(
                            n.get_size(), fallback=config.unbacked_symint_fallback  # type: ignore[arg-type]
                        ),
                    )
                )
                for n in input_nodes
            ]
        )
        if config.autotune_num_choices_displayed == 0:
            return
        elif config.autotune_num_choices_displayed is None:
            n = -1
        else:
            n = config.autotune_num_choices_displayed

        top_k = sorted(timings, key=timings.__getitem__)[:n]

        best = top_k[0]

        def get_choice_info(choice):
            if isinstance(choice, torch._inductor.select_algorithm.ExternKernelCaller):
                return {"type": "cublas", "time": timings[choice]}

            assert isinstance(
                choice, torch._inductor.select_algorithm.TritonTemplateCaller
            )

            info = choice.info_dict()
            tile = info["tile_shape"]

            tile_vals = eval(tile)  # type: ignore[arg-type]
            BLOCK_M = tile_vals[0]
            BLOCK_K = tile_vals[1]
            BLOCK_N = tile_vals[2]

            return {
                "type": "triton",
                "time": timings[choice],
                "BLOCK_M": BLOCK_M,
                "BLOCK_K": BLOCK_K,
                "BLOCK_N": BLOCK_N,
                "num_stages": info["num_stages"],
                "num_warps": info["num_warps"],
            }

        mm_filename = get_mm_log_filename()
        if mm_filename and "mm" in name:
            M, K = input_nodes[-2].get_size()[:2]
            N = input_nodes[-1].get_size()[-1]

            out_dict = {
                str((M, K, N)): [get_choice_info(choice) for choice in timings.keys()]
            }

            append_to_log(mm_filename, out_dict)

        best_time = timings[best]
        sys.stderr.write(f"AUTOTUNE {name}({sizes})\n")
        for choice in top_k:
            result = timings[choice]
            if result:
                kernel_description = choice.description
                sys.stderr.write(
                    f"  {choice.name} {result:.4f} ms {best_time / result:.1%} {kernel_description}\n"
                )
            else:
                sys.stderr.write(
                    f"  {choice.name} {result:.4f} ms <DIVIDED BY ZERO ERROR>\n"
                )

        autotune_type_str = (
            "SubProcess" if config.autotune_in_subproc else "SingleProcess"
        )
        sys.stderr.write(
            f"{autotune_type_str} AUTOTUNE benchmarking takes {elapse:.4f} seconds and {precompile_elapse:.4f}"
            f" seconds precompiling for {len(timings)} choices\n"
        )

    @staticmethod
    def benchmark_example_value(node):
        """
        Convert an ir.Buffer into a concrete torch.Tensor we can use for
        benchmarking.
        """
        if isinstance(node, ir.Layout):
            node = ir.Buffer(name="fake", layout=node)
        # triton templates want the base tensor.
        if isinstance(node, ir.BaseView):
            node = node.unwrap_view()
        return AlgorithmSelectorCache.generate_example_value(
            V.graph.sizevars.size_hints(
                node.get_size(),
                fallback=config.unbacked_symint_fallback,
            ),
            V.graph.sizevars.size_hints(
                node.get_stride(),
                fallback=config.unbacked_symint_fallback,
            ),
            node.get_device(),
            node.get_dtype(),
            node.layout.offset,
        )

    @staticmethod
    def generate_example_value(size, stride, device, dtype, extra_size):
        # preserve rng states to avoid the rand_strided call below changes
        # the rng states for the real model code.
        with preserve_rng_state():
            return rand_strided(
                size,
                stride,
                device=device,
                dtype=dtype,
                extra_size=extra_size,
            )

    @staticmethod
    def key_of(node):
        """
        Extract the pieces of an ir.Buffer that we should invalidate cached
        autotuning results on.
        """
        sizevars = V.graph.sizevars
        return (
            node.get_device().type,
            str(node.get_dtype()),
            *sizevars.size_hints(
                node.get_size(),
                fallback=config.unbacked_symint_fallback,
            ),
            *sizevars.size_hints(
                node.get_stride(),
                fallback=config.unbacked_symint_fallback,
            ),
            sizevars.size_hint(
                node.get_layout().offset,
                fallback=config.unbacked_symint_fallback,
            ),
        )

    def add_feedback_saver(
        self,
        fn: Callable[
            [Dict[ChoiceCaller, float], str, List[Any], List[ChoiceCaller]], None
        ],
    ):
        self.feedback_saver_fns.append(fn)


_ALGORITHM_SELECTOR_CACHE: Optional[AlgorithmSelectorCache] = None


def autotune_select_algorithm(*args, **kwargs):
    global _ALGORITHM_SELECTOR_CACHE
    if _ALGORITHM_SELECTOR_CACHE is None:
        _ALGORITHM_SELECTOR_CACHE = AlgorithmSelectorCache()

    if "return_multi_template" not in kwargs:
        kwargs[
            "return_multi_template"
        ] = torch._inductor.config.benchmark_epilogue_fusion

    return _ALGORITHM_SELECTOR_CACHE(*args, **kwargs)


def add_feedback_saver(
    fn: Callable[[Dict[ChoiceCaller, float], str, List[Any], List[ChoiceCaller]], None]
):
    global _ALGORITHM_SELECTOR_CACHE
    if _ALGORITHM_SELECTOR_CACHE is None:
        _ALGORITHM_SELECTOR_CACHE = AlgorithmSelectorCache()
    _ALGORITHM_SELECTOR_CACHE.add_feedback_saver(fn)


def realize_inputs(*args):
    if len(args) == 1:
        return ir.ExternKernel.require_stride1(ir.ExternKernel.realize_input(args[0]))
    return [realize_inputs(x) for x in args]


# ensure lowering is imported so that `extern_kernels.*` is populated
from . import lowering  # noqa: F401<|MERGE_RESOLUTION|>--- conflicted
+++ resolved
@@ -35,11 +35,8 @@
 import torch._inductor.async_compile  # noqa: F401 required to warm up AsyncCompile pools
 from torch._dynamo.testing import rand_strided
 from torch._dynamo.utils import counters, dynamo_timed, identity, preserve_rng_state
-<<<<<<< HEAD
+from torch.utils._filelock import FileLock
 from torch.utils._ordered_set import OrderedSet
-=======
-from torch.utils._filelock import FileLock
->>>>>>> cbf41f1e
 
 from . import config, ir
 from .autotune_process import (
