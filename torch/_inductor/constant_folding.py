--- conflicted
+++ resolved
@@ -142,13 +142,8 @@
 
     def node_to_last_non_output_use(self) -> Dict[torch.fx.Node, List[torch.fx.Node]]:
         last_non_output_use = collections.defaultdict(list)
-<<<<<<< HEAD
         seen_uses = OrderedSet[torch.fx.Node]()
-        output_node = next(iter(reversed(self.module.graph.nodes)))
-=======
-        seen_uses = set()
         output_node = next(iter(reversed(self.module.graph.nodes)))  # type: ignore[arg-type, union-attr]
->>>>>>> 99151a34
 
         for node in reversed(self.module.graph.nodes):  # type: ignore[arg-type, union-attr]
             if node.target == "output":
