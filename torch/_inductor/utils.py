# mypy: allow-untyped-defs
from __future__ import annotations

import collections
import contextlib
import dataclasses
import enum
import functools
import inspect
import io
import itertools
import logging
import math
import operator
import os
import platform
import re
import shutil
import sys
import tempfile
import textwrap
import time
import unittest
from datetime import datetime
from io import StringIO
from typing import (
    Any,
    Callable,
    Dict,
    Generic,
    Iterable,
    List,
    NamedTuple,
    Optional,
    Protocol,
    Sequence,
    Tuple,
    TYPE_CHECKING,
    TypeVar,
    Union,
    ValuesView,
)
from typing_extensions import Concatenate, dataclass_transform, ParamSpec, TypeGuard
from unittest import mock

import sympy

import torch
from torch._inductor.runtime.hints import DeviceProperties


if TYPE_CHECKING:
    from torch._prims_common import ELEMENTWISE_TYPE_PROMOTION_KIND
    from .codegen.common import WorkspaceArg

from torch.utils._ordered_set import OrderedSet
from torch.utils._pytree import tree_map_only


GPU_TYPES = ["cuda", "xpu"]


# defines here before import torch._dynamo is for avoiding circular import
# when get_gpu_type is imported from dynamo
@functools.lru_cache(None)
def get_gpu_type():
    avail_gpus = [x for x in GPU_TYPES if getattr(torch, x).is_available()]
    assert len(avail_gpus) <= 1
    gpu_type = "cuda" if len(avail_gpus) == 0 else avail_gpus.pop()
    return gpu_type


from torch._dynamo.device_interface import get_interface_for_device
from torch._dynamo.utils import detect_fake_mode
from torch.autograd import DeviceType
from torch.autograd.profiler_util import EventList
from torch.fx.passes.graph_transform_observer import GraphTransformObserver
from torch.fx.passes.shape_prop import ShapeProp
from torch.utils._sympy.functions import (
    CeilDiv,
    CleanDiv,
    FloorDiv,
    Identity,
    ModularIndexing,
)
from torch.utils._sympy.symbol import make_symbol, SymT
from torch.utils._sympy.value_ranges import bound_sympy, ValueRanges

from . import config
from .runtime.runtime_utils import ceildiv as runtime_ceildiv


_IS_WINDOWS = sys.platform == "win32"

log = logging.getLogger(__name__)

_T = TypeVar("_T")
VarRanges = Dict[sympy.Expr, sympy.Expr]
InputType = Optional[Union[torch.Tensor, int, torch.SymInt]]

GPU_KERNEL_BIN_EXTS = {"cuda": ".cubin", "xpu": ".spv"}

GPU_ALIGN_BYTES = 16
ALIGNMENT = 16

TMA_ALIGNMENT = 16
TMA_DESCRIPTOR_SIZE = 128

ALIGN_BYTES = 64
assert (ALIGN_BYTES & (ALIGN_BYTES - 1)) == 0 and ALIGN_BYTES >= 8, "must be power of 2"


def _align(nbytes):
    """Round up to the nearest multiple of ALIGN_BYTES"""
    return (nbytes + ALIGN_BYTES - 1) & -ALIGN_BYTES


def _is_aligned(v: sympy.Expr):
    """v can be statically proven to be a multiple of ALIGN_BYTES"""
    if isinstance(v, (sympy.Add, sympy.Max)):
        return all(map(_is_aligned, v.args))
    return isinstance(v, align) or sympy.gcd(v, ALIGN_BYTES) == ALIGN_BYTES


class align(sympy.Function):
    """Symbolically round up to the nearest multiple of ALIGN_BYTES"""

    nargs = (1,)
    is_integer = True

    @classmethod
    def eval(cls, value: sympy.Expr) -> Optional[sympy.Expr]:
        if isinstance(value, (int, sympy.Integer)):
            return _align(int(value))
        if _is_aligned(value):
            return value


def do_bench_using_profiling(fn: Callable[[], Any], warmup=25, rep=100) -> float:
    """
    Returns benchmark results by examining torch profiler events.
    This could be more accurate as it doesn't count CPU side overhead.
    However, this also requires manually excluding irrelevant event, e.g.
    vectorized_elementwise_kernel which is used to fill L2 cache,
    various CUDA events, etc, so could also be fragile.
    """

    fn()
    torch.cuda.synchronize()
    cache = torch.empty(int(256e6 // 4), dtype=torch.int, device="cuda")

    # Estimate the runtime of the function
    start_event = torch.cuda.Event(enable_timing=True)
    end_event = torch.cuda.Event(enable_timing=True)
    start_event.record()
    for _ in range(5):
        cache.zero_()
        fn()
    end_event.record()
    torch.cuda.synchronize()
    estimate_ms = start_event.elapsed_time(end_event) / 5

    # compute number of warmup and repeat
    n_warmup = max(1, int(warmup / estimate_ms))
    n_repeat = max(1, int(rep / estimate_ms))

    # Warm-up
    for _ in range(n_warmup):
        fn()

    with torch.profiler.profile(
        activities=[
            torch.profiler.ProfilerActivity.CUDA,
        ]
    ) as p:
        # Benchmark
        for i in range(n_repeat):
            # we clear the L2 cache before each run
            cache.zero_()
            # record time of `fn`
            fn()
        # Record clocks
        torch.cuda.synchronize()

    log.debug("raw events")
    log.debug(p.key_averages().table(sort_by="self_device_time_total", row_limit=-1))

    filtered_events = EventList(
        [
            event
            for event in p.events()
            if event.device_type == DeviceType.CUDA and event.name != "Context Sync"
        ]
    )
    if len(filtered_events) % n_repeat != 0:
        raise RuntimeError(
            "Failed to divide all profiling events into #repeat groups. "
            "#CUDA events: %d, #repeats: %s",
            len(filtered_events),
            n_repeat,
        )
    num_event_per_group = len(filtered_events) / n_repeat
    actual_events = EventList(
        [
            event
            for i, event in enumerate(filtered_events)
            if i % num_event_per_group != 0
        ]
    )
    actual_events._build_tree()
    actual_events = actual_events.key_averages()

    log.debug("profiling time breakdown")
    log.debug(actual_events.table(row_limit=-1))

    res = sum(event.device_time_total for event in actual_events) / 1000.0 / n_repeat
    log.debug("profiling results: %s ms", res)
    return res


@functools.lru_cache(None)
def has_torchvision_roi_align() -> bool:
    try:
        from torchvision.ops import roi_align  # noqa: F401

        torch._C._dispatch_has_kernel_for_dispatch_key("torchvision::nms", "Meta")
        return roi_align is not None and hasattr(
            getattr(torch.ops, "torchvision", None), "roi_align"
        )
    except ImportError:
        return False
    except RuntimeError as e:
        assert "torchvision::nms does not exist" in str(e)
        return False


def decode_device(device: Union[Optional[torch.device], str]) -> torch.device:
    if device is None:
        return torch.tensor(0.0).device  # default device
    if isinstance(device, str):
        device = torch.device(device)
    if device.type not in ("cpu", "meta") and device.index is None:
        device_interface = get_interface_for_device(device.type)
        return torch.device(device.type, index=device_interface.Worker.current_device())
    return device


def sympy_product(it: Iterable[sympy.Expr]) -> sympy.Expr:
    return functools.reduce(operator.mul, it, sympy.S.One)


def sympy_dot(seq1: Sequence[sympy.Expr], seq2: Sequence[sympy.Expr]) -> sympy.Expr:
    assert len(seq1) == len(seq2)
    return sympy.expand(sum(a * b for a, b in zip(seq1, seq2)))


def unique(it: Iterable[_T]) -> ValuesView[_T]:
    return {id(x): x for x in it}.values()


def ceildiv(
    numer: Union[int, sympy.Expr], denom: Union[int, sympy.Expr]
) -> Union[int, sympy.Expr]:
    if isinstance(numer, sympy.Expr) or isinstance(denom, sympy.Expr):
        return CeilDiv(sympy.sympify(numer), sympy.sympify(denom))
    # TODO: There is a bug in a call to this function, to repro:
    # python benchmarks/dynamo/huggingface.py --inductor -d cuda --accuracy
    # --amp --only YituTechConvBert --dynamic-shapes
    assert isinstance(numer, int) and isinstance(
        denom, int
    ), f"{numer}: {type(numer)}, {denom}: {type(denom)}"
    return runtime_ceildiv(numer, denom)


def _type_of(key):
    # Use the function here to get rid of dependencies on the Triton during the codegen.
    # Refer to Triton implementation here:
    # https://github.com/openai/triton/blob/98b5945d2aef679e00ebca8e07c35c3658ec76de/python/triton/runtime/jit.py#L238
    # `None` is nullptr.  Implicitly convert to *i8.
    if key is None:
        return "*i8"
    dtype_str = str(key).split(".")[-1]
    tys = {
        "bool": "i1",
        "float8e4nv": "fp8e4nv",
        "float8e5": "fp8e5",
        "float8e4b15": "fp8e4b15",
        "float8e4b15x4": "fp8e4b15x4",
        "float8_e4m3fn": "fp8e4nv",
        "float8_e5m2": "fp8e5",
        "float16": "fp16",
        "bfloat16": "bf16",
        "float32": "fp32",
        "float64": "fp64",
        "int8": "i8",
        "int16": "i16",
        "int32": "i32",
        "int64": "i64",
        "uint8": "u8",
        "uint16": "u16",
        "uint32": "u32",
        "uint64": "u64",
    }
    # reinterpret can create triton type
    for v in list(tys.values()):
        tys[v] = v
    return key if isinstance(key, str) else f"*{tys[dtype_str]}"


def convert_shape_to_inductor(
    lst: Iterable[Union[int, torch.SymInt]]
) -> List[sympy.Expr]:
    """
    Gets the shape and stride of a tensor. For non-symbolic tensors, this is
    trivial. But for symbolic tensors, we need to map from SymIntNode into
    sympy.Expr.
    """
    return [sympy.sympify(i) for i in lst]


def convert_shape_to_symint(
    lst: Iterable[Union[int, sympy.Expr]]
) -> List[Union[int, torch.SymInt]]:
    """
    Takes a list of shapes from Inductor and converts them into symints (or just
    ints if all shapes are static).
    """
    from .virtualized import V

    return [
        (
            i
            if isinstance(i, int)
            else (
                int(i)
                if isinstance(i, sympy.Integer)
                else V.graph.sizevars.shape_env.create_symintnode(i, hint=None)
            )
        )
        for i in lst
    ]


def is_view(op: torch._ops.OpOverload) -> bool:
    """
    Does this op overload have aliasing
    """
    assert isinstance(op, torch._ops.OpOverload)
    return any(a.alias_info is not None for a in op._schema.arguments)


def is_pointwise_use(
    use, is_pointwise_fn: Optional[Callable[[torch._ops.OpOverload], bool]] = None
) -> bool:
    """
    Do all uses of this op have torch.Tag.pointwise or return True for optional `is_pointwise_fn`

    Uses in views ops will follow the views uses
    """

    if not use.op == "call_function":
        return False

    if not (
        isinstance(use.target, torch._ops.OpOverload) or use.target is operator.getitem
    ):
        return False

    if use.target is operator.getitem or is_view(use.target):
        return all(is_pointwise_use(u, is_pointwise_fn) for u in use.users)

    return torch.Tag.pointwise in use.target.tags or (
        is_pointwise_fn is not None and is_pointwise_fn(use.target)
    )


def gen_gm_and_inputs(target, args, kwargs):
    g = torch.fx.Graph()
    graph_args = []

    def add_tensor_arg(arg):
        graph_args.append(arg)
        return g.placeholder(f"arg{len(graph_args)}")

    node = g.call_function(
        target, *tree_map_only(torch.Tensor, add_tensor_arg, (args, kwargs))
    )
    if (
        len(target._schema.returns) == 1
        and str(target._schema.returns[0].type) == "Tensor"
    ):
        node = (node,)  # type: ignore[assignment]
    g.output(node)

    gm = torch.fx.GraphModule({}, g)
    return gm, graph_args


def synchronize(device: str = "cuda") -> None:
    if device == "cpu":
        return
    device_interface = get_interface_for_device(device)
    if device_interface.is_available():
        device_interface.synchronize()


def timed(
    model: Callable[..., Any], example_inputs, times: int = 1, device: str = "cuda"
) -> float:
    synchronize(device)
    torch.manual_seed(1337)
    t0 = time.perf_counter()
    for _ in range(times):
        result = model(*example_inputs)
        synchronize(device)
    t1 = time.perf_counter()
    # GC the result after timing
    assert result is not None  # type: ignore[possibly-undefined]
    return t1 - t0


def print_performance(
    fn, args=(), times=10, repeat=10, baseline=1.0, device: str = "cuda"
):
    timings = torch.tensor([timed(fn, args, times, device) for _ in range(repeat)])
    took = torch.median(timings) / times
    print(f"{took / baseline:.6f}")
    return took


def precompute_method(obj: Any, method: str):
    """Replace obj.method() with a new method that returns a precomputed constant."""
    result = getattr(obj, method)()
    setattr(obj, method, lambda: result)


def precompute_methods(obj: Any, methods: List[str]):
    """Replace methods with new methods that returns a precomputed constants."""
    for method in methods:
        precompute_method(obj, method)


def cmp(a, b) -> int:
    return int(a > b) - int(a < b)


def pad_listlike(x, size):
    if len(x) == 1:
        return type(x)([x[0]]) * size
    else:
        return x


# Used to ensure that iterating over a set is deterministic
def tuple_sorted(x: Tuple[_T, ...]) -> List[_T]:
    if len(x) == 0:
        return []

    def sort_func(elem):
        if isinstance(elem, str):
            return elem
        else:
            # We expect `elem` to be `scheduler.BaseSchedulerNode` type here,
            # but we are not able to do isinstance assert because of circular dependency
            return elem.get_name()

    return sorted(x, key=sort_func)


P = ParamSpec("P")
RV = TypeVar("RV", covariant=True)


class CachedMethod(Protocol, Generic[P, RV]):
    @staticmethod
    def clear_cache(self) -> None:
        ...

    def __call__(self, *args: P.args, **kwargs: P.kwargs) -> RV:
        ...


# See https://github.com/python/mypy/issues/13222#issuecomment-1193073470 to understand the type signature
def cache_on_self(fn: Callable[Concatenate[Any, P], RV]) -> CachedMethod[P, RV]:
    name = fn.__name__
    key = f"__{name}_cache"

    # wrapper is likely on the hot path, compile a specialized version of it
    ctx = {"fn": fn}
    exec(
        f"""\
        def {name}_cache_on_self(self):
            try:
                return self.{key}
            except AttributeError:
                rv = fn(self)
                object.__setattr__(self, "{key}", rv)
                return rv
        """.lstrip(),
        ctx,
    )
    wrapper = functools.wraps(fn)(ctx[f"{name}_cache_on_self"])

    def clear_cache(self):
        if hasattr(self, key):
            delattr(self, key)

    wrapper.clear_cache = clear_cache  # type: ignore[attr-defined]
    return wrapper  # type: ignore[return-value]


def aggregate_origins(node_schedule):
    from . import ir

    if isinstance(node_schedule, list):
        return functools.reduce(
            operator.or_,
            [
                node.node.origins
                for node in node_schedule
                if hasattr(node, "node") and node.node
            ],
            OrderedSet(),
        )
    elif isinstance(node_schedule, ir.ExternKernel):
        return node_schedule.origins
    else:
        return OrderedSet()


def get_fused_kernel_name(node_schedule, descriptive_names):
    all_origins = aggregate_origins(node_schedule)
    if descriptive_names == "original_aten":
        # Bases the kernel name off of the top-level aten operator (i.e. pre-decompositions)
        sources = [
            origin.meta["original_aten"]._overloadpacket.__name__
            for origin in all_origins
            if origin.op == "call_function"
            and "original_aten" in origin.meta
            and origin.meta["original_aten"] is not None
        ]
        sources = sorted(OrderedSet(sources))
    elif descriptive_names == "torch":
        # Bases the kernel name off of the top-level "torch" operator (i.e. post-dynamo graph)
        sources = []
        for origin in all_origins:
            if origin.op == "call_function" and "source_fn_stack" in origin.meta:
                source_fn = origin.meta["source_fn_stack"][-1]
                if isinstance(source_fn[1], str):
                    sources.append(source_fn[1])
                else:
                    sources.append(source_fn[1].__name__)
        sources = sorted(OrderedSet(sources))
    elif descriptive_names == "inductor_node":
        sources = [
            origin.name for origin in all_origins if origin.op == "call_function"
        ]
    else:
        raise NotImplementedError
    sources = sources
    return "_".join(["fused"] + sources)


def get_kernel_metadata(node_schedule, wrapper):
    all_origins = aggregate_origins(node_schedule)
    inductor_nodes = [origin for origin in all_origins if origin.op == "call_function"]

    from_node_dict = collections.defaultdict(list)
    original_aten_dict = collections.defaultdict(list)

    # Attempt to sort `inductor_nodes` topologically. Note that the case
    # where `inductor_nodes` contains nodes from multiple graph instances
    # is not supported. An example of this is conditional statements.
    single_graph = None
    if len(inductor_nodes):
        unique_graphs = OrderedSet(n.graph for n in inductor_nodes)
        if len(unique_graphs) == 1:
            single_graph = inductor_nodes[0].graph
            # create a map of idx -> node and cache it
            if not hasattr(single_graph, "_inductor_kernel_metadata_node_to_idx_map"):
                node_to_idx_map = {}
                for idx, n in enumerate(single_graph.nodes):
                    node_to_idx_map[n] = idx
                single_graph._inductor_kernel_metadata_node_to_idx_map = node_to_idx_map
            inductor_nodes.sort(
                key=lambda n: single_graph._inductor_kernel_metadata_node_to_idx_map[n]
            )

    for node in inductor_nodes:
        if "original_aten" in node.meta and node.meta["original_aten"] is not None:
            key = str(node.meta["original_aten"]._overloadpacket)
            original_aten_dict[key].append(node.name)
        if "from_node" in node.meta:
            key = node.meta["from_node"][0].name
            from_node_dict[key].append(node.name)
    sort_str = "Topologically Sorted" if single_graph is not None else "Unsorted"
    metadata = (
        f"{wrapper.comment} {sort_str} Source Nodes: [{', '.join(from_node_dict.keys())}], "
        f"Original ATen: [{', '.join(original_aten_dict.keys())}]"
    )

    # trace back to original node here
    detailed_metadata = [f"{wrapper.comment} Source node to ATen node mapping:"]
    for original_node, nodes in sorted(from_node_dict.items()):
        detailed_metadata.append(
            f"{wrapper.comment}   {original_node} => {', '.join(sorted(nodes))}"
        )

    # print the aot_autograd graph fragment
    if single_graph is not None:
        detailed_metadata.append(f"{wrapper.comment} Graph fragment:")
        for n in inductor_nodes:
            # TODO(future): maybe refactor torch/fx/graph.py to make it easy to
            # generate python code for graph fragments
            detailed_metadata.append(f"{wrapper.comment}   {n.format_node()}")

    return metadata, "\n".join(detailed_metadata)


def dominated_nodes(
    initial_queue: Iterable[torch.fx.Node], skip_filter=None
) -> OrderedSet[torch.fx.Node]:
    """Returns the set of nodes whose values depend on those within initial_queue"""
    initial_queue = list(initial_queue)
    dominated_set = OrderedSet(initial_queue)

    while initial_queue:
        node = initial_queue.pop()
        for user in node.users:
            if skip_filter and skip_filter(user):
                continue
            if user not in dominated_set:
                dominated_set.add(user)
                initial_queue.append(user)

    return dominated_set


def gather_origins(args, kwargs):
    import itertools

    from . import ir

    def is_unrealized_node(n):
        if isinstance(n, ir.TensorBox):
            return is_unrealized_node(n.data)
        if isinstance(n, ir.StorageBox):
            return is_unrealized_node(n.data)
        return isinstance(n, ir.IRNode) and isinstance(n, ir.Pointwise)

    kwarg_origins = [val.origins for val in kwargs.values() if is_unrealized_node(val)]
    arg_origins = [arg.origins for arg in args if is_unrealized_node(arg)]
    return OrderedSet(itertools.chain(*arg_origins, *kwarg_origins))


def sympy_str(expr: sympy.Expr) -> str:
    """
    Normal sympy str is very slow, this is a lot faster.  The result are
    somewhat worse, as it doesn't do as much simplification.  So don't
    use this for final codegen.
    """
    if isinstance(expr, sympy.Symbol):
        return expr.name
    if isinstance(expr, sympy.Add):
        return " + ".join(map(sympy_str, expr.args))
    if isinstance(expr, sympy.Mul):
        return " * ".join(map(sympy_str, expr.args))

    if isinstance(expr, (ModularIndexing, CleanDiv, FloorDiv, Identity)):
        return f"{expr.func.__name__}({', '.join(map(sympy_str, expr.args))})"
    return str(expr)


def get_bounds_index_expr(index):
    from .virtualized import V

    # If this expression does not come from an FX node, we compute its bounds
    if (
        config.compute_all_bounds
        and (fx_node := getattr(V.interpreter, "current_node", None))
        and fx_node.target != "index_expr"
    ):
        return bound_sympy(index)
    else:
        return ValueRanges.unknown()


def prefix_is_reduction(prefix: str) -> bool:
    return prefix[0] == "r"


def sympy_index_symbol_with_prefix(prefix: SymT, idx: int) -> sympy.Symbol:
    """
    Used to generate an integer-nonnegative symbol.
    """
    # This should never be used for creating shape/stride symbols, as those
    # should all be allocated before Inductor.
    assert prefix != SymT.SIZE
    # NOTE: shape symbols are positive (> 0), but index variables are only
    # non-negative (>= 0).
    return make_symbol(prefix, idx, integer=True, nonnegative=True)


def generate_assert(check):
    return (check or config.debug_index_asserts) and config.assert_indirect_indexing


def sympy_index_symbol(name: str) -> sympy.Symbol:
    """
    Used to generate an integer-nonnegative symbol.
    """
    # This should never be used for creating shape/stride symbols, as those
    # should all be allocated before Inductor.
    assert name[0] != "s"
    # NOTE: shape symbols are positive (> 0), but index variables are only
    # non-negative (>= 0).
    return sympy.Symbol(name, integer=True, nonnegative=True)


def sympy_subs(expr: sympy.Expr, replacements: Dict[sympy.Expr, Any]) -> sympy.Expr:
    """
    When the passed replacement symbol v is a string, it is converted to a symbol with name v that
    have the same replaced expression integer and nonnegative properties.
    """

    def to_symbol(replaced, replacement):
        assert isinstance(replaced, sympy.Expr)
        if isinstance(replacement, str):
            return sympy.Symbol(
                replacement,
                integer=replaced.is_integer,  # type: ignore[attr-defined]
                nonnegative=replaced.is_nonnegative,  # type: ignore[attr-defined]
            )
        else:
            return replacement

    # xreplace is faster than subs, but is way more picky
    return sympy.sympify(expr).xreplace(
        {k: to_symbol(k, v) for k, v in replacements.items()}
    )


def is_symbolic(a: Any) -> TypeGuard[Union[torch.SymInt, torch.Tensor]]:
    return isinstance(a, torch.SymInt) or (
        isinstance(a, torch.Tensor)
        and any(is_symbolic(x) for x in itertools.chain(a.size(), a.stride()))
    )


def any_is_symbolic(*args: Any) -> bool:
    return any(is_symbolic(a) for a in args)


def get_first_incompatible_cudagraph_node(
    gm: torch.fx.GraphModule,
) -> Optional[torch.fx.Node]:
    from torch.fx.experimental.symbolic_shapes import free_unbacked_symbols

    forbidden_set = OrderedSet(
        [
            "aten._fused_moving_avg_obs_fq_helper.default",
            "aten._fused_moving_avg_obs_fq_helper_functional.default",
            "fbgemm.dense_to_jagged.default",
            "fbgemm.jagged_to_padded_dense.default",
            "run_and_save_rng_state",
            "run_with_rng_state",
            "aten._local_scalar_dense",
            # Technically, it's not necessary to ban this, because an
            # assert_scalar with constant arguments can be validly run
            # with CUDA graphs, but the operator is also pointless with
            # constant arguments, so might as well ban
            "aten._assert_scalar",
        ]
    )
    if torch.are_deterministic_algorithms_enabled():
        forbidden_set.update(
            (
                "aten._unsafe_index_put.default",
                "aten._unsafe_masked_index_put_accumulate.default",
                "aten.index_put.default",
                "aten.index_put_.default",
                "aten.scatter.src",
                "aten.scatter.reduce",
                "aten.scatter.value_reduce",
                "aten.scatter_add_",
                "aten.scatter_add.default",
                "aten.scatter_reduce.two",
                "aten.scatter_reduce_.two",
                "aten.scatter_reduce.two_out",
            )
        )

    for node in gm.graph.nodes:
        if str(node.target) in forbidden_set:
            return node
        if (val := node.meta.get("val")) is not None and free_unbacked_symbols(val):
            return node
    return None


def output_node(gm: torch.fx.GraphModule):
    """Get the output node from an FX graph"""
    last_node = next(iter(reversed(gm.graph.nodes)))
    assert last_node.op == "output"
    return last_node


_registered_caches: List[Any] = []


def clear_on_fresh_inductor_cache(obj: Any):
    """
    Use this decorator to register any caches that should be cache_clear'd
    with fresh_inductor_cache().
    """
    if not hasattr(obj, "cache_clear") or not callable(obj.cache_clear):
        raise AttributeError(f"{obj} does not have a cache_clear method")

    _registered_caches.append(obj)
    return obj


def clear_inductor_caches():
    """
    Clear all registered caches.
    """
    for obj in _registered_caches:
        obj.cache_clear()


@contextlib.contextmanager
def fresh_inductor_cache(cache_entries=None, dir=None, delete=True):
    """
    Contextmanager that provides a clean tmp cachedir for inductor.

    Optionally, pass a dict as 'cache_entries' to get a list of filenames and sizes
    generated with this cache instance.
    """
    clear_inductor_caches()

    inductor_cache_dir = tempfile.mkdtemp(dir=dir)
    try:
        with mock.patch.dict(
            os.environ, {"TORCHINDUCTOR_CACHE_DIR": inductor_cache_dir}
        ):
            log.debug("Using inductor cache dir %s", inductor_cache_dir)
            triton_cache_dir = os.path.join(inductor_cache_dir, "triton")
            with mock.patch.dict(os.environ, {"TRITON_CACHE_DIR": triton_cache_dir}):
                yield
                if isinstance(cache_entries, dict):
                    assert len(cache_entries) == 0, "expected empty cache_entries dict"
                    if os.path.exists(triton_cache_dir):
                        files = os.listdir(triton_cache_dir)
                        cache_entries.update(
                            {
                                f: os.path.getsize(os.path.join(triton_cache_dir, f))
                                for f in files
                                if ".lock" not in f
                            }
                        )
        if delete:
            shutil.rmtree(inductor_cache_dir)
    except Exception:
        if not _IS_WINDOWS:
            """
            Windows can't delete the loaded modules, because the modules binaries are opened.
            TODO: discuss if have better solution to handle this issue.
            """
            log.warning("on error, temporary cache dir kept at %s", inductor_cache_dir)
            raise
    finally:
        clear_inductor_caches()


def argsort(seq) -> List[int]:
    # preserve original order for equal strides
    getter = seq.__getitem__
    a_r = range(len(seq))
    return list(reversed(sorted(a_r, key=getter, reverse=True)))  # noqa: C413


def argsort_sym(
    shape_env, seq: Sequence[Union[int, torch.SymInt, sympy.Expr]]
) -> List[int]:
    def cmp(a, b):
        a_idx, a_val = a
        b_idx, b_val = b

        def evaluate(expr):
            if isinstance(expr, bool):
                return expr
            return shape_env.evaluate_expr(expr, size_oblivious=True)

        if evaluate(a_val < b_val):
            return -1
        if evaluate(a_val > b_val):
            return 1
        # If strides are the same, prefer the original order.
        # (this matches argsort's algorithm).
        # For strides = [2048, 2048, 16, 1], this is
        # [3, 2, 1, 0].
        if a_idx < b_idx:
            return 1
        if a_idx > b_idx:
            return -1
        return 0

    # Strategy: convert all symints to sympy.Expr, then use a custom comparator
    exprs = [
        (idx, s.node.expr if isinstance(s, torch.SymInt) else s)
        for idx, s in enumerate(seq)
    ]
    exprs = sorted(exprs, key=functools.cmp_to_key(cmp))
    result = [idx for idx, _ in exprs]
    return result


@functools.lru_cache(8)
def get_dtype_size(dtype):
    return torch.empty((), dtype=dtype).element_size()


class LineContext(NamedTuple):
    context: Any


class IndentedBuffer:
    tabwidth = 4

    def __init__(self, initial_indent=0):
        self._lines = []
        self._indent = initial_indent

    def getvaluewithlinemap(self) -> tuple[str, list[tuple[int, LineContext]]]:
        buf = StringIO()
        p = 1
        linemap = []
        for line in self._lines:
            if isinstance(line, DeferredLineBase):
                line = line()
                if line is None:
                    continue
            elif isinstance(line, LineContext):
                linemap.append((p, line.context))
                continue
            assert isinstance(line, str)
            buf.write(line)
            buf.write("\n")
            p += 1 + line.count("\n")
        return buf.getvalue(), linemap

    def getvalue(self) -> str:
        v, _ = self.getvaluewithlinemap()
        return v

    def getrawvalue(self) -> str:
        buf = StringIO()
        for line in self._lines:
            if isinstance(line, DeferredLineBase):
                line = line()
                if line is None:
                    continue
            elif isinstance(line, LineContext):
                continue
            assert isinstance(line, str)
            # backslash implies line continuation
            if line.endswith("\\"):
                buf.write(line[:-1])
            else:
                buf.write(line)
                buf.write("\n")
        return buf.getvalue()

    def clear(self):
        self._lines.clear()

    def __bool__(self):
        return bool(self._lines)

    def prefix(self):
        return " " * (self._indent * self.tabwidth)

    def newline(self):
        self.writeline("\n")

    def writeline(self, line):
        if isinstance(line, LineContext):
            self._lines.append(line)
        elif isinstance(line, DeferredLineBase):
            self._lines.append(line.with_prefix(self.prefix()))
        elif line.strip():
            self._lines.append(f"{self.prefix()}{line}")
        else:
            self._lines.append("")

    def writelines(self, lines):
        for line in lines:
            self.writeline(line)

    def indent(self, offset=1):
        @contextlib.contextmanager
        def ctx():
            self._indent += offset
            try:
                yield
            finally:
                self._indent -= offset

        return ctx()

    def do_indent(self, offset=1):
        self._indent += offset

    def do_unindent(self, offset=1):
        self._indent -= offset

    def splice(self, other_code, strip=False):
        if isinstance(other_code, IndentedBuffer):
            dedent = float("inf")
            for line in other_code._lines:
                if not isinstance(line, LineContext) and line:
                    dedent = min(dedent, len(line) - len(line.lstrip()))
            if math.isinf(dedent):
                dedent = 0
            for line in other_code._lines:
                if isinstance(line, LineContext):
                    self._lines.append(line)
                else:
                    IndentedBuffer.writeline(self, line[int(dedent) :])
        else:
            other_code = textwrap.dedent(other_code)
            if strip:
                other_code = other_code.lstrip()
            if not other_code:
                return
            other_code = other_code.rstrip()
            for line in other_code.split("\n"):
                self.writeline(line)

    def map(self, func: Callable[[Any], Any]) -> IndentedBuffer:
        res = IndentedBuffer(initial_indent=self._indent)
        res._lines = [func(line) for line in self._lines]
        return res

    def __repr__(self):
        return f"{type(self)}({self.getvalue()})"

    def __add__(self, other):
        assert self._indent == other._indent
        res = IndentedBuffer(initial_indent=self._indent)
        res.writelines(self._lines)
        res.writelines(other._lines)
        return res


class FakeIndentedBuffer(IndentedBuffer):
    def __init__(self) -> None:
        super().__init__()

    def __getattribute__(self, name):
        if name == "__class__":  # Allow access to the class attribute
            return object.__getattribute__(self, name)
        raise RuntimeError(
            f"Tried to call self.{name} on FakeIndentedBuffer. This buffer"
            "is currently used on TritonTemplateKernel to prevent actual"
            "writes to the body without explicitly specifying the body with"
            "`TritonTemplateKernel.set_subgraph_body(name)`"
        )


@contextlib.contextmanager
def restore_stdout_stderr(initial_stdout, initial_stderr):
    try:
        yield
    finally:
        sys.stdout = initial_stdout
        sys.stderr = initial_stderr


class DeferredLineBase:
    """A line that can be 'unwritten' at a later time"""

    def __init__(self, line):
        if not line.strip():
            line = ""
        self.line = line

    def __call__(self) -> Optional[str]:
        """Returns either self.line or None to indicate the line has been 'unwritten'"""
        raise NotImplementedError

    def _new_line(self, line: str) -> DeferredLineBase:
        """Returns a new deferred line with the same condition"""
        raise NotImplementedError

    def with_prefix(self, prefix):
        return self._new_line(f"{prefix}{self.line}")

    def lstrip(self):
        return self._new_line(self.line.lstrip())

    def __getitem__(self, index):
        return self._new_line(self.line[index])

    def __bool__(self):
        return bool(self.line)

    def __len__(self):
        return len(self.line)


class DelayReplaceLine(DeferredLineBase):
    """At end of codegen call `line.replace(key, value_fn())`"""

    def __init__(self, key: str, value_fn: Callable[[], str], line: str):
        super().__init__(line)
        self.key = key
        self.value_fn = value_fn

    def __call__(self) -> str:
        return self.line.replace(self.key, self.value_fn())

    def _new_line(self, line: str) -> DelayReplaceLine:
        return DelayReplaceLine(self.key, self.value_fn, line)


@functools.lru_cache(None)
def is_big_gpu(index_or_device: Union[int, torch.device] = 0) -> bool:
    if isinstance(index_or_device, torch.device):
        device = index_or_device
    else:
        device = torch.device("cuda", index_or_device)

    prop = DeviceProperties.create(device)

    # SM logic is not relevant to ROCm gpus
    # Arbitrarily skipping the older models
    if torch.version.hip:
        assert prop.major is not None
        if prop.major < 9 or prop.major == 10:
            log.warning("GPU arch does not support max_autotune_gemm mode usage")
            return False
        return True

    min_sms = 68  # 3080
    avail_sms = prop.multi_processor_count
    if avail_sms < min_sms:
        log.warning(
            "Not enough SMs to use max_autotune_gemm mode",
            extra={"min_sms": min_sms, "avail_sms": avail_sms},
        )
        return False
    return True


@functools.lru_cache
def get_num_sms() -> int:
    return torch.cuda.get_device_properties("cuda").multi_processor_count


def get_tma_workspace_arg(
    num_tma_descriptors: int,
    device: torch.device,
) -> WorkspaceArg:
    """Builds and returns a WorkspaceArg for the device side TMA workspace buffer."""
    from .codegen.common import WorkspaceArg, WorkspaceZeroMode

    zero_mode = WorkspaceZeroMode.from_bool(False)
    size = get_num_sms() * num_tma_descriptors * TMA_DESCRIPTOR_SIZE
    return WorkspaceArg(
        count=size,
        zero_mode=zero_mode,
        device=device,
        outer_name=WorkspaceArg.unique_name(),
    )


def use_max_autotune() -> bool:
    return (
        config.max_autotune or config.max_autotune_gemm or config.search_autotune_cache
    )


def _use_template_for_cuda(layout, allowed_layout_dtypes: List[torch.dtype]) -> bool:
    return (
        layout.device.type == "cuda"
        and layout.dtype in allowed_layout_dtypes
        and is_big_gpu(layout.device)
    )


def _use_autotune_backend(backend: str) -> bool:
    return backend.upper() in [
        x.strip() for x in config.max_autotune_gemm_backends.upper().split(",")
    ]


def _use_conv_autotune_backend(backend: str) -> bool:
    return backend.upper() in [
        x.strip() for x in config.max_autotune_conv_backends.upper().split(",")
    ]


def use_triton_template(layout, *, enable_int32=False, enable_float8=False):
    from .codegen.common import BackendFeature, has_backend_feature

    layout_dtypes = [torch.float16, torch.bfloat16, torch.float32]
    if enable_int32:
        layout_dtypes = [torch.float16, torch.bfloat16, torch.float32, torch.int32]
    if enable_float8:
        layout_dtypes.extend([torch.float8_e4m3fn, torch.float8_e5m2])
    return (
        (
            (
                layout.device.type == "cuda"
                and _use_template_for_cuda(layout, layout_dtypes)
            )
            or (layout.device.type == "cpu" and layout.dtype in layout_dtypes)
        )
        and use_max_autotune()
        and _use_autotune_backend("TRITON")
        and has_backend_feature(layout.device, BackendFeature.TRITON_TEMPLATES)
    )


def use_triton_tma_template(*matrices):
    from torch.utils._triton import has_triton_tma_device

    from .virtualized import V

    def _is_tma_compatible(x):
        if len(x.get_size()) != 2:
            return False

        dtype = x.get_dtype()
        if dtype not in (torch.float16, torch.bfloat16):
            return False

        layout = x.get_layout()
        transposed = layout.is_transposed()
        if not (layout.is_contiguous() or transposed):
            return False

        inner_dim = layout.size[1]
        if transposed:
            inner_dim = layout.size[0]
        inner_bytes = inner_dim * dtype.itemsize
        return V.graph.sizevars.statically_known_multiple_of(inner_bytes, TMA_ALIGNMENT)

    return (
        config.triton.enable_persistent_tma_matmul
        and has_triton_tma_device()
        and all(_is_tma_compatible(m) for m in matrices)
    )


def use_cutlass_template(layout, m, n, k):
    from .virtualized import V

    gemm_size = V.graph.sizevars.size_hint(m * n * k, fallback=-1)
    if gemm_size <= 0 or gemm_size < config.cuda.cutlass_backend_min_gemm_size:
        return False
    from .codegen.cuda.cutlass_utils import try_import_cutlass

    # Do not use cutlass template on ROCm
    if torch.version.hip:
        return False

    layout_dtypes = [torch.float16, torch.bfloat16, torch.float32, torch.int32]
    res = (
        _use_template_for_cuda(layout, layout_dtypes)
        and use_max_autotune()
        and _use_autotune_backend("CUTLASS")
    )

    if res:
        if not try_import_cutlass():
            log.warning(
                "Failed to import CUTLASS lib. Please check whether "
                "_inductor.config.cuda.cutlass_dir is set correctly. "
                "Skipping CUTLASS backend for now."
            )
            return False
    return res


@functools.lru_cache(None)
def _rocm_native_device_arch_name(device):
    return torch.cuda.get_device_properties(device).gcnArchName


@functools.lru_cache(None)
def try_import_ck_lib():
    try:
        import ck4inductor  # type: ignore[import]
        from ck4inductor.universal_gemm.gen_instances import (  # type: ignore[import]
            gen_ops_library,
            gen_ops_preselected,
        )
        from ck4inductor.universal_gemm.op import (  # type: ignore[import]
            CKGemmOperation,
        )

        package_dirname = os.path.dirname(ck4inductor.__file__)
    except ImportError:

        def gen_ops_library():
            return []

        def gen_ops_preselected():
            return []

        class CKGemmOperation:  # type: ignore[no-redef]
            pass

        package_dirname = None
    return package_dirname, gen_ops_library, gen_ops_preselected, CKGemmOperation


def use_ck_template(layout):
    # config knobs check 1
    if not use_max_autotune():
        return False
    # platform check
    if not torch.version.hip:
        return False
    # tensors must be on GPU
    if not layout.device.type == "cuda":
        return False
    # hardware check
    # if config arch list is not specified, get the native arch from the device properties
    native_arch = _rocm_native_device_arch_name(layout.device)
    requested_archs = {k.split(":")[0]: k for k in config.rocm.arch} or {
        native_arch.split(":")[0]: native_arch
    }
    requested_supported_archs = [
        requested_archs[k]
        for k in requested_archs.keys() & config.rocm.ck_supported_arch
    ]
    if not requested_supported_archs:
        return False
    # supported input dtypes
    if layout.dtype not in [torch.float16, torch.bfloat16, torch.float32]:
        return False

    ck_package_dirname, _, _, _ = try_import_ck_lib()

    if not ck_package_dirname:
        log.warning("Please pip install Composable Kernel package")
        return False

    if config.is_fbcode():
        config.rocm.ck_dir = ck_package_dirname

    if not config.rocm.ck_dir:
        log.warning("Please set TORCHINDUCTOR_CK_DIR env variable")
        return False

    if ck_package_dirname != config.rocm.ck_dir:
        log.warning("Invalid path to CK library")
        return False

    return True


def use_ck_gemm_template(layout, m, n, k):
    from .virtualized import V

    return (
        _use_autotune_backend("CK")
        and use_ck_template(layout)
        and V.graph.sizevars.size_hint(m * n * k, fallback=-1) > 0
    )


def use_ck_conv_template(layout):
    return _use_conv_autotune_backend("CK") and use_ck_template(layout)


def _use_template_for_cpu(layout):
    return use_max_autotune() and layout.device.type == "cpu"


def use_cpp_bmm_template(layout, mat1, mat2):
    return (
        use_cpp_gemm_template(layout, mat1, mat2, require_constant_mat2=False)
        and mat1.layout.is_contiguous()
    )


def use_cpp_gemm_template(
    layout, mat1, mat2, mat2_transposed=False, require_constant_mat2=True
):
    from . import ir
    from .codegen.cpp_micro_gemm import create_micro_gemm
    from .codegen.cpp_utils import get_gemm_template_output_and_compute_dtype
    from .kernel.mm_common import mm_args

    if not _use_template_for_cpu(layout) or not _use_autotune_backend("CPP"):
        return False

    if not config.cpp.weight_prepack:
        return False

    int8_gemm = mat1.get_dtype() == torch.uint8
    layout_dtypes = [torch.float32, torch.bfloat16, torch.half, torch.uint8]
    m, n, k, layout, mat1, mat2 = mm_args(
        mat1,
        mat2,
        out_dtype=layout.dtype if int8_gemm else None,
        mat2_transposed=mat2_transposed,
    )

    # TODO(jgong5): support dynamic shapes for n or k
    if has_free_symbols((n, k)):
        return False
    if isinstance(mat2, ir.BaseView):
        mat2 = mat2.unwrap_view()

    output_dtype, _ = get_gemm_template_output_and_compute_dtype(mat1.get_dtype())
    micro_gemm = create_micro_gemm(
        "micro_gemm",
        m,
        n,
        k,
        input_dtype=mat1.get_dtype(),
        input2_dtype=mat2.get_dtype(),
        output_dtype=output_dtype,
        num_threads=parallel_num_threads(),
    )

    def is_last_dim_stride1(x):
        x.freeze_layout()
        return x.get_stride()[-1] == 1

    return (
        layout.dtype in layout_dtypes
        and micro_gemm is not None
        and is_last_dim_stride1(mat1)  # TODO(jgong5): support transposed input
        and isinstance(mat2, ir.StorageBox)
        and (mat2.is_module_buffer() or not require_constant_mat2)
    )


def use_aten_gemm_kernels():
    return not use_max_autotune() or _use_autotune_backend("ATEN")


class DebugDirManager:
    counter = itertools.count(0)
    prev_debug_name: str

    def __init__(self) -> None:
        self.id = next(DebugDirManager.counter)

    def __enter__(self):
        self.prev_debug_name = torch._dynamo.config.debug_dir_root
        self.new_name = f"{self.prev_debug_name}_tmp_{self.id}"
        torch._dynamo.config.debug_dir_root = self.new_name

    def __exit__(self, *args):
        shutil.rmtree(self.new_name)
        torch._dynamo.config.debug_dir_root = self.prev_debug_name


def run_and_get_code(fn, *args, **kwargs) -> Tuple[Any, List[str]]:
    from .graph import GraphLowering

    source_codes: List[str] = []

    def save_output_code(code: str):
        source_codes.append(code)

    with mock.patch.object(GraphLowering, "save_output_code", save_output_code):
        torch._dynamo.reset()
        result = fn(*args, **kwargs)
    return result, source_codes


def run_fw_bw_and_get_code(fn):
    def run_with_backward():
        result = fn()
        result.sum().backward()
        return result

    return run_and_get_code(run_with_backward)


def get_code(fn, *args, **kwargs):
    """Get the inductor-generated code, but skip any actual compilation or running."""
    from .graph import GraphLowering

    source_codes: List[str] = []

    def save_output_code(code: str):
        source_codes.append(code)

    def patched_compile_to_module(self: GraphLowering):
        class DummyModule:
            """This is empty to replace the generated triton module"""

            def __init__(self) -> None:
                pass

            def call(self, *args, **kwargs):
                # Don't do anything when called
                pass

        code, _ = (
            self.codegen_with_cpp_wrapper() if self.cpp_wrapper else self.codegen()
        )
        # Skip all the actual compiling.
        nonlocal save_output_code
        save_output_code(code)

        return DummyModule()

    with mock.patch.object(
        GraphLowering, "compile_to_module", patched_compile_to_module
    ), mock.patch.object(GraphLowering, "save_output_code", save_output_code):
        torch._dynamo.reset()
        # Note the return here is None
        _ = fn(*args, **kwargs)

    return source_codes


def get_triton_code(fn, *args, **kwargs):
    source_codes = get_code(fn, *args, **kwargs)
    # Can have two outputs if backwards was eagerly compiled
    assert (
        1 <= len(source_codes) <= 2
    ), f"expected one or two code outputs got {len(source_codes)}"
    return source_codes[0]


def run_and_get_triton_code(fn, *args, **kwargs):
    _, source_codes = run_and_get_code(fn, *args, **kwargs)
    # Can have two outputs if backwards was eagerly compiled
    assert (
        1 <= len(source_codes) <= 2
    ), f"expected one or two code outputs got {len(source_codes)}"
    return source_codes[0]


def run_and_get_graph_lowering(fn, *args, **kwargs):
    from torch._inductor.graph import GraphLowering
    from torch._inductor.output_code import CompiledFxGraph

    real_init = CompiledFxGraph.__init__
    graph_lowerings = []

    def fake_init(*args, **kwargs):
        real_init(*args, **kwargs)
        graph = args[2]
        assert isinstance(graph, GraphLowering)
        graph_lowerings.append(graph)

    with mock.patch.object(CompiledFxGraph, "__init__", fake_init):
        result = fn(*args, **kwargs)

    return result, graph_lowerings


@contextlib.contextmanager
def override_lowering(aten_op, override_fn):
    """
    Override the lowering of aten_op with override_fn.
    The first argument of override_fn is the original lowering fn.
    """
    from torch._inductor import lowering

    orig_fn = lowering.lowerings[aten_op]
    try:
        lowering.lowerings[aten_op] = functools.partial(override_fn, orig_fn)
        yield
    finally:
        lowering.lowerings[aten_op] = orig_fn


def add_scheduler_init_hook(pre_fn, post_fn=None):
    """
    Add hook functions to be called at the beginning and end of Scheduler.__init__.
    Used for unit tests.
    """
    from torch._inductor.scheduler import Scheduler

    orig_fn = Scheduler.__init__

    def wrapper(scheduler, nodes):
        pre_fn(scheduler, nodes)
        out = orig_fn(scheduler, nodes)
        if post_fn:
            post_fn(scheduler, nodes)
        return out

    return unittest.mock.patch.object(Scheduler, "__init__", wrapper)


def developer_warning(msg):
    """
    Warnings that will be actionable for PyTorch developers, but not
    end users.  Allows us to easily disable them in stable releases but
    keep them on for nightly builds.
    """
    if config.developer_warnings:
        log.warning(msg)
    else:
        log.info(msg)


def get_benchmark_name():
    """
    An experimental API used only when config.benchmark_kernel is true.

    The benchmark name is only available at codegen time. So we can not
    directly call it in benchmark_all_kernels which is run after codegen.

    The function assumes the argument after --only is the benchmark name.
    It works for torchbench.py/hugginface.py/timm_models.py. But for ad-hoc
    scripts, this function may return None.

    There are 2 flavors of --only argument we need handle:
    1. --only model_name
    2. --only=model_name
    """
    try:
        idx = sys.argv.index("--only")
        if (
            idx + 1 < len(sys.argv)
            and len(sys.argv[idx + 1]) > 0
            and sys.argv[idx + 1][0] != "-"
        ):
            return sys.argv[idx + 1]
    except ValueError:
        pass

    for arg in sys.argv:
        if arg.startswith("--only="):
            return arg[len("--only=") :]


def is_ones(items):
    return all(x == 1 for x in items)


def is_zeros(items):
    return all(x == 0 for x in items)


def is_cpu_device(inputs):
    return all(
        item.device == torch.device("cpu")
        for item in inputs
        if isinstance(item, torch.Tensor)
    )


def get_sympy_Expr_dtype(val: sympy.Expr) -> torch.dtype:
    assert isinstance(
        val, sympy.Expr
    ), "only support sympy.Expr as input to get_sympy_Expr_dtype"
    if val.is_integer:  # type: ignore[attr-defined]
        return torch.int64
    else:
        return torch.float64


@contextlib.contextmanager
def maybe_profile(should_profile, *args, **kwargs):
    if should_profile:
        with torch.profiler.profile(*args, **kwargs) as p:
            yield p
    else:
        yield


def parallel_num_threads():
    threads = config.cpp.threads
    if threads < 1:
        threads = torch.get_num_threads()
    return threads


@functools.lru_cache(None)
def get_backend_num_stages():
    from .runtime.triton_helpers import get_backend_options

    options = get_backend_options()
    return options.get("num_stages", 2 if torch.version.hip else 3)


@functools.lru_cache(None)
def get_device_tflops(dtype):
    from triton.testing import get_max_simd_tflops, get_max_tensorcore_tflops

    assert dtype in (torch.float16, torch.bfloat16, torch.float32)

    if inspect.signature(get_max_simd_tflops).parameters.get("clock_rate"):
        # Triton API change in https://github.com/openai/triton/pull/2293
        from torch._utils_internal import max_clock_rate

        sm_clock = max_clock_rate()
        if dtype in (torch.float16, torch.bfloat16):
            return get_max_tensorcore_tflops(dtype, sm_clock)

        if torch.backends.cuda.matmul.allow_tf32:
            return get_max_tensorcore_tflops(torch.float32, sm_clock)
        else:
            return get_max_simd_tflops(torch.float32, sm_clock)
    else:
        if dtype in (torch.float16, torch.bfloat16):
            return get_max_tensorcore_tflops(dtype)

        if torch.backends.cuda.matmul.allow_tf32:
            return get_max_tensorcore_tflops(torch.float32)
        else:
            return get_max_simd_tflops(torch.float32)


@functools.lru_cache(None)
def get_gpu_dram_gbps() -> int:
    from triton.testing import get_dram_gbps

    return get_dram_gbps()


def get_gpu_shared_memory() -> int:
    from triton.runtime import driver

    return driver.active.utils.get_device_properties(0).get("max_shared_mem", 0)


def is_welford_reduction(reduction_type: str) -> bool:
    return reduction_type.startswith("welford")


def reduction_num_outputs(reduction_type: str) -> int:
    return 3 if is_welford_reduction(reduction_type) else 1


def is_linux() -> bool:
    return platform.system() == "Linux"


def is_windows() -> bool:
    return sys.platform == "win32"


def has_free_symbols(itr: Iterable[Any]) -> bool:
    return any(isinstance(x, sympy.Expr) and not x.is_number for x in itr)


def is_dynamic(*args) -> bool:
    from . import ir

    for t in args:
        if isinstance(
            t, (ir.TensorBox, ir.StorageBox, ir.BaseView, ir.ComputedBuffer, ir.Buffer)
        ):
            if has_free_symbols(t.maybe_get_size() or ()) or has_free_symbols(
                t.maybe_get_stride() or ()
            ):
                return True
        elif not isinstance(t, ir.IRNode):
            continue
        else:
            raise TypeError(f"unexpected type for is_dynamic {type(t)}")

    return False


# Placeholder strings used in triton codegen.
class Placeholder(enum.Enum):
    # The placeholder for the actual name of a triton kernel.
    # e.g. for "def triton_" it would be "triton_"
    KERNEL_NAME = "KERNEL_NAME"

    # The descriptive name of the triton kernel; when unique_kernel_names = False, this
    # placeholder will be replaced with a string with more information.
    DESCRIPTIVE_NAME = "DESCRIPTIVE_NAME"


def pass_execution_and_save(func, gm, inp, msg):
    from .pattern_matcher import stable_topological_sort

    with tempfile.NamedTemporaryFile(
        mode="w",
        encoding="utf-8",
        delete=False,
    ) as f:
        before_io = io.StringIO()
        after_io = io.StringIO()
        ShapeProp(gm=gm, fake_mode=detect_fake_mode(inp)).propagate(*inp)
        print(f"Before:\n{gm.graph}", file=f)
        print(gm.graph, file=before_io)
        start_time = datetime.now()
        with GraphTransformObserver(gm, msg):
            func(gm.graph)
        time_elapsed = datetime.now() - start_time
        # recompile graph
        stable_topological_sort(gm.graph)
        gm.graph.lint()
        gm.recompile()

        print(f"After:\n{gm.graph}", file=f)
        print(gm.graph, file=after_io)
        t = before_io.getvalue() == after_io.getvalue()
        log.info(
            "%s, save before/after graph to %s, graph before/after are the same = %s, time elapsed = %s",
            msg,
            f.name,
            t,
            time_elapsed,
        )


def is_collective(node, op=None):
    from . import ir

    return (
        type(node) == ir._CollectiveKernel and (op is None or node.op_overload is op)
    ) or (
        # TODO: this is a temporary solution to ensure that we can identify torchrec's
        # communication ops. But in order to allow better communication and computation
        # overlap, torchrec's communication ops should be not used.
        type(node) == ir.FallbackKernel
        and (
            # NOTE: the `hasattr()` check is to bypass errors such as the following:
            # AttributeError: '_OpNamespace' 'torchrec' object has no attribute 'all_to_all_single'
            (
                hasattr(torch.ops.torchrec, "all_to_all_single")
                and node.op_overload == torch.ops.torchrec.all_to_all_single.default
            )
            or (
                hasattr(torch.ops.torchrec, "all_gather_into_tensor")
                and node.op_overload
                == torch.ops.torchrec.all_gather_into_tensor.default
            )
            or (
                hasattr(torch.ops.torchrec, "reduce_scatter_tensor")
                and node.op_overload == torch.ops.torchrec.reduce_scatter_tensor.default
            )
        )
    )


def is_wait(node):
    from . import ir

    return type(node) == ir._WaitKernel


def contains_collective(snode):
    from torch._inductor.scheduler import BaseSchedulerNode, GroupedSchedulerNode

    assert isinstance(snode, BaseSchedulerNode)
    if isinstance(snode, GroupedSchedulerNode):
        return any(contains_collective(x) for x in snode.snodes)
    else:
        return is_collective(snode.node)


def contains_wait(snode):
    from torch._inductor.scheduler import BaseSchedulerNode, GroupedSchedulerNode

    assert isinstance(snode, BaseSchedulerNode)
    if isinstance(snode, GroupedSchedulerNode):
        return any(contains_wait(x) for x in snode.snodes)
    else:
        return is_wait(snode.node)


def is_fallback_op(node, op):
    from . import ir

    if isinstance(op, torch._ops.OpOverload):
        op = OrderedSet([op])
    return isinstance(node, ir.FallbackKernel) and node.op_overload in op


def buf_name_to_fused_snode(buf_name, name_to_buf, name_to_fused_node):
    return name_to_fused_node[name_to_buf[buf_name].defining_op.get_name()]


def find_recursive_deps_of_node(
    snode, collected_node_set, name_to_buf, name_to_fused_node, criteria_cb=None
):
    if criteria_cb and criteria_cb(snode):
        return
    collected_node_set.add(snode)
    for dep in snode.unmet_dependencies:
        defining_op_for_dep = buf_name_to_fused_snode(
            dep.name, name_to_buf, name_to_fused_node
        )
        if defining_op_for_dep in collected_node_set:
            continue
        find_recursive_deps_of_node(
            defining_op_for_dep,
            collected_node_set,
            name_to_buf,
            name_to_fused_node,
            criteria_cb=criteria_cb,
        )


def find_recursive_users_of_node(
    snode, collected_node_set, name_to_buf, name_to_fused_node, criteria_cb=None
):
    if criteria_cb and criteria_cb(snode):
        return
    collected_node_set.add(snode)
    for o in snode.get_outputs():
        for user in o.users:
            assert user.node is not None
            if user.node.get_name() == "OUTPUT":
                continue
            if user.node.get_name() not in name_to_fused_node:
                continue
            user_op = name_to_fused_node[user.node.get_name()]
            if user_op in collected_node_set:
                continue
            find_recursive_users_of_node(
                user_op,
                collected_node_set,
                name_to_buf,
                name_to_fused_node,
                criteria_cb=criteria_cb,
            )


def num_fw_fixed_arguments(dynamo_gm_num_inputs: int, aot_fw_gm_num_inputs: int):
    "Computes the number of inputs to the aot fw graph which have fixed addresses (params and buffers)"
    num_rng_seed_offset_inputs = (
        2 if torch._functorch.config.functionalize_rng_ops else 0
    )
    # AOT won't lift any parameters if we're inlining NN Modules
    # however desugaring subclasses will still add arguments
    # resulted in extra fixed inputs https://github.com/pytorch/pytorch/issues/130502
    if (
        torch._dynamo.config.inline_inbuilt_nn_modules
        and not torch._dynamo.utils.is_parameter_freezing()
    ):
        return 0

    return aot_fw_gm_num_inputs - dynamo_gm_num_inputs - num_rng_seed_offset_inputs


def count_tangents(fx_g: torch.fx.GraphModule):
    """
    Infers which inputs are static for a backwards graph
    """

    def is_saved_tensor(x):
        return (
            "tangents" not in x.name
            and "bwd_seed" not in x.name
            and "bwd_base_offset" not in x.name
        )

    arg_count = 0
    static_arg_idxs = []
    for n in fx_g.graph.nodes:
        if n.op == "placeholder":
            if is_saved_tensor(n):
                static_arg_idxs.append(arg_count)
            arg_count += 1

    assert static_arg_idxs == list(range(len(static_arg_idxs)))
    return len(static_arg_idxs)


@dataclasses.dataclass
class BoxedBool:
    value: bool

    def __bool__(self):
        return self.value

    @staticmethod
    def disable(obj):
        if isinstance(obj, BoxedBool):
            obj.value = False
            return obj
        return False


@contextlib.contextmanager
def collect_defined_kernels(kernel_list):
    from .codegen.wrapper import PythonWrapperCodegen

    orig_define_kernel = PythonWrapperCodegen.define_kernel

    def new_define_kernel(wrapper, name, kernel_code, metadata, *args, **kwargs):
        nonlocal kernel_list
        kernel_list.append(kernel_code)
        return orig_define_kernel(wrapper, name, kernel_code, metadata, *args, **kwargs)

    with unittest.mock.patch.object(
        PythonWrapperCodegen, "define_kernel", new_define_kernel
    ):
        yield


def get_cloned_parameter_buffer_name(name: str):
    return name + "__original__"


def is_gpu(device: Optional[str]):
    assert isinstance(device, str) or device is None, device
    return device in GPU_TYPES


def device_need_guard(device: str):
    assert isinstance(device, str)
    return is_gpu(device)


def needs_fallback_due_to_atomic_add_limitations(dtype):
<<<<<<< HEAD
    # tl.atomic_add does NOT support the following types
    return dtype in (torch.int64, torch.bool, torch.bfloat16)
=======
    # tl.atomic add has bfloat16 support in fbcode
    # but not in OSS https://github.com/pytorch/pytorch/issues/97016
    # we will fallback until the code is upstreamed to OSS
    if config.is_fbcode() and dtype == torch.bfloat16:
        return False
    else:
        return dtype in {torch.int64, torch.bool, torch.bfloat16}
>>>>>>> e57cad4e


def use_scatter_fallback(
    op_overload: torch._ops.OpOverload,
    reduction_type,
    self_dtype,
    src_dtype,
    src_device_type,
    src_is_tensor,
):
    if (
        op_overload.overloadpacket
        in (torch.ops.aten.scatter_reduce_, torch.ops.aten.scatter_reduce)
        and reduction_type is None
    ):
        return False

    reduce_ty = (
        "add" if op_overload.overloadpacket == torch.ops.aten.scatter_ else "sum"
    )

    return (
        reduction_type not in (None, reduce_ty)
        or (
            src_is_tensor
            and is_gpu(src_device_type)
            and needs_fallback_due_to_atomic_add_limitations(src_dtype)
        )
        or (
            op_overload.overloadpacket == torch.ops.aten.scatter_reduce_
            and reduction_type == "sum"
            and src_is_tensor
            and src_device_type == "cpu"
            and config.cpp.fallback_scatter_reduce_sum
            and (config.cpp.dynamic_threads or parallel_num_threads() != 1)
        )
        or (reduction_type == reduce_ty and self_dtype in (torch.bool, torch.int64))
        or torch.are_deterministic_algorithms_enabled()
    )


def dump_node_schedule(node_schedule):
    """
    An API that can be used in pdb to dump a node_schedule.
    Right mainly dump the read/write dependencies but can add more as needed.
    """
    from torch._inductor.codegen.simd import DisableReduction, EnableReduction
    from torch._inductor.scheduler import SchedulerNode

    print(f"Node schedule with {len(node_schedule)} nodes")
    for idx, node in enumerate(node_schedule):
        print(f" {idx:3}:")
        if node is EnableReduction:
            print("enable reduction")
        elif node is DisableReduction:
            print("disable reduction")
        elif isinstance(node, SchedulerNode):
            is_red = node.is_reduction()
            print(f"{'red' if is_red else 'pw'} scheduler node")
            if is_red:
                assert node.node is not None
                print(f"original reduction hint {node.node.data.reduction_hint}")  # type: ignore[attr-defined]
            print("ReadDep:")
            for dep in node.read_writes.reads:
                print(dep)
            print("WriteDep:")
            for dep in node.read_writes.writes:
                print(dep)
        else:
            raise RuntimeError(f"Unrecognized node type: {type(node)}")


def tensor_is_aligned(tensor: torch.Tensor):
    # See Note: [Input Alignment handling in Inductor]
    # Right now, we don't try to guard on the alignment of the storage offset.
    # When this comment was written, non-symbolic storage_offsets are not guarded on
    # but symbolic storage_offsets are. For consistency, we suppress guard creation
    # upon performing this check: that ensures that we don't add recompiles when we
    # add this logic.
    from torch.fx.experimental.symbolic_shapes import statically_known_true

    return statically_known_true(
        (tensor.storage_offset() * get_dtype_size(tensor.dtype)) % GPU_ALIGN_BYTES == 0
    )


def should_assume_input_aligned(example_input: torch.Tensor):
    # See Note: [Input Alignment handling in Inductor]

    # right now, we only care about alignment for cuda tensors.
    if not is_gpu(example_input.device.type):
        return False
    return config.assume_aligned_inputs or tensor_is_aligned(example_input)


def maybe_get_suppress_shape_guards_ctx():
    # Try to get TracingContext.try_get().fake_mode.shape_env.suppress_guards()
    # If it's not available, return a nullcontext.

    # If we're dealing with cudagraphs, we might not have a tracing_context
    tracing_context = torch._guards.TracingContext.try_get()
    if not tracing_context:
        return contextlib.nullcontext()

    # In standalone inductor compile mode, we might not have a shape_env attached to the fake mode
    shape_env = tracing_context.fake_mode.shape_env
    if not shape_env:
        return contextlib.nullcontext()

    return shape_env.suppress_guards()


def run_and_get_cpp_code(fn, *args, **kwargs):
    # We use the patch context manager instead of using it as a decorator.
    # In this way, we can ensure that the attribute is patched and unpatched correctly
    # even if this run_and_get_cpp_code function is called multiple times.
    with unittest.mock.patch.object(config, "debug", True):
        torch._dynamo.reset()
        import io
        import logging

        log_capture_string = io.StringIO()
        ch = logging.StreamHandler(log_capture_string)
        from torch._inductor.codecache import output_code_log

        output_code_log.addHandler(ch)
        prev_level = output_code_log.level
        output_code_log.setLevel(logging.DEBUG)
        result = fn(*args, **kwargs)
        s = log_capture_string.getvalue()
        output_code_log.setLevel(prev_level)
        output_code_log.removeHandler(ch)
    return result, s


def shape_env_from_inputs(inputs: Sequence[InputType]):
    fake_mode = detect_fake_mode(inputs)

    # TODO(voz): It would be nice to enable this assert, but there are lots of tests that
    # pass in real inputs for now.
    # if len(inputs) > 0:
    # assert fake_mode is not None, breakpoint()

    if fake_mode is not None:
        return fake_mode.shape_env

    # When there are no tensor inputs, get shape_env from the first SymInt.
    for input in inputs:
        if isinstance(input, torch.SymInt):
            return input.node.shape_env

    # TODO(voz): Should we always have one anyway?
    return None


def align_inputs_from_check_idxs(
    model: Callable[[List[InputType]], Any],
    inputs_to_check: Sequence[int],
) -> Callable[[List[InputType]], Any]:
    if len(inputs_to_check) == 0:
        return model

    def run(new_inputs: List[InputType]):
        copy_misaligned_inputs(new_inputs, inputs_to_check)
        return model(new_inputs)

    return run


def clone_preserve_strides(x: torch.Tensor):
    if 0 in x.size():
        # Short-circuits if the shape has no elements
        needed_size = 0
    else:
        needed_size = (
            sum((shape - 1) * stride for shape, stride in zip(x.size(), x.stride())) + 1
        )
    buffer = torch.as_strided(x, (needed_size,), (1,)).clone()
    return torch.as_strided(buffer, x.size(), x.stride())


def copy_misaligned_inputs(
    new_inputs: List[InputType], check_inputs_idxs: Sequence[int]
) -> None:
    for i in check_inputs_idxs:
        _inp = new_inputs[i]
        assert isinstance(_inp, torch.Tensor)
        if _inp.data_ptr() % ALIGNMENT:
            new_inputs[i] = clone_preserve_strides(_inp)


def remove_unaligned_input_idxs(
    inputs: Sequence[InputType],
    static_input_idxs: Sequence[int],
) -> Sequence[int]:
    """
    We require all inputs to be aligned, so introduce a copy for any
    that aren't.
    """
    aligned_static_input_idxs = []
    for idx in static_input_idxs:
        input = inputs[idx]
        if isinstance(input, torch.Tensor) and (input.data_ptr() % ALIGNMENT) == 0:
            aligned_static_input_idxs.append(idx)
    if len(aligned_static_input_idxs) != len(static_input_idxs):
        return aligned_static_input_idxs
    return static_input_idxs


def expr_fits_within_32bit(e: sympy.Expr):
    from .virtualized import V

    int_max = torch.iinfo(torch.int32).max
    size_hint = V.graph.sizevars.size_hint
    has_hint = V.graph.sizevars.shape_env.has_hint

    # Allow for unhinted e as long as we can still statically prove
    # (e.g., via ValueRanges) that it is still in bounds
    if V.graph.sizevars.is_expr_static_and_true(e <= int_max):
        return True
    # Otherwise, the hint MUST exist and be in range
    return has_hint(e) and size_hint(e) <= int_max


def set_tracing_context_output_strides(example_inputs, compiled_graph):
    # Return the output strides to the caller via TracingContext
    context = torch._guards.TracingContext.try_get()
    if context is not None and context.output_strides is not None:
        assert len(context.output_strides) == 0
        shape_env = shape_env_from_inputs(example_inputs)
        for exprs in compiled_graph.output_strides:
            if exprs is None:
                context.output_strides.append(None)
            else:
                fakify_first_call = False
                if ctx := torch._guards.TracingContext.try_get():
                    fakify_first_call = ctx.fakify_first_call

                def map_expr(e):
                    if shape_env is None:
                        return int(e)
                    if fakify_first_call:
                        return shape_env.deserialize_symexpr(e)
                    return shape_env.evaluate_symexpr(e)

                context.output_strides.append(tuple(map_expr(e) for e in exprs))


def should_use_remote_fx_graph_cache():
    if config.fx_graph_remote_cache is not None:
        return config.fx_graph_remote_cache
    if not config.is_fbcode():
        return False

    if torch._utils_internal.is_fb_unit_test():
        return False

    try:
        from torch._inductor.fb.remote_cache import REMOTE_CACHE_VERSION
    except ModuleNotFoundError:
        return False

    return REMOTE_CACHE_VERSION >= torch._utils_internal.justknobs_getval_int(
        "pytorch/remote_cache:fx_graph_memcache_version"
    )


def normalize_name(name: str) -> str:
    return re.sub(r"[^a-zA-Z0-9_]", "_", name)


# correct cases where Triton types names don't match PyTorch
_triton_type_mapping = {
    "tl.bool": "tl.int1",
    "tl.float8_e4m3fn": "tl.float8e4nv",
    "tl.float8_e5m2": "tl.float8e5",
    "tl.float8_e4m3fnuz": "tl.float8e4b8",
    "tl.float8_e5m2fnuz": "tl.float8e5b16",
}
_torch_triton_mapping = {v: k for k, v in _triton_type_mapping.items()}


_triton_type_re = re.compile(r"^.*[.]")


def triton_type(dtype: torch.dtype) -> str:
    """Convert torch.dtype to triton type"""
    triton_type_name = _triton_type_re.sub("tl.", str(dtype))
    return _triton_type_mapping.get(triton_type_name, triton_type_name)


def triton_type_to_torch(dtype: str) -> torch.dtype:
    adjusted_type = _torch_triton_mapping.get(dtype, dtype)
    type_name = adjusted_type.replace("tl.", "")
    out_dtype = getattr(torch, type_name)
    assert isinstance(out_dtype, torch.dtype)
    return out_dtype


def is_same_tensor(data: torch.Tensor, value: torch.Tensor):
    return (
        not data.is_mkldnn
        and data.size() == value.size()
        and data.stride() == value.stride()
        and data.dtype == value.dtype
        and data.device == value.device
        and data.untyped_storage().data_ptr() == value.untyped_storage().data_ptr()
        and data.storage_offset() == value.storage_offset()
    )


def is_same_mkldnn_tensor(data: torch.Tensor, value: torch.Tensor):
    return (
        data.is_mkldnn
        and data.size() == value.size()
        and data.dtype == value.dtype
        and data.device == value.device
        and torch.ops.mkldnn.data_ptr(data) == torch.ops.mkldnn.data_ptr(value)
    )


@functools.lru_cache(None)
def boolean_ops():
    return (
        "isinf",
        "isnan",
        "logical_not",
        "logical_and",
        "signbit",
        "and_",
        "le",
        "lt",
        "ge",
        "gt",
        "eq",
        "ne",
        "or_",  # TODO should remove this op
        "xor",
    )


@dataclasses.dataclass
class OpDtypeRule:
    type_promotion_kind: ELEMENTWISE_TYPE_PROMOTION_KIND
    override_return_dtype: Optional[torch.dtype]


op_dtype_propagation_rules: Dict[str, OpDtypeRule] = {}


def register_op_dtype_propagation_rules(
    name,
    type_promotion_kind: ELEMENTWISE_TYPE_PROMOTION_KIND,
    override_return_dtype: Optional[torch.dtype],
):
    op_dtype_propagation_rules[name] = OpDtypeRule(
        type_promotion_kind, override_return_dtype
    )


def upcast_compute_type(dtype: torch.dtype) -> torch.dtype:
    """Maybe upcast [b]float16 to float32"""
    if config.triton.codegen_upcast_to_fp32 and (
        dtype in (torch.float16, torch.bfloat16)
    ):
        return torch.float32
    return dtype


@dataclass_transform(frozen_default=True)
def ir_dataclass(cls=None, /, *, frozen: bool = True):
    def wrap(cls: _T) -> _T:
        if sys.version_info >= (3, 10):
            return dataclasses.dataclass(cls, kw_only=True, frozen=frozen)  # type: ignore[call-overload]
        else:
            # Polyfill for python=3.9. kw_only simply introduces an extra check
            # that only kwargs are used (and is not available on 3.9)
            return dataclasses.dataclass(cls, frozen=frozen)

    if cls is None:
        return wrap
    return wrap(cls)


def get_donated_idxs() -> Optional[List[int]]:
    tracing_context = torch._guards.TracingContext.try_get()
    if tracing_context is not None and tracing_context.fw_metadata:
        return tracing_context.fw_metadata.bw_donated_idxs
    return None


def set_kernel_post_grad_provenance_tracing(node_schedule, kernel_name):
    from .codegen.simd_kernel_features import DisableReduction, EnableReduction
    from .virtualized import V

    for node in node_schedule:
        if node not in (EnableReduction, DisableReduction):
            if node.node is not None:
                V.debug._inductor_triton_kernel_to_post_grad_node_info[kernel_name] = [
                    origin.name for origin in node.node.origins
                ]<|MERGE_RESOLUTION|>--- conflicted
+++ resolved
@@ -47,6 +47,7 @@
 
 import torch
 from torch._inductor.runtime.hints import DeviceProperties
+from torch.utils._ordered_set import OrderedSet
 
 
 if TYPE_CHECKING:
@@ -2017,18 +2018,17 @@
 
 
 def needs_fallback_due_to_atomic_add_limitations(dtype):
-<<<<<<< HEAD
-    # tl.atomic_add does NOT support the following types
-    return dtype in (torch.int64, torch.bool, torch.bfloat16)
-=======
     # tl.atomic add has bfloat16 support in fbcode
     # but not in OSS https://github.com/pytorch/pytorch/issues/97016
     # we will fallback until the code is upstreamed to OSS
-    if config.is_fbcode() and dtype == torch.bfloat16:
+    # We only allow this on H100 which has dedicated atomic add instructions
+    # for bfloat16
+    # https://fb.workplace.com/groups/1075192433118967/permalink/1566018764036329/
+    capability = torch.cuda.get_device_capability()
+    if config.is_fbcode() and dtype == torch.bfloat16 and capability >= (9, 0):
         return False
     else:
-        return dtype in {torch.int64, torch.bool, torch.bfloat16}
->>>>>>> e57cad4e
+        return dtype in OrderedSet([torch.int64, torch.bool, torch.bfloat16])
 
 
 def use_scatter_fallback(
