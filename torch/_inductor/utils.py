# mypy: allow-untyped-defs
from __future__ import annotations

import collections
import contextlib
import dataclasses
import enum
import functools
import inspect
import io
import itertools
import logging
import math
import operator
import os
import platform
import re
import shutil
import sys
import tempfile
import textwrap
import time
import unittest
from datetime import datetime
from io import StringIO
from typing import (
    Any,
    Callable,
    Dict,
    Generic,
    Iterable,
    List,
    NamedTuple,
    Optional,
    Protocol,
    Sequence,
    Set,
    Tuple,
    TypeVar,
    Union,
    ValuesView,
)
from typing_extensions import Concatenate, dataclass_transform, ParamSpec
from unittest import mock

import sympy

import torch
from torch.utils._pytree import tree_map_only


GPU_TYPES = ["cuda", "xpu"]


# defines here before import torch._dynamo is for avoiding circular import
# when get_gpu_type is imported from dynamo
@functools.lru_cache(None)
def get_gpu_type():
    avail_gpus = [x for x in GPU_TYPES if getattr(torch, x).is_available()]
    assert len(avail_gpus) <= 1
    gpu_type = "cuda" if len(avail_gpus) == 0 else avail_gpus.pop()
    return gpu_type


from torch._dynamo.device_interface import get_interface_for_device
from torch._dynamo.utils import detect_fake_mode
from torch.autograd import DeviceType
from torch.autograd.profiler_util import EventList
from torch.fx.passes.graph_transform_observer import GraphTransformObserver
from torch.fx.passes.shape_prop import ShapeProp
from torch.utils._sympy.functions import (
    CeilDiv,
    CleanDiv,
    FloorDiv,
    Identity,
    ModularIndexing,
)
from torch.utils._sympy.symbol import make_symbol, SymT
from torch.utils._sympy.value_ranges import bound_sympy, ValueRanges

from . import config
from .runtime.runtime_utils import ceildiv as runtime_ceildiv


_IS_WINDOWS = sys.platform == "win32"

log = logging.getLogger(__name__)

_T = TypeVar("_T")
VarRanges = Dict[sympy.Expr, sympy.Expr]
InputType = Optional[Union[torch.Tensor, int, torch.SymInt]]

GPU_KERNEL_BIN_EXTS = {"cuda": ".cubin", "xpu": ".spv"}

GPU_ALIGN_BYTES = 16
ALIGNMENT = 16

ALIGN_BYTES = 64
assert (ALIGN_BYTES & (ALIGN_BYTES - 1)) == 0 and ALIGN_BYTES >= 8, "must be power of 2"


def _align(nbytes):
    """Round up to the nearest multiple of ALIGN_BYTES"""
    return (nbytes + ALIGN_BYTES - 1) & -ALIGN_BYTES


def _is_aligned(v: sympy.Expr):
    """v can be statically proven to be a multiple of ALIGN_BYTES"""
    if isinstance(v, (sympy.Add, sympy.Max)):
        return all(map(_is_aligned, v.args))
    return isinstance(v, align) or sympy.gcd(v, ALIGN_BYTES) == ALIGN_BYTES


class align(sympy.Function):
    """Symbolically round up to the nearest multiple of ALIGN_BYTES"""

    nargs = (1,)
    is_integer = True

    @classmethod
    def eval(cls, value):
        if isinstance(value, (int, sympy.Integer)):
            return _align(int(value))
        if _is_aligned(value):
            return value


def do_bench_using_profiling(fn: Callable[[], Any], warmup=25, rep=100) -> float:
    """
    Returns benchmark results by examining torch profiler events.
    This could be more accurate as it doesn't count CPU side overhead.
    However, this also requires manually excluding irrelevant event, e.g.
    vectorized_elementwise_kernel which is used to fill L2 cache,
    various CUDA events, etc, so could also be fragile.
    """

    fn()
    torch.cuda.synchronize()
    cache = torch.empty(int(256e6 // 4), dtype=torch.int, device="cuda")

    # Estimate the runtime of the function
    start_event = torch.cuda.Event(enable_timing=True)
    end_event = torch.cuda.Event(enable_timing=True)
    start_event.record()
    for _ in range(5):
        cache.zero_()
        fn()
    end_event.record()
    torch.cuda.synchronize()
    estimate_ms = start_event.elapsed_time(end_event) / 5

    # compute number of warmup and repeat
    n_warmup = max(1, int(warmup / estimate_ms))
    n_repeat = max(1, int(rep / estimate_ms))

    # Warm-up
    for _ in range(n_warmup):
        fn()

    with torch.profiler.profile(
        activities=[
            torch.profiler.ProfilerActivity.CUDA,
        ]
    ) as p:
        # Benchmark
        for i in range(n_repeat):
            # we clear the L2 cache before each run
            cache.zero_()
            # record time of `fn`
            fn()
        # Record clocks
        torch.cuda.synchronize()

    log.debug("raw events")
    log.debug(p.key_averages().table(sort_by="self_device_time_total", row_limit=-1))

    filtered_events = EventList(
        [
            event
            for event in p.events()
            if event.device_type == DeviceType.CUDA and event.name != "Context Sync"
        ]
    )
    if len(filtered_events) % n_repeat != 0:
        raise RuntimeError(
            "Failed to divide all profiling events into #repeat groups. "
            "#CUDA events: %d, #repeats: %s",
            len(filtered_events),
            n_repeat,
        )
    num_event_per_group = len(filtered_events) / n_repeat
    actual_events = EventList(
        [
            event
            for i, event in enumerate(filtered_events)
            if i % num_event_per_group != 0
        ]
    )
    actual_events._build_tree()
    actual_events = actual_events.key_averages()

    log.debug("profiling time breakdown")
    log.debug(actual_events.table(row_limit=-1))

    res = sum(event.device_time_total for event in actual_events) / 1000.0 / n_repeat
    log.debug("profiling results: %s ms", res)
    return res


@functools.lru_cache(None)
def has_torchvision_roi_align() -> bool:
    try:
        from torchvision.ops import roi_align  # noqa: F401

        torch._C._dispatch_has_kernel_for_dispatch_key("torchvision::nms", "Meta")
        return roi_align is not None and hasattr(
            getattr(torch.ops, "torchvision", None), "roi_align"
        )
    except ImportError:
        return False
    except RuntimeError as e:
        assert "torchvision::nms does not exist" in str(e)
        return False


def decode_device(device: Union[Optional[torch.device], str]) -> torch.device:
    if device is None:
        return torch.tensor(0.0).device  # default device
    if isinstance(device, str):
        device = torch.device(device)
    if device.type not in ("cpu", "meta") and device.index is None:
        device_interface = get_interface_for_device(device.type)
        return torch.device(device.type, index=device_interface.Worker.current_device())
    return device


def sympy_product(it):
    return functools.reduce(operator.mul, it, sympy.S.One)


def sympy_dot(seq1, seq2):
    assert len(seq1) == len(seq2)
    return sympy.expand(sum(a * b for a, b in zip(seq1, seq2)))


def unique(it: Iterable[_T]) -> ValuesView[_T]:
    return {id(x): x for x in it}.values()


def ceildiv(
    numer: Union[int, sympy.Expr], denom: Union[int, sympy.Expr]
) -> Union[int, sympy.Expr]:
    if isinstance(numer, sympy.Expr) or isinstance(denom, sympy.Expr):
        return CeilDiv(sympy.sympify(numer), sympy.sympify(denom))
    # TODO: There is a bug in a call to this function, to repro:
    # python benchmarks/dynamo/huggingface.py --inductor -d cuda --accuracy
    # --amp --only YituTechConvBert --dynamic-shapes
    assert isinstance(numer, int) and isinstance(
        denom, int
    ), f"{numer}: {type(numer)}, {denom}: {type(denom)}"
    return runtime_ceildiv(numer, denom)


def _type_of(key):
    # Use the function here to get rid of dependencies on the Triton during the codegen.
    # Refer to Triton implementation here:
    # https://github.com/openai/triton/blob/98b5945d2aef679e00ebca8e07c35c3658ec76de/python/triton/runtime/jit.py#L238
    # `None` is nullptr.  Implicitly convert to *i8.
    if key is None:
        return "*i8"
    dtype_str = str(key).split(".")[-1]
    tys = {
        "bool": "i1",
        "float8e4nv": "fp8e4nv",
        "float8e5": "fp8e5",
        "float8e4b15": "fp8e4b15",
        "float8e4b15x4": "fp8e4b15x4",
        "float8_e4m3fn": "fp8e4nv",
        "float8_e5m2": "fp8e5",
        "float16": "fp16",
        "bfloat16": "bf16",
        "float32": "fp32",
        "float64": "fp64",
        "int8": "i8",
        "int16": "i16",
        "int32": "i32",
        "int64": "i64",
        "uint8": "u8",
        "uint16": "u16",
        "uint32": "u32",
        "uint64": "u64",
    }
    # reinterpret can create triton type
    for v in list(tys.values()):
        tys[v] = v
    return key if isinstance(key, str) else f"*{tys[dtype_str]}"


def convert_shape_to_inductor(
    lst: Iterable[Union[int, torch.SymInt]]
) -> List[sympy.Expr]:
    """
    Gets the shape and stride of a tensor. For non-symbolic tensors, this is
    trivial. But for symbolic tensors, we need to map from SymIntNode into
    sympy.Expr.
    """
    return [sympy.sympify(i) for i in lst]


def convert_shape_to_symint(
    lst: Iterable[Union[int, sympy.Expr]]
) -> List[Union[int, torch.SymInt]]:
    """
    Takes a list of shapes from Inductor and converts them into symints (or just
    ints if all shapes are static).
    """
    from .virtualized import V

    return [
        i
        if isinstance(i, int)
        else int(i)
        if isinstance(i, sympy.Integer)
        else V.graph.sizevars.shape_env.create_symintnode(i, hint=None)
        for i in lst
    ]


def is_view(op: torch._ops.OpOverload):
    """
    Does this op overload have aliasing
    """
    assert isinstance(op, torch._ops.OpOverload)
    return any(a.alias_info is not None for a in op._schema.arguments)


def is_pointwise_use(
    use, is_pointwise_fn: Optional[Callable[[torch._ops.OpOverload], bool]] = None
):
    """
    Do all uses of this op have torch.Tag.pointwise or return True for optional `is_pointwise_fn`

    Uses in views ops will follow the views uses
    """

    if not use.op == "call_function":
        return False

    if not (
        isinstance(use.target, torch._ops.OpOverload) or use.target is operator.getitem
    ):
        return False

    if use.target is operator.getitem or is_view(use.target):
        return all(is_pointwise_use(u, is_pointwise_fn) for u in use.users)

    return torch.Tag.pointwise in use.target.tags or (
        is_pointwise_fn is not None and is_pointwise_fn(use.target)
    )


def gen_gm_and_inputs(target, args, kwargs):
    g = torch.fx.Graph()
    graph_args = []

    def add_tensor_arg(arg):
        graph_args.append(arg)
        return g.placeholder(f"arg{len(graph_args)}")

    node = g.call_function(
        target, *tree_map_only(torch.Tensor, add_tensor_arg, (args, kwargs))
    )
    if (
        len(target._schema.returns) == 1
        and str(target._schema.returns[0].type) == "Tensor"
    ):
        node = (node,)  # type: ignore[assignment]
    g.output(node)

    gm = torch.fx.GraphModule({}, g)
    return gm, graph_args


def synchronize(device: str = "cuda"):
    if device == "cpu":
        return
    device_interface = get_interface_for_device(device)
    if device_interface.is_available():
        device_interface.synchronize()


def timed(
    model: Callable[..., Any], example_inputs, times: int = 1, device: str = "cuda"
) -> float:
    synchronize(device)
    torch.manual_seed(1337)
    t0 = time.perf_counter()
    for _ in range(times):
        result = model(*example_inputs)
        synchronize(device)
    t1 = time.perf_counter()
    # GC the result after timing
    assert result is not None  # type: ignore[possibly-undefined]
    return t1 - t0


def print_performance(
    fn, args=(), times=10, repeat=10, baseline=1.0, device: str = "cuda"
):
    timings = torch.tensor([timed(fn, args, times, device) for _ in range(repeat)])
    took = torch.median(timings) / times
    print(f"{took / baseline:.6f}")
    return took


def precompute_method(obj: Any, method: str):
    """Replace obj.method() with a new method that returns a precomputed constant."""
    result = getattr(obj, method)()
    setattr(obj, method, lambda: result)


def precompute_methods(obj: Any, methods: List[str]):
    """Replace methods with new methods that returns a precomputed constants."""
    for method in methods:
        precompute_method(obj, method)


def cmp(a, b) -> int:
    return int(a > b) - int(a < b)


def pad_listlike(x, size):
    if len(x) == 1:
        return type(x)([x[0]]) * size
    else:
        return x


# Used to ensure that iterating over a set is deterministic
def tuple_sorted(x):
    if len(x) == 0:
        return []

    def sort_func(elem):
        if isinstance(elem, str):
            return elem
        else:
            # We expect `elem` to be `scheduler.BaseSchedulerNode` type here,
            # but we are not able to do isinstance assert because of circular dependency
            return elem.get_name()

    return sorted(x, key=sort_func)


P = ParamSpec("P")
RV = TypeVar("RV", covariant=True)


class CachedMethod(Protocol, Generic[P, RV]):
    @staticmethod
    def clear_cache(self) -> None:
        ...

    def __call__(self, *args: P.args, **kwargs: P.kwargs) -> RV:
        ...


# See https://github.com/python/mypy/issues/13222#issuecomment-1193073470 to understand the type signature
def cache_on_self(fn: Callable[Concatenate[Any, P], RV]) -> CachedMethod[P, RV]:
    name = fn.__name__
    key = f"__{name}_cache"

    # wrapper is likely on the hot path, compile a specialized version of it
    ctx = {"fn": fn}
    exec(
        f"""\
        def {name}_cache_on_self(self):
            try:
                return self.{key}
            except AttributeError:
                rv = fn(self)
                object.__setattr__(self, "{key}", rv)
                return rv
        """.lstrip(),
        ctx,
    )
    wrapper = functools.wraps(fn)(ctx[f"{name}_cache_on_self"])

    def clear_cache(self):
        if hasattr(self, key):
            delattr(self, key)

    wrapper.clear_cache = clear_cache  # type: ignore[attr-defined]
    return wrapper  # type: ignore[return-value]


def aggregate_origins(node_schedule):
    from . import ir

    if isinstance(node_schedule, list):
        return functools.reduce(
            operator.or_,
            [
                node.node.origins
                for node in node_schedule
                if hasattr(node, "node") and node.node
            ],
            set(),
        )
    elif isinstance(node_schedule, ir.ExternKernel):
        return node_schedule.origins
    else:
        return set()


def get_fused_kernel_name(node_schedule, descriptive_names):
    all_origins = aggregate_origins(node_schedule)
    if descriptive_names == "original_aten":
        # Bases the kernel name off of the top-level aten operator (i.e. pre-decompositions)
        sources = [
            origin.meta["original_aten"]._overloadpacket.__name__
            for origin in all_origins
            if origin.op == "call_function"
            and "original_aten" in origin.meta
            and origin.meta["original_aten"] is not None
        ]
        sources = sorted(set(sources))
    elif descriptive_names == "torch":
        # Bases the kernel name off of the top-level "torch" operator (i.e. post-dynamo graph)
        sources = []
        for origin in all_origins:
            if origin.op == "call_function" and "source_fn_stack" in origin.meta:
                source_fn = origin.meta["source_fn_stack"][-1]
                if isinstance(source_fn[1], str):
                    sources.append(source_fn[1])
                else:
                    sources.append(source_fn[1].__name__)
        sources = sorted(set(sources))
    elif descriptive_names == "inductor_node":
        sources = [
            origin.name for origin in all_origins if origin.op == "call_function"
        ]
    else:
        raise NotImplementedError
    sources = sources
    return "_".join(["fused"] + sources)


def get_kernel_metadata(node_schedule, wrapper):
    all_origins = aggregate_origins(node_schedule)
    inductor_nodes = [origin for origin in all_origins if origin.op == "call_function"]

    from_node_dict = collections.defaultdict(list)
    original_aten_dict = collections.defaultdict(list)

    # Attempt to sort `inductor_nodes` topologically. Note that the case
    # where `inductor_nodes` contains nodes from multiple graph instances
    # is not supported. An example of this is conditional statements.
    single_graph = None
    if len(inductor_nodes):
        unique_graphs = {n.graph for n in inductor_nodes}
        if len(unique_graphs) == 1:
            single_graph = inductor_nodes[0].graph
            # create a map of idx -> node and cache it
            if not hasattr(single_graph, "_inductor_kernel_metadata_node_to_idx_map"):
                node_to_idx_map = {}
                for idx, n in enumerate(single_graph.nodes):
                    node_to_idx_map[n] = idx
                single_graph._inductor_kernel_metadata_node_to_idx_map = node_to_idx_map
            inductor_nodes.sort(
                key=lambda n: single_graph._inductor_kernel_metadata_node_to_idx_map[n]
            )

    for node in inductor_nodes:
        if "original_aten" in node.meta and node.meta["original_aten"] is not None:
            key = str(node.meta["original_aten"]._overloadpacket)
            original_aten_dict[key].append(node.name)
        if "from_node" in node.meta:
            key = node.meta["from_node"][0][0]
            from_node_dict[key].append(node.name)
    sort_str = "Topologically Sorted" if single_graph is not None else "Unsorted"
    metadata = (
        f"{wrapper.comment} {sort_str} Source Nodes: [{', '.join(from_node_dict.keys())}], "
        f"Original ATen: [{', '.join(original_aten_dict.keys())}]"
    )

    # trace back to original node here
    detailed_metadata = [f"{wrapper.comment} Source node to ATen node mapping:"]
    for original_node, nodes in sorted(from_node_dict.items()):
        detailed_metadata.append(
            f"{wrapper.comment}   {original_node} => {', '.join(sorted(nodes))}"
        )

    # print the aot_autograd graph fragment
    if single_graph is not None:
        detailed_metadata.append(f"{wrapper.comment} Graph fragment:")
        for n in inductor_nodes:
            # TODO(future): maybe refactor torch/fx/graph.py to make it easy to
            # generate python code for graph fragments
            detailed_metadata.append(f"{wrapper.comment}   {n.format_node()}")

    return metadata, "\n".join(detailed_metadata)


def dominated_nodes(
    initial_queue: Iterable[torch.fx.Node], skip_filter=None
) -> Set[torch.fx.Node]:
    """Returns the set of nodes whose values depend on those within initial_queue"""
    initial_queue = list(initial_queue)
    dominated_set = set(initial_queue)

    while initial_queue:
        node = initial_queue.pop()
        for user in node.users:
            if skip_filter and skip_filter(user):
                continue
            if user not in dominated_set:
                dominated_set.add(user)
                initial_queue.append(user)

    return dominated_set


def gather_origins(args, kwargs):
    import itertools

    from . import ir

    def is_unrealized_node(n):
        if isinstance(n, ir.TensorBox):
            return is_unrealized_node(n.data)
        if isinstance(n, ir.StorageBox):
            return is_unrealized_node(n.data)
        return isinstance(n, ir.IRNode) and isinstance(n, ir.Pointwise)

    kwarg_origins = [val.origins for val in kwargs.values() if is_unrealized_node(val)]
    arg_origins = [arg.origins for arg in args if is_unrealized_node(arg)]
    return set(itertools.chain(*arg_origins, *kwarg_origins))


def sympy_str(expr: sympy.Expr) -> str:
    """
    Normal sympy str is very slow, this is a lot faster.  The result are
    somewhat worse, as it doesn't do as much simplification.  So don't
    use this for final codegen.
    """
    if isinstance(expr, sympy.Symbol):
        return expr.name
    if isinstance(expr, sympy.Add):
        return " + ".join(map(sympy_str, expr.args))
    if isinstance(expr, sympy.Mul):
        return " * ".join(map(sympy_str, expr.args))

    if isinstance(expr, (ModularIndexing, CleanDiv, FloorDiv, Identity)):
        return f"{expr.func.__name__}({', '.join(map(sympy_str, expr.args))})"
    return str(expr)


def get_bounds_index_expr(index):
    from .virtualized import V

    # If this expression does not come from an FX node, we compute its bounds
    if (
        config.compute_all_bounds
        and (fx_node := getattr(V.interpreter, "current_node", None))
        and fx_node.target != "index_expr"
    ):
        return bound_sympy(index)
    else:
        return ValueRanges.unknown()


def sympy_index_symbol_with_prefix(prefix: SymT, idx: int) -> sympy.Symbol:
    """
    Used to generate an integer-nonnegative symbol.
    """
    # This should never be used for creating shape/stride symbols, as those
    # should all be allocated before Inductor.
    assert prefix != SymT.SIZE
    # NOTE: shape symbols are positive (> 0), but index variables are only
    # non-negative (>= 0).
    return make_symbol(prefix, idx, integer=True, nonnegative=True)


def generate_assert(check):
    return (check or config.debug_index_asserts) and config.assert_indirect_indexing


def sympy_index_symbol(name: str) -> sympy.Symbol:
    """
    Used to generate an integer-nonnegative symbol.
    """
    # This should never be used for creating shape/stride symbols, as those
    # should all be allocated before Inductor.
    assert name[0] != "s"
    # NOTE: shape symbols are positive (> 0), but index variables are only
    # non-negative (>= 0).
    return sympy.Symbol(name, integer=True, nonnegative=True)


def sympy_subs(expr: sympy.Expr, replacements: Dict[sympy.Expr, Any]) -> sympy.Expr:
    """
    When the passed replacement symbol v is a string, it is converted to a symbol with name v that
    have the same replaced expression integer and nonnegative properties.
    """

    def to_symbol(replaced, replacement):
        assert isinstance(replaced, sympy.Expr)
        if isinstance(replacement, str):
            return sympy.Symbol(
                replacement,
                integer=replaced.is_integer,  # type: ignore[attr-defined]
                nonnegative=replaced.is_nonnegative,  # type: ignore[attr-defined]
            )
        else:
            return replacement

    # xreplace is faster than subs, but is way more picky
    return sympy.sympify(expr).xreplace(
        {k: to_symbol(k, v) for k, v in replacements.items()}
    )


def is_symbolic(a: Any) -> bool:
    return isinstance(a, torch.SymInt) or (
        isinstance(a, torch.Tensor)
        and any(is_symbolic(x) for x in itertools.chain(a.size(), a.stride()))
    )


def any_is_symbolic(*args: Any) -> bool:
    return any(is_symbolic(a) for a in args)


def get_first_incompatible_cudagraph_node(
    gm: torch.fx.GraphModule,
) -> Optional[torch.fx.Node]:
    from torch.fx.experimental.symbolic_shapes import free_unbacked_symbols

    forbidden_set = {
        "aten._fused_moving_avg_obs_fq_helper.default",
        "aten._fused_moving_avg_obs_fq_helper_functional.default",
        "fbgemm.dense_to_jagged.default",
        "fbgemm.jagged_to_padded_dense.default",
        "run_and_save_rng_state",
        "run_with_rng_state",
        "aten._local_scalar_dense",
        # Technically, it's not necessary to ban this, because an
        # assert_scalar with constant arguments can be validly run
        # with CUDA graphs, but the operator is also pointless with
        # constant arguments, so might as well ban
        "aten._assert_scalar",
    }
    if torch.are_deterministic_algorithms_enabled():
        forbidden_set.update(
            {
                "aten._unsafe_index_put.default",
                "aten._unsafe_masked_index_put_accumulate.default",
                "aten.index_put.default",
                "aten.index_put_.default",
                "aten.scatter.src",
                "aten.scatter.reduce",
                "aten.scatter.value_reduce",
                "aten.scatter_add_",
                "aten.scatter_add.default",
                "aten.scatter_reduce.two",
                "aten.scatter_reduce_.two",
                "aten.scatter_reduce.two_out",
            }
        )
    for node in gm.graph.nodes:
        if str(node.target) in forbidden_set:
            return node
        if (val := node.meta.get("val")) is not None and free_unbacked_symbols(val):
            return node
    return None


def output_node(gm: torch.fx.GraphModule):
    """Get the output node from an FX graph"""
    last_node = next(iter(reversed(gm.graph.nodes)))
    assert last_node.op == "output"
    return last_node


_registered_caches: List[Any] = []


def clear_on_fresh_inductor_cache(obj: Any):
    """
    Use this decorator to register any caches that should be cache_clear'd
    with fresh_inductor_cache().
    """
    if not hasattr(obj, "cache_clear") or not callable(obj.cache_clear):
        raise AttributeError(f"{obj} does not have a cache_clear method")

    _registered_caches.append(obj)
    return obj


def clear_inductor_caches():
    """
    Clear all registered caches.
    """
    for obj in _registered_caches:
        obj.cache_clear()


@contextlib.contextmanager
def fresh_inductor_cache(cache_entries=None, dir=None, delete=True):
    """
    Contextmanager that provides a clean tmp cachedir for inductor.

    Optionally, pass a dict as 'cache_entries' to get a list of filenames and sizes
    generated with this cache instance.
    """
    clear_inductor_caches()

    inductor_cache_dir = tempfile.mkdtemp(dir=dir)
    try:
        with mock.patch.dict(
            os.environ, {"TORCHINDUCTOR_CACHE_DIR": inductor_cache_dir}
        ):
            log.debug("Using inductor cache dir %s", inductor_cache_dir)
            triton_cache_dir = os.path.join(inductor_cache_dir, "triton")
            with mock.patch.dict(os.environ, {"TRITON_CACHE_DIR": triton_cache_dir}):
                yield
                if isinstance(cache_entries, dict):
                    assert len(cache_entries) == 0, "expected empty cache_entries dict"
                    if os.path.exists(triton_cache_dir):
                        files = os.listdir(triton_cache_dir)
                        cache_entries.update(
                            {
                                f: os.path.getsize(os.path.join(triton_cache_dir, f))
                                for f in files
                                if ".lock" not in f
                            }
                        )
        if delete:
            shutil.rmtree(inductor_cache_dir)
    except Exception:
        if not _IS_WINDOWS:
            """
            Windows can't delete the loaded modules, because the modules binaries are opened.
            TODO: discuss if have better solution to handle this issue.
            """
            log.warning("on error, temporary cache dir kept at %s", inductor_cache_dir)
            raise
    finally:
        clear_inductor_caches()


def argsort(seq) -> List[int]:
    # preserve original order for equal strides
    getter = seq.__getitem__
    a_r = range(len(seq))
    return list(reversed(sorted(a_r, key=getter, reverse=True)))  # noqa: C413


def argsort_sym(
    shape_env, seq: Sequence[Union[int, torch.SymInt, sympy.Expr]]
) -> List[int]:
    def cmp(a, b):
        a_idx, a_val = a
        b_idx, b_val = b

        def evaluate(expr):
            if isinstance(expr, bool):
                return expr
            return shape_env.evaluate_expr(expr, size_oblivious=True)

        if evaluate(a_val < b_val):
            return -1
        if evaluate(a_val > b_val):
            return 1
        # If strides are the same, prefer the original order.
        # (this matches argsort's algorithm).
        # For strides = [2048, 2048, 16, 1], this is
        # [3, 2, 1, 0].
        if a_idx < b_idx:
            return 1
        if a_idx > b_idx:
            return -1
        return 0

    # Strategy: convert all symints to sympy.Expr, then use a custom comparator
    exprs = [
        (idx, s.node.expr if isinstance(s, torch.SymInt) else s)
        for idx, s in enumerate(seq)
    ]
    exprs = sorted(exprs, key=functools.cmp_to_key(cmp))
    result = [idx for idx, _ in exprs]
    return result


@functools.lru_cache(8)
def get_dtype_size(dtype):
    return torch.empty((), dtype=dtype).element_size()


class LineContext(NamedTuple):
    context: Any


class IndentedBuffer:
    tabwidth = 4

    def __init__(self, initial_indent=0):
        self._lines = []
        self._indent = initial_indent

    def getvaluewithlinemap(self) -> tuple[str, list[tuple[int, LineContext]]]:
        buf = StringIO()
        p = 1
        linemap = []
        for line in self._lines:
            if isinstance(line, DeferredLineBase):
                line = line()
                if line is None:
                    continue
            elif isinstance(line, LineContext):
                linemap.append((p, line.context))
                continue
            assert isinstance(line, str)
            buf.write(line)
            buf.write("\n")
            p += 1 + line.count("\n")
        return buf.getvalue(), linemap

    def getvalue(self) -> str:
        v, _ = self.getvaluewithlinemap()
        return v

    def getrawvalue(self) -> str:
        buf = StringIO()
        for line in self._lines:
            if isinstance(line, DeferredLineBase):
                line = line()
                if line is None:
                    continue
            elif isinstance(line, LineContext):
                continue
            assert isinstance(line, str)
            # backslash implies line continuation
            if line.endswith("\\"):
                buf.write(line[:-1])
            else:
                buf.write(line)
                buf.write("\n")
        return buf.getvalue()

    def clear(self):
        self._lines.clear()

    def __bool__(self):
        return bool(self._lines)

    def prefix(self):
        return " " * (self._indent * self.tabwidth)

    def newline(self):
        self.writeline("\n")

    def writeline(self, line):
        if isinstance(line, LineContext):
            self._lines.append(line)
        elif isinstance(line, DeferredLineBase):
            self._lines.append(line.with_prefix(self.prefix()))
        elif line.strip():
            self._lines.append(f"{self.prefix()}{line}")
        else:
            self._lines.append("")

    def writelines(self, lines):
        for line in lines:
            self.writeline(line)

    def indent(self, offset=1):
        @contextlib.contextmanager
        def ctx():
            self._indent += offset
            try:
                yield
            finally:
                self._indent -= offset

        return ctx()

    def do_indent(self, offset=1):
        self._indent += offset

    def do_unindent(self, offset=1):
        self._indent -= offset

    def splice(self, other_code, strip=False):
        if isinstance(other_code, IndentedBuffer):
            dedent = float("inf")
            for line in other_code._lines:
                if not isinstance(line, LineContext) and line:
                    dedent = min(dedent, len(line) - len(line.lstrip()))
            if math.isinf(dedent):
                dedent = 0
            for line in other_code._lines:
                if isinstance(line, LineContext):
                    self._lines.append(line)
                else:
                    IndentedBuffer.writeline(self, line[int(dedent) :])
        else:
            other_code = textwrap.dedent(other_code)
            if strip:
                other_code = other_code.lstrip()
            if not other_code:
                return
            other_code = other_code.rstrip()
            for line in other_code.split("\n"):
                self.writeline(line)

    def map(self, func: Callable[[Any], Any]) -> IndentedBuffer:
        res = IndentedBuffer(initial_indent=self._indent)
        res._lines = [func(line) for line in self._lines]
        return res

    def __repr__(self):
        return f"{type(self)}({self.getvalue()})"

    def __add__(self, other):
        assert self._indent == other._indent
        res = IndentedBuffer(initial_indent=self._indent)
        res.writelines(self._lines)
        res.writelines(other._lines)
        return res


class FakeIndentedBuffer(IndentedBuffer):
    def __init__(self) -> None:
        super().__init__()

    def __getattribute__(self, name):
        if name == "__class__":  # Allow access to the class attribute
            return object.__getattribute__(self, name)
        raise RuntimeError(
            f"Tried to call self.{name} on FakeIndentedBuffer. This buffer"
            "is currently used on TritonTemplateKernel to prevent actual"
            "writes to the body without explicitly specifying the body with"
            "`TritonTemplateKernel.set_subgraph_body(name)`"
        )


@contextlib.contextmanager
def restore_stdout_stderr(initial_stdout, initial_stderr):
    try:
        yield
    finally:
        sys.stdout = initial_stdout
        sys.stderr = initial_stderr


class DeferredLineBase:
    """A line that can be 'unwritten' at a later time"""

    def __init__(self, line):
        if not line.strip():
            line = ""
        self.line = line

    def __call__(self) -> Optional[str]:
        """Returns either self.line or None to indicate the line has been 'unwritten'"""
        raise NotImplementedError

    def _new_line(self, line: str) -> DeferredLineBase:
        """Returns a new deferred line with the same condition"""
        raise NotImplementedError

    def with_prefix(self, prefix):
        return self._new_line(f"{prefix}{self.line}")

    def lstrip(self):
        return self._new_line(self.line.lstrip())

    def __getitem__(self, index):
        return self._new_line(self.line[index])

    def __bool__(self):
        return bool(self.line)

    def __len__(self):
        return len(self.line)


class DelayReplaceLine(DeferredLineBase):
    """At end of codegen call `line.replace(key, value_fn())`"""

    def __init__(self, key: str, value_fn: Callable[[], str], line: str):
        super().__init__(line)
        self.key = key
        self.value_fn = value_fn

    def __call__(self) -> str:
        return self.line.replace(self.key, self.value_fn())

    def _new_line(self, line: str) -> DelayReplaceLine:
        return DelayReplaceLine(self.key, self.value_fn, line)


@functools.lru_cache(None)
def is_big_gpu(index) -> bool:
    min_sms = 68  # 3080
    avail_sms = torch.cuda.get_device_properties(index).multi_processor_count
    if avail_sms < min_sms:
        log.warning(
            "Not enough SMs to use max_autotune_gemm mode",
            extra={"min_sms": min_sms, "avail_sms": avail_sms},
        )
        return False
    return True


def use_max_autotune() -> bool:
    return (
        config.max_autotune or config.max_autotune_gemm or config.search_autotune_cache
    )


def _use_template_for_cuda(layout, allowed_layout_dtypes: List[torch.dtype]) -> bool:
    return (
        layout.device.type == "cuda"
        and layout.dtype in allowed_layout_dtypes
        and is_big_gpu(layout.device.index or 0)
    )


def _use_autotune_backend(backend: str) -> bool:
    return backend.upper() in [
        x.strip() for x in config.max_autotune_gemm_backends.upper().split(",")
    ]


def _use_conv_autotune_backend(backend: str) -> bool:
    return backend.upper() in [
        x.strip() for x in config.max_autotune_conv_backends.upper().split(",")
    ]


def use_triton_template(layout, *, enable_int32=False, enable_float8=False):
    from .codegen.common import BackendFeature, has_backend_feature

    layout_dtypes = [torch.float16, torch.bfloat16, torch.float32]
    if enable_int32:
        layout_dtypes = [torch.float16, torch.bfloat16, torch.float32, torch.int32]
    if enable_float8:
        layout_dtypes.extend([torch.float8_e4m3fn, torch.float8_e5m2])
    return (
        (
            (
                layout.device.type == "cuda"
                and _use_template_for_cuda(layout, layout_dtypes)
            )
            or (layout.device.type == "cpu" and layout.dtype in layout_dtypes)
        )
        and use_max_autotune()
        and _use_autotune_backend("TRITON")
        and has_backend_feature(layout.device, BackendFeature.TRITON_TEMPLATES)
    )


def use_cutlass_template(layout, m, n, k):
    from .virtualized import V

    gemm_size = V.graph.sizevars.size_hint(m * n * k, fallback=-1)
    if gemm_size <= 0 or gemm_size < config.cuda.cutlass_backend_min_gemm_size:
        return False
    from .codegen.cuda.cutlass_utils import try_import_cutlass

    # Do not use cutlass template on ROCm
    if torch.version.hip:
        return False

    layout_dtypes = [torch.float16, torch.bfloat16, torch.float32, torch.int32]
    res = (
        _use_template_for_cuda(layout, layout_dtypes)
        and use_max_autotune()
        and _use_autotune_backend("CUTLASS")
    )

    if res:
        if not try_import_cutlass():
            log.warning(
                "Failed to import CUTLASS lib. Please check whether "
                "_inductor.config.cuda.cutlass_dir is set correctly. "
                "Skipping CUTLASS backend for now."
            )
            return False
    return res


@functools.lru_cache(None)
def _rocm_native_device_arch_name(device):
    return torch.cuda.get_device_properties(device).gcnArchName


@functools.lru_cache(None)
def try_import_ck_lib():
    try:
        import ck4inductor  # type: ignore[import]
        from ck4inductor.universal_gemm.gen_instances import (  # type: ignore[import]
            gen_ops_library,
            gen_ops_preselected,
        )
        from ck4inductor.universal_gemm.op import (  # type: ignore[import]
            CKGemmOperation,
        )

        package_dirname = os.path.dirname(ck4inductor.__file__)
    except ImportError:

        def gen_ops_library():
            return []

        def gen_ops_preselected():
            return []

        class CKGemmOperation:  # type: ignore[no-redef]
            pass

        package_dirname = None
    return package_dirname, gen_ops_library, gen_ops_preselected, CKGemmOperation


def use_ck_template(layout):
    # config knobs check 1
    if not use_max_autotune():
        return False
    # platform check
    if not torch.version.hip:
        return False
    # tensors must be on GPU
    if not layout.device.type == "cuda":
        return False
    # hardware check
    # if config arch list is not specified, get the native arch from the device properties
    native_arch = _rocm_native_device_arch_name(layout.device)
    requested_archs = {k.split(":")[0]: k for k in config.rocm.arch} or {
        native_arch.split(":")[0]: native_arch
    }
    requested_supported_archs = [
        requested_archs[k]
        for k in requested_archs.keys() & config.rocm.ck_supported_arch
    ]
    if not requested_supported_archs:
        return False
    # supported input dtypes
    if layout.dtype not in [torch.float16, torch.bfloat16, torch.float32]:
        return False

    ck_package_dirname, _, _, _ = try_import_ck_lib()

    if not ck_package_dirname:
        log.warning("Please pip install Composable Kernel package")
        return False

    if config.is_fbcode():
        config.rocm.ck_dir = ck_package_dirname

    if not config.rocm.ck_dir:
        log.warning("Please set TORCHINDUCTOR_CK_DIR env variable")
        return False

    if ck_package_dirname != config.rocm.ck_dir:
        log.warning("Invalid path to CK library")
        return False

    return True


def use_ck_gemm_template(layout, m, n, k):
    from .virtualized import V

    return (
        _use_autotune_backend("CK")
        and use_ck_template(layout)
        and V.graph.sizevars.size_hint(m * n * k, fallback=-1) > 0
    )


def use_ck_conv_template(layout):
    return _use_conv_autotune_backend("CK") and use_ck_template(layout)


def _use_template_for_cpu(layout):
    return use_max_autotune() and layout.device.type == "cpu"


def use_cpp_packed_gemm_template(layout, mat1, mat2, mat2_transposed=False):
    from . import ir
    from .codegen.cpp_micro_gemm import create_micro_gemm
    from .codegen.cpp_utils import get_gemm_template_output_and_compute_dtype
    from .kernel.mm_common import mm_args

    if not _use_template_for_cpu(layout) or not _use_autotune_backend("CPP"):
        return False

    if not config.cpp.weight_prepack:
        return False

    int8_gemm = mat1.get_dtype() == torch.uint8
    layout_dtypes = [torch.float32, torch.bfloat16, torch.half, torch.uint8]
    m, n, k, layout, mat1, mat2 = mm_args(
        mat1,
        mat2,
        out_dtype=layout.dtype if int8_gemm else None,
        mat2_transposed=mat2_transposed,
    )

    # TODO(jgong5): support dynamic shapes for n or k
    if has_free_symbols((n, k)):
        return False
    if isinstance(mat2, ir.BaseView):
        mat2 = mat2.unwrap_view()

    output_dtype, _ = get_gemm_template_output_and_compute_dtype(mat1.get_dtype())
    micro_gemm = create_micro_gemm(
        "micro_gemm",
        m,
        n,
        k,
        input_dtype=mat1.get_dtype(),
        input2_dtype=mat2.get_dtype(),
        output_dtype=output_dtype,
        num_threads=parallel_num_threads(),
    )

    def is_last_dim_stride1(x):
        x.freeze_layout()
        return x.get_stride()[-1] == 1

    return (
        layout.dtype in layout_dtypes
        and micro_gemm is not None
        and is_last_dim_stride1(mat1)  # TODO(jgong5): support transposed input
        and isinstance(mat2, ir.StorageBox)
        and mat2.is_module_buffer()
    )


def use_aten_gemm_kernels():
    return not use_max_autotune() or _use_autotune_backend("ATEN")


class DebugDirManager:
    counter = itertools.count(0)
    prev_debug_name: str

    def __init__(self) -> None:
        self.id = next(DebugDirManager.counter)

    def __enter__(self):
        self.prev_debug_name = torch._dynamo.config.debug_dir_root
        self.new_name = f"{self.prev_debug_name}_tmp_{self.id}"
        torch._dynamo.config.debug_dir_root = self.new_name

    def __exit__(self, *args):
        shutil.rmtree(self.new_name)
        torch._dynamo.config.debug_dir_root = self.prev_debug_name


def run_and_get_code(fn, *args, **kwargs) -> Tuple[Any, List[str]]:
    from .graph import GraphLowering

    source_codes: List[str] = []

    def save_output_code(code: str):
        source_codes.append(code)

    with mock.patch.object(GraphLowering, "save_output_code", save_output_code):
        torch._dynamo.reset()
        result = fn(*args, **kwargs)
    return result, source_codes


def run_fw_bw_and_get_code(fn):
    def run_with_backward():
        result = fn()
        result.sum().backward()
        return result

    return run_and_get_code(run_with_backward)


def get_code(fn, *args, **kwargs):
    """Get the inductor-generated code, but skip any actual compilation or running."""
    from .graph import GraphLowering

    source_codes: List[str] = []

    def save_output_code(code: str):
        source_codes.append(code)

    def patched_compile_to_module(self: GraphLowering):
        class DummyModule:
            """This is empty to replace the generated triton module"""

            def __init__(self) -> None:
                pass

            def call(self, *args, **kwargs):
                # Don't do anything when called
                pass

        code, _ = (
            self.codegen_with_cpp_wrapper() if self.cpp_wrapper else self.codegen()
        )
        # Skip all the actual compiling.
        nonlocal save_output_code
        save_output_code(code)

        return DummyModule()

    with mock.patch.object(
        GraphLowering, "compile_to_module", patched_compile_to_module
    ), mock.patch.object(GraphLowering, "save_output_code", save_output_code):
        torch._dynamo.reset()
        # Note the return here is None
        _ = fn(*args, **kwargs)

    return source_codes


def get_triton_code(fn, *args, **kwargs):
    source_codes = get_code(fn, *args, **kwargs)
    # Can have two outputs if backwards was eagerly compiled
    assert (
        1 <= len(source_codes) <= 2
    ), f"expected one or two code outputs got {len(source_codes)}"
    return source_codes[0]


def run_and_get_triton_code(fn, *args, **kwargs):
    _, source_codes = run_and_get_code(fn, *args, **kwargs)
    # Can have two outputs if backwards was eagerly compiled
    assert (
        1 <= len(source_codes) <= 2
    ), f"expected one or two code outputs got {len(source_codes)}"
    return source_codes[0]


def run_and_get_graph_lowering(fn, *args, **kwargs):
    from torch._inductor.codecache import CompiledFxGraph
    from torch._inductor.graph import GraphLowering

    real_init = CompiledFxGraph.__init__
    graph_lowerings = []

    def fake_init(*args, **kwargs):
        real_init(*args, **kwargs)
        graph = args[2]
        assert isinstance(graph, GraphLowering)
        graph_lowerings.append(graph)

    with mock.patch.object(CompiledFxGraph, "__init__", fake_init):
        result = fn(*args, **kwargs)

    return result, graph_lowerings


@contextlib.contextmanager
def override_lowering(aten_op, override_fn):
    """
    Override the lowering of aten_op with override_fn.
    The first argument of override_fn is the original lowering fn.
    """
    from torch._inductor import lowering

    orig_fn = lowering.lowerings[aten_op]
    try:
        lowering.lowerings[aten_op] = functools.partial(override_fn, orig_fn)
        yield
    finally:
        lowering.lowerings[aten_op] = orig_fn


def add_scheduler_init_hook(pre_fn, post_fn=None):
    """
    Add hook functions to be called at the beginning and end of Scheduler.__init__.
    Used for unit tests.
    """
    from torch._inductor.scheduler import Scheduler

    orig_fn = Scheduler.__init__

    def wrapper(scheduler, nodes):
        pre_fn(scheduler, nodes)
        out = orig_fn(scheduler, nodes)
        if post_fn:
            post_fn(scheduler, nodes)
        return out

    return unittest.mock.patch.object(Scheduler, "__init__", wrapper)


def developer_warning(msg):
    """
    Warnings that will be actionable for PyTorch developers, but not
    end users.  Allows us to easily disable them in stable releases but
    keep them on for nightly builds.
    """
    if config.developer_warnings:
        log.warning(msg)
    else:
        log.info(msg)


def get_benchmark_name():
    """
    An experimental API used only when config.benchmark_kernel is true.

    The benchmark name is only available at codegen time. So we can not
    directly call it in benchmark_all_kernels which is run after codegen.

    The function assumes the argument after --only is the benchmark name.
    It works for torchbench.py/hugginface.py/timm_models.py. But for ad-hoc
    scripts, this function may return None.

    There are 2 flavors of --only argument we need handle:
    1. --only model_name
    2. --only=model_name
    """
    try:
        idx = sys.argv.index("--only")
        if (
            idx + 1 < len(sys.argv)
            and len(sys.argv[idx + 1]) > 0
            and sys.argv[idx + 1][0] != "-"
        ):
            return sys.argv[idx + 1]
    except ValueError:
        pass

    for arg in sys.argv:
        if arg.startswith("--only="):
            return arg[len("--only=") :]


def is_ones(items):
    return all(x == 1 for x in items)


def is_zeros(items):
    return all(x == 0 for x in items)


def is_cpu_device(inputs):
    return all(
        item.device == torch.device("cpu")
        for item in inputs
        if isinstance(item, torch.Tensor)
    )


def get_sympy_Expr_dtype(val: sympy.Expr) -> torch.dtype:
    assert isinstance(
        val, sympy.Expr
    ), "only support sympy.Expr as input to get_sympy_Expr_dtype"
    if val.is_integer:  # type: ignore[attr-defined]
        return torch.int64
    else:
        return torch.float64


@contextlib.contextmanager
def maybe_profile(should_profile, *args, **kwargs):
    if should_profile:
        with torch.profiler.profile(*args, **kwargs) as p:
            yield p
    else:
        yield


def parallel_num_threads():
    threads = config.cpp.threads
    if threads < 1:
        threads = torch.get_num_threads()
    return threads


@functools.lru_cache(None)
def get_backend_num_stages():
    from .runtime.triton_helpers import get_backend_options

    options = get_backend_options()
    return options.get("num_stages", 2 if torch.version.hip else 3)


@functools.lru_cache(None)
def get_device_tflops(dtype):
    from triton.testing import get_max_simd_tflops, get_max_tensorcore_tflops

    assert dtype in (torch.float16, torch.bfloat16, torch.float32)

    if inspect.signature(get_max_simd_tflops).parameters.get("clock_rate"):
        # Triton API change in https://github.com/openai/triton/pull/2293
        from torch._utils_internal import max_clock_rate

        sm_clock = max_clock_rate()
        if dtype in (torch.float16, torch.bfloat16):
            return get_max_tensorcore_tflops(dtype, sm_clock)

        if torch.backends.cuda.matmul.allow_tf32:
            return get_max_tensorcore_tflops(torch.float32, sm_clock)
        else:
            return get_max_simd_tflops(torch.float32, sm_clock)
    else:
        if dtype in (torch.float16, torch.bfloat16):
            return get_max_tensorcore_tflops(dtype)

        if torch.backends.cuda.matmul.allow_tf32:
            return get_max_tensorcore_tflops(torch.float32)
        else:
            return get_max_simd_tflops(torch.float32)


@functools.lru_cache(None)
def get_gpu_dram_gbps():
    from triton.testing import get_dram_gbps

    return get_dram_gbps()


def get_gpu_shared_memory():
    from triton.runtime import driver

    return driver.active.utils.get_device_properties(0).get("max_shared_mem", 0)


def is_welford_reduction(reduction_type):
    return reduction_type.startswith("welford")


def reduction_num_outputs(reduction_type):
    return 3 if is_welford_reduction(reduction_type) else 1


def is_linux() -> bool:
    return platform.system() == "Linux"


def is_windows():
    return sys.platform == "win32"


def has_free_symbols(itr: Iterable[Any]):
    return any(isinstance(x, sympy.Expr) and not x.is_number for x in itr)


def is_dynamic(*args):
    from . import ir

    for t in args:
        if isinstance(t, (ir.TensorBox, ir.StorageBox, ir.BaseView, ir.ComputedBuffer)):
            if has_free_symbols(t.maybe_get_size() or ()) or has_free_symbols(
                t.maybe_get_stride() or ()
            ):
                return True
<<<<<<< HEAD
        elif isinstance(t, (ir.StorageBox, ir.BaseView, ir.ComputedBuffer, ir.Buffer)):
            assert hasattr(t, "get_size") and hasattr(t, "get_stride")
            if has_free_symbols(t.get_size()) or has_free_symbols(t.get_stride()):
                return True
=======
>>>>>>> c74d4286
        elif not isinstance(t, ir.IRNode):
            continue
        else:
            raise TypeError(f"unexpected type for is_dynamic {type(t)}")

    return False


# Placeholder strings used in triton codegen.
class Placeholder(enum.Enum):
    # The placeholder for the actual name of a triton kernel.
    # e.g. for "def triton_" it would be "triton_"
    KERNEL_NAME = "KERNEL_NAME"

    # The descriptive name of the triton kernel; when unique_kernel_names = False, this
    # placeholder will be replaced with a string with more information.
    DESCRIPTIVE_NAME = "DESCRIPTIVE_NAME"


def pass_execution_and_save(func, gm, inp, msg):
    from .pattern_matcher import stable_topological_sort

    with tempfile.NamedTemporaryFile(
        mode="w",
        encoding="utf-8",
        delete=False,
    ) as f:
        before_io = io.StringIO()
        after_io = io.StringIO()
        ShapeProp(gm=gm, fake_mode=detect_fake_mode(inp)).propagate(*inp)
        print(f"Before:\n{gm.graph}", file=f)
        print(gm.graph, file=before_io)
        start_time = datetime.now()
        with GraphTransformObserver(gm, msg):
            func(gm.graph)
        time_elapsed = datetime.now() - start_time
        # recompile graph
        stable_topological_sort(gm.graph)
        gm.graph.lint()
        gm.recompile()

        print(f"After:\n{gm.graph}", file=f)
        print(gm.graph, file=after_io)
        t = before_io.getvalue() == after_io.getvalue()
        log.info(
            "%s, save before/after graph to %s, graph before/after are the same = %s, time elapsed = %s",
            msg,
            f.name,
            t,
            time_elapsed,
        )


def is_collective(node, op=None):
    from . import ir

    return type(node) == ir._CollectiveKernel and (op is None or node.op_overload is op)


def is_wait(node):
    from . import ir

    return type(node) == ir._WaitKernel


def contains_collective(snode):
    from torch._inductor.scheduler import BaseSchedulerNode, GroupedSchedulerNode

    assert isinstance(snode, BaseSchedulerNode)
    if isinstance(snode, GroupedSchedulerNode):
        return any(contains_collective(x) for x in snode.snodes)
    else:
        return is_collective(snode.node)


def contains_wait(snode):
    from torch._inductor.scheduler import BaseSchedulerNode, GroupedSchedulerNode

    assert isinstance(snode, BaseSchedulerNode)
    if isinstance(snode, GroupedSchedulerNode):
        return any(contains_wait(x) for x in snode.snodes)
    else:
        return is_wait(snode.node)


def is_fallback_op(node, op):
    from . import ir

    if isinstance(op, torch._ops.OpOverload):
        op = {op}
    return isinstance(node, ir.FallbackKernel) and node.op_overload in op


def buf_name_to_fused_snode(buf_name, name_to_buf, name_to_fused_node):
    return name_to_fused_node[name_to_buf[buf_name].defining_op.get_name()]


def find_recursive_deps_of_node(
    snode, collected_node_set, name_to_buf, name_to_fused_node, criteria_cb=None
):
    if criteria_cb and criteria_cb(snode):
        return
    collected_node_set.add(snode)
    for dep in snode.unmet_dependencies:
        defining_op_for_dep = buf_name_to_fused_snode(
            dep.name, name_to_buf, name_to_fused_node
        )
        if defining_op_for_dep in collected_node_set:
            continue
        find_recursive_deps_of_node(
            defining_op_for_dep,
            collected_node_set,
            name_to_buf,
            name_to_fused_node,
            criteria_cb=criteria_cb,
        )


def find_recursive_users_of_node(
    snode, collected_node_set, name_to_buf, name_to_fused_node, criteria_cb=None
):
    if criteria_cb and criteria_cb(snode):
        return
    collected_node_set.add(snode)
    for o in snode.get_outputs():
        for user in o.users:
            assert user.node is not None
            if user.node.get_name() == "OUTPUT":
                continue
            if user.node.get_name() not in name_to_fused_node:
                continue
            user_op = name_to_fused_node[user.node.get_name()]
            if user_op in collected_node_set:
                continue
            find_recursive_users_of_node(
                user_op,
                collected_node_set,
                name_to_buf,
                name_to_fused_node,
                criteria_cb=criteria_cb,
            )


def num_fw_fixed_arguments(dynamo_gm_num_inputs: int, aot_fw_gm_num_inputs: int):
    "Computes the number of inputs to the aot fw graph which have fixed addresses (params and buffers)"
    num_rng_seed_offset_inputs = (
        2 if torch._functorch.config.functionalize_rng_ops else 0
    )
    # AOT won't lift any parameters if we're inlining NN Modules
    # however desugaring subclasses will still add arguments
    # resulted in extra fixed inputs https://github.com/pytorch/pytorch/issues/130502
    if (
        torch._dynamo.config.inline_inbuilt_nn_modules
        and not torch._dynamo.utils.is_parameter_freezing()
    ):
        return 0

    return aot_fw_gm_num_inputs - dynamo_gm_num_inputs - num_rng_seed_offset_inputs


def count_tangents(fx_g: torch.fx.GraphModule):
    """
    Infers which inputs are static for a backwards graph
    """

    def is_saved_tensor(x):
        return (
            "tangents" not in x.name
            and "bwd_seed" not in x.name
            and "bwd_base_offset" not in x.name
        )

    arg_count = 0
    static_arg_idxs = []
    for n in fx_g.graph.nodes:
        if n.op == "placeholder":
            if is_saved_tensor(n):
                static_arg_idxs.append(arg_count)
            arg_count += 1

    assert static_arg_idxs == list(range(len(static_arg_idxs)))
    return len(static_arg_idxs)


@dataclasses.dataclass
class BoxedBool:
    value: bool

    def __bool__(self):
        return self.value

    @staticmethod
    def disable(obj):
        if isinstance(obj, BoxedBool):
            obj.value = False
            return obj
        return False


@contextlib.contextmanager
def collect_defined_kernels(kernel_list):
    from .codegen.wrapper import PythonWrapperCodegen

    orig_define_kernel = PythonWrapperCodegen.define_kernel

    def new_define_kernel(wrapper, name, kernel_code, metadata, *args, **kwargs):
        nonlocal kernel_list
        kernel_list.append(kernel_code)
        return orig_define_kernel(wrapper, name, kernel_code, metadata, *args, **kwargs)

    with unittest.mock.patch.object(
        PythonWrapperCodegen, "define_kernel", new_define_kernel
    ):
        yield


def get_cloned_parameter_buffer_name(name: str):
    return name + "__original__"


def is_gpu(device: Optional[str]):
    assert isinstance(device, str) or device is None, device
    return device in GPU_TYPES


def device_need_guard(device: str):
    assert isinstance(device, str)
    return is_gpu(device)


def needs_fallback_due_to_atomic_add_limitations(dtype):
    # tl.atomic_add does NOT support the following types
    return dtype in {torch.int64, torch.bool, torch.bfloat16}


def use_scatter_fallback(
    op_overload: torch._ops.OpOverload,
    reduction_type,
    self_dtype,
    src_dtype,
    src_device_type,
    src_is_tensor,
):
    if (
        op_overload.overloadpacket
        in (torch.ops.aten.scatter_reduce_, torch.ops.aten.scatter_reduce)
        and reduction_type is None
    ):
        return False

    reduce_ty = (
        "add" if op_overload.overloadpacket == torch.ops.aten.scatter_ else "sum"
    )

    return (
        reduction_type not in {None, reduce_ty}
        or (
            src_is_tensor
            and is_gpu(src_device_type)
            and needs_fallback_due_to_atomic_add_limitations(src_dtype)
        )
        or (
            op_overload.overloadpacket == torch.ops.aten.scatter_reduce_
            and reduction_type == "sum"
            and src_is_tensor
            and src_device_type == "cpu"
            and config.cpp.fallback_scatter_reduce_sum
            and (config.cpp.dynamic_threads or parallel_num_threads() != 1)
        )
        or (reduction_type == reduce_ty and self_dtype in {torch.bool, torch.int64})
        or torch.are_deterministic_algorithms_enabled()
    )


def dump_node_schedule(node_schedule):
    """
    An API that can be used in pdb to dump a node_schedule.
    Right mainly dump the read/write dependencies but can add more as needed.
    """
    from torch._inductor.codegen.simd import DisableReduction, EnableReduction
    from torch._inductor.scheduler import SchedulerNode

    print(f"Node schedule with {len(node_schedule)} nodes")
    for idx, node in enumerate(node_schedule):
        print(f" {idx:3}:")
        if node is EnableReduction:
            print("enable reduction")
        elif node is DisableReduction:
            print("disable reduction")
        elif isinstance(node, SchedulerNode):
            is_red = node.is_reduction()
            print(f"{'red' if is_red else 'pw'} scheduler node")
            if is_red:
                assert node.node is not None
                print(f"original reduction hint {node.node.data.reduction_hint}")  # type: ignore[attr-defined]
            print("ReadDep:")
            for dep in node.read_writes.reads:
                print(dep)
            print("WriteDep:")
            for dep in node.read_writes.writes:
                print(dep)
        else:
            raise RuntimeError(f"Unrecognized node type: {type(node)}")


def tensor_is_aligned(tensor: torch.Tensor):
    # See Note: [Input Alignment handling in Inductor]
    # Right now, we don't try to guard on the alignment of the storage offset.
    # When this comment was written, non-symbolic storage_offsets are not guarded on
    # but symbolic storage_offsets are. For consistency, we suppress guard creation
    # upon performing this check: that ensures that we don't add recompiles when we
    # add this logic.
    from torch.fx.experimental.symbolic_shapes import statically_known_true

    return statically_known_true(
        (tensor.storage_offset() * get_dtype_size(tensor.dtype)) % GPU_ALIGN_BYTES == 0
    )


def should_assume_input_aligned(example_input: torch.Tensor):
    # See Note: [Input Alignment handling in Inductor]

    # right now, we only care about alignment for cuda tensors.
    if not is_gpu(example_input.device.type):
        return False
    return config.assume_aligned_inputs or tensor_is_aligned(example_input)


def maybe_get_suppress_shape_guards_ctx():
    # Try to get TracingContext.try_get().fake_mode.shape_env.suppress_guards()
    # If it's not available, return a nullcontext.

    # If we're dealing with cudagraphs, we might not have a tracing_context
    tracing_context = torch._guards.TracingContext.try_get()
    if not tracing_context:
        return contextlib.nullcontext()

    # In standalone inductor compile mode, we might not have a shape_env attached to the fake mode
    shape_env = tracing_context.fake_mode.shape_env
    if not shape_env:
        return contextlib.nullcontext()

    return shape_env.suppress_guards()


def run_and_get_cpp_code(fn, *args, **kwargs):
    # We use the patch context manager instead of using it as a decorator.
    # In this way, we can ensure that the attribute is patched and unpatched correctly
    # even if this run_and_get_cpp_code function is called multiple times.
    with unittest.mock.patch.object(config, "debug", True):
        torch._dynamo.reset()
        import io
        import logging

        log_capture_string = io.StringIO()
        ch = logging.StreamHandler(log_capture_string)
        from torch._inductor.codecache import output_code_log

        output_code_log.addHandler(ch)
        prev_level = output_code_log.level
        output_code_log.setLevel(logging.DEBUG)
        result = fn(*args, **kwargs)
        s = log_capture_string.getvalue()
        output_code_log.setLevel(prev_level)
        output_code_log.removeHandler(ch)
    return result, s


def shape_env_from_inputs(inputs: Sequence[InputType]):
    shape_env = None
    fake_mode = detect_fake_mode(inputs)

    # TODO(voz): It would be nice to enable this assert, but there are lots of tests that
    # pass in real inputs for now.
    # if len(inputs) > 0:
    # assert fake_mode is not None, breakpoint()

    if fake_mode is not None:
        return fake_mode.shape_env

    # When there are no tensor inputs, get shape_env from the first SymInt.
    for input in inputs:
        if isinstance(input, torch.SymInt):
            return input.node.shape_env

    # TODO(voz): Should we always have one anyway?
    return None


def align_inputs_from_check_idxs(
    model: Callable[[List[InputType]], Any],
    inputs_to_check: Sequence[int],
) -> Callable[[List[InputType]], Any]:
    if len(inputs_to_check) == 0:
        return model

    def run(new_inputs: List[InputType]):
        copy_misaligned_inputs(new_inputs, inputs_to_check)
        return model(new_inputs)

    return run


def clone_preserve_strides(x: torch.Tensor):
    if 0 in x.size():
        # Short-circuits if the shape has no elements
        needed_size = 0
    else:
        needed_size = (
            sum((shape - 1) * stride for shape, stride in zip(x.size(), x.stride())) + 1
        )
    buffer = torch.as_strided(x, (needed_size,), (1,)).clone()
    return torch.as_strided(buffer, x.size(), x.stride())


def copy_misaligned_inputs(
    new_inputs: List[InputType], check_inputs_idxs: Sequence[int]
) -> None:
    for i in check_inputs_idxs:
        _inp = new_inputs[i]
        assert isinstance(_inp, torch.Tensor)
        if _inp.data_ptr() % ALIGNMENT:
            new_inputs[i] = clone_preserve_strides(_inp)


def remove_unaligned_input_idxs(
    inputs: Sequence[InputType],
    static_input_idxs: Sequence[int],
) -> Sequence[int]:
    """
    We require all inputs to be aligned, so introduce a copy for any
    that aren't.
    """
    aligned_static_input_idxs = []
    for idx in static_input_idxs:
        input = inputs[idx]
        if isinstance(input, torch.Tensor) and (input.data_ptr() % ALIGNMENT) == 0:
            aligned_static_input_idxs.append(idx)
    if len(aligned_static_input_idxs) != len(static_input_idxs):
        return aligned_static_input_idxs
    return static_input_idxs


def expr_fits_within_32bit(e: sympy.Expr):
    from .virtualized import V

    int_max = torch.iinfo(torch.int32).max
    size_hint = V.graph.sizevars.size_hint
    has_hint = V.graph.sizevars.shape_env.has_hint

    # Allow for unhinted e as long as we can still statically prove
    # (e.g., via ValueRanges) that it is still in bounds
    if V.graph.sizevars.is_expr_static_and_true(e <= int_max):
        return True
    # Otherwise, the hint MUST exist and be in range
    return has_hint(e) and size_hint(e) <= int_max


def set_tracing_context_output_strides(example_inputs, compiled_graph):
    # Return the output strides to the caller via TracingContext
    context = torch._guards.TracingContext.try_get()
    if context is not None and context.output_strides is not None:
        assert len(context.output_strides) == 0
        shape_env = shape_env_from_inputs(example_inputs)
        for exprs in compiled_graph.output_strides:
            if exprs is None:
                context.output_strides.append(None)
            else:
                context.output_strides.append(
                    tuple(
                        (
                            shape_env.evaluate_symexpr(e)
                            if shape_env is not None
                            else int(e)
                        )
                        for e in exprs
                    )
                )


def should_use_remote_fx_graph_cache():
    if config.fx_graph_remote_cache is not None:
        return config.fx_graph_remote_cache
    if not config.is_fbcode():
        return False

    if torch._utils_internal.is_fb_unit_test():
        return False

    try:
        from torch._inductor.fb.remote_cache import REMOTE_CACHE_VERSION
    except ModuleNotFoundError:
        return False

    return REMOTE_CACHE_VERSION >= torch._utils_internal.justknobs_getval_int(
        "pytorch/remote_cache:fx_graph_memcache_version"
    )


def normalize_name(name: str) -> str:
    return re.sub(r"[^a-zA-Z0-9_]", "_", name)


def is_same_tensor(data: torch.Tensor, value: torch.Tensor):
    return (
        not data.is_mkldnn
        and data.size() == value.size()
        and data.stride() == value.stride()
        and data.dtype == value.dtype
        and data.device == value.device
        and data.untyped_storage().data_ptr() == value.untyped_storage().data_ptr()
        and data.storage_offset() == value.storage_offset()
    )


def is_same_mkldnn_tensor(data: torch.Tensor, value: torch.Tensor):
    return (
        data.is_mkldnn
        and data.size() == value.size()
        and data.dtype == value.dtype
        and data.device == value.device
        and torch.ops.mkldnn.data_ptr(data) == torch.ops.mkldnn.data_ptr(value)
    )


@dataclass_transform(frozen_default=True)
def ir_dataclass(cls=None, /, *, frozen: bool = True):
    def wrap(cls: _T) -> _T:
        if sys.version_info >= (3, 10):
            return dataclasses.dataclass(cls, kw_only=True, frozen=frozen)  # type: ignore[call-overload]
        else:
            # Polyfill for python=3.9. kw_only simply introduces an extra check
            # that only kwargs are used (and is not available on 3.9)
            return dataclasses.dataclass(cls, frozen=frozen)

    if cls is None:
        return wrap
    return wrap(cls)<|MERGE_RESOLUTION|>--- conflicted
+++ resolved
@@ -1655,18 +1655,13 @@
     from . import ir
 
     for t in args:
-        if isinstance(t, (ir.TensorBox, ir.StorageBox, ir.BaseView, ir.ComputedBuffer)):
+        if isinstance(
+            t, (ir.TensorBox, ir.StorageBox, ir.BaseView, ir.ComputedBuffer, ir.Buffer)
+        ):
             if has_free_symbols(t.maybe_get_size() or ()) or has_free_symbols(
                 t.maybe_get_stride() or ()
             ):
                 return True
-<<<<<<< HEAD
-        elif isinstance(t, (ir.StorageBox, ir.BaseView, ir.ComputedBuffer, ir.Buffer)):
-            assert hasattr(t, "get_size") and hasattr(t, "get_stride")
-            if has_free_symbols(t.get_size()) or has_free_symbols(t.get_stride()):
-                return True
-=======
->>>>>>> c74d4286
         elif not isinstance(t, ir.IRNode):
             continue
         else:
