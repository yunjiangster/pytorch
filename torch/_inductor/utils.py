--- conflicted
+++ resolved
@@ -1114,9 +1114,6 @@
 
 
 @functools.lru_cache(None)
-<<<<<<< HEAD
-def is_big_gpu(index) -> bool:
-=======
 def is_big_gpu(index_or_device: Union[int, torch.device] = 0) -> bool:
     if isinstance(index_or_device, torch.device):
         device = index_or_device
@@ -1134,9 +1131,8 @@
             return False
         return True
 
->>>>>>> 960a81fd
     min_sms = 68  # 3080
-    avail_sms = torch.cuda.get_device_properties(index).multi_processor_count
+    avail_sms = prop.multi_processor_count
     if avail_sms < min_sms:
         log.warning(
             "Not enough SMs to use max_autotune_gemm mode",
