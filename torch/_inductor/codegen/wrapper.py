--- conflicted
+++ resolved
@@ -225,13 +225,7 @@
         else:
             assert len(grids) > 1
             assert len(grids) == len(configs)
-<<<<<<< HEAD
             seen = OrderedSet[str]()
-            for grid, c in zip(grids, configs):
-                guards = [f"meta['{name}'] == {val}" for name, val in c.kwargs.items()]
-                guards = " and ".join(guards)
-=======
-            seen = set()
             # sort the configs from the largest # of kwargs to the smallest to
             # emit the grids in the order of (approximately) decreasing specificity
             # TODO(aakhundov): the sorting below is generally not sufficient, so
@@ -247,7 +241,6 @@
                     guards = " and ".join(guards)
                 else:
                     guards = "True"  # for configs with empty kwargs
->>>>>>> 6f2b2155
                 grid, example_grid = determine_grid(grid)
                 statement = f"if {guards}: return {grid}"
                 if statement in seen:
