# mypy: allow-untyped-defs
import contextlib
import dataclasses
import enum
import functools
import itertools
import logging
import math
import operator
import re
from enum import auto, Enum
from itertools import chain
from typing import (
    Any,
    Callable,
    ClassVar,
    Dict,
    List,
    NamedTuple,
    Optional,
    Tuple,
    Union,
)

import sympy
from sympy.printing.printer import Printer

import torch
import torch.fx
from torch._prims_common import ELEMENTWISE_TYPE_PROMOTION_KIND
from torch.utils import _pytree as pytree
from torch.utils._ordered_set import OrderedSet
from torch.utils._sympy.numbers import int_oo
from torch.utils._sympy.symbol import free_symbol_is_type, symbol_is_type, SymT
from torch.utils._sympy.value_ranges import bound_sympy, ValueRangeAnalysis, ValueRanges

from .. import config, metrics
from ..utils import (
    DeferredLineBase,
    generate_assert,
    IndentedBuffer,
    ir_dataclass,
    sympy_dot,
    sympy_subs,
    unique,
)
from ..virtualized import ops, OpsHandler, OpsValue, ReductionType, StoreMode, V


schedule_log = torch._logging.getArtifactLogger(__name__, "schedule")


def data_type_logger(msg):
    if schedule_log.isEnabledFor(logging.DEBUG):
        schedule_log.debug("Data type propagation: %s", msg)


class WorkspaceZeroMode(enum.Enum):
    UNINITIALIZED = 0
    ZERO_ON_CALL = 1  # kernel may leave workspace dirty
    ZERO_PER_GRAPH = 2  # must be re-zeroed by kernel

    @staticmethod
    def combine(a, b):
        if a == b or b == WorkspaceZeroMode.UNINITIALIZED:
            return a
        if a == WorkspaceZeroMode.UNINITIALIZED:
            return b
        raise NotImplementedError(f"WorkspaceZeroMode.combine({a!r}, {b!r})")

    @staticmethod
    def from_bool(zero_fill):
        if zero_fill:
            return WorkspaceZeroMode.ZERO_ON_CALL
        return WorkspaceZeroMode.UNINITIALIZED


@ir_dataclass(frozen=True)
class WorkspaceArg:
    """A temporary buffer used for a single kernel, then discarded.

    Not registered as a traditional buffer since there are no users,
    so it would be dead code eliminated.

    Args:
        nbytes: The size of the buffer in bytes.
        zero_fill: Whether the buffer should be initialized to zero.

    """

    count: sympy.Expr
    zero_mode: WorkspaceZeroMode
    device: torch.device
    outer_name: str
    inner_name: str = "ws_ptr"
    dtype: torch.dtype = torch.uint8

    @staticmethod
    def unique_name(prefix="workspace_"):
        return f"{prefix}{next(V.graph.workspace_id)}"

    @staticmethod
    def can_join(a, b) -> bool:
        return (
            a.inner_name == b.inner_name and a.dtype == b.dtype and a.device == b.device
        )

    @staticmethod
    def join(a, b):
        return WorkspaceArg(
            count=a.count + b.count,
            zero_mode=WorkspaceZeroMode.combine(a.zero_mode, b.zero_mode),
            dtype=a.dtype,
            device=a.device,
            inner_name=a.inner_name,
            outer_name=a.outer_name,
        )

    @staticmethod
    def maximum(a, b):
        assert (
            a.zero_mode == b.zero_mode
            and a.dtype == b.dtype
            and a.device == b.device
            and a.inner_name == b.inner_name
            and a.outer_name == b.outer_name
        )
        return WorkspaceArg(
            count=sympy.Max(a.count, b.count),
            zero_mode=a.zero_mode,
            dtype=a.dtype,
            device=a.device,
            inner_name=a.inner_name,
            outer_name=a.outer_name,
        )

    # These methods let WorkspaceArg pretend it is a buffer to reuse allocation code
    def get_device(self):
        return self.device

    def get_dtype(self):
        return self.dtype

    def get_layout(self):
        from ..ir import FixedLayout

        return FixedLayout(
            device=self.device,
            dtype=self.dtype,
            size=[self.count],
            stride=[1],
        )

    @property
    def layout(self):
        return self.get_layout()

    def get_size(self):
        return [self.count]

    def get_stride(self):
        return [1]

    def get_name(self):
        return self.outer_name

    def get_inputs_that_alias_output(self):
        return []


@dataclasses.dataclass
class TensorArg:
    name: str
    buffer: str
    dtype: torch.dtype
    offset: sympy.Expr = sympy.Integer(0)  # c++ only
    alias_of: Optional[str] = None  # halide only


@dataclasses.dataclass
class SizeArg:
    name: str
    expr: sympy.Expr

    @property
    def alias_of(self):
        return None


@dataclasses.dataclass
class TMADescriptorArg:
    name: str


@dataclasses.dataclass
class DeviceCodegen:
    scheduling: Any
    wrapper_codegen: type
    cpp_wrapper_codegen: type = type(None)


KernelArgType = Union[WorkspaceArg, TensorArg, SizeArg, TMADescriptorArg]

device_codegens: Dict[str, DeviceCodegen] = {}


class DeviceOpOverrides:
    def import_get_raw_stream_as(self, name):
        raise NotImplementedError

    def set_device(self, device_idx):
        raise NotImplementedError

    def synchronize(self):
        raise NotImplementedError

    def device_guard(self, device_idx):
        raise NotImplementedError

    def cpp_device_guard(self):
        raise NotImplementedError

    def cpp_aoti_device_guard(self):
        raise NotImplementedError

    def cpp_stream_guard(self):
        raise NotImplementedError

    def cpp_aoti_stream_guard(self):
        raise NotImplementedError

    def cpp_getStreamFromExternal(self):
        raise NotImplementedError

    def kernel_header(self):
        raise NotImplementedError

    def kernel_driver(self):
        raise NotImplementedError

    def abi_compatible_header(self):
        raise NotImplementedError

    def cpp_stream_type(self):
        raise NotImplementedError

    def aoti_get_stream(self):
        raise NotImplementedError

    def cpp_kernel_type(self):
        raise NotImplementedError

    def cpp_device_ptr(self):
        raise NotImplementedError


device_op_overrides_dict: Dict[str, DeviceOpOverrides] = {}


# The code generated by Inductor consists of two main parts: kernel code and wrapper code.
# For any new backend looking to integrate with Inductor, customization of these two main
# parts are necessary to generate its specific code.
#
# Kernel code generation is determined by different Scheduling. Consequently, a new
# backend needs to provide a custom Scheduling for its unique kernel code generation. Currently,
# CppScheduling and TritonScheduling serve the C++/OpenMP and Triton backends, respectively.
#
# For the Wrapper, Inductor provides a PythonWrapperCodegen class to generate the Python wrapper code
# that bridges kernels. This allows out-of-tree backends to inherit from PythonWrapperCodegen,
# and override specific member functions to create backend-specific Python wrapper code.
#
# Other classes, such as CppKernel and TritonKernel, used for code generation, typically form part
# of the logic for either Scheduling or PythonWrapperCodegen. So the Scheduling and PythonWrapperCodegen interfaces
# provide flexibility to the backend. A backend can choose to implement these classes from scratch,
# or reuse them by extending and overriding as necessary. And Inductor provides the registration API,
# register_backend_for_device, to equip a new backend at runtime.
#
# Intel has developed a new backend on top of Triton to support Intel GPUs, leveraging these interfaces.
# This backend can be used as a reference:
# https://github.com/intel/intel-extension-for-pytorch/blob/5dcc9d57e5422cf295e1a1ee97896d6b6a554a85/intel_extension_for_pytorch/_inductor/__init__.py#L9
def register_backend_for_device(
    device: str,
    device_scheduling: Any,
    device_wrapper_codegen: type,
    device_cpp_wrapper_codegen: type = type(None),
):
    device_codegens[device] = DeviceCodegen(
        device_scheduling, device_wrapper_codegen, device_cpp_wrapper_codegen
    )


class BackendFeature(Enum):
    FOREACH = auto()
    BUCKETIZE = auto()
    INPLACE_BUFFERS = auto()
    MASKED_SCATTER_WITH_INDEX = auto()
    SCAN = auto()
    SORT = auto()
    TUPLE_REDUCTION = auto()
    PREFER_STORE_LOOP_ORDER = auto()
    TRITON_TEMPLATES = auto()
    REDUCE_TO_SINGLE_ELEMENT = auto()


def get_backend_features(device: Union[torch.device, str]):
    init_backend_registration()
    if isinstance(device, torch.device):
        device_type = device.type
    else:
        assert isinstance(device, str)
        device_type = device
        device = torch.device(device_type)
    scheduling = get_scheduling_for_device(device_type)
    return scheduling(None).get_backend_features(device)


def has_backend_feature(device, feature):
    """See also V.graph.has_feature"""
    assert isinstance(feature, BackendFeature)
    return feature in get_backend_features(device)


def get_scheduling_for_device(device: str):
    return device_codegens[device].scheduling if device in device_codegens else None


def get_wrapper_codegen_for_device(device: str, cpp_wrapper: bool = False):
    if device in device_codegens:
        wrapper_codegen_obj: DeviceCodegen = device_codegens[device]
        return (
            wrapper_codegen_obj.cpp_wrapper_codegen
            if cpp_wrapper
            else wrapper_codegen_obj.wrapper_codegen
        )
    else:
        return None


@functools.lru_cache(None)
def init_backend_registration():
    from .cpp import CppScheduling
    from .cpp_wrapper_cpu import CppWrapperCpu
    from .cpp_wrapper_cpu_array_ref import CppWrapperCpuArrayRef
    from .cpp_wrapper_gpu import CppWrapperGpu
    from .cuda_combined_scheduling import CUDACombinedScheduling
    from .halide import HalideScheduling
    from .triton import TritonScheduling
    from .wrapper import PythonWrapperCodegen

    cpp_wrapper_codegen = (
        CppWrapperCpuArrayRef if config.allow_stack_allocation else CppWrapperCpu
    )
    if get_scheduling_for_device("cpu") is None or (
        # If config.allow_stack_allocation has changed, we need to re-register the backend
        device_codegens["cpu"].cpp_wrapper_codegen is not None
        and device_codegens["cpu"].cpp_wrapper_codegen != cpp_wrapper_codegen
    ):
        cpu_backends = {
            "cpp": CppScheduling,
            "halide": HalideScheduling,
            "triton": TritonScheduling,
        }
        register_backend_for_device(
            "cpu",
            lambda *args, **kwargs: cpu_backends[config.cpu_backend](*args, **kwargs),
            PythonWrapperCodegen,
            cpp_wrapper_codegen,
        )

    if get_scheduling_for_device("cuda") is None:
        # CUDACombinedScheduling combines Triton and CUDA C++ scheduling for CUDA devices via delegation
        cuda_backends = {"triton": CUDACombinedScheduling, "halide": HalideScheduling}
        register_backend_for_device(
            "cuda",
            lambda *args, **kwargs: cuda_backends[config.cuda_backend](*args, **kwargs),
            PythonWrapperCodegen,
            CppWrapperGpu,
        )

    if get_scheduling_for_device("xpu") is None:
        register_backend_for_device(
            "xpu",
            TritonScheduling,
            PythonWrapperCodegen,
        )

    private_backend = torch._C._get_privateuse1_backend_name()
    if (
        private_backend != "privateuseone"
        and get_scheduling_for_device(private_backend) is None
    ):
        from torch.utils.backend_registration import _get_custom_mod_func

        try:
            device_scheduling = _get_custom_mod_func("Scheduling")
            wrapper_codegen = _get_custom_mod_func("PythonWrapperCodegen")
            cpp_wrapper_codegen = _get_custom_mod_func("CppWrapperCodegen")
            if device_scheduling and wrapper_codegen and cpp_wrapper_codegen:  # type: ignore[truthy-function]
                register_backend_for_device(
                    private_backend,
                    device_scheduling,
                    wrapper_codegen,
                    cpp_wrapper_codegen,
                )
        except RuntimeError:
            pass


def index_prevent_reordering(index: List[sympy.Expr], index_vars, sizes):
    from ..ir import FlexibleLayout

    # added contiguous index prevents reordering
    return [*index, sympy_dot(index_vars, FlexibleLayout.contiguous_strides(sizes))]


def register_device_op_overrides(device: str, device_op_overrides: DeviceOpOverrides):
    device_op_overrides_dict[device] = device_op_overrides


def get_device_op_overrides(device: str):
    assert isinstance(device, str)

    if not device_op_overrides_dict.keys():
        from . import cpu_device_op_overrides  # noqa: F401
        from .cuda import device_op_overrides  # noqa: F401
        from .xpu import device_op_overrides as xpu_op_overrides  # noqa: F401

    if device in device_op_overrides_dict.keys():
        return device_op_overrides_dict[device]


@functools.lru_cache(None)
def boolean_ops():
    return (
        "isinf",
        "isnan",
        "logical_not",
        "signbit",
        "le",
        "lt",
        "ge",
        "gt",
        "eq",
        "ne",
    )


DTYPE_TO_COMPUTATION_DTYPE = {
    torch.bfloat16: torch.float,
    torch.float16: torch.float,
    **{
        dtype: dtype
        for dtype in [
            torch.bool,
            torch.float32,
            torch.float64,
            torch.int8,
            torch.int16,
            torch.int32,
            torch.int64,
            torch.uint8,
            torch.uint16,
            torch.uint32,
            torch.uint64,
        ]
    },
}


def deduce_output_dtype_by_name(
    op_name: str,
    *args,
    **kwargs,
) -> Optional[torch.dtype]:
    """
    Given op name and a list of input dtypes, deduce the output dtype
    """
    if op_name in boolean_ops():
        return torch.bool
    elif op_name in (
        "to_dtype",
        "index_expr",
    ):
        return kwargs["dtype"] if "dtype" in kwargs else args[-1]
    elif op_name in (
        "rand",
        "randn",
    ):
        return torch.float
    elif op_name in (
        "get_index",
        "randint64",
        "load_seed",
    ):
        return torch.int64
    elif op_name == "reduction":
        return kwargs["dtype"] if "dtype" in kwargs else args[1]
    elif op_name == "constant":
        dtype = kwargs["dtype"] if "dtype" in kwargs else args[-1]
        return DTYPE_TO_COMPUTATION_DTYPE[dtype]  # type: ignore[index]
    elif op_name in (
        "load",
        "store",
        "store_reduction",
    ):
        buf_name = args[1]
        return V.graph.get_dtype(buf_name)  # type: ignore[arg-type]
    elif op_name == "to_dtype_bitcast":
        return kwargs["dtype"] if "dtype" in kwargs else args[-2]
    return None


class DataTypePropagation:
    def __init__(self, body) -> None:
        self.body = body
        self.graphs: Dict[Union[Callable[..., Any], str], Any] = {
            "root": body.root_block.graph
        }
        for k, v in body.subblocks.items():
            self.graphs[k] = v.graph

    def deduce_node_dtype_by_inputs(self, node: torch.fx.Node):
        inputs = node.all_input_nodes
        input_nodes = [
            n for n in inputs if isinstance(n, torch.fx.Node) and n.op != "placeholder"
        ]
        if len(input_nodes) == 0:
            return None

        all_input_nodes_propagated = all(
            OptimizationContext.key in n.meta
            and n.meta[OptimizationContext.key].dtype is not None
            for n in input_nodes
        )
        if not all_input_nodes_propagated:
            return None

        return functools.reduce(
            torch.promote_types,
            [n.meta[OptimizationContext.key].dtype for n in input_nodes],
        )

    def deduce_node_dtype_by_subgraph(self, node: torch.fx.Node):
        sub_graph = self.graphs[node.target]
        dtype = self.propagate_graph(sub_graph)
        assert dtype
        return dtype

    def deduce_node_dtype(self, node: torch.fx.Node):
        if node.op == "placeholder":
            return None

        if node.target == "output" and len(node.args) != 1:
            # we can infer output node if it only have 1 arg
            return None

        if node.target == operator.getitem:
            return self.deduce_node_dtype(node.args[0])  # type: ignore[arg-type]

        assert isinstance(node.target, str)

        if node.target.startswith("masked_subblock"):
            return self.deduce_node_dtype_by_subgraph(node)

        if (
            output_dtype := deduce_output_dtype_by_name(
                node.target,
                *node.args,
                **node.kwargs,
            )
        ) is not None:
            return output_dtype

        return self.deduce_node_dtype_by_inputs(node)

    def propagate_graph(self, graph: torch.fx.Graph):
        assert graph.nodes
        graph_dtype = None
        # For masked_subblock, we use output's dtype to represent
        # the dtype of this subgraph. For other cases, graph_dtype
        # might be None
        for node in graph.nodes:
            if OptimizationContext.key in node.meta:
                opt_ctx = node.meta[OptimizationContext.key]
            else:
                opt_ctx = OptimizationContext()

            opt_ctx.dtype = self.deduce_node_dtype(node)
            node.meta[OptimizationContext.key] = opt_ctx
            if node.target == "output":
                graph_dtype = opt_ctx.dtype
        return graph_dtype

    def propagate(self):
        self.propagate_graph(self.graphs["root"])

    @classmethod
    def propagate_loopbody(cls, body):
        return cls(body).propagate()

    @classmethod
    def propagate_scheduler_node(cls, node):
        from ..loop_body import LoopBody
        from ..scheduler import SchedulerNode

        assert isinstance(node, SchedulerNode)
        assert isinstance(node._body, LoopBody)
        DataTypePropagation.propagate_loopbody(node._body)


# This printer contains rules that are supposed to be generic for both C/C++ and
# Python
class ExprPrinter(Printer):
    @staticmethod
    def paren(string):
        def all_in_parens(string):
            if string[0] != "(" or len(string) < 2:
                return False
            count = 1
            for i, char in enumerate(string[1:]):
                if char == "(":
                    count += 1
                elif char == ")":
                    count -= 1
                if count == 0 and i != len(string) - 2:
                    return False
            assert count == 0
            return True

        if (
            isinstance(string, CSEVariable)
            or re.match(r"^[a-z0-9_.]+$", string, re.IGNORECASE)
            or re.match(r"^\([^)]*\)$", string, re.IGNORECASE)
            or string == ""
        ):
            return string
        # don't put extra parens for strings that are already wrapped in parens
        if all_in_parens(string):
            return string
        return f"({string})"

    def _print_Relational(self, expr):
        return f" {expr.rel_op} ".join(map(self.paren, map(self._print, expr.args)))

    def _print_Mul(self, expr):
        return "*".join(map(self.paren, map(self._print, expr.args)))

    def _print_Add(self, expr):
        return " + ".join(map(self.paren, map(self._print, expr.args)))

    # NB: this is OK to put here, because Mod is only defined for positive
    # numbers, and so across C/Python its behavior is consistent
    def _print_Mod(self, expr):
        return " % ".join(map(self.paren, map(self._print, expr.args)))

    def _print_FloatTrueDiv(self, expr):
        lhs, rhs = expr.args
        return f"{self.paren(self._print(lhs))} / {self.paren(self._print(rhs))}"

    def _print_CleanDiv(self, expr):
        return self._print_FloorDiv(expr)

    def _print_Identity(self, expr):
        return self._print(expr.args[0])

    def _print_GreaterThan(self, expr):
        # GreaterThan:          >=
        # StrictlyGreaterThan:  >
        # Go figure...
        return " >= ".join(map(self.paren, map(self._print, expr.args)))

    # NB: The C implementation is injected into codegen at
    # torch/_inductor/codegen/wrapper.py
    def _print_align(self, expr):
        assert len(expr.args) == 1
        return f"align({self._print(expr.args[0])})"

    # This must be implemented because sympy will collect x * x into Pow(x, 2), without
    # any explicit intervention.  We print it just like x * x, notably, we
    # never generate sympy.Pow with floats.
    #
    # NB: this pow by natural, you should never have used builtin sympy.pow
    # for FloatPow, and a symbolic exponent should be PowByNatural.  These
    # means exp is guaranteed to be integer.
    def _print_Pow(self, expr):
        base, exp = expr.args
        base = self._print(base)
        assert exp == int(exp), exp
        exp = int(exp)
        assert exp >= 0
        if exp > 0:
            return "*".join([self.paren(base)] * exp)
        else:  # exp == 0
            return "1"

    # Explicit NotImplemented functions are to prevent default sympy printing
    # behavior, which will just barf out ToFloat(...) to your IR.  The error
    # message is better here because it tells you which printer class it needs
    # to go in.

    def _print_ToFloat(self, expr):
        raise NotImplementedError(f"_print_ToFloat not implemented for {type(self)}")

    def _print_Infinity(self, expr):
        raise NotImplementedError(f"_print_Infinity not implemented for {type(self)}")

    def _print_NegativeInfinity(self, expr):
        raise NotImplementedError(
            f"_print_NegativeInfinity not implemented for {type(self)}"
        )

    def _print_FloorDiv(self, expr):
        raise NotImplementedError(f"_print_FloorDiv not implemented for {type(self)}")

    def _print_PythonMod(self, expr):
        raise NotImplementedError(f"_print_PythonMod not implemented for {type(self)}")

    def _print_IntTrueDiv(self, expr):
        raise NotImplementedError(f"_print_IntTrueDiv not implemented for {type(self)}")

    def _print_PowByNatural(self, expr):
        raise NotImplementedError(
            f"_print_PowByNatural not implemented for {type(self)}"
        )

    def _print_FloatPow(self, expr):
        raise NotImplementedError(f"_print_FloatPow not implemented for {type(self)}")

    def _print_TruncToInt(self, expr):
        raise NotImplementedError(f"_print_TruncToInt not implemented for {type(self)}")

    def _print_RoundToInt(self, expr):
        raise NotImplementedError(f"_print_RoundToInt not implemented for {type(self)}")

    def _print_RoundDecimal(self, expr):
        raise NotImplementedError(
            f"_print_RoundDecimal not implemented for {type(self)}"
        )

    # NB: Some float operations are INTENTIONALLY not implemented for
    # printers.  You can implement them as a quick unblock, but it is better
    # to ask yourself why we haven't done this computation in the Tensor
    # universe instead

    def _print_TruncToFloat(self, expr):
        raise NotImplementedError(
            f"_print_TruncToFloat not implemented for {type(self)}"
        )

    def doprint(self, expr, *, simplify: bool = True):
        # TODO: why are people passing strings to the printer here :think:
        if simplify and isinstance(expr, sympy.Expr) and hasattr(V.graph, "sizevars"):
            expr = V.graph.sizevars.simplify(expr)
        return super().doprint(expr)


class PythonPrinter(ExprPrinter):
    def _print_ToFloat(self, expr):
        assert len(expr.args) == 1
        return f"float({self._print(expr.args[0])})"

    def _print_ModularIndexing(self, expr):
        x, div, mod = expr.args
        x = self.paren(self.doprint(x))
        div = self.paren(self.doprint(div))
        mod = self.paren(self.doprint(mod))
        if div != "1":
            x = f"({x} // {div})"
        return f"{x} % {mod}"

    def _print_Infinity(self, expr):
        return "math.inf"

    def _print_NegativeInfinity(self, expr):
        return "-math.inf"

    # WARNING: this is dangerous for Triton, which has C-style modulus
    def _print_PythonMod(self, expr):
        return " % ".join(map(self.paren, map(self._print, expr.args)))

    # WARNING: this is dangerous for Triton, which has C-style modulus
    def _print_FloorDiv(self, expr):
        x, div = expr.args
        x = self.paren(self.doprint(x))
        div = self.paren(self.doprint(div))
        return f"({x} // {div})"

    # WARNING: this is dangerous for Triton, when lhs, rhs > 2**53, Python
    # does a special algorithm
    def _print_IntTrueDiv(self, expr):
        lhs, rhs = expr.args
        return f"{self.paren(self._print(lhs))} / {self.paren(self._print(rhs))}"

    def _helper_sqrt(self, expr):
        return f"math.sqrt({self._print(expr)})"

    def _print_OpaqueUnaryFn_sqrt(self, expr):
        return self._helper_sqrt(expr.args[0])

    def _print_FloatPow(self, expr):
        base, exp = expr.args
        return f"{self.paren(self._print(base))} ** {self.paren(self._print(exp))}"

    # TODO: Not sure this works with Triton, even when base/exp are integral
    def _print_PowByNatural(self, expr):
        base, exp = expr.args
        return f"{self.paren(self._print(base))} ** {self.paren(self._print(exp))}"

    def _print_floor(self, expr):
        assert len(expr.args) == 1
        return f"math.floor({self._print(expr.args[0])})"

    def _print_FloorToInt(self, expr):
        assert len(expr.args) == 1
        return f"math.floor({self._print(expr.args[0])})"

    def _print_TruncToInt(self, expr):
        assert len(expr.args) == 1
        # This also could have been int(), they'll do the same thing for float
        return f"math.trunc({self._print(expr.args[0])})"

    def _print_ceiling(self, expr):
        assert len(expr.args) == 1
        return f"math.ceil({self._print(expr.args[0])})"

    def _print_CeilToInt(self, expr):
        assert len(expr.args) == 1
        return f"math.ceil({self._print(expr.args[0])})"

    def _print_Abs(self, expr):
        assert len(expr.args) == 1
        return f"abs({self._print(expr.args[0])})"

    # NB: It's expected that we've made explicit any promotion in the sympy
    # expression, so it doesn't matter that Python max/min doesn't perform
    # promotion
    def _print_Max(self, expr):
        assert len(expr.args) >= 2
        return f"max({', '.join(map(self._print, expr.args))})"

    def _print_Min(self, expr):
        assert len(expr.args) >= 2
        return f"min({', '.join(map(self._print, expr.args))})"

    def _print_OpaqueUnaryFn_cos(self, expr):
        assert len(expr.args) == 1
        return f"math.cos({self._print(expr.args[0])})"

    def _print_OpaqueUnaryFn_cosh(self, expr):
        assert len(expr.args) == 1
        return f"math.cosh({self._print(expr.args[0])})"

    def _print_OpaqueUnaryFn_acos(self, expr):
        assert len(expr.args) == 1
        return f"math.acos({self._print(expr.args[0])})"

    def _print_OpaqueUnaryFn_sin(self, expr):
        assert len(expr.args) == 1
        return f"math.sin({self._print(expr.args[0])})"

    def _print_OpaqueUnaryFn_sinh(self, expr):
        assert len(expr.args) == 1
        return f"math.sinh({self._print(expr.args[0])})"

    def _print_OpaqueUnaryFn_asin(self, expr):
        assert len(expr.args) == 1
        return f"math.asin({self._print(expr.args[0])})"

    def _print_OpaqueUnaryFn_tan(self, expr):
        assert len(expr.args) == 1
        return f"math.tan({self._print(expr.args[0])})"

    def _print_OpaqueUnaryFn_tanh(self, expr):
        assert len(expr.args) == 1
        return f"math.tanh({self._print(expr.args[0])})"

    def _print_OpaqueUnaryFn_atan(self, expr):
        assert len(expr.args) == 1
        return f"math.atan({self._print(expr.args[0])})"

    def _print_RoundToInt(self, expr):
        assert len(expr.args) == 1
        return f"round({self._print(expr.args[0])})"

    def _print_RoundDecimal(self, expr):
        assert len(expr.args) == 2
        number, ndigits = expr.args
        assert isinstance(ndigits, sympy.Integer)
        return f"round({self._print(number)}, {ndigits})"


class OpOverrides:
    def __init__(self, parent):
        super().__init__()
        self._parent = parent

    def __getattr__(self, item):
        return getattr(self._parent, item)

    @staticmethod
    def identity(value):
        # used to trigger cse
        return value

    @staticmethod
    def constant(value, dtype):
        return repr(value)

    @staticmethod
    def reciprocal(x):
        return ops.truediv(ops.constant(1, torch.int32), x)

    @staticmethod
    def square(x):
        return ops.mul(x, x)

    @staticmethod
    def erfc(x):
        return ops.sub(ops.constant(1, torch.float32), ops.erf(x))

    @staticmethod
    def erfcx(x):
        return ops.mul(ops.exp(ops.square(x)), ops.erfc(x))

    @staticmethod
    def expm1(x):
        return ops.sub(ops.exp(x), ops.constant(1, torch.float32))

    @staticmethod
    def log10(x):
        return ops.mul(ops.log(x), ops.constant(1 / math.log(10), torch.float32))

    @staticmethod
    def log2(x):
        return ops.mul(ops.log(x), ops.constant(1 / math.log(2), torch.float32))

    @staticmethod
    def exp2(x):
        return ops.exp(ops.mul(x, ops.constant(math.log(2), torch.float32)))

    @staticmethod
    def log1p(x):
        return ops.log(ops.add(x, ops.constant(1, torch.int32)))

    @staticmethod
    def sigmoid(x):
        one = ops.constant(1, torch.int32)
        return ops.truediv(one, ops.add(one, ops.exp(ops.neg(x))))

    @staticmethod
    def libdevice_sigmoid(x):
        one = ops.constant(1, torch.int32)
        return ops.truediv(one, ops.add(one, ops.libdevice_exp(ops.neg(x))))

    @staticmethod
    def relu(x):
        return ops.maximum(x, ops.constant(0, torch.int32))

    @staticmethod
    def libdevice_abs(x):
        return ops.abs(x)

    @staticmethod
    def libdevice_sqrt(x):
        return ops.sqrt(x)

    @staticmethod
    def libdevice_cos(x):
        return ops.cos(x)

    @staticmethod
    def libdevice_sin(x):
        return ops.sin(x)

    @staticmethod
    def libdevice_log(x):
        return ops.log(x)

    @staticmethod
    def libdevice_exp(x):
        return ops.exp(x)

    @staticmethod
    def bitwise_not(x):
        return f"~{ExprPrinter.paren(x)}"

    @staticmethod
    def logical_not(a):
        return f"{ExprPrinter.paren(a)} == 0"

    @staticmethod
    def bitwise_and(x, y):
        return f"{ExprPrinter.paren(x)} & {ExprPrinter.paren(y)}"

    @staticmethod
    def bitwise_or(x, y):
        return f"{ExprPrinter.paren(x)} | {ExprPrinter.paren(y)}"

    @staticmethod
    def bitwise_xor(x, y):
        return f"{ExprPrinter.paren(x)} ^ {ExprPrinter.paren(y)}"

    @staticmethod
    def bitwise_left_shift(x, y):
        return f"{ExprPrinter.paren(x)} << {ExprPrinter.paren(y)}"

    @staticmethod
    def bitwise_right_shift(x, y):
        return f"{ExprPrinter.paren(x)} >> {ExprPrinter.paren(y)}"

    @staticmethod
    def remainder(a, b):
        r = ops.mod(a, b)
        cond = ops.and_(
            ops.ne(r, ops.constant(0, torch.int32)),
            ops.ne(ops.signbit(r), ops.signbit(b)),
        )
        return ops.where(cond, ops.add(r, b), r)

    @staticmethod
    def fma(x, y, z):
        # for backends that don't override this (halide)
        return ops.add(ops.mul(x, y), z)

    @staticmethod
    def trunc_to_int(a, dtype):
        return ops.to_dtype(ops.trunc(a), dtype)

    @staticmethod
    def floor_to_int(a, dtype):
        return ops.to_dtype(ops.floor(a), dtype)

    @staticmethod
    def ceil_to_int(a, dtype):
        return ops.to_dtype(ops.ceil(a), dtype)

    @staticmethod
    def round_to_int(a, dtype):
        return ops.to_dtype(ops.round(a), dtype)

    @staticmethod
    def int_truediv(a, b):
        # TODO: this is wrong
        # TODO: an easy bandaid is to generate runtime asserts that it's
        # <= 2**53, which is when this equation is correct
        return ops.truediv(a, b)

    @staticmethod
    def load_seed(name, offset):
        return ops.load(name, sympy.Integer(offset))

    @classmethod
    def _initialize_pointwise_overrides(cls, target):
        assert target in {"triton", "cpp", "cppvec"}, target

        for funcname, data in pointwise_overrides_data.items():
            impl = getattr(data, target)
            if impl is None:
                continue
            setattr(cls, funcname, staticmethod(impl))


@dataclasses.dataclass
class OverridesData:
    name: str
    cpp: Callable[..., str]
    # None when not impl in libdevice/triton
    triton: Optional[Callable[..., str]] = None
    # None when not impl in aten/.../vec
    cppvec: Optional[Callable[..., str]] = None
    type_promotion_kind: ELEMENTWISE_TYPE_PROMOTION_KIND = (
        ELEMENTWISE_TYPE_PROMOTION_KIND.DEFAULT
    )


# NB: if you add a new special function, don't forget to update
# torch._inductor.ops_handler too
pointwise_overrides_data: Dict[str, OverridesData] = dict(
    airy_ai=OverridesData(
        type_promotion_kind=ELEMENTWISE_TYPE_PROMOTION_KIND.INT_TO_FLOAT,
        cpp=lambda x: f"airy_ai_forward({x})",
        name="special_airy_ai",
    ),
    bessel_j0=OverridesData(
        type_promotion_kind=ELEMENTWISE_TYPE_PROMOTION_KIND.INT_TO_FLOAT,
        cpp=lambda x: f"bessel_j0_forward({x})",
        triton=lambda x: f"libdevice.j0({x})",
        name="special_bessel_j0",
    ),
    bessel_j1=OverridesData(
        type_promotion_kind=ELEMENTWISE_TYPE_PROMOTION_KIND.INT_TO_FLOAT,
        cpp=lambda x: f"bessel_j1_forward({x})",
        triton=lambda x: f"libdevice.j1({x})",
        name="special_bessel_j1",
    ),
    bessel_y0=OverridesData(
        type_promotion_kind=ELEMENTWISE_TYPE_PROMOTION_KIND.INT_TO_FLOAT,
        cpp=lambda x: f"bessel_y0_forward({x})",
        triton=lambda x: f"libdevice.y0({x})",
        name="special_bessel_y0",
    ),
    bessel_y1=OverridesData(
        type_promotion_kind=ELEMENTWISE_TYPE_PROMOTION_KIND.INT_TO_FLOAT,
        cpp=lambda x: f"bessel_y1_forward({x})",
        triton=lambda x: f"libdevice.y1({x})",
        name="special_bessel_y1",
    ),
    digamma=OverridesData(
        type_promotion_kind=ELEMENTWISE_TYPE_PROMOTION_KIND.INT_TO_FLOAT,
        cpp=lambda x: f"calc_digamma({x})",
        cppvec=lambda x: f"{x}.digamma()",
        name="digamma",
    ),
    # no cpp nor triton implementation for entr, it is defined as decomposition
    # erf, erfc
    erfcx=OverridesData(
        type_promotion_kind=ELEMENTWISE_TYPE_PROMOTION_KIND.INT_TO_FLOAT,
        cpp=lambda x: f"calc_erfcx({x})",
        triton=lambda x: f"libdevice.erfcx({x})",
        name="special_erfcx",
    ),
    fma=OverridesData(
        type_promotion_kind=ELEMENTWISE_TYPE_PROMOTION_KIND.INT_TO_FLOAT,
        cpp=lambda x, y, z: f"std::fma({x}, {y}, {z})",
        cppvec=lambda x, y, z: f"fmadd({x}, {y}, {z})",
        triton=lambda x, y, z: f"libdevice.fma({x}, {y}, {z})",
        name="fma",
    ),
    # erfinv, exp2, expit, gammaln
    igamma=OverridesData(
        type_promotion_kind=ELEMENTWISE_TYPE_PROMOTION_KIND.INT_TO_FLOAT,
        cpp=lambda x, y: f"calc_igamma({x}, {y})",
        name="igamma",
    ),
    igammac=OverridesData(
        type_promotion_kind=ELEMENTWISE_TYPE_PROMOTION_KIND.INT_TO_FLOAT,
        cpp=lambda x, y: f"calc_igammac({x}, {y})",
        name="igammac",
    ),
    gammainc=OverridesData(
        type_promotion_kind=ELEMENTWISE_TYPE_PROMOTION_KIND.INT_TO_FLOAT,
        cpp=lambda x, y: f"calc_igamma({x}, {y})",
        name="special_gammainc",
    ),
    gammaincc=OverridesData(
        type_promotion_kind=ELEMENTWISE_TYPE_PROMOTION_KIND.INT_TO_FLOAT,
        cpp=lambda x, y: f"calc_igammac({x}, {y})",
        name="special_gammaincc",
    ),
    i0=OverridesData(
        type_promotion_kind=ELEMENTWISE_TYPE_PROMOTION_KIND.INT_TO_FLOAT,
        cpp=lambda x: f"calc_i0({x})",
        triton=lambda x: f"libdevice.cyl_bessel_i0({x})",
        cppvec=lambda x: f"{x}.i0()",
        name="i0",
    ),
    i0e=OverridesData(
        type_promotion_kind=ELEMENTWISE_TYPE_PROMOTION_KIND.INT_TO_FLOAT,
        cpp=lambda x: f"calc_i0e({x})",
        cppvec=lambda x: f"{x}.i0e()",
        name="special_i0e",
    ),
    i1=OverridesData(
        type_promotion_kind=ELEMENTWISE_TYPE_PROMOTION_KIND.INT_TO_FLOAT,
        cpp=lambda x: f"calc_i1({x})",
        triton=lambda x: f"libdevice.cyl_bessel_i1({x})",
        name="special_i1",
    ),
    i1e=OverridesData(
        type_promotion_kind=ELEMENTWISE_TYPE_PROMOTION_KIND.INT_TO_FLOAT,
        cpp=lambda x: f"calc_i1e({x})",
        name="special_i1e",
    ),
    log_ndtr=OverridesData(
        type_promotion_kind=ELEMENTWISE_TYPE_PROMOTION_KIND.INT_TO_FLOAT,
        cpp=lambda x: f"calc_log_ndtr({x})",
        name="special_log_ndtr",
    ),
    # logit
    modified_bessel_i0=OverridesData(
        type_promotion_kind=ELEMENTWISE_TYPE_PROMOTION_KIND.INT_TO_FLOAT,
        cpp=lambda x: f"modified_bessel_i0_forward({x})",
        triton=lambda x: f"libdevice.cyl_bessel_i0({x})",
        name="special_modified_bessel_i0",
    ),
    modified_bessel_i1=OverridesData(
        type_promotion_kind=ELEMENTWISE_TYPE_PROMOTION_KIND.INT_TO_FLOAT,
        cpp=lambda x: f"modified_bessel_i1_forward({x})",
        triton=lambda x: f"libdevice.cyl_bessel_i1({x})",
        name="special_modified_bessel_i1",
    ),
    modified_bessel_k0=OverridesData(
        type_promotion_kind=ELEMENTWISE_TYPE_PROMOTION_KIND.INT_TO_FLOAT,
        cpp=lambda x: f"modified_bessel_k0_forward({x})",
        name="special_modified_bessel_k0",
    ),
    modified_bessel_k1=OverridesData(
        type_promotion_kind=ELEMENTWISE_TYPE_PROMOTION_KIND.INT_TO_FLOAT,
        cpp=lambda x: f"modified_bessel_k1_forward({x})",
        name="special_modified_bessel_k1",
    ),
    # multigamma
    ndtr=OverridesData(
        type_promotion_kind=ELEMENTWISE_TYPE_PROMOTION_KIND.INT_TO_FLOAT,
        cpp=lambda x: f"calc_ndtr({x})",
        name="special_ndtr",
    ),
    ndtri=OverridesData(
        type_promotion_kind=ELEMENTWISE_TYPE_PROMOTION_KIND.INT_TO_FLOAT,
        cpp=lambda x: f"calc_ndtri({x})",
        name="special_ndtri",
    ),
    polygamma=OverridesData(
        type_promotion_kind=ELEMENTWISE_TYPE_PROMOTION_KIND.INT_TO_FLOAT,
        cpp=lambda x, y: f"calc_polygamma({y}, {x})",
        name="polygamma",
    ),
    # psi - alias to digamma
    # round
    scaled_modified_bessel_k0=OverridesData(
        type_promotion_kind=ELEMENTWISE_TYPE_PROMOTION_KIND.INT_TO_FLOAT,
        cpp=lambda x: f"scaled_modified_bessel_k0_forward({x})",
        name="special_scaled_modified_bessel_k0",
    ),
    scaled_modified_bessel_k1=OverridesData(
        type_promotion_kind=ELEMENTWISE_TYPE_PROMOTION_KIND.INT_TO_FLOAT,
        cpp=lambda x: f"scaled_modified_bessel_k1_forward({x})",
        name="special_scaled_modified_bessel_k1",
    ),
    # sinc
    spherical_bessel_j0=OverridesData(
        type_promotion_kind=ELEMENTWISE_TYPE_PROMOTION_KIND.INT_TO_FLOAT,
        cpp=lambda x: f"spherical_bessel_j0_forward({x})",
        name="special_spherical_bessel_j0",
    ),
    zeta=OverridesData(
        type_promotion_kind=ELEMENTWISE_TYPE_PROMOTION_KIND.INT_TO_FLOAT,
        cpp=lambda x, y: f"zeta({x}, {y})",
        name="special_zeta",
    ),
    chebyshev_polynomial_t=OverridesData(
        type_promotion_kind=ELEMENTWISE_TYPE_PROMOTION_KIND.INT_TO_FLOAT,
        cpp=lambda x, y: f"chebyshev_polynomial_t_forward({x}, {y})",
        name="special_chebyshev_polynomial_t",
    ),
    chebyshev_polynomial_u=OverridesData(
        type_promotion_kind=ELEMENTWISE_TYPE_PROMOTION_KIND.INT_TO_FLOAT,
        cpp=lambda x, y: f"chebyshev_polynomial_u_forward({x}, {y})",
        name="special_chebyshev_polynomial_u",
    ),
    chebyshev_polynomial_v=OverridesData(
        type_promotion_kind=ELEMENTWISE_TYPE_PROMOTION_KIND.INT_TO_FLOAT,
        cpp=lambda x, y: f"chebyshev_polynomial_v_forward({x}, {y})",
        name="special_chebyshev_polynomial_v",
    ),
    chebyshev_polynomial_w=OverridesData(
        type_promotion_kind=ELEMENTWISE_TYPE_PROMOTION_KIND.INT_TO_FLOAT,
        cpp=lambda x, y: f"chebyshev_polynomial_w_forward({x}, {y})",
        name="special_chebyshev_polynomial_w",
    ),
    legendre_polynomial_p=OverridesData(
        type_promotion_kind=ELEMENTWISE_TYPE_PROMOTION_KIND.INT_TO_FLOAT,
        cpp=lambda x, y: f"legendre_polynomial_p_forward({x}, {y})",
        name="special_legendre_polynomial_p",
    ),
    shifted_chebyshev_polynomial_t=OverridesData(
        type_promotion_kind=ELEMENTWISE_TYPE_PROMOTION_KIND.INT_TO_FLOAT,
        cpp=lambda x, y: f"shifted_chebyshev_polynomial_t_forward({x}, {y})",
        name="special_shifted_chebyshev_polynomial_t",
    ),
    shifted_chebyshev_polynomial_u=OverridesData(
        type_promotion_kind=ELEMENTWISE_TYPE_PROMOTION_KIND.INT_TO_FLOAT,
        cpp=lambda x, y: f"shifted_chebyshev_polynomial_u_forward({x}, {y})",
        name="special_shifted_chebyshev_polynomial_u",
    ),
    shifted_chebyshev_polynomial_v=OverridesData(
        type_promotion_kind=ELEMENTWISE_TYPE_PROMOTION_KIND.INT_TO_FLOAT,
        cpp=lambda x, y: f"shifted_chebyshev_polynomial_v_forward({x}, {y})",
        name="special_shifted_chebyshev_polynomial_v",
    ),
    shifted_chebyshev_polynomial_w=OverridesData(
        type_promotion_kind=ELEMENTWISE_TYPE_PROMOTION_KIND.INT_TO_FLOAT,
        cpp=lambda x, y: f"shifted_chebyshev_polynomial_w_forward({x}, {y})",
        name="special_shifted_chebyshev_polynomial_w",
    ),
    hermite_polynomial_h=OverridesData(
        type_promotion_kind=ELEMENTWISE_TYPE_PROMOTION_KIND.INT_TO_FLOAT,
        cpp=lambda x, y: f"hermite_polynomial_h_forward({x}, {y})",
        name="special_hermite_polynomial_h",
    ),
    hermite_polynomial_he=OverridesData(
        type_promotion_kind=ELEMENTWISE_TYPE_PROMOTION_KIND.INT_TO_FLOAT,
        cpp=lambda x, y: f"hermite_polynomial_he_forward({x}, {y})",
        name="special_hermite_polynomial_he",
    ),
    laguerre_polynomial_l=OverridesData(
        type_promotion_kind=ELEMENTWISE_TYPE_PROMOTION_KIND.INT_TO_FLOAT,
        cpp=lambda x, y: f"laguerre_polynomial_l_forward({x}, {y})",
        name="special_laguerre_polynomial_l",
    ),
)


# Use mypy to check protocol implemented correctly
def _typecheck_OpOverrides(h: OpOverrides) -> OpsHandler[str]:
    return h


class DeferredLine(DeferredLineBase):
    """A line that can be 'unwritten' by adding name to V.graph.removed_buffers"""

    def __init__(self, name, line):
        super().__init__(line)
        self.name = name
        assert not isinstance(line, DeferredLineBase)

    def __call__(self):
        if all(
            self.name not in x
            for x in (
                V.graph.removed_buffers,
                V.kernel.removed_buffers,
                V.graph.inplaced_to_remove,
                V.kernel.inplaced_to_remove,
            )
        ):
            return self.line
        return None

    def _new_line(self, line):
        return DeferredLine(self.name, line)


class BracesBuffer(IndentedBuffer):
    def indent(self, offset=1):
        @contextlib.contextmanager
        def ctx():
            for _ in range(offset):
                self.writeline("{")
                self._indent += 1
            for _ in range(-offset):
                self._indent -= 1
                self.writeline("}")
            yield
            for _ in range(-offset):
                self.writeline("{")
                self._indent += 1
            for _ in range(offset):
                self._indent -= 1
                self.writeline("}")

        return ctx()


class InplacedBuffer(NamedTuple):
    inner_name: str
    other_names: List[str]


class KernelArgs:
    @staticmethod
    def _lookup(prefix, odict, name):
        assert isinstance(name, (str, sympy.Symbol))
        if name not in odict:
            odict[name] = f"{prefix}{len(odict)}"
        return odict[name]

    def __init__(self, sizevars=None):
        self.input_buffers = {}
        self.output_buffers = {}
        self.inplace_buffers = {}
        self.sizevars = sizevars or {}
        self.workspace_args = []

    def __repr__(self):
        return "KernelArgs({})".format(
            ", ".join(
                map(
                    repr,
                    [
                        self.input_buffers,
                        self.output_buffers,
                        self.inplace_buffers,
                        self.sizevars,
                    ],
                )
            )
        )

    def _buffer_is_marked_removed(self, name):
        return isinstance(name, str) and name.startswith("REMOVED")

    def input(self, name):
        if V.graph.scheduler:
            name = V.graph.scheduler.mutation_real_name.get(name, name)
        assert name not in V.graph.removed_buffers, name
        if name in self.output_buffers:
            return self.output_buffers[name]
        if name in self.inplace_buffers:
            return self.inplace_buffers[name].inner_name
        if name.startswith("seed"):
            return self._lookup("seed", self.input_buffers, name)
        return self._lookup("in_ptr", self.input_buffers, name)

    def output(self, name):
        if V.graph.scheduler:
            name = V.graph.scheduler.mutation_real_name.get(name, name)
        assert name not in V.graph.removed_buffers, name
        if name in self.inplace_buffers:
            return self.inplace_buffers[name].inner_name
        return self._lookup("out_ptr", self.output_buffers, name)

    def make_inplace(self, input_name, output_name):
        assert output_name not in self.inplace_buffers
        if input_name in self.inplace_buffers:
            buf = self.inplace_buffers[input_name]
            buf.other_names.append(output_name)
            self.inplace_buffers[output_name] = buf
        else:
            buf = InplacedBuffer(
                f"in_out_ptr{len(unique(self.inplace_buffers.values()))}",
                [input_name, output_name],
            )
            self.inplace_buffers[input_name] = buf
            self.inplace_buffers[output_name] = buf

<<<<<<< HEAD
    def workspace(self, nbytes: sympy.Expr, zero_fill: bool) -> Tuple[str, int]:
        """
        Allocate or extend a workspace buffer of nbytes bytes.

        This function manages the allocation of a workspace buffer. It either creates
        a new WorkspaceArg or extends an existing one. 

        Note: 
        - Calling this function will in-place mutate the args by adding or updating
        a WorkspaceArg.
        - The codegen for generating the Python argdefs and call_defs will check
        this field and allocate the buffer accordingly.
        - A new argument "ws_ptr" will be present in the generated code.

        Args:
            nbytes (sympy.Expr): The number of bytes to allocate.
            zero_fill (bool): Whether to initialize the buffer to zero.

        Returns:
            Tuple[str, int]: A tuple containing:
                - "ws_ptr": A string identifier for the workspace pointer.
                - offset: An integer representing the byte offset in the workspace.
        """

        if self.workspace_arg is None:
            self.workspace_arg = WorkspaceArg(nbytes, zero_fill)
            return "ws_ptr", 0
=======
    def workspace(self, nbytes: sympy.Expr, zero_fill: bool):
        """
        Allocate a new uint32 scratch space for use within this kernel.  Multiple calls to this function will
        extend the buffer returning a new region on each call.

        Args:
            nbytes: size to add to the workspace.
            zero_fill: True if the workspace should be zero-filled.

        Returns:
            (buffer_name: str, offset: sympy.Expr)
        """
        arg = WorkspaceArg(
            count=nbytes,
            zero_mode=WorkspaceZeroMode.from_bool(zero_fill),
            device=V.graph.get_current_device_or_throw(),
            outer_name=WorkspaceArg.unique_name(),
        )
        for i, existing_arg in enumerate(self.workspace_args):
            if WorkspaceArg.can_join(existing_arg, arg):
                offset = existing_arg.count
                self.workspace_args[i] = WorkspaceArg.join(existing_arg, arg)
                return existing_arg.inner_name, offset
            assert (
                existing_arg.inner_name != arg.inner_name
                and existing_arg.outer_name != arg.outer_name
            )
        self.workspace_args.append(arg)
        return arg.inner_name, 0
>>>>>>> 83b714f4

    def semaphores(self, min_size: sympy.Expr):
        """
        Lazily allocate a graph-wide semaphores buffer with at least min_size.  This is a single buffer shared by
        all kernels and zero initialized once at graph start.  Each kernel must leave the buffer zeroed on exit.

        Warning: multiple calls to this function will return the same buffer.

        Args:
            min_size: the number of int32 semaphores required

        Returns:
            name of the semaphores buffer
        """
        current_device = V.graph.get_current_device_or_throw()
        arg = WorkspaceArg(
            count=min_size,
            zero_mode=WorkspaceZeroMode.ZERO_PER_GRAPH,
            dtype=torch.int32,
            inner_name="sem_ptr",
            outer_name=f"semaphores_{current_device.type}_{current_device.index}",
            device=current_device,
        )
        for existing_arg in self.workspace_args:
            if existing_arg.inner_name == arg.inner_name:
                assert arg == existing_arg
        self.workspace_args.append(arg)
        return arg.inner_name

    def seed_offset(self, name, value):
        if value in self.sizevars:
            return self.sizevars[value]
        if name in self.sizevars.values():
            name = (
                f"{name}{sum(1 for v in self.sizevars.values() if v.startswith(name))}"
            )
        self.sizevars[value] = name
        return name

    def size(self, name):
        if str(name) == "seed":
            self.sizevars["seed"] = "seed"
            return "seed"
        return self._lookup("ks", self.sizevars, name)

    def call_names(self):
        return chain(
            self.input_buffers.keys(), self.output_buffers.keys(), self.sizevars.keys()
        )

    def wrap_ptr_arg(self, buf, dtype):
        return buf

    def wrap_size_arg(self, size):
        return str(size)

    def cpp_argdefs(self):
        from .cpp_utils import DTYPE_TO_CPP, INDEX_TYPE

        call_args = []
        arg_defs = []
        arg_types = []
        for inplaced in unique(self.inplace_buffers.values()):
            if self._buffer_is_marked_removed(inplaced):
                continue
            outer = inplaced.other_names[-1]
            inner = inplaced.inner_name
            dtype = V.graph.get_dtype(outer)
            cpp_dtype = DTYPE_TO_CPP[dtype]
            arg_defs.append(f"{cpp_dtype}* {inner}")
            call_args.append(self.wrap_ptr_arg(outer, dtype))
            arg_types.append(f"{cpp_dtype}*")
        for outer, inner in self.input_buffers.items():
            if outer in self.inplace_buffers:
                continue
            dtype = V.graph.get_dtype(outer)
            cpp_dtype = DTYPE_TO_CPP[dtype]
            arg_defs.append(f"const {cpp_dtype}* {inner}")
            call_args.append(self.wrap_ptr_arg(outer, dtype))
            arg_types.append(f"const {cpp_dtype}*")
        for outer, inner in self.output_buffers.items():
            if outer in self.inplace_buffers or self._buffer_is_marked_removed(inner):
                continue
            dtype = V.graph.get_dtype(outer)
            cpp_dtype = DTYPE_TO_CPP[dtype]
            arg_defs.append(f"{cpp_dtype}* {inner}")
            call_args.append(self.wrap_ptr_arg(outer, dtype))
            arg_types.append(f"{cpp_dtype}*")
        for outer, inner in self.sizevars.items():
            arg_defs.append(f"const {INDEX_TYPE} {inner}")
            call_args.append(self.wrap_size_arg(outer))
            arg_types.append(f"const {INDEX_TYPE}")
            if V.graph.wrapper_code:
                V.graph.wrapper_code.ensure_size_computed(outer)
        assert not self.workspace_args, "Workspace not supported on CPU "
        return arg_defs, call_args, arg_types

    def python_argdefs(self):
        arg_defs: List[str] = []
        call_args: List[str] = []
        arg_types: List[torch.dtype] = []
        precompile_args: List[Union[TensorArg, SizeArg, WorkspaceArg]] = []
        for inplaced in unique(self.inplace_buffers.values()):
            if self._buffer_is_marked_removed(inplaced):
                continue
            arg_defs.append(inplaced.inner_name)
            call_args.append(inplaced.other_names[-1])
            arg_types.append(V.graph.get_dtype(inplaced.other_names[-1]))
            precompile_args.append(
                TensorArg(
                    name=inplaced.inner_name,
                    buffer=inplaced.other_names[-1],
                    dtype=V.graph.get_dtype(inplaced.other_names[-1]),
                )
            )
        for outer, inner in chain(
            self.input_buffers.items(), self.output_buffers.items()
        ):
            if outer in self.inplace_buffers or self._buffer_is_marked_removed(inner):
                continue
            arg_defs.append(inner)
            call_args.append(outer)
            arg_types.append(V.graph.get_dtype(outer))
            precompile_args.append(
                TensorArg(
                    name=inner,
                    buffer=outer,
                    dtype=V.graph.get_dtype(outer),
                )
            )
        for outer, inner in self.sizevars.items():
            arg_defs.append(inner)
            call_args.append(outer)
            arg_types.append(type(outer))  # type: ignore[arg-type]
            precompile_args.append(SizeArg(inner, outer))
            if V.graph.wrapper_code:
                V.graph.wrapper_code.ensure_size_computed(outer)
        for arg in self.workspace_args:
            arg_defs.append(arg.inner_name)
            call_args.append(arg.outer_name)
            precompile_args.append(arg)
            arg_types.append(arg.dtype)
        return arg_defs, call_args, precompile_args, arg_types

    def aliases(self):
        for inplaced in unique(self.inplace_buffers.values()):
            if self._buffer_is_marked_removed(inplaced):
                continue
            for other in inplaced.other_names:
                if (
                    other in V.graph.inplaced_to_remove
                    or other in V.kernel.inplaced_to_remove
                ):
                    continue
                if other in self.input_buffers:
                    yield self.input_buffers[other], inplaced.inner_name
                if other in self.output_buffers:
                    yield self.output_buffers[other], inplaced.inner_name

    def is_removed(self, name):
        def _is_removed(name, buffers):
            return name not in buffers or self._buffer_is_marked_removed(buffers[name])

        return _is_removed(name, self.output_buffers) and _is_removed(
            name, self.inplace_buffers
        )

    # Includes inplace buffers, excludes removed buffers.  Essentially,
    # after you do a call into this kernel, which buffers actually contain
    # updated data?  Modeled off of python_argdefs.
    def live_output_buffers(self):
        live_outs = OrderedSet()  # type: ignore[var-annotated]
        for inplaced in unique(self.inplace_buffers.values()):
            if self._buffer_is_marked_removed(inplaced):
                continue
            live_outs.add(inplaced.other_names[-1])
        for outer, inner in self.output_buffers.items():
            if outer in self.inplace_buffers or self._buffer_is_marked_removed(inner):
                continue
            live_outs.add(outer)
        return live_outs


class CSEVariable:
    """A CSEVariable is just a name for an expression but it is useful to be able to annotate them on a backend dependent basis.
    To do so, the backends can simply overload `Kernel.create_cse_var`
    The "CSEVariable.update_on_args" method gives you a hook for annotations
    See example of TritonCSEVariable in triton.py
    """

    def __init__(self, name, bounds: ValueRanges[Any]):
        assert isinstance(bounds, ValueRanges)
        self.name = name
        self.bounds = bounds
        self.use_count = 1  # track how many tims this expression is used

    def __str__(self):
        return self.name

    def __hash__(self) -> int:
        return hash(self.name)

    def __eq__(self, other) -> bool:
        return type(other) == type(self) and other.name == self.name

    def update_on_args(self, name, args, kwargs):
        pass

    def __repr__(self):
        return f"{self.__class__.__name__}({self.name!r})"


class CppWrapperKernelArgs(KernelArgs):
    def wrap_size_arg(self, size):
        return f"{size}"


class CSE:
    """Common subexpression elimination"""

    def __init__(
        self,
        prefix="",
        suffix="",
        name_prefix="tmp",
        iter_buffers=None,
        store_cache=None,
        reduction_cache=None,
        varname_map=None,
    ):
        self.prefix = prefix
        self.suffix = suffix
        self.cache = {}
        self.name_prefix = name_prefix
        self.store_cache = store_cache or {}
        self.reduction_cache = reduction_cache or {}
        self.iter_buffer_ids = iter_buffers or itertools.count()
        self.invalidated_stores = OrderedSet()  # type: ignore[var-annotated]
        self.varname_map = varname_map or {}

    def invalidate(self, keep_vars: OrderedSet[str]):
        for name, tmp in list(self.store_cache.items()):
            if tmp not in keep_vars:
                del self.store_cache[name]
                self.invalidated_stores.add(name)
        self.cache = {k: v for k, v in self.cache.items() if v in keep_vars}

    def clone(self):
        # Note(fdrocha): reduction_cache is not being cloned, not sure if this is intentional
        return CSE(
            prefix=self.prefix,
            suffix=self.suffix,
            name_prefix=self.name_prefix,
            iter_buffers=self.iter_buffer_ids,
            store_cache=self.store_cache,
            varname_map=self.varname_map,
        )

    def generate(
        self,
        buffer: IndentedBuffer,
        expr: Union[str, CSEVariable, OpsValue, IndentedBuffer],
        *,
        bounds: ValueRanges[Any] = ValueRanges.unknown(),
        write=True,
        assignment=True,
    ) -> CSEVariable:
        if isinstance(expr, OpsValue):
            expr = expr.value

        assert isinstance(expr, (str, CSEVariable, IndentedBuffer)), type(expr)
        assert write or assignment
        if isinstance(expr, CSEVariable):
            # If the expressions were always created with all the information, we could
            # assert expr.bounds == bounds, but sometimes the expression is created
            # with the loose ValueRanges.unknown(), so we need to tighten the bounds
            expr.bounds = expr.bounds.tighten(bounds)
            expr.use_count += 1
            return expr
        cache_key = expr.getvalue() if isinstance(expr, IndentedBuffer) else expr
        var = self.cache.get(cache_key, None)
        if not var:
            var = self.newvar(bounds)
            self.cache[cache_key] = var
            if write:
                if V.kernel.current_node:
                    V.kernel.current_node.codegen_originating_info(
                        buffer, only_once=True
                    )
                if isinstance(expr, IndentedBuffer):
                    if assignment:
                        buffer.writeline(f"{self.prefix}{var} =")
                    buffer.splice(expr)
                    buffer.writeline(self.suffix)
                else:
                    if assignment:
                        line = f"{self.prefix}{var} = {expr}{self.suffix}"
                    else:
                        line = f"{expr}{self.suffix}"
                    buffer.writeline(line)
        else:
            var.bounds = var.bounds.tighten(bounds)
            var.use_count += 1

        return var

    def newvar(self, bounds: ValueRanges[Any] = ValueRanges.unknown()) -> CSEVariable:
        var_name = f"{self.name_prefix}{next(self.iter_buffer_ids)}"
        var = V.kernel.create_cse_var(var_name, bounds)
        self.varname_map[var_name] = var
        return var


class CodeGen:
    def __init__(self) -> None:
        super().__init__()
        self.exit_stack = contextlib.ExitStack()

    def __enter__(self):
        self.exit_stack.__enter__()
        return self

    def __exit__(self, exc_type, exc_val, exc_tb):
        self.exit_stack.__exit__(exc_type, exc_val, exc_tb)


class ScopedDict:
    def __init__(self, original_dict):
        self.original_dict = original_dict
        self.new_items = {}

    def __getitem__(self, key):
        if key in self.new_items:
            return self.new_items[key]
        return self.original_dict[key]

    def __setitem__(self, key, value):
        self.new_items[key] = value

    def __contains__(self, key):
        return key in self.new_items or key in self.original_dict

    def get(self, key, default=None):
        if key in self.new_items:
            return self.new_items[key]
        return self.original_dict.get(key, default)


class Kernel(CodeGen):
    newvar_prefix = ""
    suffix = ""
    overrides: Optional[Callable[[OpsHandler[Any]], OpsHandler[Any]]] = None
    # TODO: these look dead, but with all the getattr it's hard to tell...
    load_format: None = None
    store_format: None = None

    def __init__(self, args=None, increase_kernel_count=True):
        super().__init__()
        if increase_kernel_count:
            metrics.generated_kernel_count += 1
        self.args = args or KernelArgs()
        self.loads = IndentedBuffer()
        self.compute = IndentedBuffer()
        self.stores = IndentedBuffer()

        self.num_load = 0
        self.num_reduction = 0

        self.cse: CSE = CSE(self.newvar_prefix, self.suffix)
        self.must_keep_buffers = OrderedSet()  # type: ignore[var-annotated]
        self.store_buffer_names = OrderedSet()  # type: ignore[var-annotated]
        self._load_mask = None
        self._load_other = None
        # OrderedSet in set_current_node
        self.current_node = None
        self.node_to_bounds: Optional[Dict[torch.fx.Node, ValueRanges[Any]]] = None

        self.removed_buffers = OrderedSet()  # type: ignore[var-annotated]
        self.inplaced_to_remove = OrderedSet()  # type: ignore[var-annotated]

        # key: the buffer to write
        # value: the buffer to read and whose memory can be reused for
        #   the buffer specified by key
        self.inplace_update_buffers = {}
        # Set minimum number of elements processed per thread.
        self.min_elem_per_thread = 1
        self.kernel_name = None

    @contextlib.contextmanager
    def set_current_node(self, node):
        prior = self.current_node
        self.current_node = node
        self.node_to_bounds = node._body.bounds().get_bounds()
        try:
            yield
        finally:
            self.current_node = prior

    @contextlib.contextmanager
    def swap_buffers(self, lb, cb=None, sb=None):
        def scope_cse(cse):
            new_cse = cse.clone()
            new_cse.cache = ScopedDict(cse.cache)
            new_cse.reduction_cache = ScopedDict(cse.reduction_cache)
            new_cse.store_cache = ScopedDict(cse.store_cache)
            return new_cse

        if cb is None:
            cb = lb
        loads = self.loads
        compute = self.compute
        stores = self.stores
        cse = self.cse
        self.loads = lb
        self.compute = cb
        self.stores = sb
        self.cse = scope_cse(cse)
        try:
            yield
        finally:
            self.loads = loads
            self.compute = compute
            self.stores = stores
            self.cse = cse

    def load(self, name: str, index: sympy.Expr) -> CSEVariable:
        raise NotImplementedError

    def indirect_load(self, name: str, index: sympy.Expr):
        """A load the depends on an index we have read"""
        prior = self.loads
        try:
            # put the load in the compute section as it might have deps
            self.loads = self.compute
            return self.load(name, index)
        finally:
            self.loads = prior

    def store_reduction(self, name: str, index: sympy.Expr, value: CSEVariable):
        raise NotImplementedError

    def store(
        self, name: str, index: sympy.Expr, value: CSEVariable, mode: StoreMode = None
    ) -> None:
        raise NotImplementedError

    def reduction(
        self,
        dtype: torch.dtype,
        src_dtype: torch.dtype,
        reduction_type: ReductionType,
        value: Union[CSEVariable, Tuple[CSEVariable, ...]],
    ) -> Union[CSEVariable, Tuple[CSEVariable, ...]]:
        raise NotImplementedError

    def scan(
        self,
        dtypes: Tuple[torch.dtype, ...],
        combine_fn: Callable[
            [Tuple[CSEVariable, ...], Tuple[CSEVariable, ...]], Tuple[CSEVariable, ...]
        ],
        values: Tuple[CSEVariable, ...],
    ) -> Tuple[CSEVariable, ...]:
        raise NotImplementedError

    def sort(
        self,
        dtypes: Tuple[torch.dtype, ...],
        values: Tuple[CSEVariable, ...],
        stable: bool,
        descending: bool,
    ) -> Tuple[CSEVariable, ...]:
        raise NotImplementedError

    def var_ranges(self):
        raise NotImplementedError

    def bucketize(
        self,
        values: CSEVariable,
        boundaries: Tuple[str, sympy.Expr, sympy.Expr, sympy.Expr],
        boundary_indices: CSEVariable,
        indexing_dtype: torch.dtype,
        right: bool,
        sorter: Optional[Tuple[str, sympy.Expr]] = None,
        sorter_indices: Optional[CSEVariable] = None,
    ) -> CSEVariable:
        """
        See [Note: Inductor bucketize op]
        """
        raise NotImplementedError

    @property
    def assert_function(self) -> str:
        raise NotImplementedError

    def indirect_assert(
        self,
        var: Union[CSEVariable, str],
        lower: Optional[str],
        upper: Optional[str],
        mask: Optional[Union[CSEVariable, str]] = None,
    ) -> str:
        if isinstance(var, CSEVariable):
            var = str(var)
        assert isinstance(var, str)
        assert lower is None or isinstance(lower, str)
        assert upper is None or isinstance(upper, str)
        if lower and upper:
            # The conditions need to be in parens because of Python's operator precedence.
            # It'd be less error-prone to use and/or/not, which is suported by triton
            cond = f"({lower} <= {var}) & ({var} < {upper})"
            cond_print = f"{lower} <= {var} < {upper}"
        elif lower:
            cond = f"{lower} <= {var}"
            cond_print = cond
        else:
            assert upper
            cond = f"{var} < {upper}"
            cond_print = cond

        if mask:
            cond = f"({cond}) | ~({mask})"

        return f'{self.assert_function}({cond}, "index out of bounds: {cond_print}")'

    def check_bounds(
        self, expr: sympy.Expr, size: sympy.Expr, lower: bool, upper: bool
    ):
        raise NotImplementedError

    def index_to_str(self, index: sympy.Expr) -> str:
        raise NotImplementedError

    def __enter__(self):
        # TODO: hoist this to top level
        class CSEProxy:
            self.name = "CSEProxy"
            vr_analysis = ValueRangeAnalysis()

            @staticmethod
            def __getattr__(name: str) -> Callable[..., CSEVariable]:  # type: ignore[misc]
                def inner(*args, **kwargs):
                    bounds = CSEProxy._bound_variable(name, *args, **kwargs)

                    value = getattr(parent_handler, name)(*args, **kwargs)  # type: ignore[has-type]

                    def do_cse(v):
                        csevar = V.kernel.cse.generate(
                            V.kernel.compute, v, bounds=bounds
                        )
                        csevar.update_on_args(name, args, kwargs)
                        return csevar

                    return pytree.tree_map(do_cse, value)

                return inner

            @staticmethod
            def _bound_variable(name, *args, **kwargs):
                """
                If the variable comes from an FX node, we forward the bound we have already computed
                Else, if the variable when codegen'ing another op, we try to compute its bounds
                """
                from ..select_algorithm import TritonTemplateKernel

                if isinstance(V.kernel, TritonTemplateKernel):
                    return ValueRanges.unknown()

                fx_node = V.interpreter.current_node
                if fx_node.target == name and self.node_to_bounds is not None:
                    assert isinstance(self.node_to_bounds, dict)
                    return self.node_to_bounds.get(fx_node, ValueRanges.unknown())
                elif config.compute_all_bounds and hasattr(ValueRangeAnalysis, name):
                    # These create lots of inner strings. We would need to compute the bounds at the ops
                    # We will also likely not get much from computing VRs on these nodes
                    if any(
                        s in fx_node.target
                        for s in ("set_indirect", "reduction", "scan")
                    ):
                        return ValueRanges.unknown()

                    # We assume that the inputs come from `ops.` and are not strings. If you want to generate
                    # intermediary strings, wrap them in CSE variables with properly initialised bounds.

                    # If there is no FX bound but we know how to compute one we do so
                    assert not kwargs

                    def arg_to_bound(x):
                        if isinstance(x, CSEVariable):
                            return x.bounds
                        elif isinstance(x, sympy.Expr):
                            return bound_sympy(x)
                        else:
                            return x

                    arg_bounds = list(map(arg_to_bound, args))
                    return getattr(CSEProxy.vr_analysis, name)(*arg_bounds)
                else:
                    return ValueRanges.unknown()

            @staticmethod
            def indirect_indexing(
                var: CSEVariable,
                size: Union[sympy.Expr, int],
                check: bool = True,
                wrap_neg=True,
            ):
                if isinstance(size, int):
                    size = sympy.Integer(size)
                assert isinstance(size, sympy.Expr), size
                # Skip CSE since this doesn't return an expression

                if var.bounds.lower < 0:  # type: ignore[operator]
                    if wrap_neg:
                        stm = ops.add(var, ops.index_expr(size, torch.long))
                        # Mixed negative and non-negative
                        if var.bounds.upper >= 0:  # type: ignore[operator]
                            lt = ops.lt(var, 0)
                            stm = ops.where(lt, stm, var)
                    else:
                        stm = var

                    # Propagate bounds as we know how to compute them properly
                    new_bounds = ValueRanges.unknown()
                    if var.bounds != ValueRanges.unknown() and isinstance(
                        size, sympy.Number
                    ):
                        # Take the negative part of the bound and add size to it
                        # Then take union of that and the positive part
                        # This is a tighter bound than that of a generic ops.where, as we have info on the cond
                        neg_bounds = var.bounds & ValueRanges(-int_oo, -1)
                        new_bounds = ValueRanges(
                            neg_bounds.lower + size, neg_bounds.upper + size
                        )
                        # We don't have a good way of representing the empty range
                        if var.bounds.upper >= 0:  # type: ignore[operator]
                            pos = var.bounds & ValueRanges(0, int_oo)
                            new_bounds = new_bounds | pos

                    var = self.cse.generate(self.compute, stm, bounds=new_bounds)

                sympy_var = parent_handler.indirect_indexing(var, size, check)
                if generate_assert(check):
                    assert_lower = not (var.bounds.lower >= 0)
                    # value ranges cannot x < s when x and s are symbols
                    assert_upper = not isinstance(size, sympy.Number) or not (
                        var.bounds.upper < size
                    )
                    self.check_bounds(sympy_var, size, assert_lower, assert_upper)
                return sympy_var

            @staticmethod
            def check_bounds(
                expr: sympy.Expr, size: sympy.Expr, lower: bool, upper: bool
            ):
                return self.check_bounds(expr, size, lower, upper)

            @staticmethod
            def load(name: str, index: sympy.Expr) -> CSEVariable:
                if name in self.cse.invalidated_stores:
                    # A load from an invalidated store requires us to
                    # keep the actual buffer around
                    V.kernel.must_keep_buffers.add(name)
                if free_symbol_is_type(index, SymT.TMP):
                    return self.indirect_load(name, index)
                store_cache = self.cse.store_cache
                if name in store_cache:
                    return store_cache[name]
                out = self.load(name, index)
                # count load that is not in the store_cache, and also not in the
                # cse cache.
                if out.use_count == 1:
                    self.num_load += 1
                return out

            @staticmethod
            def _update_store_cache(name: str, value: CSEVariable):
                self.cse.store_cache[name] = value
                if self.current_node and name in V.graph.name_to_buffer:
                    buf = self.current_node.get_output(name)
                    for other_name in buf.get_mutations():
                        self.cse.store_cache[other_name] = value

            @staticmethod
            def store(
                name: str, index: sympy.Expr, value: CSEVariable, mode: StoreMode = None
            ) -> None:
                self.store_buffer_names.add(name)
                if mode is None:
                    CSEProxy._update_store_cache(name, value)
                if name not in V.graph.removed_buffers:
                    return self.store(name, index, value, mode=mode)
                else:
                    return None  # type: ignore[return-value]

            @staticmethod
            def store_reduction(name: str, index: sympy.Expr, value: CSEVariable):
                self.store_buffer_names.add(name)
                CSEProxy._update_store_cache(name, value)

                if name not in V.graph.removed_buffers:
                    return self.store_reduction(name, index, value)

            @staticmethod
            def reduction(
                dtype: torch.dtype,
                src_dtype: torch.dtype,
                reduction_type: ReductionType,
                value: Union[CSEVariable, Tuple[CSEVariable, ...]],
            ) -> Union[CSEVariable, Tuple[CSEVariable, ...]]:
                self.num_reduction += 1
                return self.reduction(dtype, src_dtype, reduction_type, value)

            @staticmethod
            def scan(
                dtypes: Tuple[torch.dtype, ...],
                combine_fn: Callable[
                    [Tuple[CSEVariable, ...], Tuple[CSEVariable, ...]],
                    Tuple[CSEVariable, ...],
                ],
                values: Tuple[CSEVariable, ...],
            ) -> Tuple[CSEVariable, ...]:
                return self.scan(dtypes, combine_fn, values)

            @staticmethod
            def sort(
                dtypes: Tuple[torch.dtype, ...],
                values: Tuple[CSEVariable, ...],
                stable: bool,
                descending: bool,
            ) -> Tuple[CSEVariable, ...]:
                return self.sort(dtypes, values, stable, descending)

            @staticmethod
            def bucketize(
                values: CSEVariable,
                boundaries: Tuple[str, sympy.Expr, sympy.Expr, sympy.Expr],
                boundary_indices: CSEVariable,
                indexing_dtype: torch.dtype,
                right: bool,
                sorter: Optional[Tuple[str, sympy.Expr]] = None,
                sorter_indices: Optional[CSEVariable] = None,
            ) -> CSEVariable:
                """
                [Note: Inductor bucketize op]

                Inputs:
                -------
                values: the values to be bucketized.
                boundaries: a tuple containing
                  (a) the name of the boundaries tensor (which must be sorted, unless
                  the sorting tensor is present),
                  (b) the length of the tensor in the last dimension (i.e. the length of
                  one set of boundaries),
                  (c) the number of elements in the underlying storage (i.e. the length
                  of the flattened tensor, ignoring striding), and
                  (d) the stride of the tensor in the last dimension.
                boundary_indices: indices into a flattened version of the boundaries
                tensor, of the same size and shape as "values".  Each index points to
                the first element in the set of boundaries to be used for the
                corresponding value.
                indexing_dtype: the dtype to use when indexing into the boundaries
                tensor.  This must be int64 or int32.  This additionally specifies the
                dtype of the return value.
                right: see "Details" below.
                sorter: an optional tuple containing
                  (a) the name of an optional sorting tensor, used to access unsorted
                  boundaries without reordering the boundaries tensor, and
                  (b) the stride of the tensor in the last dimension.
                The values in the sorting tensor are used as indices into the *last*
                dimension of the boundaries tensor, with all other indices matching.
                The size of the sorting and boundaries tensors must be equivalent.
                sorter_indices: must be present if the sorting array is present; see
                "boundary_indices" for the equivalent definition for the boundaries
                tensor.

                Output:
                -------
                The buckets each value belongs in, within a given set of boundaries.  0
                indicates a position before the first boundary, and len(boundaries_set)
                represents a position after the last boundary.

                Details:
                --------
                Given a value and a set of boundaries, calculate the bucket that each
                value belongs to.  This works differently in 1-D and N-D cases.

                for values [[-1, 0, 1, 2], [3, 4, 5, 9]], boundaries [0, 4, 4, 8], right=True
                return =   [[ 0, 1, 1, 1], [1, 3, 3, 4]].

                for values [[-1, 0, 1, 2], [3, 4, 5, 9]], boundaries [[0, 4], [4, 8]], right=True
                return =   [[ 0, 1, 1, 1], [0, 1, 1, 2]]

                Note that in the N-D boundaries case, the shape of "values" and
                "boundaries" must match in every dimension _except_ the last.

                When right == False, bucket i refers to range (boundaries[i], boundaries[i+1]].
                When right == True,  bucket i refers to range [boundaries[i], boundaries[i+1]).

                Boundaries must be non-decreasing, or a sorter must be provided which
                would re-index offsets in a non-decreasing order (e.g. the second output
                of torch.sort(offsets)).  Otherwise, the result is undefined.
                """
                return self.bucketize(
                    values,
                    boundaries,
                    boundary_indices,
                    indexing_dtype,
                    right,
                    sorter,
                    sorter_indices,
                )

        # Use mypy to check protocol implemented correctly
        def _typecheck_CSEProxy(h: CSEProxy) -> OpsHandler[CSEVariable]:
            return h

        super().__enter__()
        assert self.overrides
        parent_handler = self.overrides(V.get_ops_handler())
        self.exit_stack.enter_context(V.set_ops_handler(CSEProxy()))
        self.exit_stack.enter_context(V.set_kernel_handler(self))
        return self

    def __exit__(self, exc_type, exc_val, exc_tb):
        """
        Note that V.graph.scheduler can be None when codegening triton template
        kernels.
        """
        if V.graph.scheduler:
            V.graph.scheduler.remove_kernel_local_buffers()
        super().__exit__(exc_type, exc_val, exc_tb)

    def rename_indexing(self, index) -> sympy.Expr:
        # adds the necessary kernel args for index expressions
        # and renames variables in index expressions to kernel arg names
        if isinstance(index, (list, tuple)):
            return [self.rename_indexing(x) for x in index]  # type: ignore[return-value]
        index = V.graph.sizevars.simplify(index)
        sorted_symbols = sorted(index.free_symbols, key=lambda s: s.name)
        replacements = {
            x: self.args.size(x)
            for x in sorted_symbols
            if symbol_is_type(
                x,
                (
                    SymT.UNBACKED_INT,
                    SymT.SIZE,
                    SymT.PRECOMPUTED_SIZE,
                ),
            )
        }
        return sympy_subs(index, replacements)

    def create_cse_var(self, *args, **kwargs):
        return CSEVariable(*args, **kwargs)


@dataclasses.dataclass
class OptimizationContext:
    key: ClassVar[str] = "opt_ctx"

    dtype: Optional[torch.dtype] = None
    ops_name: str = ""


@functools.lru_cache(None)
def jinja2_env():
    try:
        import jinja2

        return jinja2.Environment(
            undefined=jinja2.StrictUndefined,
        )
    except ImportError:
        return None


class KernelTemplate:
    """
    Base class for defining kernel templates.

    Children classes: TritonTemplate, CUDATemplate
    """

    @staticmethod
    def indent_except_first(source: str, num_indents: int, indents_spacing=4):
        lines = source.splitlines(True)
        if len(lines) > 1:
            lines[1:] = [
                (" " * indents_spacing * num_indents) + line for line in lines[1:]
            ]
        return "".join(lines)

    @staticmethod
    def _template_from_string(source):
        env = jinja2_env()
        if env is not None:
            env.filters["indent_except_first"] = KernelTemplate.indent_except_first
            from jinja2 import TemplateSyntaxError

            class DetailedTemplateSyntaxError(TemplateSyntaxError):
                def __init__(self, original_error):
                    super().__init__(
                        original_error.message,
                        original_error.lineno,
                        original_error.name,
                        original_error.filename,
                    )
                    self.original_error = original_error

                def __str__(self):
                    error_info = f"Error in template at line {self.lineno}\n"
                    error_info += f"Error message: {self.message}\n"
                    if hasattr(self.original_error, "source"):
                        lines = self.original_error.source.split("\n")
                        error_info += "Context:\n"
                        start = max(0, self.lineno - 2)
                        end = min(len(lines), self.lineno + 2)
                        for i in range(start, end):
                            if i == self.lineno - 1:
                                error_info += f"{i + 1}: --> {lines[i]}\n"
                                if hasattr(self.original_error, "column"):
                                    error_info += (
                                        "     "
                                        + " " * (self.original_error.column - 1)
                                        + "^\n"
                                    )
                            else:
                                error_info += f"{i + 1}:     {lines[i]}\n"
                    return error_info

            try:
                return env.from_string(source)
            except TemplateSyntaxError as e:
                raise DetailedTemplateSyntaxError(e) from e

        return None

    @staticmethod
    def _fake_get_dtype(fake_out):
        _get_dtype_real = V.graph.get_dtype

        def get_dtype(name):
            if name == fake_out.get_name():
                return fake_out.get_dtype()
            return _get_dtype_real(name)

        return get_dtype

    def __init__(self, name: str):
        self.name = name

    def maybe_append_choice(self, choices, **kwargs):
        """
        Maybe generates a new ChoiceCaller and appends it into existing choices.

        choices: A list of ChoiceCallers.
        kwargs: Additional kwargs to be passed to self.generate() to generate a new ChoiceCaller.
        """

        try:
            choices.append(self.generate(**kwargs))
        except NotImplementedError as e:
            pass

    def generate(self, **kwargs) -> "torch._inductor.ir.ChoiceCaller":
        """
        Generates a ChoiceCaller instance from the given arguments.
        """

        raise NotImplementedError<|MERGE_RESOLUTION|>--- conflicted
+++ resolved
@@ -1424,8 +1424,7 @@
             self.inplace_buffers[input_name] = buf
             self.inplace_buffers[output_name] = buf
 
-<<<<<<< HEAD
-    def workspace(self, nbytes: sympy.Expr, zero_fill: bool) -> Tuple[str, int]:
+    def workspace(self, nbytes: sympy.Expr, zero_fill: bool):
         """
         Allocate or extend a workspace buffer of nbytes bytes.
 
@@ -1447,23 +1446,6 @@
             Tuple[str, int]: A tuple containing:
                 - "ws_ptr": A string identifier for the workspace pointer.
                 - offset: An integer representing the byte offset in the workspace.
-        """
-
-        if self.workspace_arg is None:
-            self.workspace_arg = WorkspaceArg(nbytes, zero_fill)
-            return "ws_ptr", 0
-=======
-    def workspace(self, nbytes: sympy.Expr, zero_fill: bool):
-        """
-        Allocate a new uint32 scratch space for use within this kernel.  Multiple calls to this function will
-        extend the buffer returning a new region on each call.
-
-        Args:
-            nbytes: size to add to the workspace.
-            zero_fill: True if the workspace should be zero-filled.
-
-        Returns:
-            (buffer_name: str, offset: sympy.Expr)
         """
         arg = WorkspaceArg(
             count=nbytes,
@@ -1482,7 +1464,6 @@
             )
         self.workspace_args.append(arg)
         return arg.inner_name, 0
->>>>>>> 83b714f4
 
     def semaphores(self, min_size: sympy.Expr):
         """
