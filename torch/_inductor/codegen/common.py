--- conflicted
+++ resolved
@@ -2013,8 +2013,6 @@
                     output_idx = 0
 
                     def do_cse(v):
-<<<<<<< HEAD
-
                         if name == "masked":
                             nonlocal value
                             output_dtype = value.dtype
@@ -2022,13 +2020,7 @@
                             output_dtype = getattr(
                                 dtype_handler,
                                 name,
-                            )(*args)
-=======
-                        output_dtype = getattr(
-                            dtype_handler,
-                            name,
-                        )(*args, **kwargs)
->>>>>>> cfd8d519
+                            )(*args, **kwargs)
 
                         csevar = V.kernel.cse.generate(
                             V.kernel.compute,
