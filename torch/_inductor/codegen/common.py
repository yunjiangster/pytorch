# mypy: allow-untyped-defs
import contextlib
import dataclasses
import enum
import functools
import itertools
import logging
import math
import operator
import re
from enum import auto, Enum
from itertools import chain
from typing import (
    Any,
    Callable,
    ClassVar,
    Dict,
    List,
    NamedTuple,
    Optional,
    Tuple,
    Union,
)

import sympy
from sympy.printing.printer import Printer

import torch
import torch.fx
from torch._inductor.dtype_propagation import DtypePropagationOpsHandler
from torch._prims_common import ELEMENTWISE_TYPE_PROMOTION_KIND
from torch.utils import _pytree as pytree
from torch.utils._ordered_set import OrderedSet
from torch.utils._sympy.numbers import int_oo
from torch.utils._sympy.symbol import free_symbol_is_type, symbol_is_type, SymT
from torch.utils._sympy.value_ranges import bound_sympy, ValueRangeAnalysis, ValueRanges

from .. import config, metrics
from ..utils import (
    boolean_ops,
    DeferredLineBase,
    generate_assert,
    IndentedBuffer,
    ir_dataclass,
    sympy_dot,
    sympy_subs,
    unique,
)
from ..virtualized import ops, OpsHandler, OpsValue, ReductionType, StoreMode, V


schedule_log = torch._logging.getArtifactLogger(__name__, "schedule")
log = logging.getLogger(__name__)


def data_type_logger(msg):
    if schedule_log.isEnabledFor(logging.DEBUG):
        schedule_log.debug("Data type propagation: %s", msg)


class WorkspaceZeroMode(enum.Enum):
    UNINITIALIZED = 0
    ZERO_ON_CALL = 1  # kernel may leave workspace dirty
    ZERO_PER_GRAPH = 2  # must be re-zeroed by kernel

    @staticmethod
    def combine(a, b):
        if a == b or b == WorkspaceZeroMode.UNINITIALIZED:
            return a
        if a == WorkspaceZeroMode.UNINITIALIZED:
            return b
        raise NotImplementedError(f"WorkspaceZeroMode.combine({a!r}, {b!r})")

    @staticmethod
    def from_bool(zero_fill):
        if zero_fill:
            return WorkspaceZeroMode.ZERO_ON_CALL
        return WorkspaceZeroMode.UNINITIALIZED


@ir_dataclass(frozen=True)
class WorkspaceArg:
    """A temporary buffer used for a single kernel, then discarded.

    Not registered as a traditional buffer since there are no users,
    so it would be dead code eliminated.

    Args:
        nbytes: The size of the buffer in bytes.
        zero_fill: Whether the buffer should be initialized to zero.

    """

    count: sympy.Expr
    zero_mode: WorkspaceZeroMode
    device: torch.device
    outer_name: str
    inner_name: str = "ws_ptr"
    dtype: torch.dtype = torch.uint8

    @staticmethod
    def unique_name(prefix="workspace_"):
        return f"{prefix}{next(V.graph.workspace_id)}"

    @staticmethod
    def can_join(a, b) -> bool:
        return (
            a.inner_name == b.inner_name and a.dtype == b.dtype and a.device == b.device
        )

    @staticmethod
    def join(a, b):
        return WorkspaceArg(
            count=a.count + b.count,
            zero_mode=WorkspaceZeroMode.combine(a.zero_mode, b.zero_mode),
            dtype=a.dtype,
            device=a.device,
            inner_name=a.inner_name,
            outer_name=a.outer_name,
        )

    @staticmethod
    def maximum(a, b):
        assert (
            a.dtype == b.dtype and a.device == b.device and a.inner_name == b.inner_name
        )
        return WorkspaceArg(
            count=sympy.Max(a.count, b.count),
            zero_mode=WorkspaceZeroMode.combine(a.zero_mode, b.zero_mode),
            dtype=a.dtype,
            device=a.device,
            inner_name=a.inner_name,
            outer_name=a.outer_name,
        )

    # These methods let WorkspaceArg pretend it is a buffer to reuse allocation code
    def get_device(self):
        return self.device

    get_device_or_error = get_device

    def get_dtype(self):
        return self.dtype

    def get_layout(self):
        from ..ir import FixedLayout

        return FixedLayout(
            device=self.device,
            dtype=self.dtype,
            size=[self.count],
            stride=[1],
        )

    @property
    def layout(self):
        return self.get_layout()

    get_output_spec = get_layout
    maybe_get_output_spec = get_layout
    maybe_get_layout = get_layout

    def get_size(self):
        return [self.count]

    def get_stride(self):
        return [1]

    def get_name(self):
        return self.outer_name

    def get_inputs_that_alias_output(self):
        return []


@dataclasses.dataclass
class TensorArg:
    name: str
    buffer: str
    dtype: torch.dtype
    offset: sympy.Expr = sympy.S.Zero  # c++ only
    alias_of: Optional[str] = None  # halide only


@dataclasses.dataclass
class SizeArg:
    name: str
    expr: sympy.Expr

    @property
    def alias_of(self):
        return None


@dataclasses.dataclass
class TMADescriptorArg:
    name: str


@dataclasses.dataclass
class DeviceCodegen:
    scheduling: Any
    wrapper_codegen: type
    cpp_wrapper_codegen: type = type(None)


KernelArgType = Union[WorkspaceArg, TensorArg, SizeArg, TMADescriptorArg]

device_codegens: Dict[str, DeviceCodegen] = {}


class DeviceOpOverrides:
    def import_get_raw_stream_as(self, name):
        raise NotImplementedError

    def set_device(self, device_idx):
        raise NotImplementedError

    def synchronize(self):
        raise NotImplementedError

    def device_guard(self, device_idx):
        raise NotImplementedError

    def cpp_device_guard(self):
        raise NotImplementedError

    def cpp_aoti_device_guard(self):
        raise NotImplementedError

    def cpp_stream_guard(self):
        raise NotImplementedError

    def cpp_aoti_stream_guard(self):
        raise NotImplementedError

    def cpp_getStreamFromExternal(self):
        raise NotImplementedError

    def kernel_header(self):
        raise NotImplementedError

    def kernel_driver(self):
        raise NotImplementedError

    def abi_compatible_header(self):
        raise NotImplementedError

    def cpp_stream_type(self):
        raise NotImplementedError

    def aoti_get_stream(self):
        raise NotImplementedError

    def cpp_kernel_type(self):
        raise NotImplementedError

    def cpp_device_ptr(self):
        raise NotImplementedError

    def tma_descriptor_helpers(self):
        raise NotImplementedError


device_op_overrides_dict: Dict[str, DeviceOpOverrides] = {}


# The code generated by Inductor consists of two main parts: kernel code and wrapper code.
# For any new backend looking to integrate with Inductor, customization of these two main
# parts are necessary to generate its specific code.
#
# Kernel code generation is determined by different Scheduling. Consequently, a new
# backend needs to provide a custom Scheduling for its unique kernel code generation. Currently,
# CppScheduling and TritonScheduling serve the C++/OpenMP and Triton backends, respectively.
#
# For the Wrapper, Inductor provides a PythonWrapperCodegen class to generate the Python wrapper code
# that bridges kernels. This allows out-of-tree backends to inherit from PythonWrapperCodegen,
# and override specific member functions to create backend-specific Python wrapper code.
#
# Other classes, such as CppKernel and TritonKernel, used for code generation, typically form part
# of the logic for either Scheduling or PythonWrapperCodegen. So the Scheduling and PythonWrapperCodegen interfaces
# provide flexibility to the backend. A backend can choose to implement these classes from scratch,
# or reuse them by extending and overriding as necessary. And Inductor provides the registration API,
# register_backend_for_device, to equip a new backend at runtime.
#
# Intel has developed a new backend on top of Triton to support Intel GPUs, leveraging these interfaces.
# This backend can be used as a reference:
# https://github.com/intel/intel-extension-for-pytorch/blob/5dcc9d57e5422cf295e1a1ee97896d6b6a554a85/intel_extension_for_pytorch/_inductor/__init__.py#L9
def register_backend_for_device(
    device: str,
    device_scheduling: Any,
    device_wrapper_codegen: type,
    device_cpp_wrapper_codegen: type = type(None),
):
    device_codegens[device] = DeviceCodegen(
        device_scheduling, device_wrapper_codegen, device_cpp_wrapper_codegen
    )


class BackendFeature(Enum):
    FOREACH = auto()
    BUCKETIZE = auto()
    INPLACE_BUFFERS = auto()
    MASKED_SCATTER_WITH_INDEX = auto()
    SCAN = auto()
    SORT = auto()
    TUPLE_REDUCTION = auto()
    PREFER_STORE_LOOP_ORDER = auto()
    TRITON_TEMPLATES = auto()
    REDUCE_TO_SINGLE_ELEMENT = auto()


def get_backend_features(device: Union[torch.device, str, None]):
    if device is None:
        return {}
    init_backend_registration()
    if isinstance(device, torch.device):
        device_type = device.type
    else:
        assert isinstance(device, str)
        device_type = device
        device = torch.device(device_type)
    scheduling = get_scheduling_for_device(device_type)
    return scheduling(None).get_backend_features(device)


def has_backend_feature(device, feature):
    """See also V.graph.has_feature"""
    assert isinstance(feature, BackendFeature)
    return feature in get_backend_features(device)


def get_scheduling_for_device(device: str):
    return device_codegens[device].scheduling if device in device_codegens else None


def get_wrapper_codegen_for_device(device: str, cpp_wrapper: bool = False):
    if device in device_codegens:
        wrapper_codegen_obj: DeviceCodegen = device_codegens[device]
        return (
            wrapper_codegen_obj.cpp_wrapper_codegen
            if cpp_wrapper
            else wrapper_codegen_obj.wrapper_codegen
        )
    return None


@functools.lru_cache(None)
def init_backend_registration():
    from .cpp import CppScheduling
    from .cpp_wrapper_cpu import CppWrapperCpu
    from .cpp_wrapper_cpu_array_ref import CppWrapperCpuArrayRef
    from .cpp_wrapper_gpu import CppWrapperGpu
    from .cuda_combined_scheduling import CUDACombinedScheduling
    from .halide import HalideScheduling
    from .triton import TritonScheduling
    from .wrapper import PythonWrapperCodegen

    if get_scheduling_for_device("cpu") is None:
        cpu_backends = {
            "cpp": CppScheduling,
            "halide": HalideScheduling,
            "triton": TritonScheduling,
        }
        register_backend_for_device(
            "cpu",
            lambda *args, **kwargs: cpu_backends[config.cpu_backend](*args, **kwargs),
            PythonWrapperCodegen,
            CppWrapperCpuArrayRef if config.allow_stack_allocation else CppWrapperCpu,
        )

    if get_scheduling_for_device("cuda") is None:
        # CUDACombinedScheduling combines Triton and CUDA C++ scheduling for CUDA devices via delegation
        cuda_backends = {"triton": CUDACombinedScheduling, "halide": HalideScheduling}
        register_backend_for_device(
            "cuda",
            lambda *args, **kwargs: cuda_backends[config.cuda_backend](*args, **kwargs),
            PythonWrapperCodegen,
            CppWrapperGpu,
        )

    if get_scheduling_for_device("xpu") is None:
        register_backend_for_device(
            "xpu",
            TritonScheduling,
            PythonWrapperCodegen,
        )

    private_backend = torch._C._get_privateuse1_backend_name()
    if (
        private_backend != "privateuseone"
        and get_scheduling_for_device(private_backend) is None
    ):
        from torch.utils.backend_registration import _get_custom_mod_func

        try:
            device_scheduling = _get_custom_mod_func("Scheduling")
            wrapper_codegen = _get_custom_mod_func("PythonWrapperCodegen")
            cpp_wrapper_codegen = _get_custom_mod_func("CppWrapperCodegen")
            if device_scheduling and wrapper_codegen and cpp_wrapper_codegen:
                register_backend_for_device(
                    private_backend,
                    device_scheduling,
                    wrapper_codegen,
                    cpp_wrapper_codegen,
                )
        except RuntimeError:
            pass


def index_prevent_reordering(index: List[sympy.Expr], index_vars, sizes):
    from ..ir import FlexibleLayout

    # added contiguous index prevents reordering
    return [*index, sympy_dot(index_vars, FlexibleLayout.contiguous_strides(sizes))]


def register_device_op_overrides(device: str, device_op_overrides: DeviceOpOverrides):
    device_op_overrides_dict[device] = device_op_overrides


def get_device_op_overrides(device: str):
    assert isinstance(device, str)

    if not device_op_overrides_dict.keys():
        from . import cpu_device_op_overrides  # noqa: F401
        from .cuda import device_op_overrides  # noqa: F401
        from .xpu import device_op_overrides as xpu_op_overrides  # noqa: F401

    if device in device_op_overrides_dict.keys():
        return device_op_overrides_dict[device]


DTYPE_TO_COMPUTATION_DTYPE = {
    torch.bfloat16: torch.float,
    torch.float16: torch.float,
    **{
        dtype: dtype
        for dtype in [
            torch.bool,
            torch.float32,
            torch.float64,
            torch.int8,
            torch.int16,
            torch.int32,
            torch.int64,
            torch.uint8,
            torch.uint16,
            torch.uint32,
            torch.uint64,
        ]
    },
}


def deduce_output_dtype_by_name(
    op_name: str,
    *args,
    **kwargs,
) -> Optional[torch.dtype]:
    """
    Given op name and a list of input dtypes, deduce the output dtype
    """
    if op_name in boolean_ops():
        return torch.bool
    elif op_name in (
        "to_dtype",
        "index_expr",
    ):
        return kwargs["dtype"] if "dtype" in kwargs else args[-1]
    elif op_name in (
        "rand",
        "randn",
    ):
        return torch.float
    elif op_name in (
        "get_index",
        "randint64",
        "load_seed",
    ):
        return torch.int64
    elif op_name == "reduction":
        return kwargs["dtype"] if "dtype" in kwargs else args[1]
    elif op_name == "constant":
        dtype = kwargs["dtype"] if "dtype" in kwargs else args[-1]
        return DTYPE_TO_COMPUTATION_DTYPE[dtype]  # type: ignore[index]
    elif op_name in (
        "load",
        "store",
        "store_reduction",
    ):
        buf_name = args[1]
        return V.graph.get_dtype(buf_name)  # type: ignore[arg-type]
    elif op_name == "to_dtype_bitcast":
        return kwargs["dtype"] if "dtype" in kwargs else args[-2]
    return None


class DataTypePropagation:
    def __init__(self, body) -> None:
        self.body = body
        self.graphs: Dict[Union[Callable[..., Any], str], Any] = {
            "root": body.root_block.graph
        }
        for k, v in body.subblocks.items():
            self.graphs[k] = v.graph

    def deduce_node_dtype_by_inputs(self, node: torch.fx.Node):
        inputs = node.all_input_nodes
        input_nodes = [
            n for n in inputs if isinstance(n, torch.fx.Node) and n.op != "placeholder"
        ]
        if len(input_nodes) == 0:
            return None

        all_input_nodes_propagated = all(
            OptimizationContext.key in n.meta
            and n.meta[OptimizationContext.key].dtype is not None
            for n in input_nodes
        )
        if not all_input_nodes_propagated:
            return None

        return functools.reduce(
            torch.promote_types,
            [n.meta[OptimizationContext.key].dtype for n in input_nodes],
        )

    def deduce_node_dtype_by_subgraph(self, node: torch.fx.Node):
        sub_graph = self.graphs[node.target]
        dtype = self.propagate_graph(sub_graph)
        assert dtype
        return dtype

    def deduce_node_dtype(self, node: torch.fx.Node):
        if node.op == "placeholder":
            return None

        if node.target == "output" and len(node.args) != 1:
            # we can infer output node if it only have 1 arg
            return None

        if node.target == operator.getitem:
            return self.deduce_node_dtype(node.args[0])  # type: ignore[arg-type]

        assert isinstance(node.target, str)

        if node.target.startswith("masked_subblock"):
            return self.deduce_node_dtype_by_subgraph(node)

        if (
            output_dtype := deduce_output_dtype_by_name(
                node.target,
                *node.args,
                **node.kwargs,
            )
        ) is not None:
            return output_dtype

        return self.deduce_node_dtype_by_inputs(node)

    def propagate_graph(self, graph: torch.fx.Graph):
        assert graph.nodes
        graph_dtype = None
        # For masked_subblock, we use output's dtype to represent
        # the dtype of this subgraph. For other cases, graph_dtype
        # might be None
        for node in graph.nodes:
            if OptimizationContext.key in node.meta:
                opt_ctx = node.meta[OptimizationContext.key]
            else:
                opt_ctx = OptimizationContext()

            opt_ctx.dtype = self.deduce_node_dtype(node)
            node.meta[OptimizationContext.key] = opt_ctx
            if node.target == "output":
                graph_dtype = opt_ctx.dtype
        return graph_dtype

    def propagate(self):
        self.propagate_graph(self.graphs["root"])

    @classmethod
    def propagate_loopbody(cls, body):
        return cls(body).propagate()

    @classmethod
    def propagate_scheduler_node(cls, node):
        from ..loop_body import LoopBody
        from ..scheduler import SchedulerNode

        assert isinstance(node, SchedulerNode)
        assert isinstance(node._body, LoopBody)
        DataTypePropagation.propagate_loopbody(node._body)


# This printer contains rules that are supposed to be generic for both C/C++ and
# Python
class ExprPrinter(Printer):
    @staticmethod
    def paren(string):
        def all_in_parens(string):
            if string[0] != "(" or len(string) < 2:
                return False
            count = 1
            for i, char in enumerate(string[1:]):
                if char == "(":
                    count += 1
                elif char == ")":
                    count -= 1
                if count == 0 and i != len(string) - 2:
                    return False
            assert count == 0
            return True

        if (
            isinstance(string, CSEVariable)
            or re.match(r"^[a-z0-9_.]+$", string, re.IGNORECASE)
            or re.match(r"^\([^)]*\)$", string, re.IGNORECASE)
            or string == ""
        ):
            return string
        # don't put extra parens for strings that are already wrapped in parens
        if all_in_parens(string):
            return string
        return f"({string})"

    def _print_Relational(self, expr):
        return f" {expr.rel_op} ".join(map(self.paren, map(self._print, expr.args)))

    def _print_Mul(self, expr):
        return "*".join(map(self.paren, map(self._print, expr.args)))

    def _print_Add(self, expr):
        return " + ".join(map(self.paren, map(self._print, expr.args)))

    # NB: this is OK to put here, because Mod is only defined for positive
    # numbers, and so across C/Python its behavior is consistent
    def _print_Mod(self, expr):
        return " % ".join(map(self.paren, map(self._print, expr.args)))

    def _print_FloatTrueDiv(self, expr):
        lhs, rhs = expr.args
        return f"{self.paren(self._print(lhs))} / {self.paren(self._print(rhs))}"

    def _print_CleanDiv(self, expr):
        return self._print_FloorDiv(expr)

    def _print_Identity(self, expr):
        return self._print(expr.args[0])

    def _print_GreaterThan(self, expr):
        # GreaterThan:          >=
        # StrictlyGreaterThan:  >
        # Go figure...
        return " >= ".join(map(self.paren, map(self._print, expr.args)))

    # NB: The C implementation is injected into codegen at
    # torch/_inductor/codegen/wrapper.py
    def _print_align(self, expr):
        assert len(expr.args) == 1
        return f"align({self._print(expr.args[0])})"

    # This must be implemented because sympy will collect x * x into Pow(x, 2), without
    # any explicit intervention.  We print it just like x * x, notably, we
    # never generate sympy.Pow with floats.
    #
    # NB: this pow by natural, you should never have used builtin sympy.pow
    # for FloatPow, and a symbolic exponent should be PowByNatural.  These
    # means exp is guaranteed to be integer.
    def _print_Pow(self, expr):
        base, exp = expr.args
        base = self._print(base)
        assert exp == int(exp), exp
        exp = int(exp)
        assert exp >= 0
        if exp > 0:
            return "*".join([self.paren(base)] * exp)
        return "1"

    # Explicit NotImplemented functions are to prevent default sympy printing
    # behavior, which will just barf out ToFloat(...) to your IR.  The error
    # message is better here because it tells you which printer class it needs
    # to go in.

    def _print_ToFloat(self, expr):
        raise NotImplementedError(f"_print_ToFloat not implemented for {type(self)}")

    def _print_Infinity(self, expr):
        raise NotImplementedError(f"_print_Infinity not implemented for {type(self)}")

    def _print_NegativeInfinity(self, expr):
        raise NotImplementedError(
            f"_print_NegativeInfinity not implemented for {type(self)}"
        )

    def _print_FloorDiv(self, expr):
        raise NotImplementedError(f"_print_FloorDiv not implemented for {type(self)}")

    def _print_PythonMod(self, expr):
        raise NotImplementedError(f"_print_PythonMod not implemented for {type(self)}")

    def _print_IntTrueDiv(self, expr):
        raise NotImplementedError(f"_print_IntTrueDiv not implemented for {type(self)}")

    def _print_PowByNatural(self, expr):
        raise NotImplementedError(
            f"_print_PowByNatural not implemented for {type(self)}"
        )

    def _print_FloatPow(self, expr):
        raise NotImplementedError(f"_print_FloatPow not implemented for {type(self)}")

    def _print_TruncToInt(self, expr):
        raise NotImplementedError(f"_print_TruncToInt not implemented for {type(self)}")

    def _print_RoundToInt(self, expr):
        raise NotImplementedError(f"_print_RoundToInt not implemented for {type(self)}")

    def _print_RoundDecimal(self, expr):
        raise NotImplementedError(
            f"_print_RoundDecimal not implemented for {type(self)}"
        )

    # NB: Some float operations are INTENTIONALLY not implemented for
    # printers.  You can implement them as a quick unblock, but it is better
    # to ask yourself why we haven't done this computation in the Tensor
    # universe instead

    def _print_TruncToFloat(self, expr):
        raise NotImplementedError(
            f"_print_TruncToFloat not implemented for {type(self)}"
        )

    def doprint(self, expr, *, simplify: bool = True):
        # TODO: why are people passing strings to the printer here :think:
        if simplify and isinstance(expr, sympy.Expr) and hasattr(V.graph, "sizevars"):
            expr = V.graph.sizevars.simplify(expr)
        return super().doprint(expr)


class PythonPrinter(ExprPrinter):
    def _print_ToFloat(self, expr):
        assert len(expr.args) == 1
        return f"float({self._print(expr.args[0])})"

    def _print_ModularIndexing(self, expr):
        x, div, mod = expr.args
        x = self.paren(self.doprint(x))
        div = self.paren(self.doprint(div))
        mod = self.paren(self.doprint(mod))
        if div != "1":
            x = f"({x} // {div})"
        return f"{x} % {mod}"

    def _print_Infinity(self, expr):
        return "math.inf"

    def _print_NegativeInfinity(self, expr):
        return "-math.inf"

    # WARNING: this is dangerous for Triton, which has C-style modulus
    def _print_PythonMod(self, expr):
        return " % ".join(map(self.paren, map(self._print, expr.args)))

    # WARNING: this is dangerous for Triton, which has C-style modulus
    def _print_FloorDiv(self, expr):
        x, div = expr.args
        x = self.paren(self.doprint(x))
        div = self.paren(self.doprint(div))
        return f"({x} // {div})"

    # WARNING: this is dangerous for Triton, when lhs, rhs > 2**53, Python
    # does a special algorithm
    def _print_IntTrueDiv(self, expr):
        lhs, rhs = expr.args
        return f"{self.paren(self._print(lhs))} / {self.paren(self._print(rhs))}"

    def _helper_sqrt(self, expr):
        return f"math.sqrt({self._print(expr)})"

    def _print_OpaqueUnaryFn_sqrt(self, expr):
        return self._helper_sqrt(expr.args[0])

    def _print_FloatPow(self, expr):
        base, exp = expr.args
        return f"{self.paren(self._print(base))} ** {self.paren(self._print(exp))}"

    # TODO: Not sure this works with Triton, even when base/exp are integral
    def _print_PowByNatural(self, expr):
        base, exp = expr.args
        return f"{self.paren(self._print(base))} ** {self.paren(self._print(exp))}"

    def _print_floor(self, expr):
        assert len(expr.args) == 1
        return f"math.floor({self._print(expr.args[0])})"

    def _print_FloorToInt(self, expr):
        assert len(expr.args) == 1
        return f"math.floor({self._print(expr.args[0])})"

    def _print_TruncToInt(self, expr):
        assert len(expr.args) == 1
        # This also could have been int(), they'll do the same thing for float
        return f"math.trunc({self._print(expr.args[0])})"

    def _print_ceiling(self, expr):
        assert len(expr.args) == 1
        return f"math.ceil({self._print(expr.args[0])})"

    def _print_CeilToInt(self, expr):
        assert len(expr.args) == 1
        return f"math.ceil({self._print(expr.args[0])})"

    def _print_Abs(self, expr):
        assert len(expr.args) == 1
        return f"abs({self._print(expr.args[0])})"

    # NB: It's expected that we've made explicit any promotion in the sympy
    # expression, so it doesn't matter that Python max/min doesn't perform
    # promotion
    def _print_Max(self, expr):
        assert len(expr.args) >= 2
        return f"max({', '.join(map(self._print, expr.args))})"

    def _print_Min(self, expr):
        assert len(expr.args) >= 2
        return f"min({', '.join(map(self._print, expr.args))})"

    def _print_OpaqueUnaryFn_cos(self, expr):
        assert len(expr.args) == 1
        return f"math.cos({self._print(expr.args[0])})"

    def _print_OpaqueUnaryFn_cosh(self, expr):
        assert len(expr.args) == 1
        return f"math.cosh({self._print(expr.args[0])})"

    def _print_OpaqueUnaryFn_acos(self, expr):
        assert len(expr.args) == 1
        return f"math.acos({self._print(expr.args[0])})"

    def _print_OpaqueUnaryFn_sin(self, expr):
        assert len(expr.args) == 1
        return f"math.sin({self._print(expr.args[0])})"

    def _print_OpaqueUnaryFn_sinh(self, expr):
        assert len(expr.args) == 1
        return f"math.sinh({self._print(expr.args[0])})"

    def _print_OpaqueUnaryFn_asin(self, expr):
        assert len(expr.args) == 1
        return f"math.asin({self._print(expr.args[0])})"

    def _print_OpaqueUnaryFn_tan(self, expr):
        assert len(expr.args) == 1
        return f"math.tan({self._print(expr.args[0])})"

    def _print_OpaqueUnaryFn_tanh(self, expr):
        assert len(expr.args) == 1
        return f"math.tanh({self._print(expr.args[0])})"

    def _print_OpaqueUnaryFn_atan(self, expr):
        assert len(expr.args) == 1
        return f"math.atan({self._print(expr.args[0])})"

    def _print_RoundToInt(self, expr):
        assert len(expr.args) == 1
        return f"round({self._print(expr.args[0])})"

    def _print_RoundDecimal(self, expr):
        assert len(expr.args) == 2
        number, ndigits = expr.args
        assert isinstance(ndigits, sympy.Integer)
        return f"round({self._print(number)}, {ndigits})"


class OpOverrides:
    def __init__(self, parent):
        super().__init__()
        self._parent = parent

    def __getattr__(self, item):
        return getattr(self._parent, item)

    @staticmethod
    def identity(value):
        # used to trigger cse
        return value

    @staticmethod
    def constant(value, dtype):
        return repr(value)

    @staticmethod
    def reciprocal(x):
        return ops.truediv(ops.constant(1, torch.int32), x)

    @staticmethod
    def square(x):
        return ops.mul(x, x)

    @staticmethod
    def erfc(x):
        return ops.sub(ops.constant(1, torch.float32), ops.erf(x))

    @staticmethod
    def erfcx(x):
        return ops.mul(ops.exp(ops.square(x)), ops.erfc(x))

    @staticmethod
    def expm1(x):
        return ops.sub(ops.exp(x), ops.constant(1, torch.float32))

    @staticmethod
    def log10(x):
        return ops.mul(ops.log(x), ops.constant(1 / math.log(10), torch.float32))

    @staticmethod
    def log2(x):
        return ops.mul(ops.log(x), ops.constant(1 / math.log(2), torch.float32))

    @staticmethod
    def exp2(x):
        return ops.exp(ops.mul(x, ops.constant(math.log(2), torch.float32)))

    @staticmethod
    def log1p(x):
        return ops.log(ops.add(x, ops.constant(1, torch.int32)))

    @staticmethod
    def sigmoid(x):
        one = ops.constant(1, torch.int32)
        return ops.truediv(one, ops.add(one, ops.exp(ops.neg(x))))

    @staticmethod
    def libdevice_sigmoid(x):
        one = ops.constant(1, torch.int32)
        return ops.truediv(one, ops.add(one, ops.libdevice_exp(ops.neg(x))))

    @staticmethod
    def relu(x):
        return ops.maximum(x, ops.constant(0, torch.int32))

    @staticmethod
    def libdevice_abs(x):
        return ops.abs(x)

    @staticmethod
    def libdevice_sqrt(x):
        return ops.sqrt(x)

    @staticmethod
    def libdevice_cos(x):
        return ops.cos(x)

    @staticmethod
    def libdevice_sin(x):
        return ops.sin(x)

    @staticmethod
    def libdevice_log(x):
        return ops.log(x)

    @staticmethod
    def libdevice_exp(x):
        return ops.exp(x)

    @staticmethod
    def bitwise_not(x):
        return f"~{ExprPrinter.paren(x)}"

    @staticmethod
    def logical_not(a):
        return f"{ExprPrinter.paren(a)} == 0"

    @staticmethod
    def bitwise_and(x, y):
        return f"{ExprPrinter.paren(x)} & {ExprPrinter.paren(y)}"

    @staticmethod
    def bitwise_or(x, y):
        return f"{ExprPrinter.paren(x)} | {ExprPrinter.paren(y)}"

    @staticmethod
    def bitwise_xor(x, y):
        return f"{ExprPrinter.paren(x)} ^ {ExprPrinter.paren(y)}"

    @staticmethod
    def bitwise_left_shift(x, y):
        return f"{ExprPrinter.paren(x)} << {ExprPrinter.paren(y)}"

    @staticmethod
    def bitwise_right_shift(x, y):
        return f"{ExprPrinter.paren(x)} >> {ExprPrinter.paren(y)}"

    @staticmethod
    def remainder(a, b):
        r = ops.mod(a, b)
        cond = ops.and_(
            ops.ne(r, ops.constant(0, torch.int32)),
            ops.ne(ops.signbit(r), ops.signbit(b)),
        )
        return ops.where(cond, ops.add(r, b), r)

    @staticmethod
    def fma(x, y, z):
        # for backends that don't override this (halide)
        return ops.add(ops.mul(x, y), z)

    @staticmethod
    def trunc_to_int(a, dtype):
        return ops.to_dtype(ops.trunc(a), dtype)

    @staticmethod
    def floor_to_int(a, dtype):
        return ops.to_dtype(ops.floor(a), dtype)

    @staticmethod
    def ceil_to_int(a, dtype):
        return ops.to_dtype(ops.ceil(a), dtype)

    @staticmethod
    def round_to_int(a, dtype):
        return ops.to_dtype(ops.round(a), dtype)

    @staticmethod
    def int_truediv(a, b):
        # TODO: this is wrong
        # TODO: an easy bandaid is to generate runtime asserts that it's
        # <= 2**53, which is when this equation is correct
        return ops.truediv(a, b)

    @staticmethod
    def load_seed(name, offset):
        return ops.load(name, sympy.Integer(offset))

    @classmethod
    def _initialize_pointwise_overrides(cls, target):
        assert target in {"triton", "cpp", "cppvec"}, target

        for funcname, data in pointwise_overrides_data.items():
            impl = getattr(data, target)
            if impl is None:
                continue
            setattr(cls, funcname, staticmethod(impl))


@dataclasses.dataclass
class OverridesData:
    name: str
    cpp: Callable[..., str]
    # None when not impl in libdevice/triton
    triton: Optional[Callable[..., str]] = None
    # None when not impl in aten/.../vec
    cppvec: Optional[Callable[..., str]] = None
    type_promotion_kind: ELEMENTWISE_TYPE_PROMOTION_KIND = (
        ELEMENTWISE_TYPE_PROMOTION_KIND.DEFAULT
    )


# NB: if you add a new special function, don't forget to update
# torch._inductor.ops_handler too
pointwise_overrides_data: Dict[str, OverridesData] = dict(
    airy_ai=OverridesData(
        type_promotion_kind=ELEMENTWISE_TYPE_PROMOTION_KIND.INT_TO_FLOAT,
        cpp=lambda x: f"airy_ai_forward({x})",
        name="special_airy_ai",
    ),
    bessel_j0=OverridesData(
        type_promotion_kind=ELEMENTWISE_TYPE_PROMOTION_KIND.INT_TO_FLOAT,
        cpp=lambda x: f"bessel_j0_forward({x})",
        triton=lambda x: f"libdevice.j0({x})",
        name="special_bessel_j0",
    ),
    bessel_j1=OverridesData(
        type_promotion_kind=ELEMENTWISE_TYPE_PROMOTION_KIND.INT_TO_FLOAT,
        cpp=lambda x: f"bessel_j1_forward({x})",
        triton=lambda x: f"libdevice.j1({x})",
        name="special_bessel_j1",
    ),
    bessel_y0=OverridesData(
        type_promotion_kind=ELEMENTWISE_TYPE_PROMOTION_KIND.INT_TO_FLOAT,
        cpp=lambda x: f"bessel_y0_forward({x})",
        triton=lambda x: f"libdevice.y0({x})",
        name="special_bessel_y0",
    ),
    bessel_y1=OverridesData(
        type_promotion_kind=ELEMENTWISE_TYPE_PROMOTION_KIND.INT_TO_FLOAT,
        cpp=lambda x: f"bessel_y1_forward({x})",
        triton=lambda x: f"libdevice.y1({x})",
        name="special_bessel_y1",
    ),
    digamma=OverridesData(
        type_promotion_kind=ELEMENTWISE_TYPE_PROMOTION_KIND.INT_TO_FLOAT,
        cpp=lambda x: f"calc_digamma({x})",
        cppvec=lambda x: f"{x}.digamma()",
        name="digamma",
    ),
    # no cpp nor triton implementation for entr, it is defined as decomposition
    # erf, erfc
    erfcx=OverridesData(
        type_promotion_kind=ELEMENTWISE_TYPE_PROMOTION_KIND.INT_TO_FLOAT,
        cpp=lambda x: f"calc_erfcx({x})",
        triton=lambda x: f"libdevice.erfcx({x})",
        name="special_erfcx",
    ),
    fma=OverridesData(
        type_promotion_kind=ELEMENTWISE_TYPE_PROMOTION_KIND.INT_TO_FLOAT,
        cpp=lambda x, y, z: f"std::fma({x}, {y}, {z})",
        cppvec=lambda x, y, z: f"fmadd({x}, {y}, {z})",
        triton=lambda x, y, z: f"libdevice.fma({x}, {y}, {z})",
        name="fma",
    ),
    # erfinv, exp2, expit, gammaln
    igamma=OverridesData(
        type_promotion_kind=ELEMENTWISE_TYPE_PROMOTION_KIND.INT_TO_FLOAT,
        cpp=lambda x, y: f"calc_igamma({x}, {y})",
        name="igamma",
    ),
    igammac=OverridesData(
        type_promotion_kind=ELEMENTWISE_TYPE_PROMOTION_KIND.INT_TO_FLOAT,
        cpp=lambda x, y: f"calc_igammac({x}, {y})",
        name="igammac",
    ),
    gammainc=OverridesData(
        type_promotion_kind=ELEMENTWISE_TYPE_PROMOTION_KIND.INT_TO_FLOAT,
        cpp=lambda x, y: f"calc_igamma({x}, {y})",
        name="special_gammainc",
    ),
    gammaincc=OverridesData(
        type_promotion_kind=ELEMENTWISE_TYPE_PROMOTION_KIND.INT_TO_FLOAT,
        cpp=lambda x, y: f"calc_igammac({x}, {y})",
        name="special_gammaincc",
    ),
    i0=OverridesData(
        type_promotion_kind=ELEMENTWISE_TYPE_PROMOTION_KIND.INT_TO_FLOAT,
        cpp=lambda x: f"calc_i0({x})",
        triton=lambda x: f"libdevice.cyl_bessel_i0({x})",
        cppvec=lambda x: f"{x}.i0()",
        name="i0",
    ),
    i0e=OverridesData(
        type_promotion_kind=ELEMENTWISE_TYPE_PROMOTION_KIND.INT_TO_FLOAT,
        cpp=lambda x: f"calc_i0e({x})",
        cppvec=lambda x: f"{x}.i0e()",
        name="special_i0e",
    ),
    i1=OverridesData(
        type_promotion_kind=ELEMENTWISE_TYPE_PROMOTION_KIND.INT_TO_FLOAT,
        cpp=lambda x: f"calc_i1({x})",
        triton=lambda x: f"libdevice.cyl_bessel_i1({x})",
        name="special_i1",
    ),
    i1e=OverridesData(
        type_promotion_kind=ELEMENTWISE_TYPE_PROMOTION_KIND.INT_TO_FLOAT,
        cpp=lambda x: f"calc_i1e({x})",
        name="special_i1e",
    ),
    log_ndtr=OverridesData(
        type_promotion_kind=ELEMENTWISE_TYPE_PROMOTION_KIND.INT_TO_FLOAT,
        cpp=lambda x: f"calc_log_ndtr({x})",
        name="special_log_ndtr",
    ),
    # logit
    modified_bessel_i0=OverridesData(
        type_promotion_kind=ELEMENTWISE_TYPE_PROMOTION_KIND.INT_TO_FLOAT,
        cpp=lambda x: f"modified_bessel_i0_forward({x})",
        triton=lambda x: f"libdevice.cyl_bessel_i0({x})",
        name="special_modified_bessel_i0",
    ),
    modified_bessel_i1=OverridesData(
        type_promotion_kind=ELEMENTWISE_TYPE_PROMOTION_KIND.INT_TO_FLOAT,
        cpp=lambda x: f"modified_bessel_i1_forward({x})",
        triton=lambda x: f"libdevice.cyl_bessel_i1({x})",
        name="special_modified_bessel_i1",
    ),
    modified_bessel_k0=OverridesData(
        type_promotion_kind=ELEMENTWISE_TYPE_PROMOTION_KIND.INT_TO_FLOAT,
        cpp=lambda x: f"modified_bessel_k0_forward({x})",
        name="special_modified_bessel_k0",
    ),
    modified_bessel_k1=OverridesData(
        type_promotion_kind=ELEMENTWISE_TYPE_PROMOTION_KIND.INT_TO_FLOAT,
        cpp=lambda x: f"modified_bessel_k1_forward({x})",
        name="special_modified_bessel_k1",
    ),
    # multigamma
    ndtr=OverridesData(
        type_promotion_kind=ELEMENTWISE_TYPE_PROMOTION_KIND.INT_TO_FLOAT,
        cpp=lambda x: f"calc_ndtr({x})",
        name="special_ndtr",
    ),
    ndtri=OverridesData(
        type_promotion_kind=ELEMENTWISE_TYPE_PROMOTION_KIND.INT_TO_FLOAT,
        cpp=lambda x: f"calc_ndtri({x})",
        name="special_ndtri",
    ),
    polygamma=OverridesData(
        type_promotion_kind=ELEMENTWISE_TYPE_PROMOTION_KIND.INT_TO_FLOAT,
        cpp=lambda x, y: f"calc_polygamma({y}, {x})",
        name="polygamma",
    ),
    # psi - alias to digamma
    # round
    scaled_modified_bessel_k0=OverridesData(
        type_promotion_kind=ELEMENTWISE_TYPE_PROMOTION_KIND.INT_TO_FLOAT,
        cpp=lambda x: f"scaled_modified_bessel_k0_forward({x})",
        name="special_scaled_modified_bessel_k0",
    ),
    scaled_modified_bessel_k1=OverridesData(
        type_promotion_kind=ELEMENTWISE_TYPE_PROMOTION_KIND.INT_TO_FLOAT,
        cpp=lambda x: f"scaled_modified_bessel_k1_forward({x})",
        name="special_scaled_modified_bessel_k1",
    ),
    # sinc
    spherical_bessel_j0=OverridesData(
        type_promotion_kind=ELEMENTWISE_TYPE_PROMOTION_KIND.INT_TO_FLOAT,
        cpp=lambda x: f"spherical_bessel_j0_forward({x})",
        name="special_spherical_bessel_j0",
    ),
    zeta=OverridesData(
        type_promotion_kind=ELEMENTWISE_TYPE_PROMOTION_KIND.INT_TO_FLOAT,
        cpp=lambda x, y: f"zeta({x}, {y})",
        name="special_zeta",
    ),
    chebyshev_polynomial_t=OverridesData(
        type_promotion_kind=ELEMENTWISE_TYPE_PROMOTION_KIND.INT_TO_FLOAT,
        cpp=lambda x, y: f"chebyshev_polynomial_t_forward({x}, {y})",
        name="special_chebyshev_polynomial_t",
    ),
    chebyshev_polynomial_u=OverridesData(
        type_promotion_kind=ELEMENTWISE_TYPE_PROMOTION_KIND.INT_TO_FLOAT,
        cpp=lambda x, y: f"chebyshev_polynomial_u_forward({x}, {y})",
        name="special_chebyshev_polynomial_u",
    ),
    chebyshev_polynomial_v=OverridesData(
        type_promotion_kind=ELEMENTWISE_TYPE_PROMOTION_KIND.INT_TO_FLOAT,
        cpp=lambda x, y: f"chebyshev_polynomial_v_forward({x}, {y})",
        name="special_chebyshev_polynomial_v",
    ),
    chebyshev_polynomial_w=OverridesData(
        type_promotion_kind=ELEMENTWISE_TYPE_PROMOTION_KIND.INT_TO_FLOAT,
        cpp=lambda x, y: f"chebyshev_polynomial_w_forward({x}, {y})",
        name="special_chebyshev_polynomial_w",
    ),
    legendre_polynomial_p=OverridesData(
        type_promotion_kind=ELEMENTWISE_TYPE_PROMOTION_KIND.INT_TO_FLOAT,
        cpp=lambda x, y: f"legendre_polynomial_p_forward({x}, {y})",
        name="special_legendre_polynomial_p",
    ),
    shifted_chebyshev_polynomial_t=OverridesData(
        type_promotion_kind=ELEMENTWISE_TYPE_PROMOTION_KIND.INT_TO_FLOAT,
        cpp=lambda x, y: f"shifted_chebyshev_polynomial_t_forward({x}, {y})",
        name="special_shifted_chebyshev_polynomial_t",
    ),
    shifted_chebyshev_polynomial_u=OverridesData(
        type_promotion_kind=ELEMENTWISE_TYPE_PROMOTION_KIND.INT_TO_FLOAT,
        cpp=lambda x, y: f"shifted_chebyshev_polynomial_u_forward({x}, {y})",
        name="special_shifted_chebyshev_polynomial_u",
    ),
    shifted_chebyshev_polynomial_v=OverridesData(
        type_promotion_kind=ELEMENTWISE_TYPE_PROMOTION_KIND.INT_TO_FLOAT,
        cpp=lambda x, y: f"shifted_chebyshev_polynomial_v_forward({x}, {y})",
        name="special_shifted_chebyshev_polynomial_v",
    ),
    shifted_chebyshev_polynomial_w=OverridesData(
        type_promotion_kind=ELEMENTWISE_TYPE_PROMOTION_KIND.INT_TO_FLOAT,
        cpp=lambda x, y: f"shifted_chebyshev_polynomial_w_forward({x}, {y})",
        name="special_shifted_chebyshev_polynomial_w",
    ),
    hermite_polynomial_h=OverridesData(
        type_promotion_kind=ELEMENTWISE_TYPE_PROMOTION_KIND.INT_TO_FLOAT,
        cpp=lambda x, y: f"hermite_polynomial_h_forward({x}, {y})",
        name="special_hermite_polynomial_h",
    ),
    hermite_polynomial_he=OverridesData(
        type_promotion_kind=ELEMENTWISE_TYPE_PROMOTION_KIND.INT_TO_FLOAT,
        cpp=lambda x, y: f"hermite_polynomial_he_forward({x}, {y})",
        name="special_hermite_polynomial_he",
    ),
    laguerre_polynomial_l=OverridesData(
        type_promotion_kind=ELEMENTWISE_TYPE_PROMOTION_KIND.INT_TO_FLOAT,
        cpp=lambda x, y: f"laguerre_polynomial_l_forward({x}, {y})",
        name="special_laguerre_polynomial_l",
    ),
)


# Use mypy to check protocol implemented correctly
def _typecheck_OpOverrides(h: OpOverrides) -> OpsHandler[str]:
    return h


class DeferredLine(DeferredLineBase):
    """A line that can be 'unwritten' by adding name to V.graph.removed_buffers"""

    def __init__(self, name, line):
        super().__init__(line)
        self.name = name
        assert not isinstance(line, DeferredLineBase)

    def __call__(self):
        if all(
            self.name not in x
            for x in (
                V.graph.removed_buffers,
                V.kernel.removed_buffers,
                V.graph.inplaced_to_remove,
                V.kernel.inplaced_to_remove,
            )
        ):
            return self.line
        return None

    def _new_line(self, line):
        return DeferredLine(self.name, line)


class BracesBuffer(IndentedBuffer):
    def indent(self, offset=1):
        @contextlib.contextmanager
        def ctx():
            for _ in range(offset):
                self.writeline("{")
                self._indent += 1
            for _ in range(-offset):
                self._indent -= 1
                self.writeline("}")
            yield
            for _ in range(-offset):
                self.writeline("{")
                self._indent += 1
            for _ in range(offset):
                self._indent -= 1
                self.writeline("}")

        return ctx()


class InplacedBuffer(NamedTuple):
    inner_name: str
    other_names: List[str]


class KernelArgs:
    @staticmethod
    def _lookup(prefix, odict, name):
        assert isinstance(name, (str, sympy.Symbol))
        if name not in odict:
            odict[name] = f"{prefix}{len(odict)}"
        return odict[name]

    def __init__(self, sizevars=None):
        self.input_buffers = {}
        self.output_buffers = {}
        self.inplace_buffers = {}
        self.sizevars = sizevars or {}
        self.workspace_args = []

    def __repr__(self):
        return "KernelArgs({})".format(
            ", ".join(
                map(
                    repr,
                    [
                        self.input_buffers,
                        self.output_buffers,
                        self.inplace_buffers,
                        self.sizevars,
                    ],
                )
            )
        )

    def _buffer_is_marked_removed(self, name):
        return isinstance(name, str) and name.startswith("REMOVED")

    def input(self, name):
        if V.graph.scheduler:
            name = V.graph.scheduler.mutation_real_name.get(name, name)
        assert name not in V.graph.removed_buffers, name
        if name in self.output_buffers:
            return self.output_buffers[name]
        if name in self.inplace_buffers:
            return self.inplace_buffers[name].inner_name
        if name.startswith("seed"):
            return self._lookup("seed", self.input_buffers, name)
        return self._lookup("in_ptr", self.input_buffers, name)

    def output(self, name):
        if V.graph.scheduler:
            name = V.graph.scheduler.mutation_real_name.get(name, name)
        assert name not in V.graph.removed_buffers, name
        if name in self.inplace_buffers:
            return self.inplace_buffers[name].inner_name
        return self._lookup("out_ptr", self.output_buffers, name)

    def make_inplace(self, input_name, output_name):
        assert output_name not in self.inplace_buffers
        if input_name in self.inplace_buffers:
            buf = self.inplace_buffers[input_name]
            buf.other_names.append(output_name)
            self.inplace_buffers[output_name] = buf
        else:
            buf = InplacedBuffer(
                f"in_out_ptr{len(unique(self.inplace_buffers.values()))}",
                [input_name, output_name],
            )
            self.inplace_buffers[input_name] = buf
            self.inplace_buffers[output_name] = buf

    def workspace(self, nbytes: sympy.Expr, zero_fill: bool):
        """
        Allocate or extend a workspace buffer of nbytes bytes.

        This function manages the allocation of a workspace buffer. It either creates
        a new WorkspaceArg or extends an existing one.

        Note:
        - Calling this function will in-place mutate the args by adding or updating
        a WorkspaceArg.
        - The codegen for generating the Python argdefs and call_defs will check
        this field and allocate the buffer accordingly.
        - A new argument "ws_ptr" will be present in the generated code.

        Args:
            nbytes (sympy.Expr): The number of bytes to allocate.
            zero_fill (bool): Whether to initialize the buffer to zero.

        Returns:
            Tuple[str, int]: A tuple containing:
                - "ws_ptr": A string identifier for the workspace pointer.
                - offset: An integer representing the byte offset in the workspace.
        """
        arg = WorkspaceArg(
            count=nbytes,
            zero_mode=WorkspaceZeroMode.from_bool(zero_fill),
            device=V.graph.get_current_device_or_throw(),
            outer_name=WorkspaceArg.unique_name(),
        )
        for i, existing_arg in enumerate(self.workspace_args):
            if WorkspaceArg.can_join(existing_arg, arg):
                offset = existing_arg.count
                self.workspace_args[i] = WorkspaceArg.join(existing_arg, arg)
                return existing_arg.inner_name, offset
            assert (
                existing_arg.inner_name != arg.inner_name
                and existing_arg.outer_name != arg.outer_name
            )
        self.workspace_args.append(arg)
        return arg.inner_name, 0

    def semaphores(self, min_size: sympy.Expr):
        """
        Lazily allocate a graph-wide semaphores buffer with at least min_size.  This is a single buffer shared by
        all kernels and zero initialized once at graph start.  Each kernel must leave the buffer zeroed on exit.

        Warning: multiple calls to this function will return the same buffer.

        Args:
            min_size: the number of int32 semaphores required

        Returns:
            name of the semaphores buffer
        """
        current_device = V.graph.get_current_device_or_throw()
        arg = WorkspaceArg(
            count=min_size,
            zero_mode=WorkspaceZeroMode.ZERO_PER_GRAPH,
            dtype=torch.uint32,
            inner_name="sem_ptr",
            outer_name=f"semaphores_{current_device.type}_{current_device.index}",
            device=current_device,
        )
        for existing_arg in self.workspace_args:
            if existing_arg.inner_name == arg.inner_name:
                assert arg == existing_arg
        self.workspace_args.append(arg)
        return arg.inner_name

    def seed_offset(self, name, value):
        if value in self.sizevars:
            return self.sizevars[value]
        if name in self.sizevars.values():
            name = (
                f"{name}{sum(1 for v in self.sizevars.values() if v.startswith(name))}"
            )
        self.sizevars[value] = name
        return name

    def size(self, name):
        if str(name) == "seed":
            self.sizevars["seed"] = "seed"
            return "seed"
        return self._lookup("ks", self.sizevars, name)

    def call_names(self):
        return chain(
            self.input_buffers.keys(), self.output_buffers.keys(), self.sizevars.keys()
        )

    def wrap_ptr_arg(self, buf, dtype):
        return buf

    def wrap_size_arg(self, size):
        return str(size)

    def cpp_argdefs(self):
        from .cpp_utils import DTYPE_TO_CPP, INDEX_TYPE

        call_args = []
        arg_defs = []
        arg_types = []
        for inplaced in unique(self.inplace_buffers.values()):
            if self._buffer_is_marked_removed(inplaced):
                continue
            outer = inplaced.other_names[-1]
            inner = inplaced.inner_name
            dtype = V.graph.get_dtype(outer)
            cpp_dtype = DTYPE_TO_CPP[dtype]
            arg_defs.append(f"{cpp_dtype}* {inner}")
            call_args.append(self.wrap_ptr_arg(outer, dtype))
            arg_types.append(f"{cpp_dtype}*")
        for outer, inner in self.input_buffers.items():
            if outer in self.inplace_buffers:
                continue
            dtype = V.graph.get_dtype(outer)
            cpp_dtype = DTYPE_TO_CPP[dtype]
            arg_defs.append(f"const {cpp_dtype}* {inner}")
            call_args.append(self.wrap_ptr_arg(outer, dtype))
            arg_types.append(f"const {cpp_dtype}*")
        for outer, inner in self.output_buffers.items():
            if outer in self.inplace_buffers or self._buffer_is_marked_removed(inner):
                continue
            dtype = V.graph.get_dtype(outer)
            cpp_dtype = DTYPE_TO_CPP[dtype]
            arg_defs.append(f"{cpp_dtype}* {inner}")
            call_args.append(self.wrap_ptr_arg(outer, dtype))
            arg_types.append(f"{cpp_dtype}*")
        for outer, inner in self.sizevars.items():
            arg_defs.append(f"const {INDEX_TYPE} {inner}")
            call_args.append(self.wrap_size_arg(outer))
            arg_types.append(f"const {INDEX_TYPE}")
            if V.graph.wrapper_code:
                V.graph.wrapper_code.ensure_size_computed(outer)
        assert not self.workspace_args, "Workspace not supported on CPU "
        return arg_defs, call_args, arg_types

    def python_argdefs(self):
        arg_defs: List[str] = []
        call_args: List[str] = []
        arg_types: List[torch.dtype] = []
        precompile_args: List[Union[TensorArg, SizeArg, WorkspaceArg]] = []
        for inplaced in unique(self.inplace_buffers.values()):
            if self._buffer_is_marked_removed(inplaced):
                continue
            arg_defs.append(inplaced.inner_name)
            call_args.append(inplaced.other_names[-1])
            arg_types.append(V.graph.get_dtype(inplaced.other_names[-1]))
            precompile_args.append(
                TensorArg(
                    name=inplaced.inner_name,
                    buffer=inplaced.other_names[-1],
                    dtype=V.graph.get_dtype(inplaced.other_names[-1]),
                )
            )
        for outer, inner in chain(
            self.input_buffers.items(), self.output_buffers.items()
        ):
            if outer in self.inplace_buffers or self._buffer_is_marked_removed(inner):
                continue
            arg_defs.append(inner)
            call_args.append(outer)
            arg_types.append(V.graph.get_dtype(outer))
            precompile_args.append(
                TensorArg(
                    name=inner,
                    buffer=outer,
                    dtype=V.graph.get_dtype(outer),
                )
            )
        for outer, inner in self.sizevars.items():
            arg_defs.append(inner)
            call_args.append(outer)
            arg_types.append(type(outer))  # type: ignore[arg-type]
            precompile_args.append(SizeArg(inner, outer))
            if V.graph.wrapper_code:
                V.graph.wrapper_code.ensure_size_computed(outer)
        for arg in self.workspace_args:
            arg_defs.append(arg.inner_name)
            call_args.append(arg.outer_name)
            precompile_args.append(arg)
            arg_types.append(arg.dtype)
        return arg_defs, call_args, precompile_args, arg_types

    def aliases(self):
        for inplaced in unique(self.inplace_buffers.values()):
            if self._buffer_is_marked_removed(inplaced):
                continue
            for other in inplaced.other_names:
                if (
                    other in V.graph.inplaced_to_remove
                    or other in V.kernel.inplaced_to_remove
                ):
                    continue
                if other in self.input_buffers:
                    yield self.input_buffers[other], inplaced.inner_name
                if other in self.output_buffers:
                    yield self.output_buffers[other], inplaced.inner_name

    def is_removed(self, name):
        def _is_removed(name, buffers):
            return name not in buffers or self._buffer_is_marked_removed(buffers[name])

        return _is_removed(name, self.output_buffers) and _is_removed(
            name, self.inplace_buffers
        )

    # Includes inplace buffers, excludes removed buffers.  Essentially,
    # after you do a call into this kernel, which buffers actually contain
    # updated data?  Modeled off of python_argdefs.
    def live_output_buffers(self):
        live_outs = OrderedSet()  # type: ignore[var-annotated]
        for inplaced in unique(self.inplace_buffers.values()):
            if self._buffer_is_marked_removed(inplaced):
                continue
            live_outs.add(inplaced.other_names[-1])
        for outer, inner in self.output_buffers.items():
            if outer in self.inplace_buffers or self._buffer_is_marked_removed(inner):
                continue
            live_outs.add(outer)
        return live_outs


class CSEVariable:
    """A CSEVariable is just a name for an expression but it is useful to be able to annotate them on a backend dependent basis.
    To do so, the backends can simply overload `Kernel.create_cse_var`
    The "CSEVariable.update_on_args" method gives you a hook for annotations
    See example of TritonCSEVariable in triton.py
    """

    def __init__(
        self,
        name,
        bounds: ValueRanges[Any],
        dtype: Optional[torch.dtype] = None,
    ):
        assert isinstance(bounds, ValueRanges)
        self.name = name
        self.bounds = bounds
        self.use_count = 1  # track how many tims this expression is used
        self.dtype = dtype

    def __str__(self):
        return self.name

    def __hash__(self) -> int:
        return hash(self.name)

    def __eq__(self, other) -> bool:
        return type(other) == type(self) and other.name == self.name

    def update_on_args(self, name, args, kwargs):
        pass

    def __repr__(self):
        return f"{self.__class__.__name__}({self.name!r})"


class CppWrapperKernelArgs(KernelArgs):
    def wrap_size_arg(self, size):
        return f"{size}"


class CSE:
    """Common subexpression elimination"""

    def __init__(
        self,
        prefix="",
        suffix="",
        name_prefix="tmp",
        iter_buffers=None,
        store_cache=None,
        reduction_cache=None,
        varname_map=None,
    ):
        self.prefix = prefix
        self.suffix = suffix
        self._cache = {}
        self.name_prefix = name_prefix
        self.store_cache = store_cache or {}
        self.reduction_cache = reduction_cache or {}
        self.iter_buffer_ids = iter_buffers or itertools.count()
        self.invalidated_stores = OrderedSet()  # type: ignore[var-annotated]
        self.varname_map = varname_map or {}

    def invalidate(self, keep_vars: OrderedSet[str]):
        for name, tmp in list(self.store_cache.items()):
            if tmp not in keep_vars:
                del self.store_cache[name]
                self.invalidated_stores.add(name)
        self._cache = {k: v for k, v in self._cache.items() if v in keep_vars}

    def clone(self):
        # Note(fdrocha): reduction_cache is not being cloned, not sure if this is intentional
        return type(self)(
            prefix=self.prefix,
            suffix=self.suffix,
            name_prefix=self.name_prefix,
            iter_buffers=self.iter_buffer_ids,
            store_cache=self.store_cache,
            varname_map=self.varname_map,
        )

    def augment_key(self, cache_key: object) -> object:
        "Override this method to augment cache key with backend specifics"
        return cache_key

    def put(self, cache_key: object, val: CSEVariable) -> None:
        self._cache[self.augment_key(cache_key)] = val

    def contains(self, cache_key) -> bool:
        return self.augment_key(cache_key) in self._cache

    def try_get(self, cache_key: object) -> Optional[CSEVariable]:
        return self._cache.get(self.augment_key(cache_key), None)

    def get(self, cache_key: object) -> CSEVariable:
        return self._cache[self.augment_key(cache_key)]

    def generate(
        self,
        buffer: IndentedBuffer,
        expr: Union[str, CSEVariable, OpsValue, IndentedBuffer, DeferredLineBase],
        *,
        bounds: ValueRanges[Any] = ValueRanges.unknown(),
        write=True,
        assignment=True,
        dtype: Optional[torch.dtype] = None,
    ) -> CSEVariable:
        if isinstance(expr, OpsValue):
            expr = expr.value

        assert write or assignment
        if isinstance(expr, CSEVariable):
            # If the expressions were always created with all the information, we could
            # assert expr.bounds == bounds, but sometimes the expression is created
            # with the loose ValueRanges.unknown(), so we need to tighten the bounds
            expr.bounds = expr.bounds.tighten(bounds)
            expr.use_count += 1
            return expr
        elif isinstance(expr, IndentedBuffer):
            cache_key = expr.getvalue()
        elif isinstance(expr, DeferredLineBase):
            cache_key = expr.line
        else:
            assert isinstance(expr, str)
            cache_key = expr
        var = self.try_get(cache_key)
        if not var:
            var = self.newvar(bounds, dtype)
            self.put(cache_key, var)
            if write:
                if V.kernel.current_node:
                    V.kernel.current_node.codegen_originating_info(
                        buffer, only_once=True
                    )
                if isinstance(expr, IndentedBuffer):
                    if assignment:
                        buffer.writeline(f"{self.prefix}{var} =")
                    buffer.splice(expr)
                    buffer.writeline(self.suffix)
                elif isinstance(expr, DeferredLineBase):
                    assert assignment
                    buffer.writeline(
                        expr._new_line(f"{self.prefix}{var} = {expr.line}{self.suffix}")
                    )
                else:
                    if assignment:
                        line = f"{self.prefix}{var} = {expr}{self.suffix}"
                    else:
                        line = f"{expr}{self.suffix}"
                    buffer.writeline(line)
        else:
            var.bounds = var.bounds.tighten(bounds)
            var.use_count += 1

        return var

    def newvar(
        self,
        bounds: ValueRanges[Any] = ValueRanges.unknown(),
        dtype: Optional[torch.dtype] = None,
    ) -> CSEVariable:
        var_name = f"{self.name_prefix}{next(self.iter_buffer_ids)}"
        var = V.kernel.create_cse_var(var_name, bounds, dtype)
        self.varname_map[var_name] = var
        return var


<<<<<<< HEAD
=======
@functools.lru_cache(None)
def get_promoted_dtype(*args, type_promotion_kind: ELEMENTWISE_TYPE_PROMOTION_KIND):
    def construct_input(inp):
        if isinstance(inp, torch._prims_common.Number):
            return inp
        else:
            # construct a tmp tensor to use dtype promotion util function
            return torch.empty([1], dtype=inp.dtype)

    inps = [construct_input(arg) for arg in args]
    _, dtype = torch._prims_common.elementwise_dtypes(
        *inps, type_promotion_kind=type_promotion_kind
    )
    return dtype


def promote_types(args):
    dtype_prop_candidates = []

    # CSEVariable and scalar will be included in dtype_prop_candidates
    for arg in args:
        if isinstance(arg, str):
            continue
        elif (
            isinstance(arg, OpsValue)
            and isinstance(arg.value, CSEVariable)
            and arg.value.dtype is not None
        ):
            dtype_prop_candidates.append(arg.value)
        elif (isinstance(arg, CSEVariable) and arg.dtype is not None) or isinstance(
            arg, torch._prims_common.Number
        ):
            dtype_prop_candidates.append(arg)  # type: ignore[arg-type]

    dtype = get_promoted_dtype(
        *dtype_prop_candidates,
        type_promotion_kind=ELEMENTWISE_TYPE_PROMOTION_KIND.DEFAULT,
    )

    return dtype


class DtypePropagationOpsHandler:
    """
    Propagate dtype from args to output
    """

    @staticmethod
    def default_handler(*args):
        # Fallback to FP32 dtype
        return torch.float32

    @staticmethod
    def randint64(seed, offset, low, high):
        return torch.int64

    @staticmethod
    def where(a, b, c):
        return promote_types([b, c])

    @staticmethod
    def to_dtype_bitcast(x, dtype: torch.dtype, src_dtype: torch.dtype):
        return dtype

    @staticmethod
    def load_seed(name, offset):
        return torch.float32

    @staticmethod
    def masked(mask, body, other):
        # TODO: inspect body to propagate dtype
        return torch.float32

    @staticmethod
    def index_expr(expr, dtype):
        return dtype

    @staticmethod
    def isnan(x):
        return torch.bool

    @staticmethod
    def lt(a, b):
        return torch.bool

    @staticmethod
    def to_dtype(x, dtype: torch.dtype, src_dtype: Optional[torch.dtype] = None):
        return dtype

    @staticmethod
    def constant(value, dtype):
        return dtype

    @staticmethod
    def mul(a, b):
        return promote_types([a, b])

    @staticmethod
    def sub(a, b):
        return promote_types([a, b])

    @staticmethod
    def add(a, b):
        return promote_types([a, b])

    @staticmethod
    def div(a, b):
        return promote_types([a, b])

    @staticmethod
    def abs(x):
        return promote_types([x])

    @staticmethod
    def exp(x):
        return promote_types([x])

    @staticmethod
    def truediv(a, b):
        return promote_types([a, b])

    @staticmethod
    def pow(a, b):
        return promote_types([a, b])

    @staticmethod
    def sqrt(x):
        return promote_types([x])

    @staticmethod
    def rsqrt(x):
        return promote_types([x])

    @staticmethod
    def sigmoid(x):
        return promote_types([x])

    @staticmethod
    def gelu(x):
        return promote_types([x])

    @staticmethod
    def neg(x):
        return promote_types([x])

    @staticmethod
    def minimum(a, b):
        return promote_types([a, b])

    @staticmethod
    def maximum(a, b):
        return promote_types([a, b])

    @staticmethod
    def log(x):
        return promote_types([x])

    @staticmethod
    def log1p(x):
        return promote_types([x])

    @staticmethod
    def gt(a, b):
        return torch.bool

    @staticmethod
    def ge(a, b):
        return torch.bool

    @staticmethod
    def reciprocal(x):
        return promote_types([x])

    @staticmethod
    def and_(a, b):
        return torch.bool

    @staticmethod
    def bitwise_right_shift(a, b):
        return a.dtype

    @staticmethod
    def bitwise_left_shift(a, b):
        return a.dtype

    @staticmethod
    def sin(x):
        return promote_types([x])

    @staticmethod
    def cos(x):
        return promote_types([x])

    @staticmethod
    def mod(a, b):
        return promote_types([a, b])


>>>>>>> 50ee6475
class CodeGen:
    def __init__(self) -> None:
        super().__init__()
        self.exit_stack = contextlib.ExitStack()

    def __enter__(self):
        self.exit_stack.__enter__()
        return self

    def __exit__(self, exc_type, exc_val, exc_tb):
        self.exit_stack.__exit__(exc_type, exc_val, exc_tb)


class ScopedDict:
    def __init__(self, original_dict):
        self.original_dict = original_dict
        self.new_items = {}

    def __getitem__(self, key):
        if key in self.new_items:
            return self.new_items[key]
        return self.original_dict[key]

    def __setitem__(self, key, value):
        self.new_items[key] = value

    def __contains__(self, key):
        return key in self.new_items or key in self.original_dict

    def get(self, key, default=None):
        if key in self.new_items:
            return self.new_items[key]
        return self.original_dict.get(key, default)


class Kernel(CodeGen):
    newvar_prefix = ""
    suffix = ""
    overrides: Optional[Callable[[OpsHandler[Any]], OpsHandler[Any]]] = None
    # TODO: these look dead, but with all the getattr it's hard to tell...
    load_format: None = None
    store_format: None = None

    def __init__(self, args=None, increase_kernel_count=True):
        super().__init__()
        if increase_kernel_count:
            metrics.generated_kernel_count += 1
        self.args = args or KernelArgs()
        self.loads = IndentedBuffer()
        self.compute = IndentedBuffer()
        self.stores = IndentedBuffer()

        self.num_load = 0
        self.num_reduction = 0

        self.cse: CSE = CSE(self.newvar_prefix, self.suffix)
        self.must_keep_buffers = OrderedSet()  # type: ignore[var-annotated]
        self.store_buffer_names = OrderedSet()  # type: ignore[var-annotated]
        self._load_mask = None
        self._load_other = None
        # OrderedSet in set_current_node
        self.current_node = None
        self.node_to_bounds: Optional[Dict[torch.fx.Node, ValueRanges[Any]]] = None

        self.removed_buffers = OrderedSet()  # type: ignore[var-annotated]
        self.inplaced_to_remove = OrderedSet()  # type: ignore[var-annotated]

        # key: the buffer to write
        # value: the buffer to read and whose memory can be reused for
        #   the buffer specified by key
        self.inplace_update_buffers = {}
        # Set minimum number of elements processed per thread.
        self.min_elem_per_thread = 1
        self.kernel_name = None

    @contextlib.contextmanager
    def set_current_node(self, node):
        prior = self.current_node
        self.current_node = node
        self.node_to_bounds = node._body.bounds().get_bounds()
        try:
            yield
        finally:
            self.current_node = prior

    @contextlib.contextmanager
    def swap_buffers(self, lb, cb=None, sb=None):
        def scope_cse(cse):
            new_cse = cse.clone()
            new_cse._cache = ScopedDict(cse._cache)
            new_cse.reduction_cache = ScopedDict(cse.reduction_cache)
            new_cse.store_cache = ScopedDict(cse.store_cache)
            return new_cse

        if cb is None:
            cb = lb
        loads = self.loads
        compute = self.compute
        stores = self.stores
        cse = self.cse
        self.loads = lb
        self.compute = cb
        self.stores = sb
        self.cse = scope_cse(cse)
        try:
            yield
        finally:
            self.loads = loads
            self.compute = compute
            self.stores = stores
            self.cse = cse

    def load(self, name: str, index: sympy.Expr) -> CSEVariable:
        raise NotImplementedError

    def indirect_load(self, name: str, index: sympy.Expr):
        """A load the depends on an index we have read"""
        prior = self.loads
        try:
            # put the load in the compute section as it might have deps
            self.loads = self.compute
            return self.load(name, index)
        finally:
            self.loads = prior

    def store_reduction(self, name: str, index: sympy.Expr, value: CSEVariable):
        raise NotImplementedError

    def store(
        self, name: str, index: sympy.Expr, value: CSEVariable, mode: StoreMode = None
    ) -> None:
        raise NotImplementedError

    def reduction(
        self,
        dtype: torch.dtype,
        src_dtype: torch.dtype,
        reduction_type: ReductionType,
        value: Union[CSEVariable, Tuple[CSEVariable, ...]],
    ) -> Union[CSEVariable, Tuple[CSEVariable, ...]]:
        raise NotImplementedError

    def scan(
        self,
        dtypes: Tuple[torch.dtype, ...],
        combine_fn: Callable[
            [Tuple[CSEVariable, ...], Tuple[CSEVariable, ...]], Tuple[CSEVariable, ...]
        ],
        values: Tuple[CSEVariable, ...],
    ) -> Tuple[CSEVariable, ...]:
        raise NotImplementedError

    def sort(
        self,
        dtypes: Tuple[torch.dtype, ...],
        values: Tuple[CSEVariable, ...],
        stable: bool,
        descending: bool,
    ) -> Tuple[CSEVariable, ...]:
        raise NotImplementedError

    def var_ranges(self):
        raise NotImplementedError

    def bucketize(
        self,
        values: CSEVariable,
        boundaries: Tuple[str, sympy.Expr, sympy.Expr, sympy.Expr],
        boundary_indices: CSEVariable,
        indexing_dtype: torch.dtype,
        right: bool,
        sorter: Optional[Tuple[str, sympy.Expr]] = None,
        sorter_indices: Optional[CSEVariable] = None,
    ) -> CSEVariable:
        """
        See [Note: Inductor bucketize op]
        """
        raise NotImplementedError

    @property
    def assert_function(self) -> str:
        raise NotImplementedError

    def indirect_assert(
        self,
        var: Union[CSEVariable, str],
        lower: Optional[str],
        upper: Optional[str],
        mask: Optional[Union[CSEVariable, str]] = None,
    ) -> str:
        if isinstance(var, CSEVariable):
            var = str(var)
        assert isinstance(var, str)
        assert lower is None or isinstance(lower, str)
        assert upper is None or isinstance(upper, str)
        if lower and upper:
            # The conditions need to be in parens because of Python's operator precedence.
            # It'd be less error-prone to use and/or/not, which is suported by triton
            cond = f"({lower} <= {var}) & ({var} < {upper})"
            cond_print = f"{lower} <= {var} < {upper}"
        elif lower:
            cond = f"{lower} <= {var}"
            cond_print = cond
        else:
            assert upper
            cond = f"{var} < {upper}"
            cond_print = cond

        if mask:
            cond = f"({cond}) | ~({mask})"

        return f'{self.assert_function}({cond}, "index out of bounds: {cond_print}")'

    def check_bounds(
        self, expr: sympy.Expr, size: sympy.Expr, lower: bool, upper: bool
    ):
        raise NotImplementedError

    def index_to_str(self, index: sympy.Expr) -> str:
        raise NotImplementedError

    def __enter__(self):
        # TODO: hoist this to top level
        class CSEProxy:
            self.name = "CSEProxy"
            vr_analysis = ValueRangeAnalysis()

            @staticmethod
            def __getattr__(name: str) -> Callable[..., CSEVariable]:  # type: ignore[misc]
                def inner(*args, **kwargs):
                    bounds = CSEProxy._bound_variable(name, *args, **kwargs)

                    value = getattr(parent_handler, name)(*args, **kwargs)  # type: ignore[has-type]
                    dtype_handler = DtypePropagationOpsHandler()

                    def do_cse(v):
                        # TODO - throw on default
                        output_dtype = getattr(
                            dtype_handler,
                            name,
                            dtype_handler.default_handler,
                        )(*args)

                        csevar = V.kernel.cse.generate(
                            V.kernel.compute,
                            v,
                            bounds=bounds,
                            dtype=output_dtype,
                        )
                        csevar.update_on_args(name, args, kwargs)
                        return csevar

                    return pytree.tree_map(do_cse, value)

                return inner

            @staticmethod
            def _bound_variable(name, *args, **kwargs):
                """
                If the variable comes from an FX node, we forward the bound we have already computed
                Else, if the variable when codegen'ing another op, we try to compute its bounds
                """
                from ..select_algorithm import TritonTemplateKernel

                if isinstance(V.kernel, TritonTemplateKernel):
                    return ValueRanges.unknown()

                fx_node = V.interpreter.current_node
                if fx_node.target == name and self.node_to_bounds is not None:
                    assert isinstance(self.node_to_bounds, dict)
                    return self.node_to_bounds.get(fx_node, ValueRanges.unknown())
                elif config.compute_all_bounds and hasattr(ValueRangeAnalysis, name):
                    # These create lots of inner strings. We would need to compute the bounds at the ops
                    # We will also likely not get much from computing VRs on these nodes
                    if any(
                        s in fx_node.target
                        for s in ("set_indirect", "reduction", "scan")
                    ):
                        return ValueRanges.unknown()

                    # We assume that the inputs come from `ops.` and are not strings. If you want to generate
                    # intermediary strings, wrap them in CSE variables with properly initialised bounds.

                    # If there is no FX bound but we know how to compute one we do so
                    assert not kwargs

                    def arg_to_bound(x):
                        if isinstance(x, CSEVariable):
                            return x.bounds
                        elif isinstance(x, sympy.Expr):
                            return bound_sympy(x)
                        else:
                            return x

                    arg_bounds = list(map(arg_to_bound, args))
                    return getattr(CSEProxy.vr_analysis, name)(*arg_bounds)
                return ValueRanges.unknown()

            @staticmethod
            def indirect_indexing(
                var: CSEVariable,
                size: Union[sympy.Expr, int],
                check: bool = True,
                wrap_neg=True,
            ):
                if isinstance(size, int):
                    size = sympy.Integer(size)
                assert isinstance(size, sympy.Expr), size
                # Skip CSE since this doesn't return an expression

                if var.bounds.lower < 0:  # type: ignore[operator]
                    if wrap_neg:
                        stm = ops.add(var, ops.index_expr(size, torch.long))
                        # Mixed negative and non-negative
                        if var.bounds.upper >= 0:  # type: ignore[operator]
                            lt = ops.lt(var, 0)
                            stm = ops.where(lt, stm, var)
                    else:
                        stm = var

                    # Propagate bounds as we know how to compute them properly
                    new_bounds = ValueRanges.unknown()
                    if var.bounds != ValueRanges.unknown() and isinstance(
                        size, sympy.Number
                    ):
                        # Take the negative part of the bound and add size to it
                        # Then take union of that and the positive part
                        # This is a tighter bound than that of a generic ops.where, as we have info on the cond
                        neg_bounds = var.bounds & ValueRanges(-int_oo, -1)
                        new_bounds = ValueRanges(
                            neg_bounds.lower + size, neg_bounds.upper + size
                        )
                        # We don't have a good way of representing the empty range
                        if var.bounds.upper >= 0:  # type: ignore[operator]
                            pos = var.bounds & ValueRanges(0, int_oo)
                            new_bounds = new_bounds | pos

                    var = self.cse.generate(self.compute, stm, bounds=new_bounds)

                sympy_var = parent_handler.indirect_indexing(var, size, check)
                if generate_assert(check):
                    assert_lower = not (var.bounds.lower >= 0)
                    # value ranges cannot x < s when x and s are symbols
                    assert_upper = not isinstance(size, sympy.Number) or not (
                        var.bounds.upper < size
                    )
                    self.check_bounds(sympy_var, size, assert_lower, assert_upper)
                return sympy_var

            @staticmethod
            def check_bounds(
                expr: sympy.Expr, size: sympy.Expr, lower: bool, upper: bool
            ):
                return self.check_bounds(expr, size, lower, upper)

            @staticmethod
            def load(name: str, index: sympy.Expr) -> CSEVariable:
                if name in self.cse.invalidated_stores:
                    # A load from an invalidated store requires us to
                    # keep the actual buffer around
                    V.kernel.must_keep_buffers.add(name)
                if free_symbol_is_type(index, SymT.TMP):
                    return self.indirect_load(name, index)
                store_cache = self.cse.store_cache
                if name in store_cache:
                    return store_cache[name]
                out = self.load(name, index)
                # count load that is not in the store_cache, and also not in the
                # cse cache.
                if out.use_count == 1:
                    self.num_load += 1
                return out

            @staticmethod
            def _update_store_cache(name: str, value: CSEVariable):
                self.cse.store_cache[name] = value
                if self.current_node and name in V.graph.name_to_buffer:
                    buf = self.current_node.get_output(name)
                    for other_name in buf.get_mutations():
                        self.cse.store_cache[other_name] = value

            @staticmethod
            def store(
                name: str, index: sympy.Expr, value: CSEVariable, mode: StoreMode = None
            ) -> None:
                self.store_buffer_names.add(name)
                if mode is None:
                    CSEProxy._update_store_cache(name, value)
                if name not in V.graph.removed_buffers:
                    return self.store(name, index, value, mode=mode)
                return None  # type: ignore[return-value]

            @staticmethod
            def store_reduction(name: str, index: sympy.Expr, value: CSEVariable):
                self.store_buffer_names.add(name)
                CSEProxy._update_store_cache(name, value)

                if name not in V.graph.removed_buffers:
                    return self.store_reduction(name, index, value)

            @staticmethod
            def reduction(
                dtype: torch.dtype,
                src_dtype: torch.dtype,
                reduction_type: ReductionType,
                value: Union[CSEVariable, Tuple[CSEVariable, ...]],
            ) -> Union[CSEVariable, Tuple[CSEVariable, ...]]:
                self.num_reduction += 1
                return self.reduction(dtype, src_dtype, reduction_type, value)

            @staticmethod
            def scan(
                dtypes: Tuple[torch.dtype, ...],
                combine_fn: Callable[
                    [Tuple[CSEVariable, ...], Tuple[CSEVariable, ...]],
                    Tuple[CSEVariable, ...],
                ],
                values: Tuple[CSEVariable, ...],
            ) -> Tuple[CSEVariable, ...]:
                return self.scan(dtypes, combine_fn, values)

            @staticmethod
            def sort(
                dtypes: Tuple[torch.dtype, ...],
                values: Tuple[CSEVariable, ...],
                stable: bool,
                descending: bool,
            ) -> Tuple[CSEVariable, ...]:
                return self.sort(dtypes, values, stable, descending)

            @staticmethod
            def bucketize(
                values: CSEVariable,
                boundaries: Tuple[str, sympy.Expr, sympy.Expr, sympy.Expr],
                boundary_indices: CSEVariable,
                indexing_dtype: torch.dtype,
                right: bool,
                sorter: Optional[Tuple[str, sympy.Expr]] = None,
                sorter_indices: Optional[CSEVariable] = None,
            ) -> CSEVariable:
                """
                [Note: Inductor bucketize op]

                Inputs:
                -------
                values: the values to be bucketized.
                boundaries: a tuple containing
                  (a) the name of the boundaries tensor (which must be sorted, unless
                  the sorting tensor is present),
                  (b) the length of the tensor in the last dimension (i.e. the length of
                  one set of boundaries),
                  (c) the number of elements in the underlying storage (i.e. the length
                  of the flattened tensor, ignoring striding), and
                  (d) the stride of the tensor in the last dimension.
                boundary_indices: indices into a flattened version of the boundaries
                tensor, of the same size and shape as "values".  Each index points to
                the first element in the set of boundaries to be used for the
                corresponding value.
                indexing_dtype: the dtype to use when indexing into the boundaries
                tensor.  This must be int64 or int32.  This additionally specifies the
                dtype of the return value.
                right: see "Details" below.
                sorter: an optional tuple containing
                  (a) the name of an optional sorting tensor, used to access unsorted
                  boundaries without reordering the boundaries tensor, and
                  (b) the stride of the tensor in the last dimension.
                The values in the sorting tensor are used as indices into the *last*
                dimension of the boundaries tensor, with all other indices matching.
                The size of the sorting and boundaries tensors must be equivalent.
                sorter_indices: must be present if the sorting array is present; see
                "boundary_indices" for the equivalent definition for the boundaries
                tensor.

                Output:
                -------
                The buckets each value belongs in, within a given set of boundaries.  0
                indicates a position before the first boundary, and len(boundaries_set)
                represents a position after the last boundary.

                Details:
                --------
                Given a value and a set of boundaries, calculate the bucket that each
                value belongs to.  This works differently in 1-D and N-D cases.

                for values [[-1, 0, 1, 2], [3, 4, 5, 9]], boundaries [0, 4, 4, 8], right=True
                return =   [[ 0, 1, 1, 1], [1, 3, 3, 4]].

                for values [[-1, 0, 1, 2], [3, 4, 5, 9]], boundaries [[0, 4], [4, 8]], right=True
                return =   [[ 0, 1, 1, 1], [0, 1, 1, 2]]

                Note that in the N-D boundaries case, the shape of "values" and
                "boundaries" must match in every dimension _except_ the last.

                When right == False, bucket i refers to range (boundaries[i], boundaries[i+1]].
                When right == True,  bucket i refers to range [boundaries[i], boundaries[i+1]).

                Boundaries must be non-decreasing, or a sorter must be provided which
                would re-index offsets in a non-decreasing order (e.g. the second output
                of torch.sort(offsets)).  Otherwise, the result is undefined.
                """
                return self.bucketize(
                    values,
                    boundaries,
                    boundary_indices,
                    indexing_dtype,
                    right,
                    sorter,
                    sorter_indices,
                )

        # Use mypy to check protocol implemented correctly
        def _typecheck_CSEProxy(h: CSEProxy) -> OpsHandler[CSEVariable]:
            return h

        super().__enter__()
        assert self.overrides
        parent_handler = self.overrides(V.get_ops_handler())
        self.exit_stack.enter_context(V.set_ops_handler(CSEProxy()))
        self.exit_stack.enter_context(V.set_kernel_handler(self))
        return self

    def __exit__(self, exc_type, exc_val, exc_tb):
        self.remove_kernel_local_buffers()
        super().__exit__(exc_type, exc_val, exc_tb)

    def remove_kernel_local_buffers(self) -> None:
        """
        Any buffers that are both created and have a last use in the
        same kernel can be removed.

        Note that V.graph.scheduler can be None when codegening triton template
        kernels.
        """
        scheduler = V.graph.scheduler
        if not scheduler:
            return
        fused_node_names = OrderedSet(
            scheduler.name_to_buf[buf].defining_op.get_name()
            for buf in self.store_buffer_names
            if buf in scheduler.name_to_buf
        )
        names_to_remove: OrderedSet[str] = OrderedSet()
        for name in self.store_buffer_names:
            if (
                name not in self.must_keep_buffers
                and name not in self.args.input_buffers
                and scheduler.can_buffer_be_removed_through_fusion(
                    name, fused_node_names
                )
            ):
                names_to_remove.add(name)

        for name in names_to_remove:
            if name in self.args.inplace_buffers:
                buf = self.args.inplace_buffers[name]
                if isinstance(buf, str) and buf.startswith("REMOVED"):
                    continue
                remove = all(n in names_to_remove for n in buf.other_names)
                if remove:
                    self.remove_inplace_buffer(name)
                self.inplaced_to_remove.add(name)
            else:
                self.remove_buffer(name)

    def remove_buffer(self, name: str) -> None:
        # Assign a special value instead of deleting the entry
        # because we still rely on output_buffers's length to
        # generate unique arg name.
        log.debug("remove_buffer(%r)", name)
        self.args.output_buffers[name] = "REMOVED"
        self.removed_buffers.add(name)

    def remove_inplace_buffer(self, name: str) -> None:
        log.debug("removing_inplace_buffer(%r)", name)
        inner_name = self.args.inplace_buffers[name].inner_name
        self.args.inplace_buffers[name] = inner_name.replace("in_out_ptr", "REMOVED")
        self.removed_buffers.add(name)

    def rename_indexing(self, index) -> sympy.Expr:
        # adds the necessary kernel args for index expressions
        # and renames variables in index expressions to kernel arg names
        if isinstance(index, (list, tuple)):
            return [self.rename_indexing(x) for x in index]  # type: ignore[return-value]
        index = V.graph.sizevars.simplify(index)
        sorted_symbols = sorted(index.free_symbols, key=lambda s: s.name)
        replacements = {
            x: self.args.size(x)
            for x in sorted_symbols
            if symbol_is_type(
                x,
                (
                    SymT.UNBACKED_INT,
                    SymT.SIZE,
                    SymT.PRECOMPUTED_SIZE,
                ),
            )
        }
        return sympy_subs(index, replacements)

    def create_cse_var(self, *args, **kwargs):
        return CSEVariable(*args, **kwargs)


@dataclasses.dataclass
class OptimizationContext:
    key: ClassVar[str] = "opt_ctx"

    dtype: Optional[torch.dtype] = None
    ops_name: str = ""


@functools.lru_cache(None)
def jinja2_env():
    try:
        import jinja2

        return jinja2.Environment(
            undefined=jinja2.StrictUndefined,
        )
    except ImportError:
        return None


class KernelTemplate:
    """
    Base class for defining kernel templates.

    Children classes: TritonTemplate, CUDATemplate
    """

    @staticmethod
    def indent_except_first(source: str, num_indents: int, indents_spacing=4):
        lines = source.splitlines(True)
        if len(lines) > 1:
            lines[1:] = [
                (" " * indents_spacing * num_indents) + line for line in lines[1:]
            ]
        return "".join(lines)

    @staticmethod
    def _template_from_string(source):
        env = jinja2_env()
        if env is None:
            return None
        env.filters["indent_except_first"] = KernelTemplate.indent_except_first
        from jinja2 import TemplateSyntaxError

        class DetailedTemplateSyntaxError(TemplateSyntaxError):
            def __init__(self, original_error):
                super().__init__(
                    original_error.message,
                    original_error.lineno,
                    original_error.name,
                    original_error.filename,
                )
                self.original_error = original_error

            def __str__(self):
                error_info = f"Error in template at line {self.lineno}\n"
                error_info += f"Error message: {self.message}\n"
                if hasattr(self.original_error, "source"):
                    lines = self.original_error.source.split("\n")
                    error_info += "Context:\n"
                    start = max(0, self.lineno - 2)
                    end = min(len(lines), self.lineno + 2)
                    for i in range(start, end):
                        if i == self.lineno - 1:
                            error_info += f"{i + 1}: --> {lines[i]}\n"
                            if hasattr(self.original_error, "column"):
                                error_info += (
                                    "     "
                                    + " " * (self.original_error.column - 1)
                                    + "^\n"
                                )
                        else:
                            error_info += f"{i + 1}:     {lines[i]}\n"
                return error_info

        try:
            return env.from_string(source)
        except TemplateSyntaxError as e:
            raise DetailedTemplateSyntaxError(e) from e

    @staticmethod
    def _fake_get_dtype(fake_out):
        _get_dtype_real = V.graph.get_dtype

        def get_dtype(name):
            if name == fake_out.get_name():
                return fake_out.get_dtype()
            return _get_dtype_real(name)

        return get_dtype

    def __init__(self, name: str):
        self.name = name

    def maybe_append_choice(self, choices, **kwargs):
        """
        Maybe generates a new ChoiceCaller and appends it into existing choices.
        Returns None if success, otherwise returns the error.

        choices: A list of ChoiceCallers.
        kwargs: Additional kwargs to be passed to self.generate() to generate a new ChoiceCaller.
        """

        try:
            choices.append(self.generate(**kwargs))
            return None
        except NotImplementedError as e:
            return e

    def generate(self, **kwargs) -> "torch._inductor.ir.ChoiceCaller":
        """
        Generates a ChoiceCaller instance from the given arguments.
        """

        raise NotImplementedError<|MERGE_RESOLUTION|>--- conflicted
+++ resolved
@@ -1799,207 +1799,6 @@
         return var
 
 
-<<<<<<< HEAD
-=======
-@functools.lru_cache(None)
-def get_promoted_dtype(*args, type_promotion_kind: ELEMENTWISE_TYPE_PROMOTION_KIND):
-    def construct_input(inp):
-        if isinstance(inp, torch._prims_common.Number):
-            return inp
-        else:
-            # construct a tmp tensor to use dtype promotion util function
-            return torch.empty([1], dtype=inp.dtype)
-
-    inps = [construct_input(arg) for arg in args]
-    _, dtype = torch._prims_common.elementwise_dtypes(
-        *inps, type_promotion_kind=type_promotion_kind
-    )
-    return dtype
-
-
-def promote_types(args):
-    dtype_prop_candidates = []
-
-    # CSEVariable and scalar will be included in dtype_prop_candidates
-    for arg in args:
-        if isinstance(arg, str):
-            continue
-        elif (
-            isinstance(arg, OpsValue)
-            and isinstance(arg.value, CSEVariable)
-            and arg.value.dtype is not None
-        ):
-            dtype_prop_candidates.append(arg.value)
-        elif (isinstance(arg, CSEVariable) and arg.dtype is not None) or isinstance(
-            arg, torch._prims_common.Number
-        ):
-            dtype_prop_candidates.append(arg)  # type: ignore[arg-type]
-
-    dtype = get_promoted_dtype(
-        *dtype_prop_candidates,
-        type_promotion_kind=ELEMENTWISE_TYPE_PROMOTION_KIND.DEFAULT,
-    )
-
-    return dtype
-
-
-class DtypePropagationOpsHandler:
-    """
-    Propagate dtype from args to output
-    """
-
-    @staticmethod
-    def default_handler(*args):
-        # Fallback to FP32 dtype
-        return torch.float32
-
-    @staticmethod
-    def randint64(seed, offset, low, high):
-        return torch.int64
-
-    @staticmethod
-    def where(a, b, c):
-        return promote_types([b, c])
-
-    @staticmethod
-    def to_dtype_bitcast(x, dtype: torch.dtype, src_dtype: torch.dtype):
-        return dtype
-
-    @staticmethod
-    def load_seed(name, offset):
-        return torch.float32
-
-    @staticmethod
-    def masked(mask, body, other):
-        # TODO: inspect body to propagate dtype
-        return torch.float32
-
-    @staticmethod
-    def index_expr(expr, dtype):
-        return dtype
-
-    @staticmethod
-    def isnan(x):
-        return torch.bool
-
-    @staticmethod
-    def lt(a, b):
-        return torch.bool
-
-    @staticmethod
-    def to_dtype(x, dtype: torch.dtype, src_dtype: Optional[torch.dtype] = None):
-        return dtype
-
-    @staticmethod
-    def constant(value, dtype):
-        return dtype
-
-    @staticmethod
-    def mul(a, b):
-        return promote_types([a, b])
-
-    @staticmethod
-    def sub(a, b):
-        return promote_types([a, b])
-
-    @staticmethod
-    def add(a, b):
-        return promote_types([a, b])
-
-    @staticmethod
-    def div(a, b):
-        return promote_types([a, b])
-
-    @staticmethod
-    def abs(x):
-        return promote_types([x])
-
-    @staticmethod
-    def exp(x):
-        return promote_types([x])
-
-    @staticmethod
-    def truediv(a, b):
-        return promote_types([a, b])
-
-    @staticmethod
-    def pow(a, b):
-        return promote_types([a, b])
-
-    @staticmethod
-    def sqrt(x):
-        return promote_types([x])
-
-    @staticmethod
-    def rsqrt(x):
-        return promote_types([x])
-
-    @staticmethod
-    def sigmoid(x):
-        return promote_types([x])
-
-    @staticmethod
-    def gelu(x):
-        return promote_types([x])
-
-    @staticmethod
-    def neg(x):
-        return promote_types([x])
-
-    @staticmethod
-    def minimum(a, b):
-        return promote_types([a, b])
-
-    @staticmethod
-    def maximum(a, b):
-        return promote_types([a, b])
-
-    @staticmethod
-    def log(x):
-        return promote_types([x])
-
-    @staticmethod
-    def log1p(x):
-        return promote_types([x])
-
-    @staticmethod
-    def gt(a, b):
-        return torch.bool
-
-    @staticmethod
-    def ge(a, b):
-        return torch.bool
-
-    @staticmethod
-    def reciprocal(x):
-        return promote_types([x])
-
-    @staticmethod
-    def and_(a, b):
-        return torch.bool
-
-    @staticmethod
-    def bitwise_right_shift(a, b):
-        return a.dtype
-
-    @staticmethod
-    def bitwise_left_shift(a, b):
-        return a.dtype
-
-    @staticmethod
-    def sin(x):
-        return promote_types([x])
-
-    @staticmethod
-    def cos(x):
-        return promote_types([x])
-
-    @staticmethod
-    def mod(a, b):
-        return promote_types([a, b])
-
-
->>>>>>> 50ee6475
 class CodeGen:
     def __init__(self) -> None:
         super().__init__()
