--- conflicted
+++ resolved
@@ -395,13 +395,8 @@
     def want_no_x_dim(self):
         return False
 
-<<<<<<< HEAD
     def construct_range_trees(self, pid_cache, inside_reduction, numels, no_x_dim):
-        no_r_dim = not inside_reduction or numels[-1] == 1
-=======
-    def initialize_range_tree(self, pid_cache):
-        no_r_dim = not self.inside_reduction or self.numels["r"] == 1
->>>>>>> ef59d18b
+        no_r_dim = not inside_reduction or numels["r"] == 1
 
         prefixes = "zyxr"
         active_prefixes = prefixes[-len(numels) :]
@@ -425,11 +420,7 @@
             range_trees.append(
                 IterationRangesRoot(
                     f"{prefix}index",
-<<<<<<< HEAD
-                    numels[i],
-=======
-                    self.numels[prefix],
->>>>>>> ef59d18b
+                    numels[prefix],
                     prefix,
                     index,
                     self,
