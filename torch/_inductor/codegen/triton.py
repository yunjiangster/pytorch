--- conflicted
+++ resolved
@@ -733,14 +733,10 @@
                 # most of the time index vars don't need masks associated with them
                 # however, when index vars are used to compute indices for indirect reads
                 # those reads should subsequently be masked,
-<<<<<<< HEAD
-                self.mask_vars.update([f"{arg.name[0]}mask"])
-=======
                 for symt in TritonSymbols.block_types:
                     if symbol_is_type(arg, symt):
-                        self.mask_vars.update({f"{prefix_str[symt]}mask"})
+                        self.mask_vars.update([f"{prefix_str[symt]}mask"])
                         break
->>>>>>> 884772ab
 
 
 def maybe_upcast_float32(convert_output: bool = True):
