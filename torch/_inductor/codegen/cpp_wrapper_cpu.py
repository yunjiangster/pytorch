# mypy: allow-untyped-defs
import functools
import math
import os
import sys
from itertools import count
from typing import Callable, Dict, List, Optional, Sequence, Set, Tuple

import sympy
from sympy import Expr

import torch
import torch._inductor.async_compile  # noqa: F401 required to warm up AsyncCompile pools
import torch._ops
from torch._inductor.runtime.runtime_utils import dynamo_timed
from torch.fx.experimental.symbolic_shapes import ConvertIntKey, DivideByKey, SymTypes
<<<<<<< HEAD
from torch.utils._ordered_set import OrderedSet
=======
from torch.utils._sympy.symbol import symbol_is_type, SymT
>>>>>>> 06fbd3ba

from .. import config, ir
from ..utils import _align, ALIGN_BYTES, cache_on_self, normalize_name
from ..virtualized import V
from .aoti_hipify_utils import maybe_hipify_code_wrapper
from .common import get_device_op_overrides, IndentedBuffer, Kernel
from .cpp_utils import cexpr, DEVICE_TO_ATEN, DTYPE_TO_ATEN, DTYPE_TO_CPP
from .triton_utils import should_unwrap_unspec_arg
from .wrapper import (
    EnterSubgraphLine,
    ExitSubgraphLine,
    PythonWrapperCodegen,
    SymbolicCallArg,
)


class CppWrapperCpu(PythonWrapperCodegen):
    """
    Generates cpp wrapper for running on CPU and calls cpp kernels
    """

    def __init__(self):
        if not hasattr(self, "device"):
            self.device = "cpu"
        super().__init__()
        self.declare = "auto "
        self.declare_maybe_reference = "decltype(auto) "
        self.ending = ";"
        self.comment = "//"
        self.none_str = "nullptr"
        self.supports_intermediate_hooks = False
        self.kernel_callsite_id = count()
        self.var_array_id = (
            count()
        )  # for different types of local array variable declarations
        self.int_array_id = count()  # for int array local variable declarations
        self.declared_int_array_vars = OrderedSet[str]()
        self.tmp_tensor_id = count()  # for tmp tensor local variable declarations
        self.arg_var_id = count()
<<<<<<< HEAD
        self.used_cached_devices = OrderedSet[str]()
        self.used_cached_dtypes = OrderedSet[str]()
        self.used_cached_layouts = OrderedSet[str]()
        self.used_cached_memory_formats = OrderedSet[str]()
=======
        self.used_cached_devices = set()
        self.used_cached_dtypes = set()
        self.used_cached_layouts = set()
        self.used_cached_memory_formats = set()
        self.used_cond_predicate = set()
>>>>>>> 06fbd3ba
        self.cached_output_id = count()
        self.scalar_to_tensor_id = count()
        self.custom_op_wrapper_loaded = False
        # For GEMM kernels that must be initialized and are resolved at linking.
        self.initialized_kernels: Dict[str, Kernel] = {}
        self.device_codegen = get_device_op_overrides(self.device)

    @staticmethod
    def create(
        is_subgraph: bool, subgraph_name: str, parent_wrapper: PythonWrapperCodegen
    ):
        # TODO - support subgraph codegen by lifting functions. Check the
        # comment at CppWrapperCpu `codegen_subgraph` function.
        return CppWrapperCpu()

    def generate_kernel_call(
        self,
        kernel_name: str,
        call_args,
        grid=None,
        device_index=None,
        gpu=False,
        triton=False,
        arg_types=None,
        raw_args=None,
        grid_fn: str = "grid",
        triton_meta=None,
        autotune_configs=None,
        grid_extra_kwargs="",
    ):
        """
        Generates kernel call code.

        gpu: Defines whether the backend is GPU. Otherwise the backend is CPU.

        triton: Defines whether the GPU backend uses Triton for codegen.
                Otherwise it uses the CUDA language for codegen.
                Only valid when cuda == True.
        """
        assert not gpu, "CppWrapperCpu.generate_kernel_call does not support GPU"
        assert arg_types is not None and len(call_args) == len(
            arg_types
        ), "Mismatch call_args and arg_types in generate_kernel_call"
        new_args = []
        for idx, arg in enumerate(call_args):
            if "*" in arg_types[idx]:
                new_args.append(f"({arg_types[idx]})({arg}.data_ptr())")
            else:
                # arg is a scalar
                new_args.append(arg)
        # debug printer related logic for cpp kernel type.
        debug_printer_manager = V.graph.wrapper_code.debug_printer
        debug_printer_manager.set_printer_args(
            call_args,
            kernel_name,
            None,
            None,
            "cpp",
        )
        with debug_printer_manager:
            self.writeline(self.wrap_kernel_call(kernel_name, new_args))

    def write_constant(self, name, hashed):
        # include a hash so our code cache gives different constants different files
        self.header.writeline(f"// {name} {hashed}")

    def write_header(self):
        if V.graph.is_const_graph:
            # We do not write header for constant graph, it will be written by main module.
            return

        if V.graph.aot_mode:
            self.header.splice(
                """
                #include <torch/csrc/inductor/aoti_runtime/interface.h>
                #include <torch/csrc/inductor/aoti_runtime/model.h>
                """
            )
            with open(
                os.path.join(os.path.dirname(__file__), "aoti_runtime", "interface.cpp")
            ) as f:
                self.header.splice(f.read())
        else:
            self.header.splice(
                """
                import torch
                from torch._inductor.codecache import CppWrapperCodeCache

                cpp_wrapper_src = (
                '''
                #include <pybind11/pybind11.h>
                namespace py = pybind11;

                class RAIIPyObject {
                public:
                    RAIIPyObject() : obj_(nullptr) {}
                    RAIIPyObject(PyObject* obj) : obj_(obj) {}
                    ~RAIIPyObject() {
                        Py_XDECREF(obj_);
                    }
                    RAIIPyObject& operator=(const RAIIPyObject& other) {
                        if (this != &other) {
                            Py_XDECREF(obj_);
                            obj_ = other.obj_;
                            Py_XINCREF(obj_);
                        }
                        return *this;
                    }
                    operator PyObject*() {
                        return obj_;
                    }
                    PyObject* get() {
                        return obj_;
                    }
                private:
                    PyObject* obj_;
                };

                #include <torch/csrc/inductor/aoti_runtime/device_utils.h>
                #include <torch/csrc/inductor/aoti_runtime/utils.h>
                using namespace torch::aot_inductor;
                """
            )

        self.header.splice(
            f"""
            #include <torch/csrc/inductor/aoti_runtime/arrayref_tensor.h>
            #include <torch/csrc/inductor/aoti_runtime/thread_local.h>
            #include <torch/csrc/inductor/aoti_runtime/scalar_to_tensor.h>
            #include <torch/csrc/inductor/aoti_torch/generated/c_shim_{self.device}.h>

            #include <c10/util/generic_math.h>
            typedef at::Half half;
            typedef at::BFloat16 bfloat16;

            // Round up to the nearest multiple of {ALIGN_BYTES}
            [[maybe_unused]] static int64_t align(int64_t nbytes) {{
              return (nbytes + {ALIGN_BYTES} - 1) & -{ALIGN_BYTES};
            }}
            """
        )
        extend_aoti_c_shim_include = (
            f"torch/csrc/inductor/aoti_torch/generated/extend/c_shim_{self.device}.h"
        )
        extend_aoti_c_shim_path = os.path.join(
            os.path.dirname(torch.__file__),
            "include",
            extend_aoti_c_shim_include,
        )
        if os.path.exists(extend_aoti_c_shim_path):
            self.header.splice(f"#include <{extend_aoti_c_shim_include}>")

        enable_kernel_profile = config.cpp.enable_kernel_profile and sys.platform in [
            "linux",
            "win32",
        ]
        if config.profiler_mark_wrapper_call or enable_kernel_profile:
            # No C shim for profiling APIs, assuming profiling is a debugging feature which
            # does not provide any ABI compatibility promise.
            self.header.splice("#include <ATen/record_function.h>")

    @functools.lru_cache(None)  # noqa: B019
    def include_extra_header(self, header: str):
        # This is needed for cpp to python dtype conversion
        self.header.splice(f"#include <{header}>")

    def mark_output_type(self):
        # mark output type to unwrap tensor back to python scalar
        from ..ir import ShapeAsConstantBuffer

        output_is_tensor = {}
        for idx, x in enumerate(V.graph.graph_outputs):
            if isinstance(x, ShapeAsConstantBuffer):
                output_is_tensor[idx] = False
            else:
                output_is_tensor[idx] = True

        self.output_is_tensor = output_is_tensor

    def write_prefix(self):
        if V.graph.is_const_graph:
            # We do not write prefix for constant graph, it will be written by main module.
            return
        if V.graph.aot_mode:
            self.prefix.writeline("namespace torch::aot_inductor {")

    def write_input_output_info(
        self,
        info_kind: str,
        idx: int,
        name: str,
    ):
        self.prefix.writeline(f"""{info_kind}[{idx}].name = "{name}";""")

    def codegen_input_symbol_assignment(
        self,
        name: str,
        value: ir.TensorBox,
        bound_vars: Set[sympy.Symbol],
    ):
        code = self.prefix

        @functools.lru_cache(None)
        def sizeof(name):
            self.codegen_input_size_var_decl(code, name)
            return f"{name}_size"

        @functools.lru_cache(None)
        def strideof(name):
            self.codegen_input_stride_var_decl(code, name)
            return f"{name}_stride"

        if isinstance(value, sympy.Expr):
            if not isinstance(value, sympy.Symbol) or value in bound_vars:
                return
            if value.is_integer:
                decl = "int64_t"
            elif value.is_float:
                decl = "double"
            else:
                raise AssertionError("Unexpected symbol type")
            code.writeline(f"{decl} {value} = {name};")
            bound_vars.add(value)
        elif isinstance(value, ir.TensorBox):
            for dim, size in enumerate(value.get_size()):
                if isinstance(size, sympy.Symbol) and size not in bound_vars:
                    code.writeline(f"int64_t {size} = {sizeof(name)}[{dim}];")
                    bound_vars.add(size)
            for dim, stride in enumerate(value.get_stride()):
                if isinstance(stride, sympy.Symbol) and stride not in bound_vars:
                    code.writeline(f"int64_t {stride} = {strideof(name)}[{dim}];")
                    bound_vars.add(stride)
        else:
            raise AssertionError(f"Unknown value type: {type(value)}")

    def generate_input_output_runtime_checks(self):
        # In debug_compile mode, we generate checks to ensure the dtype/shape/stride of each
        # real input/output tensor match ones provided at compile time via sample
        # input/output.
        def gen_check(handle_kind, idx, name, tensor):
            # Wrap AtenTensorHandle with ConstantHandle for cleaner utility function access
            self.prefix.writeline(
                f"ConstantHandle {name} = ConstantHandle({handle_kind}[{idx}]);"
            )
            self.codegen_tensor_dtype_var_decl(self.prefix, name)
            expected_dtype_name = DTYPE_TO_ATEN[tensor.dtype]
            dtype_str = str(tensor.dtype).split(".")[-1]
            self.prefix.splice(
                f"""
                    int32_t {name}_expected_dtype = aoti_torch_dtype_{dtype_str}();
                    if ({name}_expected_dtype != {name}_dtype) {{
                        std::stringstream ss;
                        ss << "{handle_kind}[{idx}]: unmatched dtype, "
                           << "expected: " << {name}_expected_dtype << "({expected_dtype_name}), "
                           << "but got: " << {name}_dtype << "\\n";
                        throw std::runtime_error(ss.str());
                    }}
                """
            )
            self.codegen_input_size_var_decl(self.prefix, name)
            for dim_idx, d in enumerate(tensor.get_size()):
                if isinstance(d, (int, sympy.Integer)):
                    self.prefix.splice(
                        f"""
                            if ({d} != {name}_size[{dim_idx}]) {{
                                std::stringstream ss;
                                ss << "{handle_kind}[{idx}]: unmatched dim value at {dim_idx}, "
                                   << "expected: {d}, " << "but got: " << {name}_size[{dim_idx}]
                                   << "\\n";
                                throw std::runtime_error(ss.str());
                            }}
                        """
                    )
                else:
                    from torch.utils._sympy.value_ranges import bound_sympy

                    sym_range = bound_sympy(d, V.graph.sizevars.shape_env.var_to_range)
                    if not math.isinf(sym_range.lower):
                        self.prefix.splice(
                            f"""
                                if ({name}_size[{dim_idx}] < {sym_range.lower}) {{
                                    std::stringstream ss;
                                    ss << "{handle_kind}[{idx}]: dim value is too small at {dim_idx}, "
                                       << "expected it to be >= {sym_range.lower}, " << "but got: "
                                       << {name}_size[{dim_idx}] << "\\n";
                                    throw std::runtime_error(ss.str());
                                }}
                            """
                        )
                    if not math.isinf(sym_range.upper):
                        self.prefix.splice(
                            f"""
                                if ({name}_size[{dim_idx}] > {sym_range.upper}) {{
                                    std::stringstream ss;
                                    ss << "{handle_kind}[{idx}]: dim value is too large at {dim_idx}, "
                                       << "expected to be <= {sym_range.upper}, " << "but got: "
                                       << {name}_size[{dim_idx}] << "\\n";
                                    throw std::runtime_error(ss.str());
                                }}
                            """
                        )

            self.codegen_input_stride_var_decl(self.prefix, name)
            for stride_idx, s in enumerate(tensor.get_stride()):
                if not isinstance(s, (int, sympy.Integer)):
                    continue
                self.prefix.splice(
                    f"""
                        if ({s} != {name}_stride[{stride_idx}]) {{
                            std::stringstream ss;
                            ss << "{handle_kind}[{idx}]: unmatched stride value at {stride_idx}, "
                               << "expected: {s}, " << "but got: " << {name}_stride[{stride_idx}]
                               << "\\n";
                            throw std::runtime_error(ss.str());
                        }}
                    """
                )

        # force noinline to avoid any potential compilation slowdown due to aggressive
        # inline done by the host compiler
        self.prefix.splice(
            """
            AOTI_NOINLINE static void __check_inputs_outputs(
                AtenTensorHandle* input_handles,
                AtenTensorHandle* output_handles) {
            """
        )
        with self.prefix.indent():
            for idx, (name, tensor) in enumerate(V.graph.graph_inputs.items()):
                gen_check("input_handles", idx, name, tensor)
        self.prefix.writeline("}")

    def write_wrapper_decl(self):
        inputs_len = len(V.graph.graph_inputs.keys())
        if V.graph.aot_mode:
            if V.graph.const_module:
                self.header.splice(V.graph.const_module.wrapper_code.header)
                self.prefix.splice(V.graph.const_code)

            if V.graph.is_const_graph:
                self.prefix.splice(
                    """
                    void AOTInductorModel::_const_run_impl(
                        std::vector<AtenTensorHandle>& output_handles,
                        DeviceStreamType stream,
                        AOTIProxyExecutorHandle proxy_executor
                    ) {
                    """
                )
            else:
                if not config.aot_inductor.use_runtime_constant_folding:
                    # If we do not split the constant graph, we'll just create
                    # an empty implementation when wrapping the main module.
                    self.prefix.splice(
                        """
                        void AOTInductorModel::_const_run_impl(
                            std::vector<AtenTensorHandle>& output_handles,
                            DeviceStreamType stream,
                            AOTIProxyExecutorHandle proxy_executor
                        ) {}

                        """
                    )

                run_impl_proto = """
                    void AOTInductorModel::run_impl(
                        AtenTensorHandle*
                            input_handles, // array of input AtenTensorHandle; handles
                                            // are stolen; the array itself is borrowed
                        AtenTensorHandle*
                            output_handles, // array for writing output AtenTensorHandle; handles
                                            // will be stolen by the caller; the array itself is
                                            // borrowed
                        DeviceStreamType stream,
                        AOTIProxyExecutorHandle proxy_executor
                    ) {
                    """
                if config.aot_inductor.debug_compile:
                    self.generate_input_output_runtime_checks()
                    run_impl_proto += """
                        __check_inputs_outputs(input_handles, output_handles);
                    """

                self.prefix.splice(run_impl_proto)
        else:
            # cpp entry function for JIT with cpp wrapper
            self.prefix.splice(
                """
                void inductor_entry_impl(
                    AtenTensorHandle*
                        input_handles, // array of input AtenTensorHandle; handles
                                        // are stolen; the array itself is borrowed
                    AtenTensorHandle*
                        output_handles  // array for writing output AtenTensorHandle; handles
                                        // will be stolen by the caller; the array itself is
                                        // borrowed)
                ) {
                """
            )
        with self.prefix.indent():
            # assign inputs and outputs in both cases so the later codegen can be simplified
            if not V.graph.is_const_graph:
                if V.graph.aot_mode:
                    num_args = len(V.graph.graph_inputs)
                else:
                    # Weights are promoted in the JIT mode
                    num_args = len(V.graph.graph_inputs) + len(V.graph.constants)
                    # release GIL to support multiple instances inference (in different threads of the same process)
                    self.prefix.splice("py::gil_scoped_release release;")

                self.prefix.splice(
                    f"""
                        auto inputs = steal_from_raw_handles_to_raii_handles(input_handles, {num_args});
                    """
                )

            if inputs_len != 0:
                for idx, input_key in enumerate(V.graph.graph_inputs.keys()):
                    # unwrap input tensor back to scalar
                    if isinstance(V.graph.graph_inputs[input_key], sympy.Expr):
                        from ..graph import may_get_constant_buffer_dtype

                        dtype = may_get_constant_buffer_dtype(
                            V.graph.graph_inputs[input_key]  # type: ignore[arg-type]
                        )
                        assert (
                            dtype is not None
                        ), "Fails to get the dtype of the sympy.Expr"
                        self.codegen_tensor_item(
                            dtype, f"inputs[{idx}]", input_key, self.prefix
                        )
                    else:
                        self.prefix.writeline(
                            f"auto {input_key} = std::move(inputs[{idx}]);"
                        )
                # debug printing for all input args to AOTI model
                debug_printer_manager = V.graph.wrapper_code.debug_printer
                debug_printer_manager.codegen_model_inputs_value_print(
                    input_args_to_print=[
                        input_key
                        for input_key in V.graph.graph_inputs.keys()
                        if input_key.startswith("arg")
                    ]
                )

            assert all(
                isinstance(v, torch.Tensor) for v in list(V.graph.constants.values())
            ), "Expect all constants to be Tensor"
            for idx, constants_key in enumerate(V.graph.constants.keys()):
                if V.graph.aot_mode:
                    # Weights are stored in constants_ and owned by RAIIAtenTensorHandle there.
                    # Don't call std::move here because it will cause constants_ to lose the ownership.
                    self.prefix.writeline(
                        f"""[[maybe_unused]] auto {constants_key} = constants_->at({idx});"""
                    )
                else:
                    # Append constants as inputs to the graph
                    constants_idx = inputs_len + idx
                    self.prefix.writeline(
                        f"[[maybe_unused]] auto {constants_key} = std::move(inputs[{constants_idx}]);"
                    )

            self.codegen_inputs()

            if V.graph.aot_mode:
                if not V.graph.is_const_graph:
                    self.prefix.writeline("inputs.clear();")
                self.prefix.writeline(
                    "auto& kernels = static_cast<AOTInductorModelKernels&>(*this->kernels_.get());"
                )

    def codegen_tensor_dtype_var_decl(self, code: IndentedBuffer, name):
        code.writeline(f"int32_t {name}_dtype;")
        code.writeline(
            "AOTI_TORCH_ERROR_CODE_CHECK(aoti_torch_get_dtype"
            f"({name}, &{name}_dtype));"
        )

    def codegen_input_size_var_decl(self, code: IndentedBuffer, name):
        code.writeline(f"int64_t* {name}_size = {name}.sizes();")

    def codegen_input_stride_var_decl(self, code: IndentedBuffer, name):
        code.writeline(f"int64_t* {name}_stride = {name}.strides();")

    def codegen_model_kernels(self):
        self.prefix.writeline("namespace {")

        # Tell compiler we need to link with the non-mangled symbols
        for kernel in self.initialized_kernels.values():
            assert hasattr(
                kernel, "get_signature"
            ), f"{kernel} must have get_signature implemented"
            signature = kernel.get_signature()
            self.prefix.writeline(f'extern "C" {signature};')

        self.prefix.writeline(
            "class AOTInductorModelKernels : public AOTInductorModelKernelsBase {"
        )
        self.prefix.writeline("  public:")
        declare_kernel = OrderedSet(self.src_to_kernel.values()) - OrderedSet(
            self.initialized_kernels.keys()
        )
        declare_kernel.update(
            entry[0] for entry in self.user_defined_kernel_cache.values()
        )
        if V.graph.const_module:
            declare_kernel.update(
                V.graph.const_module.wrapper_code.src_to_kernel.values()
            )
        for kernel in sorted(declare_kernel):
            self.prefix.writeline(
                maybe_hipify_code_wrapper(
                    f"    {self.device_codegen.cpp_kernel_type()} {kernel}{{nullptr}};"
                )
            )
        for name, kernel in self.initialized_kernels.items():
            assert hasattr(
                kernel, "get_signature"
            ), f"{kernel} must have get_signature implemented"
            kernel_ptr = f"(*{name})"
            signature = kernel.get_signature().replace(name, kernel_ptr)
            self.prefix.writeline(f"    {signature} = torch::aot_inductor::{name};")
        self.prefix.writeline("};")
        self.prefix.writeline("}  // namespace")

    def codegen_model_constructor(self):
        """
        // Generated code example
        AOTInductorModel::AOTInductorModel()
            : AOTInductorModelBase(4, 1) {
        inputs_info_[0].name = "input0";
        inputs_info_[0].dtype = "torch.float16";
        ...
        constants_info_[0].name = "L__self___weight";
        constants_info_[0].dtype = at::kFloat;
        constants_info_[0].offset = 0;
        constants_info_[0].data_size = 8192;
        constants_info_[0].shape = {64, 32};
        constants_info_[0].stride = {32, 1};
        ...
        outputs_info_[0].name = "output0";
        outputs_info_[0].dtype = "torch.float16";
        }
        """

        num_inputs = len(V.graph.graph_inputs)
        num_outputs = len(V.graph.graph_outputs)
        num_constants = len(V.graph.constants)
        include_weights = (
            "true" if config.aot_inductor.package_constants_in_so else "false"
        )
        self.prefix.splice(
            f"""
            AOTInductorModel::AOTInductorModel(std::shared_ptr<ConstantMap> constants_map,
                                               std::shared_ptr<std::vector<ConstantHandle>> constants_array,
                                               const std::string& device_str,
                                               std::optional<std::string> cubin_dir,
                                               bool include_weights)
                : AOTInductorModelBase({num_inputs}, {num_outputs}, {num_constants}, device_str, cubin_dir, {include_weights}) {{
            """
        )

        with self.prefix.indent():
            for idx, (name, inp) in enumerate(V.graph.graph_inputs.items()):
                assert not isinstance(
                    inp, sympy.Expr
                ), f"input {name=} cannot be symbolic"
                self.write_input_output_info("inputs_info_", idx, name)

            all_cuda = all(
                V.graph.get_original_value_of_constant(name).is_cuda
                for name in V.graph.constants.keys()
                if name not in V.graph.folded_constants
            )
            for idx, name in enumerate(V.graph.constants.keys()):
                tensor = V.graph.get_original_value_of_constant(name)
                assert isinstance(tensor, torch.Tensor)
                self.prefix.writeline(f"""constants_info_[{idx}].name = "{name}";""")
                self.prefix.writeline(
                    f"constants_info_[{idx}].dtype = static_cast<int32_t>({self.codegen_dtype(tensor.dtype)});"
                )
                self.prefix.writeline(
                    f"constants_info_[{idx}].offset = {tensor.storage_offset()};"
                )

                # If constants to serialize contain cpu tensors, we always align data_size it to 64.
                # When loading the constants, the valid data will depends on the size
                # not the data_size so there won't be correctness issue.
                data_size = (
                    torch.ops.mkldnn._nbytes(tensor)
                    if tensor.is_mkldnn
                    else tensor.untyped_storage().nbytes()
                )
                self.prefix.writeline(
                    f"constants_info_[{idx}].data_size = {data_size if all_cuda else _align(data_size)};"
                )

                from_folded = "true" if name in V.graph.folded_constants else "false"
                self.prefix.writeline(
                    f"constants_info_[{idx}].from_folded = {from_folded};"
                )

                if name in V.graph.folded_constants:
                    constant_type_str = "FoldedConstant"
                elif name.startswith("_tensor_constant"):
                    constant_type_str = "TensorConstant"
                elif any(
                    name == normalize_name(parameter_name)
                    for parameter_name, _ in V.graph.orig_gm.named_parameters()
                ):
                    constant_type_str = "Parameter"
                elif any(
                    name == normalize_name(buffer_name)
                    for buffer_name, _ in V.graph.orig_gm.named_buffers()
                ):
                    constant_type_str = "Buffer"
                else:
                    constant_type_str = "Unknown"
                self.prefix.writeline(
                    f"constants_info_[{idx}].type = static_cast<int32_t>(torch::aot_inductor::ConstantType::{constant_type_str});"
                )

                size_str = ", ".join([str(s) for s in tensor.size()])
                self.prefix.writeline(f"constants_info_[{idx}].shape = {{{size_str}}};")

                stride_str = ", ".join([str(s) for s in tensor.stride()])
                self.prefix.writeline(
                    f"constants_info_[{idx}].stride = {{{stride_str}}};"
                )
                self.prefix.writeline(
                    f"constants_info_[{idx}].layout = static_cast<int32_t>({self.codegen_layout(tensor.layout)});"
                )

                if tensor.is_mkldnn:
                    opaque_metadata_tensor = torch.ops.mkldnn._get_mkldnn_serialized_md(
                        tensor
                    )
                    assert (
                        opaque_metadata_tensor.dim() == 1
                    ), "Expect opaque_metadata_tensor to be 1-D"

                    opaque_metadata_list = opaque_metadata_tensor.tolist()
                    opaque_metadata_str = self.codegen_shape_tuple(opaque_metadata_list)
                    self.prefix.writeline(
                        f"constants_info_[{idx}].opaque_metadata = {opaque_metadata_str};"
                    )
                if name in V.graph.dynamo_flat_name_to_original_fqn:
                    original_fqn = V.graph.dynamo_flat_name_to_original_fqn.get(
                        name, name
                    )
                elif name in V.graph.allocated_constant_name:
                    original_fqn = V.graph.allocated_constant_name[name]
                else:
                    raise AssertionError("original_fqn must be set for constant")
                self.prefix.writeline(
                    f"""constants_info_[{idx}].original_fqn = "{original_fqn}";"""
                )
            self.prefix.writeline("update_constants_map(std::move(constants_map));")
            self.prefix.writeline("update_constants_array(std::move(constants_array));")

            def escape_string(x):
                return (
                    x.replace("\\", "\\\\")
                    .replace('"', '\\"')
                    .replace("\n", "\\n")
                    .replace("\t", "\\t")
                )

            self.prefix.writeline(
                f'in_spec_ = "{escape_string(config.aot_inductor.serialized_in_spec)}";'
            )
            self.prefix.writeline(
                f'out_spec_ = "{escape_string(config.aot_inductor.serialized_out_spec)}";'
            )

            for idx, output in enumerate(V.graph.graph_outputs):
                assert not isinstance(
                    output, sympy.Expr
                ), f"output {name=} cannot be symbolic"
                name = f"output{idx}"
                self.write_input_output_info("outputs_info_", idx, name)

            self.prefix.writeline(
                "this->kernels_ = std::make_unique<AOTInductorModelKernels>();"
            )

        self.prefix.writeline("}")

    def codegen_const_run_driver(self):
        """
        // Generated code example
        std::unordered_map<std::string, AtenTensorHandle> AOTInductorModel::const_run_impl(
            DeviceStreamType stream,
            AOTIProxyExecutorHandle proxy_executor,
            bool initialization
        ) {
            std::unordered_map<std::string, AtenTensorHandle> folded_constants_map;
            std::vector<AtenTensorHandle> output_handles;
            // build up output_handles over here.
            _const_run_impl(output_handles, stream, proxy_executor);
            // build up folded_constants_map
            return folded_constants_map;
        }
        """

        self.prefix.splice(
            """
            std::unordered_map<std::string, AtenTensorHandle> AOTInductorModel::const_run_impl(
                DeviceStreamType stream,
                AOTIProxyExecutorHandle proxy_executor,
                bool initialization
            ) {
            """
        )
        if not config.aot_inductor.use_runtime_constant_folding:
            self.prefix.splice(
                """
                    if (!initialization) {
                        std::cerr << "[WARNING] Calling constant_folding in model, but compiled with config: "
                                  << "aot_inductor.use_runtime_constant_folding=False\\n";
                    }
                    return {};
                }
                """
            )
            return

        with self.prefix.indent():
            # This is a mapping to the index of constant folding graph's output
            const_index_mapping: List[Optional[Tuple[int, str]]] = [None] * len(
                V.graph.const_output_index
            )
            for idx, (name, _) in enumerate(V.graph.constants.items()):
                if name in V.graph.const_output_index:
                    const_index_mapping[V.graph.const_output_index[name]] = (idx, name)  # type: ignore[call-overload]
            assert (
                None not in const_index_mapping
            ), "Not all constant gets mapped for constant folding graph."

            self.prefix.writeline(
                f"""
                std::unordered_map<std::string, AtenTensorHandle> folded_constants_map;
                folded_constants_map.reserve({len(const_index_mapping)});
                std::vector<AtenTensorHandle> output_handles({len(const_index_mapping)});
                """
            )

            self.prefix.splice(
                """
                // The below assignment of output_handles to constants is not used directly.
                // It's only used to memo the correspondence of handle and constants.
                """
            )

            for output_idx, (const_idx, _) in enumerate(const_index_mapping):  # type: ignore[misc]
                self.prefix.writeline(
                    f"output_handles[{output_idx}] = constants_->at({const_idx});"
                )

            self.prefix.writeline(
                "_const_run_impl(output_handles, stream, proxy_executor);"
            )

            for output_idx, (_, const_name) in enumerate(const_index_mapping):  # type: ignore[misc]
                self.prefix.writeline(
                    f'folded_constants_map["{const_name}"] = output_handles[{output_idx}];'
                )
            self.prefix.writeline("return folded_constants_map;")

        self.prefix.writeline("}")

    def generate(self, is_inference):
        with dynamo_timed("CppWrapperCpu.generate", log_pt2_compile_event=True):
            if V.graph.aot_mode and not V.graph.is_const_graph:
                self.codegen_model_kernels()
                self.codegen_model_constructor()
                self.codegen_const_run_driver()
            self.write_wrapper_decl()
            return super().generate(is_inference)

    def finalize_prefix(self):
        cached_dtypes_buffer = IndentedBuffer()
        for dtype in self.used_cached_dtypes:
            cached_dtypes_buffer.writeline(f"CACHE_TORCH_DTYPE({dtype});")
        for device in self.used_cached_devices:
            cached_dtypes_buffer.writeline(f"CACHE_TORCH_DEVICE({device});")
        for layout in self.used_cached_layouts:
            cached_dtypes_buffer.writeline(f"CACHE_TORCH_LAYOUT({layout});")
        for memory_format in self.used_cached_memory_formats:
            cached_dtypes_buffer.writeline(
                f"CACHE_TORCH_MEMORY_FORMAT({memory_format});"
            )
        cached_dtypes_buffer.splice(self.prefix)
        self.prefix = cached_dtypes_buffer

    def define_kernel(
        self,
        kernel_name: str,
        kernel_body: str,
        metadata: Optional[str] = None,
        gpu=False,
    ):
        self.header.splice(f"\n{kernel_body}\n")

    def codegen_scalar_to_tensor(self, output: str):
        name = f"scalar_to_tensor_{next(self.scalar_to_tensor_id)}"
        self.wrapper_call.writeline(
            f"RAIIAtenTensorHandle {name} = scalar_to_tensor_handle({output});"
        )
        return name

    def codegen_tensor_item(
        self, dtype: torch.dtype, tensor: str, scalar: str, indented_buffer=None
    ):
        dtype_str = str(dtype).split(".")[-1]
        writer = indented_buffer or self

        if dtype == torch.float16 or dtype == torch.bfloat16:
            scalar_tmp = f"{scalar}_tmp"
            writer.writeline(f"{DTYPE_TO_CPP[dtype]} {scalar_tmp};")
            writer.writeline(
                f"AOTI_TORCH_ERROR_CODE_CHECK(aoti_torch_item_{dtype_str}({tensor}, &{scalar_tmp}));"
            )
            writer.writeline(f"float {scalar} = float({scalar_tmp});")
        else:
            writer.writeline(f"{DTYPE_TO_CPP[dtype]} {scalar};")
            writer.writeline(
                f"AOTI_TORCH_ERROR_CODE_CHECK(aoti_torch_item_{dtype_str}({tensor}, &{scalar}));"
            )

    @cache_on_self
    def get_output_refs(self):
        return [x.codegen_reference(self.wrapper_call) for x in V.graph.graph_outputs]

    def generate_return(self, output_refs: List[str]):
        cst_names = V.graph.constants.keys()
        output2idx: Dict[str, int] = {}
        for idx, output in enumerate(output_refs):
            if output == "nullptr":
                continue

            is_constant_buffer = output in cst_names
            output_buffer = V.graph.graph_outputs[idx]
            if isinstance(output_buffer, ir.BaseView):
                output_storage = output_buffer.unwrap_view()
                if isinstance(output_storage.data, ir.ConstantBuffer):
                    is_constant_buffer = True

            if isinstance(output_buffer, ir.ShapeAsConstantBuffer):
                # Need to wrap scalar into tensor as the main function returns a vector of tensors
                output_tensor = self.codegen_scalar_to_tensor(output)
                self.wrapper_call.writeline(
                    f"output_handles[{idx}] = {output_tensor}.release();"
                )
                continue

            if is_constant_buffer:
                # See NOTE(return_constant) above.
                self.wrapper_call.writeline(
                    f"aoti_torch_clone({output}, &output_handles[{idx}]);"
                )
            else:
                if output in output2idx:
                    src_idx = output2idx[output]
                    self.wrapper_call.writeline(
                        f"output_handles[{idx}] = output_handles[{src_idx}];"
                    )
                else:
                    self.wrapper_call.writeline(
                        f"output_handles[{idx}] = {output}.release();"
                    )

            if output not in output2idx:
                output2idx[output] = idx

    def generate_before_suffix(self, result):
        if not V.graph.is_const_graph:
            if V.graph.aot_mode:
                result.writeline("} // AOTInductorModel::run_impl")
            else:
                result.writeline("} // inductor_entry_impl")

    def generate_end(self, result):
        if V.graph.aot_mode:
            if V.graph.is_const_graph:
                result.writeline("} // AOTInductorModel::_const_run_impl")
            else:
                result.writeline("} // namespace torch::aot_inductor\n\n\n")
            return

        # cpp entry function for JIT with cpp wrapper
        result.splice(
            f"""
            '''
            )

            inductor_entry = CppWrapperCodeCache.load_pybinding(
                ["std::vector<AtenTensorHandle>"], cpp_wrapper_src, "{self.device}", {len(V.graph.graph_outputs)})
            """
        )

        wrapper_body = "input_tensors = [arg if isinstance(arg, torch.Tensor) else torch.tensor(arg) for arg in args]"
        if V.graph.constants:
            # Append constants to the input args for cpp wrapper.
            # Python wrapper directly gets the value inside the wrapper call
            # as a global variable passed when calling exec(code, mod.__dict__, mod.__dict__).
            # For cpp wrapper, we need to pass this python value to the inductor_entry_impl function explicitly.
            assert all(
                isinstance(v, torch.Tensor) for v in list(V.graph.constants.values())
            ), "Expect all constants to be Tensor"
            constants_str = f"[{', '.join(V.graph.constants.keys())}]"
            wrapper_body += f"""
                    constants_tensor = {constants_str}
                    input_tensors.extend(constants_tensor)
            """
        # Convert vector of at::Tensor to vector of AtenTensorHandle.
        # If we pass at::Tensor, the compilation will be too slow.
        wrapper_body += """
                    input_handles = torch._C._aoti.unsafe_alloc_void_ptrs_from_tensors(input_tensors)
        """
        # Release the inputs for memory reuse.
        wrapper_body += """
                    args.clear()
        """

        # unwrap output tensor back to python scalar
        if all(x for x in self.output_is_tensor.values()):
            # If no ShapeAsConstantBuffer in the output, directly return the output as tensors
            outputs_str = "output_tensors"
        else:
            outputs = [
                (
                    f"output_tensors[{i}]"
                    if self.output_is_tensor[i]
                    else f"output_tensors[{i}].item()"
                )
                for i in range(len(V.graph.graph_outputs))
            ]
            outputs_str = f"[{', '.join(outputs)}]"
        wrapper_body += f"""
                    output_handles = f(input_handles)
                    output_tensors = torch._C._aoti.alloc_tensors_by_stealing_from_void_ptrs(output_handles)
                    return {outputs_str}
        """

        # Wrap the func to support setting result._boxed_call = True
        result.splice(
            f"""
            def _wrap_func(f):
                def g(args):
                    {wrapper_body}
                return g

            call = _wrap_func(inductor_entry)
            """
        )

    def get_c_shim_func_name(self, kernel):
        if kernel.startswith("aoti_torch_"):
            return kernel

        assert "::" in kernel, "Cpp kernel name: " + kernel + " does not contain '::'"
        kernel_tokens = kernel.split("::")
        kernel_suffix = kernel_tokens[-1]
        if kernel_suffix == "call":
            kernel_suffix = kernel_tokens[-2]

        shim_fn = f"aoti_torch_{self.device}_{kernel_suffix}"
        return shim_fn

    def generate_c_shim_extern_kernel_call(self, kernel, args):
        debug_printer_manager = V.graph.wrapper_code.debug_printer
        debug_printer_manager.set_printer_args(args, kernel, None, None, "extern")
        with debug_printer_manager:
            shim_fn = self.get_c_shim_func_name(kernel)
            self.writeline(
                f"AOTI_TORCH_ERROR_CODE_CHECK({shim_fn}({', '.join(args)}));"
            )

    def generate_c_shim_extern_kernel_alloc(self, extern_kernel, args):
        # registered output buffer name
        name = extern_kernel.name
        output_handle_name = f"{name}_handle"
        self.writeline(f"AtenTensorHandle {output_handle_name};")
        output_arg = f"&{output_handle_name}"
        self.generate_c_shim_extern_kernel_call(
            extern_kernel.get_kernel_name(), args + [output_arg]
        )
        self.writeline(f"RAIIAtenTensorHandle {name}({output_handle_name});")

    def generate_extern_kernel_alloc(self, extern_kernel, args):
        if getattr(extern_kernel, "outputs", None):
            # ir.ExternKernelAlloc may have outputs if it returns a tuple
            self.generate_c_shim_fallback_kernel(extern_kernel, args)
        else:
            self.generate_c_shim_extern_kernel_alloc(extern_kernel, args)

    def generate_c_shim_fallback_kernel(self, fallback_kernel, args):
        output_args = []
        output_raii_handles = []
        output_name_base = fallback_kernel.get_name()
        for idx, output in enumerate(fallback_kernel.outputs):
            if isinstance(output, ir.MultiOutput):
                # TODO: handle integer output (e.g., as in attention)
                name = f"{output.get_name()}"
                output_handle_name = f"{name}_handle"
                if output.indices:
                    assert (
                        output.indices[0][1] == idx
                    ), f"expected {output.indices[0][1]=} == {idx=} for {output_name_base=}"
                self.writeline(f"AtenTensorHandle {output_handle_name};")
                output_args.append(f"&{output_handle_name}")
                output_raii_handles.append(
                    f"RAIIAtenTensorHandle {name}({output_handle_name});"
                )
            elif isinstance(output, int):
                output_name = f"{output_name_base}_{idx}"
                self.writeline(f"int64_t {output_name} = {output};")
                output_args.append(f"&{output_name}")
            elif isinstance(output, sympy.Expr):
                output_name = f"{output_name_base}_{idx}"
                self.writeline(f"auto {output_name} = {cexpr(output)};")
                output_args.append(f"&{output_name}")
            elif output is None:
                output_args.append("nullptr")
            else:
                raise NotImplementedError(f"unsupported type of {output=}")
        args = args + output_args
        self.generate_c_shim_extern_kernel_call(fallback_kernel.cpp_kernel_name, args)
        for raii_handle in output_raii_handles:
            self.writeline(raii_handle)

    def generate_fallback_kernel(self, fallback_kernel, args):
        self.generate_c_shim_fallback_kernel(fallback_kernel, args)

    def generate_extern_kernel_out(
        self, kernel: str, out: str, out_view: Optional[str], args: List[str]
    ):
        if out_view:
            out_name = f"{out}_as_strided"
            self.writeline(f"auto {out_name} = {out_view};")
            args.insert(0, out_name)
        else:
            args.insert(0, out)

        self.generate_c_shim_extern_kernel_call(kernel, args)

    def generate_scatter_fallback(
        self,
        output,
        inputs,
        cpp_kernel_name,
        python_kernel_name,
        src_is_tensor,
        reduce,
        kwargs,
    ):
        # call the ABI shim function instead of the ATen one
        cpp_kernel_name = self.get_c_shim_func_name(cpp_kernel_name)
        # TODO: consider remove "_out" and add missing inplace variants to fallback_ops.py
        cpp_kernel_name = cpp_kernel_name.replace("__", "_") + "_out"
        inputs_wrapped = [str(x) for x in inputs]
        line = f"{cpp_kernel_name}({output}, {','.join(inputs_wrapped)}"

        if python_kernel_name.startswith("aten.scatter_reduce"):
            line += f", {','.join(kwargs)}"
        else:
            if src_is_tensor:
                if reduce:
                    line += f", {V.graph.wrapper_code.val_to_arg_str(reduce)}"
            else:
                assert (
                    reduce is None
                ), "Expect reduce to be None for aten.scatter_ with scalar src"
        line += ");"
        self.writeline(line)

    def generate_index_put_fallback(self, kernel, x, indices, values, accumulate):
        # TODO: update aoti_torch_index_put_out in ir.py to use autogen out version
        # See the comment in codegen_reinterpret_view about why having something like
        # RAIIAtenTensorHandle(tmp_tensor_handle_2) in a tmp array can cause the correponding
        # tensor prematurely deallocated, thus this std::vector().data() trick here.
        indices_str = (
            "std::vector<AtenTensorHandle>{" + (", ".join(indices)) + "}.data()"
        )
        args = [
            x,
            indices_str,
            str(len(indices)),
            values,
            accumulate,
        ]
        args.insert(0, x)  # set x as the output tensor, this fallback mutates x.
        self.writeline(self.wrap_kernel_call(kernel, args))

    def add_benchmark_harness(self, output):
        if V.graph.aot_mode:
            return
        super().add_benchmark_harness(output)

    def codegen_cpp_sizevar(self, x: Expr, *, simplify: bool = True) -> str:
        return cexpr(V.graph.sizevars.simplify(x) if simplify else x)

    def codegen_sizevar(self, x: Expr) -> str:
        return self.codegen_cpp_sizevar(x)

    def codegen_tuple_access(self, basename: str, name: str, index: str) -> str:
        # in the abi_compatible mode, outputs are returned via arguments
        return name

    def codegen_shape_tuple(self, shape: Sequence[Expr]) -> str:
        parts = [*map(self.codegen_sizevar, shape)]
        if len(parts) == 0:
            return "{}"
        if len(parts) == 1:
            return f"{{{parts[0]}, }}"
        return f"{{{', '.join(parts)}}}"

    def ensure_size_computed(self, sym: sympy.Symbol):
        if isinstance(sym, sympy.Symbol) and symbol_is_type(sym, SymT.PRECOMPUTED_SIZE):
            if sym in self.computed_sizes:
                return
            self.computed_sizes.add(sym)
            expr = V.graph.sizevars.inv_precomputed_replacements[sym]
            self.writeline(f"int64_t {sym} = {cexpr(expr)};")

    def generate_numel_expr(self, kernel_name: str, tree, suffix: Optional[str] = None):
        expr = f"{kernel_name}_{tree.prefix}numel"
        if suffix is not None:
            expr += f"_{suffix}"
        if (expr, V.graph) not in self.kernel_numel_expr:
            # declare expr once in each graph (scope)
            self.kernel_numel_expr.add((expr, V.graph))
            self.writeline(f"int64_t {expr} = {cexpr(tree.numel)};")
        else:
            self.writeline(f"{expr} = {cexpr(tree.numel)};")
        # We can get symbolic expressions here, like s0*64
        # It is fine to have them here, but we need to handle them correctly as their own type
        # This is tricky to do, so we wrap in a custom type, distinct from scalars, but also from sympy*
        # scalars as well.
        # This is handled in `generate_args_decl` which has a correct comment of: TODO: only works for
        # constant now, need type info. I agree, this needs type info, and while this is not true type info
        # it suffices as a type hint for the purposes of producing the correct code for this type.
        return SymbolicCallArg(expr, tree.numel)

    def prepare_triton_kernel_call(self, device_index, call_args):
        def wrap_arg(arg):
            if isinstance(arg, str):
                # dynamo wraps unspec variable as 0d CPU tensor, need convert to scalar
                return arg + ".item()" if should_unwrap_unspec_arg(arg) else arg
            elif isinstance(arg, (int, float, bool, SymbolicCallArg)):
                return str(arg)
            else:
                return cexpr(V.graph.sizevars.simplify(arg))

        call_args = [wrap_arg(arg) for arg in call_args]

        if device_index is None:
            current_device = V.graph.get_current_device_or_throw()
            device_index = current_device.index

        return device_index, call_args

    def codegen_dynamic_scalar(self, node):
        (data,) = (t.codegen_reference() for t in node.inputs)
        self.codegen_tensor_item(node.inputs[0].get_dtype(), data, f"{node.sym}_raw")

        if len(node.keypath) == 0:
            self.writeline(f"auto {node.sym} = {node.sym}_raw;")
        elif len(node.keypath) == 1 and isinstance(node.keypath[0], ConvertIntKey):
            self.writeline(f"int64_t {node.sym} = {node.sym}_raw ? 1 : 0;")
        elif len(node.keypath) == 1 and isinstance(node.keypath[0], DivideByKey):
            # TODO: assert divisibility here
            self.writeline(
                f"int64_t {node.sym} = {node.sym}_raw / {node.keypath[0].divisor};"
            )
        else:
            raise AssertionError(f"unrecognized keypath {node.keypath}")

        # record in unbacked_symbol_decls so we won't generate a declaration of the symbol again
        self.unbacked_symbol_decls.add(str(node.sym))

    def make_buffer_free(self, buffer):
        return (
            ""
            if isinstance(buffer.get_output_spec(), ir.MultiOutputLayout)
            or isinstance(buffer, ir.TMADescriptor)
            else f"{buffer.get_name()}.reset();"
        )

    def make_free_by_names(self, names_to_del: List[str]):
        return " ".join(f"{name}.reset();" for name in names_to_del)

    def codegen_exact_buffer_reuse(self, old_name: str, new_name: str, del_line: str):
        return f"auto {new_name} = std::move({old_name});  // reuse"

    def generate_profiler_mark_wrapper_call(self, stack):
        self.wrapper_call.writeline(
            'RECORD_FUNCTION("inductor_wrapper_call", c10::ArrayRef<c10::IValue>());'
        )

    @cache_on_self
    def write_triton_header_once(self) -> None:
        pass

    def generate_start_graph(self):
        pass

    def generate_end_graph(self):
        pass

    def generate_inf_and_nan_checker(self, nodes):
        for buf in nodes.get_names():
            # TODO: Add buf name directly into check_inf_and_nan.
            self.writeline(
                f"AOTI_TORCH_ERROR_CODE_CHECK(aoti_torch_check_inf_and_nan({buf}));"
            )

    def codegen_device(self, device):
        assert device.type in DEVICE_TO_ATEN, (
            device.type + " not found in DEVICE_TO_ATEN"
        )
        device_str = DEVICE_TO_ATEN[device.type][5:].lower()  # remove "at::k"
        self.used_cached_devices.add(device_str)
        return f"cached_torch_device_type_{device_str}, {device.index if device.index else 0}"

    def codegen_dtype(self, dtype):
        dtype_str = str(dtype).split(".")[-1]
        self.used_cached_dtypes.add(dtype_str)
        return f"cached_torch_dtype_{dtype_str}"

    def codegen_layout(self, layout):
        layout_str = str(layout).split(".")[-1]
        self.used_cached_layouts.add(layout_str)
        return f"cached_torch_layout_{layout_str}"

    def codegen_memory_format(self, memory_format):
        memory_format_str = str(memory_format).split(".")[-1]
        self.used_cached_memory_formats.add(memory_format_str)
        return f"cached_torch_memory_format_{memory_format_str}"

    @functools.lru_cache(None)  # noqa: B019
    def codegen_int_array_var(
        self,
        int_array: str,
        writeline: Callable[..., None],
        known_statically=False,
        graph=None,  # for per-graph caching
    ):
        # Used for size/stride declaration
        #
        # Because the memory planning is done in two passes (see the implementation
        # of self.generate), the writeline behavior is different in the two passes.
        # As a result, the emitted int array declarations may appear in a later
        # position of the generated code, so the second pass codegen should not
        # reuse int array declarations generated in the first pass.
        # This is why writeline needs to explicitly passed in as a parameter.
        var = f"int_array_{next(self.int_array_id)}"
        ctype = "int64_t"
        if var not in self.declared_int_array_vars:
            self.declared_int_array_vars.add(var)
            if known_statically:
                writeline(f"static constexpr {ctype} {var}[] = {int_array};")
            else:
                writeline(f"const {ctype} {var}[] = {int_array};")
        return var

    def make_buffer_allocation(self, buffer):
        return self.make_allocation(
            buffer.get_name(),
            buffer.get_device(),
            buffer.get_dtype(),
            buffer.get_size(),
            buffer.get_stride(),
        )

    def make_allocation(self, name, device, dtype, shape, stride):
        orig_stride = stride
        device_str = self.codegen_device(device)
        dtype_code = self.codegen_dtype(dtype)
        size = self.codegen_shape_tuple(shape)
        stride = self.codegen_shape_tuple(orig_stride)
        size_array_var = self.codegen_int_array_var(
            size,
            self.wrapper_call.writeline,
            known_statically=self.is_statically_known_list_of_ints(shape),
            graph=self.get_codegened_graph(),
        )
        stride_array_var = self.codegen_int_array_var(
            stride,
            self.wrapper_call.writeline,
            known_statically=self.is_statically_known_list_of_ints(orig_stride),
            graph=self.get_codegened_graph(),
        )
        device_type, device_id = device_str.split(",")
        device_idx = "this->device_idx_" if V.graph.aot_mode else device_id

        args = [
            str(len(shape)),
            size_array_var,
            stride_array_var,
            dtype_code,
            device_type,
            device_idx,
            f"&{name}_handle",
        ]

        self.wrapper_call.writeline(f"AtenTensorHandle {name}_handle;")
        self.wrapper_call.writeline(
            f"AOTI_TORCH_ERROR_CODE_CHECK(aoti_torch_empty_strided({', '.join(args)}));"
        )

        return f"RAIIAtenTensorHandle {name}({name}_handle);"

    def codegen_alloc_from_pool(self, name, offset, dtype, shape, stride) -> str:
        size = self.codegen_shape_tuple(shape)
        stride = self.codegen_shape_tuple(stride)
        tmp_name = f"tmp_tensor_handle_{next(self.tmp_tensor_id)}"
        args = [
            name,
            cexpr(offset),  # bytes not numel
            self.codegen_dtype(dtype),
            str(len(shape)),
            self.codegen_int_array_var(
                size, self.wrapper_call.writeline, graph=self.get_codegened_graph()
            ),
            self.codegen_int_array_var(
                stride, self.wrapper_call.writeline, graph=self.get_codegened_graph()
            ),
            f"&{tmp_name}",
        ]
        self.wrapper_call.writeline(f"AtenTensorHandle {tmp_name};")
        self.wrapper_call.writeline(
            f"AOTI_TORCH_ERROR_CODE_CHECK(aoti_torch__alloc_from_pool({', '.join(args)}));"
        )
        return f"RAIIAtenTensorHandle({tmp_name})"

    def codegen_reinterpret_view(
        self,
        data,
        size,
        stride,
        offset,
        writeline: Callable[..., None],
        dtype=None,
    ) -> str:
        dim = str(len(size))
        original_offset = offset
        offset = self.codegen_sizevar(offset)
        call_strs = []
        final_tmp_name = None

        def create_reinterpret_call() -> Tuple[str, str]:
            tmp_name = f"tmp_tensor_handle_{next(self.tmp_tensor_id)}"
            args = [
                f"{data.get_name()}",
                dim,
                self.codegen_int_array_var(
                    self.codegen_shape_tuple(size),
                    writeline,
                    known_statically=self.is_statically_known_list_of_ints(size),
                    graph=self.get_codegened_graph(),
                ),
                self.codegen_int_array_var(
                    self.codegen_shape_tuple(stride),
                    writeline,
                    known_statically=self.is_statically_known_list_of_ints(stride),
                    graph=self.get_codegened_graph(),
                ),
                offset,
            ]
            call_str = (
                f"auto {tmp_name} = reinterpret_tensor_wrapper({', '.join(args)});"
            )
            return tmp_name, call_str

        def create_dtypeview_call(reinterpret_call: str) -> Tuple[str, List[str]]:
            tmp_AtenTensorHandle = f"tmp_{data.get_name()}_{next(self.tmp_tensor_id)}"
            call_strs = [f"AtenTensorHandle {tmp_AtenTensorHandle};"]
            dtype_name = str(dtype).split(".")[-1]
            device_name = data.layout.device.type
            get_dtype_function = f"aoti_torch_dtype_{dtype_name}"
            dtypeview_function = f"aoti_torch_{device_name}_view_dtype"
            call_strs.append(
                f"AOTI_TORCH_ERROR_CODE_CHECK({dtypeview_function}"
                f"({reinterpret_call}, {get_dtype_function}(), &{tmp_AtenTensorHandle}));"
            )
            tmp_RAIIAtenTensorHandle = (
                f"tmp_{data.get_name()}_{next(self.tmp_tensor_id)}_handle"
            )
            call_strs.append(
                f"RAIIAtenTensorHandle {tmp_RAIIAtenTensorHandle}({tmp_AtenTensorHandle});"
            )
            return tmp_RAIIAtenTensorHandle, call_strs

        if (
            size == data.layout.size
            and stride == data.layout.stride
            and original_offset == data.layout.offset
        ):
            # pure dtypeview
            if dtype is not None and dtype != data.dtype:
                tmp_output_name, tmp_call_strs = create_dtypeview_call(data.get_name())
                call_strs.extend(tmp_call_strs)
                final_tmp_name = tmp_output_name
            else:
                return data.get_name()
        else:
            # firstly create reinterpretview
            final_tmp_name, reinterpret_call = create_reinterpret_call()
            call_strs.append(reinterpret_call)

            if dtype is not None and dtype != data.dtype:
                # wrap it with dtypeview
                final_tmp_name, tmp_call_strs = create_dtypeview_call(final_tmp_name)
                call_strs.extend(tmp_call_strs)
            else:
                call_strs.append(
                    f"RAIIAtenTensorHandle {final_tmp_name}_raii({final_tmp_name});"
                )
                final_tmp_name = f"{final_tmp_name}_raii"

        for line in call_strs:
            writeline(line)

        # NB, the return handle here represents a temporary tensor, which will be automatically
        # released.
        # Here's a sample usage in the cpp wrapper code:
        # ```
        # aoti_torch_addmm_out(
        #     buf1,
        #     arg1_1,
        #     RAIIAtenTensorHandle(tmp_tensor_handle_0),
        #     buf0,
        #     1L,
        #     1L));
        # ```
        # RAIIAtenTensorHandle(tmp_tensor_handle_0) will be released after the call to addmm_out.
        # This could be problematic when it's used in a different pattern, for example:
        # ````
        # AtenTensorHandle tensor_args[] = {RAIIAtenTensorHandle(tmp_tensor_handle_2), buf5, buf6};
        # aoti_torch_proxy_executor_call_function(..., tensor_args);
        # ````
        # RAIIAtenTensorHandle(tmp_tensor_handle_2) will be invalid when it's used in the latter
        # kernel call.
        #
        # This is solved by updating the proxy_executor invocation to
        # ```
        # aoti_torch_proxy_executor_call_function(...,
        #     std::vector<AtenTensorHandle>{
        #         RAIIAtenTensorHandle(tmp_tensor_handle_2), buf5, buf6
        #     }.data()
        # );
        # ```
        return final_tmp_name

    def codegen_device_copy(self, src, dst, non_blocking: bool):
        self.writeline(
            f"AOTI_TORCH_ERROR_CODE_CHECK(aoti_torch_copy_(expensive_copy_to_tensor_if_needed({dst}), {src}, {non_blocking}));"
        )

    def codegen_multi_output(self, name, value):
        # in the abi_compatible mode, outputs are retrieved by passing
        # output pointers, so we skip its codegen here.
        pass

    def codegen_subgraph_prefix(self, subgraph, outer_inputs, outer_outputs):
        assert len(subgraph.graph.graph_inputs) == len(outer_inputs)

        for (inner_input, inner_input_val), outer_input in zip(
            subgraph.graph.graph_inputs.items(), outer_inputs
        ):
            if not isinstance(inner_input_val, ir.TensorBox):
                continue

            # in ABI-compatible mode, we copy the underlying at::Tensor of the conditional
            # input (outer_input) into another at::Tensor to be used as a subgraph input
            # (inner_input) in the nested scope. we can't std::move here, as the codegened
            # outer input may be an expression / rvalue (e.g., reinterpret_view(x)), so we
            # can't necessarily std::move it back to the origin (x).
            self.writeline(f"AtenTensorHandle {inner_input}_handle;")
            self.writeline(
                f"AOTI_TORCH_ERROR_CODE_CHECK(aoti_torch_assign_tensors_out({outer_input}, &{inner_input}_handle));"
            )
            self.writeline(f"RAIIAtenTensorHandle {inner_input}({inner_input}_handle);")

    def codegen_subgraph_suffix(self, subgraph, outer_inputs, outer_outputs):
        for inner_output, outer_output in zip(
            subgraph.graph.graph_outputs, outer_outputs
        ):
            src = inner_output.codegen_reference()
            # in ABI-compatible mode, we need to std::move subgraph output (inner_output)
            # to the conditional output (outer_output), as RAIIAtenTensorHandle's copy
            # constructor is deleted.
            src = f"std::move({src})"
            # in case the outer_output carried a value
            # before (e.g., in the while_loop codegen)
            self.writeline(f"{outer_output}.reset();")
            self.writeline(f"{outer_output} = {src};")

    def codegen_invoke_subgraph(self, invoke_subgraph):
        raise NotImplementedError(
            "codegen invoke_subgraph is not implemented for cpp wrapper"
        )

    def codegen_conditional(self, conditional):
        name = conditional.get_name()
        outer_inputs = [f"{buf.codegen_reference()}" for buf in conditional.operands]
        outer_outputs = []
        for out in conditional.outputs:
            # in ABI-compatible mode, ir.MultiOutput is not codegened,
            # hence pre-declare output variables directly and separately
            self.writeline(f"RAIIAtenTensorHandle {out.get_name()};")
            outer_outputs.append(out.get_name())

        if not isinstance(conditional.predicate, ir.ShapeAsConstantBuffer):
            # in ABI-compatible mode, we need to use the ABI shim function
            # to extract a C++ bool from the unrelying scalar bool Tensor
            predicate = f"{conditional.predicate.get_name()}_scalar"
            if predicate not in self.used_cond_predicate:
                self.codegen_tensor_item(
                    torch.bool,
                    conditional.predicate.codegen_reference(),
                    predicate,
                )
                self.used_cond_predicate.add(predicate)
        else:
            # the predicate is not a Tensor: SymBool or Python bool
            predicate = conditional.predicate.codegen_reference()

        self.writeline(f"if ({predicate}) {{")
        self.writeline(EnterSubgraphLine(self, conditional.true_subgraph.graph))
        self.codegen_subgraph(conditional.true_subgraph, outer_inputs, outer_outputs)
        self.writeline(ExitSubgraphLine(self))
        self.writeline("} else {")
        self.writeline(EnterSubgraphLine(self, conditional.false_subgraph.graph))
        self.codegen_subgraph(conditional.false_subgraph, outer_inputs, outer_outputs)
        self.writeline(ExitSubgraphLine(self))
        self.writeline("}")

    def codegen_subgraph(self, subgraph, outer_inputs, outer_outputs):
        # TODO (desertfire) - This function is the old way of supporting
        # subgraph codegen by inlining subgraphs in the output code. For python
        # wrapper, we have moved to lifting subgraphs as functions, supported by
        # PythonWrapperCode `codegen_subgraph` function. We should perhaps
        # support lifting of subgraphs as functions for cpp wrapper as well.
        try:
            self.push_codegened_graph(subgraph.graph)
            self.writeline(f"// subgraph: {subgraph.name}")
            self.codegen_subgraph_prefix(subgraph, outer_inputs, outer_outputs)
            parent_graph = V.graph
            with V.set_graph_handler(subgraph.graph):
                subgraph.graph.codegen_subgraph(
                    parent_graph=parent_graph,
                )
            self.codegen_subgraph_suffix(subgraph, outer_inputs, outer_outputs)
        finally:
            self.pop_codegened_graph()

    def codegen_while_loop(self, while_loop):
        name = while_loop.get_name()
        outer_carried_inputs = [
            buf.codegen_reference() for buf in while_loop.carried_inputs
        ]
        outer_additional_inputs = [
            buf.codegen_reference() for buf in while_loop.additional_inputs
        ]
        cond_result_name = f"{name}_cond_result"
        self.writeline(f"RAIIAtenTensorHandle {cond_result_name};")

        cond_outer_inputs = []
        for inp, out in zip(outer_carried_inputs, while_loop.outputs):
            # in ABI-compatible mode, the carried inputs are codegened
            # as buffers outside the while loop and set to the initial
            # values. at the end of each while_loop iteration, they
            # will be assined the carried values.
            out_name = out.get_name()
            self.writeline(f"AtenTensorHandle {out_name}_handle;")
            self.writeline(
                f"AOTI_TORCH_ERROR_CODE_CHECK(aoti_torch_assign_tensors_out({inp}, &{out_name}_handle));"
            )
            self.writeline(f"RAIIAtenTensorHandle {out_name}({out_name}_handle);")
            cond_outer_inputs.append(out_name)

        # additional inputs will be assinged within the while_loop
        # iteration directly from the corresponding outer graph buffers
        cond_outer_inputs.extend(outer_additional_inputs)

        cond_outer_outputs = [cond_result_name]
        body_outer_inputs = list(cond_outer_inputs)
        body_outer_outputs = body_outer_inputs[: len(outer_carried_inputs)]

        self.writeline("while (1) {")
        self.writeline(EnterSubgraphLine(self, while_loop.cond_subgraph.graph))
        self.codegen_subgraph(
            while_loop.cond_subgraph, cond_outer_inputs, cond_outer_outputs
        )

        cond_result = f"{cond_result_name}_scalar"
        self.codegen_tensor_item(torch.bool, cond_result_name, cond_result)
        self.writeline(f"if (!{cond_result}) break;")

        self.writeline(ExitSubgraphLine(self))
        self.writeline(EnterSubgraphLine(self, while_loop.body_subgraph.graph))
        self.codegen_subgraph(
            while_loop.body_subgraph, body_outer_inputs, body_outer_outputs
        )
        self.writeline(ExitSubgraphLine(self))
        self.writeline("}")

    def generate_extern_kernel_args_decl_if_needed(
        self,
        op_overload,
        raw_args,
        output_args: Optional[List[str]] = None,
        raw_outputs: Optional[List[ir.Buffer]] = None,
    ):
        arg_types = [x.real_type for x in op_overload._schema.arguments]
        return_types = [x.type for x in op_overload._schema.returns]

        new_tensor_args = []
        new_int_args = []

        def fill_args(arg, arg_type):
            static_arg_types = (
                torch.FloatType,
                torch.BoolType,
                torch.StringType,
                torch.Type,
                torch.DeviceObjType,
            )
            inductor_tensor_buffers = (
                ir.Buffer,
                ir.ReinterpretView,
            )

            if isinstance(arg_type, torch.TensorType):
                assert isinstance(arg, inductor_tensor_buffers), f"got {type(arg)}"
                new_tensor_args.append(f"{arg.codegen_reference()}")
            elif isinstance(arg_type, torch.IntType):
                # int
                new_int_args.append(str(arg))
            elif isinstance(arg_type, torch.SymIntType):
                # SymInt
                expr = arg.node.expr if isinstance(arg, torch.SymInt) else arg
                new_int_args.append(cexpr(expr))
            elif isinstance(arg_type, torch.NumberType):
                # Scalar of type int
                assert isinstance(arg, (int, float, bool))
                # Only treat int Scalar as dynamic
                if isinstance(arg, int):
                    new_int_args.append(str(arg))
            elif isinstance(arg_type, torch.ListType):
                assert isinstance(arg, (list, tuple))

                # List[Tensor]
                if isinstance(arg_type.getElementType(), torch.TensorType):
                    new_tensor_args.extend([f"{a.codegen_reference()}" for a in arg])
                # List[Optional[Tensor]]
                elif isinstance(
                    arg_type.getElementType(), torch.OptionalType
                ) and isinstance(
                    arg_type.getElementType().getElementType(), torch.TensorType
                ):
                    new_tensor_args.extend(
                        [f"{a.codegen_reference()}" for a in arg if a is not None]
                    )
                # List[int]
                elif isinstance(arg_type.getElementType(), torch.IntType):
                    new_int_args.extend([str(a) for a in arg])
                # List[SymInt]
                elif isinstance(arg_type.getElementType(), torch.SymIntType):
                    expressions = [
                        a.node.expr if isinstance(a, torch.SymInt) else a for a in arg
                    ]
                    new_int_args.extend([cexpr(expr) for expr in expressions])
                # List[Scalar]
                elif isinstance(arg_type.getElementType(), torch.NumberType):
                    # Only treat int Scalar as dynamic
                    is_int_type = [isinstance(a, int) for a in arg]
                    if any(is_int_type):
                        assert all(
                            is_int_type
                        ), "AOTInductor only supports int scalars of the same type"
                        new_int_args.extend([str(a) for a in arg])
                else:
                    assert isinstance(
                        arg_type.getElementType(), static_arg_types  # type: ignore[arg-type]
                    ), f"Fall through arguments must be one of static_arg_types, got {type(arg_type)}"
            else:
                assert isinstance(
                    arg_type, static_arg_types  # type: ignore[arg-type]
                ), f"Fall through arguments must be one of static_arg_types, got {type(arg_type)}"

        for arg, arg_type in zip(raw_args, arg_types):
            if arg is not None:
                if isinstance(arg_type, torch.OptionalType):
                    fill_args(arg, arg_type.getElementType())
                else:
                    fill_args(arg, arg_type)

        def fill_output_arg(arg, return_type, is_mutated_output: bool):
            if isinstance(return_type, torch.TensorType):
                if not is_mutated_output:
                    self.writeline(f"AtenTensorHandle {arg}_handle;  // output buffer")
                    self.writeline(
                        f"AOTI_TORCH_ERROR_CODE_CHECK(aoti_torch_new_uninitialized_tensor(&{arg}_handle));"
                    )
                    self.writeline(f"RAIIAtenTensorHandle {arg}({arg}_handle);")
                new_tensor_args.append(f"{arg}")
            elif isinstance(return_type, torch.SymIntType):
                raise NotImplementedError("NYI support for return type: SymInt")
            elif isinstance(return_type, torch.ListType) and isinstance(
                return_type.getElementType(), torch.SymIntType
            ):
                raise NotImplementedError("NYI support for return type: List[SymInt]")
            else:
                raise AssertionError(f"Unsupported return type found: {return_type}")

        # TODO: Only support tensor(s) returns for now, SymInt is not implemented yet
        for return_type in return_types:
            if isinstance(return_type, (torch.TensorType)):
                pass
            elif isinstance(return_type, torch.OptionalType):
                assert isinstance(return_type.getElementType(), torch.TensorType)
            elif isinstance(return_type, torch.ListType):
                assert isinstance(return_type.getElementType(), torch.TensorType)
            else:
                raise NotImplementedError(
                    f"return type {return_type} is not yet supported."
                )

        for output_arg, raw_output_arg in zip(output_args, raw_outputs):  # type: ignore[arg-type]
            assert output_arg is not None, "Optional return types are not yet supported"
            if isinstance(output_arg, (list, tuple)):
                for out in output_arg:
                    fill_output_arg(
                        out,
                        torch.TensorType.get(),
                        isinstance(raw_output_arg, ir.MutationOutput),
                    )
            else:
                fill_output_arg(
                    output_arg,
                    torch.TensorType.get(),
                    isinstance(raw_output_arg, ir.MutationOutput),
                )

        return new_tensor_args, new_int_args

    def generate_fallback_kernel_with_runtime_lookup(
        self,
        buf_name: str,
        python_kernel_name: str,
        cpp_kernel_name: str,
        codegen_args: List[str],
        op_overload: Optional[torch._ops.OpOverload] = None,
        raw_args=None,
        outputs=None,
    ):
        def extract_output_name(out):
            if out is None:
                return None
            elif isinstance(out, (ir.MultiOutput, ir._CollectiveKernel)):
                return out.get_name()
            elif isinstance(out, ir.MutationOutput):
                mutated_buf_names = out.get_mutation_names()
                assert (
                    isinstance(mutated_buf_names, list) and len(mutated_buf_names) == 1
                ), "Expect only one mutated buffer in MutationOutput"
                return mutated_buf_names[0]
            elif isinstance(out, (list, tuple)):
                return type(out)(extract_output_name(o) for o in out)
            else:
                raise AssertionError(f"Unexpected output: {type(out)}")

        # output_args has the same pytree structure as outputs
        if outputs is None:
            # outputs is not specified, the default is to write to buf_name
            output_args = [buf_name]
        else:
            output_args = extract_output_name(outputs)
            if isinstance(output_args, str):
                output_args = [output_args]

        if V.graph.aot_mode:
            assert op_overload is not None
            assert raw_args is not None
            assert output_args is not None

            return self.generate_fallback_kernel_with_runtime_lookup_aot(
                op_overload,
                raw_args,
                output_args,
                outputs,
            )
        else:
            return self.generate_fallback_kernel_with_runtime_lookup_jit(
                buf_name,
                python_kernel_name,
                cpp_kernel_name,
                codegen_args,
                op_overload,
                raw_args,
                output_args,
                outputs,
            )

    def generate_scoped_gil_acquire(self, declarations_before_scope, lines_in_scope):
        scoped_lines = IndentedBuffer()
        for declaration in declarations_before_scope:
            scoped_lines.writeline(declaration)

        scoped_lines.writeline("{")
        with scoped_lines.indent():
            scoped_lines.writeline("py::gil_scoped_acquire acquire;")
            scoped_lines.writelines(lines_in_scope.split("\n"))
        scoped_lines.writelines("}")
        return scoped_lines._lines

    def load_custom_op_wrapper(self):
        # TODO: need to support control flow
        if self.custom_op_wrapper_loaded:
            return

        lines = """
RAIIPyObject codecache_module(PyImport_ImportModule("torch._inductor.codecache"));
if (codecache_module.get() == NULL) {
    throw std::runtime_error("Failed to load torch._inductor.codecache");
}
custom_op_wrapper = PyObject_GetAttrString(codecache_module, "custom_op_wrapper");
if (custom_op_wrapper.get() == NULL) {
    throw std::runtime_error("Failed to load torch._inductor.codecache.custom_op_wrapper");
}"""

        declarations_before_scope = ["RAIIPyObject custom_op_wrapper;"]
        scope_gil_acquire = self.generate_scoped_gil_acquire(
            declarations_before_scope, lines
        )
        self.writelines(scope_gil_acquire)

        self.custom_op_wrapper_loaded = True

    def generate_float_value(self, val):
        assert isinstance(val, float)
        if val == float("inf"):
            return "std::numeric_limits<float>::infinity()"
        elif val == float("-inf"):
            return "-std::numeric_limits<float>::infinity()"
        elif val == float("nan"):
            return "std::numeric_limits<float>::quiet_NaN()"
        else:
            return f"{val}"

    def generate_py_arg(self, py_args_var, idx, raw_arg, arg_type):
        def generate_py_arg_inner(lines, raw_arg, arg_type):
            def add_py_newref():
                if sys.version_info < (3, 10):
                    # Py_NewRef is only available since Python 3.10
                    self.include_extra_header("torch/csrc/utils/pythoncapi_compat.h")

            if raw_arg is None:
                # Py_None is a singleton, so we have to explicitly incref it here
                lines.append("Py_INCREF(Py_None);\n")
                return "Py_None"
            elif isinstance(arg_type, torch.TensorType):
                # Store AtenTensorHandle as void*
                base_handle = raw_arg.codegen_reference()
                (
                    tmp_raii_handle_var,
                    tmp_raii_handle_var_decl,
                ) = self.create_tmp_raii_handle_var(base_handle)
                if tmp_raii_handle_var:
                    lines.append(tmp_raii_handle_var_decl)
                    base_handle = tmp_raii_handle_var
                return f"PyCapsule_New(reinterpret_cast<void*>({base_handle}.get()), NULL, NULL)"
            elif isinstance(arg_type, torch.OptionalType):
                return generate_py_arg_inner(lines, raw_arg, arg_type.getElementType())
            elif isinstance(arg_type, torch.IntType):
                # int
                return f"PyLong_FromLongLong({raw_arg})"
            elif isinstance(arg_type, torch.SymIntType):
                # SymInt
                expr = (
                    raw_arg.node.expr if isinstance(raw_arg, torch.SymInt) else raw_arg
                )
                return f"PyLong_FromLongLong({cexpr(expr)})"
            elif isinstance(arg_type, torch.FloatType):
                return f"PyFloat_FromDouble({self.generate_float_value(raw_arg)})"
            elif isinstance(arg_type, torch.BoolType):
                return f"PyBool_FromLong({1 if raw_arg else 0})"
            elif isinstance(arg_type, torch.StringType):
                return f'PyUnicode_FromString("{raw_arg}")'
            elif isinstance(arg_type, torch.NumberType):
                # Union[bool, int, float, complex]
                # torch/_prims_common/__init__.py
                if isinstance(raw_arg, int):
                    return f"PyLong_FromLongLong({raw_arg})"
                elif isinstance(raw_arg, float):
                    return f"PyFloat_FromDouble({self.generate_float_value(raw_arg)})"
                elif isinstance(raw_arg, bool):
                    return f"PyBool_FromLong({1 if raw_arg else 0})"
                elif isinstance(raw_arg, complex):
                    return f"PyComplex_FromDoubles({raw_arg.real, raw_arg.imag})"
                elif isinstance(raw_arg, torch.SymInt):
                    expr = raw_arg.node.expr
                    return f"PyLong_FromLongLong({cexpr(expr)})"
                else:
                    raise NotImplementedError(
                        f"arg type {arg_type} with raw_arg {raw_arg}, {type(raw_arg)} is not yet supported by custom_op_wrapper"
                    )
            elif isinstance(raw_arg, torch.device):
                # device
                self.include_extra_header("torch/csrc/Device.h")
                device_str, device_index = self.codegen_device(raw_arg).split(", ")
                return f"THPDevice_New(c10::Device(static_cast<c10::DeviceType>({device_str}), {device_index}))"
            elif isinstance(raw_arg, torch.dtype):
                # dtype
                add_py_newref()
                self.include_extra_header("torch/csrc/DynamicTypes.h")
                return f"Py_NewRef(torch::getTHPDtype(static_cast<c10::ScalarType>({self.codegen_dtype(raw_arg)})))"
            elif isinstance(raw_arg, torch.layout):
                # memory layout
                add_py_newref()
                self.include_extra_header("torch/csrc/DynamicTypes.h")
                return f"Py_NewRef(torch::getTHPLayout(static_cast<c10::Layout>({self.codegen_layout(raw_arg)})))"
            elif isinstance(raw_arg, torch.memory_format):
                # memory_format
                add_py_newref()
                self.include_extra_header("torch/csrc/utils/tensor_memoryformats.h")
                return (
                    "Py_NewRef(torch::utils::getTHPMemoryFormat(static_cast<c10::MemoryFormat>("
                    f"{self.codegen_memory_format(raw_arg)})))"
                )
            else:
                raise NotImplementedError(
                    f"arg type {arg_type} is not yet supported by custom_op_wrapper"
                )

        lines = []
        if isinstance(arg_type, torch.ListType):
            assert isinstance(raw_arg, (list, tuple)), str(raw_arg) + " is not a list"
            lines.append(
                f"PyObject* {py_args_var}_{idx} = PyList_New({len(raw_arg)});\n"
            )
            for i, elem in enumerate(raw_arg):
                lines.append(
                    f"PyList_SetItem({py_args_var}_{idx}, {i}, {generate_py_arg_inner(lines, elem, arg_type.getElementType())});\n"
                )
            lines.append(
                f"PyTuple_SetItem({py_args_var}, {idx}, {py_args_var}_{idx});\n"
            )
        else:
            lines.append(
                f"PyTuple_SetItem({py_args_var}, {idx}, {generate_py_arg_inner(lines, raw_arg, arg_type)});\n"
            )
        return "".join(lines)

    def generate_fallback_kernel_with_runtime_lookup_jit(
        self,
        buf_name: str,
        python_kernel_name: str,
        cpp_kernel_name: str,
        codegen_args: List[str],
        op_overload: Optional[torch._ops.OpOverload] = None,
        raw_args=None,
        output_args: Optional[List[str]] = None,
        raw_outputs: Optional[List[ir.Buffer]] = None,
    ):
        # In the JIT mode, because of the ABI-compatible requirement, we can't directly call
        # c10::Dispatcher to find the custom op and call it. Instead, we go back to Python
        # to invoke this custom op.
        self.load_custom_op_wrapper()

        assert output_args is not None, "output_args should not be None"
        num_args = len(raw_args)
        py_args_var = f"py_args_{next(self.arg_var_id)}"
        # First arg is always the python op name
        lines = f"""
RAIIPyObject {py_args_var}(PyTuple_New({num_args + 1}));
if ({py_args_var}.get() == NULL) {{
throw std::runtime_error("PyTuple_New {py_args_var} failed");
}}
PyTuple_SetItem({py_args_var}, 0, PyUnicode_FromString("{python_kernel_name}"));
"""

        assert op_overload is not None, "op_overload should not be None"

        for idx, (raw_arg, schema_arg) in enumerate(
            zip(raw_args, op_overload._schema.arguments)
        ):
            lines += self.generate_py_arg(
                py_args_var, idx + 1, raw_arg, schema_arg.real_type
            )

        lines += f"""
// Call the custom op in Python
RAIIPyObject py_{buf_name}(PyObject_CallObject(custom_op_wrapper, {py_args_var}));
if (py_{buf_name}.get() == NULL) {{
if (PyErr_Occurred()) {{
return;
}}
throw std::runtime_error("PyObject_CallObject {python_kernel_name} failed");
}}"""

        if len(output_args) == 1:
            # result is a single tensor
            lines += f"""
{output_args[0]} = reinterpret_cast<AtenTensorHandle>(PyCapsule_GetPointer(py_{buf_name}.get(), NULL));"""
        else:
            # result is a tuple of tensors
            for idx, output_arg in enumerate(output_args):
                if output_arg is None:
                    continue
                lines += f"""
{output_arg} =
reinterpret_cast<AtenTensorHandle>(PyCapsule_GetPointer(PyList_GET_ITEM(py_{buf_name}.get(), {idx}), NULL));"""

        if raw_outputs:
            declarations_before_scope = [
                f"RAIIAtenTensorHandle {output_arg};"
                for output_arg, raw_output_arg in zip(output_args, raw_outputs)  # type: ignore[arg-type]
                if output_arg is not None
                and not isinstance(raw_output_arg, ir.MutationOutput)
            ]
        else:
            declarations_before_scope = [
                f"RAIIAtenTensorHandle {output_arg};"
                for output_arg in output_args  # type: ignore[arg-type]
                if output_arg is not None
            ]
        scope_gil_acquire = self.generate_scoped_gil_acquire(
            declarations_before_scope, lines
        )
        self.writelines(scope_gil_acquire)

    def generate_fallback_kernel_with_runtime_lookup_aot(
        self,
        op_overload,
        raw_args,  # contains both args and flatten kwargs
        output_args: Optional[List[str]] = None,
        raw_outputs: Optional[List[ir.Buffer]] = None,
    ):
        (
            tensor_call_args,
            int_call_args,
        ) = self.generate_extern_kernel_args_decl_if_needed(
            op_overload,
            raw_args,
            output_args,
            raw_outputs,
        )

        tensor_call_args_str = ", ".join(tensor_call_args)
        int_call_args_str = ", ".join(int_call_args)

        extern_kernel_node_index = len(V.graph.extern_kernel_nodes) - 1

        self.writeline(
            f"aoti_torch_proxy_executor_call_function(proxy_executor, "
            f"{extern_kernel_node_index}, "
            f"{len(int_call_args)}, "
            f"std::vector<int64_t>{{{int_call_args_str}}}.data(), "
            f"{len(tensor_call_args)}, "
            f"std::vector<AtenTensorHandle>{{{tensor_call_args_str}}}.data());"
        )

    def generate_reset_kernel_saved_flags(self):
        pass

    def generate_save_uncompiled_kernels(self):
        pass

    def c_type_for_prim_type(self, val, type_) -> str:
        if isinstance(type_, torch.OptionalType):
            return f"{self.c_type_for_prim_type(val, type_.getElementType())}*"
        elif isinstance(type_, torch.TensorType):
            return "AtenTensorHandle"
        elif isinstance(type_, (torch.IntType, torch.SymIntType)):
            return "int64_t"
        elif isinstance(
            type_, (torch.BoolType, torch.SymBoolType, torch.EnumType)
        ) or repr(type_) in ("ScalarType", "Layout"):
            return "int32_t"
        elif isinstance(type_, torch.FloatType):
            return "double"
        elif isinstance(type_, torch.NumberType):
            if isinstance(val, bool):
                return "int32_t"
            elif isinstance(val, (int, float)):
                return "double"
            elif val is None:
                # This could happen when val is an optional value
                return "double"
            else:
                raise AssertionError(
                    f"Unexpected type in c_type_for_prim_type: {type_=}"
                )
        elif isinstance(type_, torch.StringType):
            return "const char*"
        else:
            raise AssertionError(f"Unexpected type in c_type_for_prim_type: {type_=}")

    def val_to_arg_str_for_prim_type(self, val, type_) -> str:
        # TODO: not using type_ as the first step of refactoring. Will update this later.
        if isinstance(val, bool):
            return "1" if val else "0"
        elif isinstance(val, int):
            # uint64_t is long on Linux, but long long on MacOS and Windows
            return f"{val}LL" if sys.platform in ["darwin", "win32"] else f"{val}L"
        elif isinstance(val, str):
            return f'"{val}"'
        elif isinstance(
            val, (ir.Buffer, ir.ReinterpretView, ir.StorageBox, ir.TensorBox)
        ):
            return val.codegen_reference()
        elif isinstance(val, torch.device):
            return self.codegen_device(val)
        elif isinstance(val, torch.dtype):
            return self.codegen_dtype(val)
        elif isinstance(val, torch.layout):
            return self.codegen_layout(val)
        elif isinstance(val, torch.memory_format):
            return self.codegen_memory_format(val)
        elif isinstance(val, float):
            return self.generate_float_value(val)
        elif isinstance(val, (list, tuple)):
            # FIXME: This happens because type_ is not always properly set to torch.ListType
            return f"{{{', '.join(self.val_to_arg_str(x, None) for x in val)}}}"
        elif isinstance(val, SymTypes):
            return cexpr(val.node.expr)
        elif isinstance(val, sympy.Expr):
            return cexpr(val)
        else:
            return repr(val)

    def val_to_arg_str(self, val, type_=None) -> str:
        if val is None:
            # None needs special care. It either represent nullopt or an empty tensor
            if type_ is None or isinstance(type_, torch.OptionalType):
                if type_ is not None and isinstance(
                    type_.getElementType(),
                    (
                        torch.ListType,
                        torch.TupleType,
                        torch.DeviceObjType,
                    ),
                ):
                    return "0, 0"
                else:
                    return "0"  # nullptr is not available in C
            elif isinstance(type_, torch.TensorType):
                # create an empty tensor, the equivalent of at::Tensor()
                var_name = f"var_{next(self.arg_var_id)}"
                self.writeline(f"AtenTensorHandle {var_name}_handle;")
                self.writeline(
                    f"AOTI_TORCH_ERROR_CODE_CHECK(aoti_torch_new_uninitialized_tensor(&{var_name}_handle));"
                )
                self.writeline(f"RAIIAtenTensorHandle {var_name}({var_name}_handle);")
                return var_name
            else:
                raise AssertionError("Can not map None to a known data type")

        if isinstance(type_, torch.OptionalType):
            element_type = type_.getElementType()
            if not isinstance(element_type, torch.TensorType):
                var_name = f"var_{next(self.arg_var_id)}"
                if isinstance(
                    element_type,
                    (torch.ListType, torch.TupleType, torch.DeviceObjType),
                ):
                    # type_ is something like Optional[List] or Optional[Device]
                    arg_str = self.val_to_arg_str(val, element_type)
                    # For datatypes with auxiliary info, we need to hoist out the extra arguments.
                    # NOTE: This only works if there is one additional argument, though it can easily be generalized.
                    main_value, aux = arg_str.rsplit(", ")
                    self.writeline(f"auto {var_name} = {main_value};")
                    return f"&{var_name}, {aux}"
                else:
                    self.writeline(
                        f"{self.c_type_for_prim_type(val, element_type)} {var_name} = {self.val_to_arg_str(val, element_type)};"
                    )
                    return f"&{var_name}"
            else:
                # type_ is Optional[Tensor]
                # Similar to other data type, use pointer to denote optional tensor arg in v2 C shim
                base_handle = self.val_to_arg_str(val, element_type)
                (
                    tmp_raii_handle_var,
                    tmp_raii_handle_var_decl,
                ) = self.create_tmp_raii_handle_var(base_handle)
                if tmp_raii_handle_var:
                    self.writeline(tmp_raii_handle_var_decl)
                    base_handle = tmp_raii_handle_var
                var_name = f"var_{next(self.arg_var_id)}"
                self.writeline(f"AtenTensorHandle {var_name} = {base_handle}.get();")
                return f"&{var_name}"

        elif isinstance(type_, torch.ListType):
            assert isinstance(
                val, (list, tuple)
            ), f"{val} does not match with arg type {type_}"
            element_type = type_.getElementType()
            var_name = f"var_array_{next(self.var_array_id)}"
            if len(val) == 0:
                # Zero-size array is not supported in the C or C++ standard, so
                # we declare a null pointer for it.
                self.writeline(
                    f"const {self.c_type_for_prim_type(None, element_type)}* {var_name} = nullptr;"
                )
            else:
                result = f"{{{', '.join(self.val_to_arg_str(x, element_type) for x in val)}}}"
                self.writeline(
                    f"const {self.c_type_for_prim_type(val[0], element_type)} {var_name}[] = {result};"
                )
            # Need to pass the array length because we can't use std::vector
            return f"{var_name}, {len(val)}"

        return self.val_to_arg_str_for_prim_type(val, type_)

    def create_tmp_raii_handle_var(self, base_handle):
        if base_handle.startswith(("wrap_with_raii_handle_if_needed",)):
            # wrap_with_raii_handle_if_needed creates a temp RAIIAtenTensorHandle, so we need to
            # explicitly store it. Otherwise, it will be destroyed before the fallback kernel call.
            tmp_var_name = f"var_{next(self.arg_var_id)}"
            return (
                tmp_var_name,
                f"RAIIAtenTensorHandle {tmp_var_name} = {base_handle};\n",
            )
        else:
            return "", ""<|MERGE_RESOLUTION|>--- conflicted
+++ resolved
@@ -4,7 +4,7 @@
 import os
 import sys
 from itertools import count
-from typing import Callable, Dict, List, Optional, Sequence, Set, Tuple
+from typing import Callable, Dict, List, Optional, Sequence, Tuple
 
 import sympy
 from sympy import Expr
@@ -14,11 +14,8 @@
 import torch._ops
 from torch._inductor.runtime.runtime_utils import dynamo_timed
 from torch.fx.experimental.symbolic_shapes import ConvertIntKey, DivideByKey, SymTypes
-<<<<<<< HEAD
 from torch.utils._ordered_set import OrderedSet
-=======
 from torch.utils._sympy.symbol import symbol_is_type, SymT
->>>>>>> 06fbd3ba
 
 from .. import config, ir
 from ..utils import _align, ALIGN_BYTES, cache_on_self, normalize_name
@@ -58,18 +55,11 @@
         self.declared_int_array_vars = OrderedSet[str]()
         self.tmp_tensor_id = count()  # for tmp tensor local variable declarations
         self.arg_var_id = count()
-<<<<<<< HEAD
         self.used_cached_devices = OrderedSet[str]()
         self.used_cached_dtypes = OrderedSet[str]()
         self.used_cached_layouts = OrderedSet[str]()
         self.used_cached_memory_formats = OrderedSet[str]()
-=======
-        self.used_cached_devices = set()
-        self.used_cached_dtypes = set()
-        self.used_cached_layouts = set()
-        self.used_cached_memory_formats = set()
-        self.used_cond_predicate = set()
->>>>>>> 06fbd3ba
+        self.used_cond_predicate = OrderedSet[str]()
         self.cached_output_id = count()
         self.scalar_to_tensor_id = count()
         self.custom_op_wrapper_loaded = False
@@ -268,7 +258,7 @@
         self,
         name: str,
         value: ir.TensorBox,
-        bound_vars: Set[sympy.Symbol],
+        bound_vars: OrderedSet[sympy.Symbol],
     ):
         code = self.prefix
 
