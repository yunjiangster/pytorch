--- conflicted
+++ resolved
@@ -575,10 +575,6 @@
 def reset() -> None:
     global compiled_autograd_enabled
     compiled_autograd_enabled = False
-<<<<<<< HEAD
-
-=======
->>>>>>> f568d488
     assert not in_compiled_autograd_region
     torch._C._dynamo.compiled_autograd.set_autograd_compiler(None)
     torch._C._dynamo.compiled_autograd.set_verbose_logger(None)