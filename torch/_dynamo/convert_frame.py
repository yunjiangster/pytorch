# mypy: allow-untyped-decorators
from __future__ import annotations

import collections
import contextlib
import cProfile
import dis
import functools
import itertools
import json
import logging
import os
import pstats
import random
import subprocess
import sys
import threading
import time
import traceback
import typing
import warnings
import weakref
from pathlib import Path
<<<<<<< HEAD
from types import CodeType, FrameType, FunctionType, ModuleType
from typing import Any, Callable, Dict, List, Optional, TypeVar, Union
=======
from types import CellType, CodeType, FunctionType, ModuleType
from typing import Any, Callable, Dict, List, Optional, Set, Tuple, TypeVar, Union
>>>>>>> 1f4bf5dd
from typing_extensions import ParamSpec
from weakref import ReferenceType

import torch
import torch._logging
from torch._C._dynamo.guards import GlobalStateGuard
from torch._dynamo.distributed import get_compile_pg
from torch._dynamo.symbolic_convert import TensorifyState
from torch._guards import compile_context, CompileContext, CompileId, tracing
from torch._logging import structured
from torch._utils_internal import (
    compile_time_strobelight_meta,
    justknobs_check,
    maybe_upload_prof_stats_to_manifold,
    signpost_event,
)
from torch.fx._lazy_graph_module import _use_lazy_graph_module
from torch.fx.experimental.symbolic_shapes import (
    ConstraintViolationError,
    GuardOnDataDependentSymNode,
)
from torch.fx.graph_module import _forward_from_src as original_forward_from_src
from torch.monitor import _WaitCounter
from torch.nn.parallel.distributed import DistributedDataParallel
from torch.utils._ordered_set import OrderedSet
from torch.utils._python_dispatch import (
    _disable_current_modes,
    is_in_torch_dispatch_mode,
)
from torch.utils._traceback import CapturedTraceback, format_traceback_short

from . import config, exc, trace_rules
from .bytecode_analysis import remove_dead_code, remove_pointless_jumps
from .bytecode_transformation import (
    check_inst_exn_tab_entries_valid,
    Instruction,
    is_generator,
    propagate_inst_exn_table_entries,
    transform_code_object,
)
from .cache_size import (
    CacheSizeRelevantForFrame,
    compute_cache_size,
    exceeds_cache_size_limit,
    is_recompilation,
)
from .eval_frame import (
    always_optimize_code_objects,
    dynamo_tls,
    skip_code,
    TorchPatcher,
)
from .exc import (
    augment_exc_message,
    BackendCompilerFailed,
    CacheLimitExceeded,
    FailOnCacheLimitHit,
    format_error_msg,
    InternalTorchDynamoError,
    SkipCodeRecursiveException,
    TorchRuntimeError,
    UncapturedHigherOrderOpError,
    unimplemented,
    Unsupported,
)
from .guards import (
    CheckFunctionManager,
    get_and_maybe_log_recompilation_reason,
    GuardedCode,
)
from .hooks import Hooks
from .pgo import put_code_state
from .replay_record import ExecutionRecord
from .resume_execution import TORCH_DYNAMO_RESUME_IN_PREFIX
from .symbolic_convert import (
    DistributedState,
    InstructionTranslator,
    LocalState,
    SpeculationLog,
)
from .trace_rules import is_numpy
from .utils import (
    chromium_event_timed,
    CleanupManager,
    CompileTimeInstructionCounter,
    counters,
    dynamo_timed,
    format_bytecode,
    gen_record_file_name,
    get_metrics_context,
    increment_frame,
    is_namedtuple,
    istype,
    LazyString,
    orig_code_map,
    reset_graph_break_dup_checker,
    setup_compile_debug,
    to_int_us,
    troubleshooting_url,
    write_record_to_file,
)
from .variables.torch_function import torch_function_mode_stack_state_mgr


np: Optional[ModuleType]
try:
    import numpy as np
except ModuleNotFoundError:
    np = None


if typing.TYPE_CHECKING:
    from .backends.registry import CompilerFn
    from .repro.after_dynamo import WrapBackendDebug
    from .types import BytecodeHook, CacheEntry, DynamoFrameType
    from .variables.builder import FrameStateSizeEntry


log = logging.getLogger(__name__)
bytecode_log = torch._logging.getArtifactLogger(__name__, "bytecode")
graph_break_log = torch._logging.getArtifactLogger(__name__, "graph_breaks")


compile_lock = threading.RLock()

_T = TypeVar("_T")
_P = ParamSpec("_P")


class TODO_UNKNOWN:
    pass


class Tracker:
    def __init__(self) -> None:
        self.seen: List[ReferenceType[CodeType]] = []
        self.seen_ids: OrderedSet[int] = OrderedSet()

    def add(self, strong_obj: CodeType) -> None:
        idx = id(strong_obj)
        if idx not in self.seen_ids:
            obj = weakref.ref(strong_obj, lambda _: self.seen_ids.remove(idx))
            self.seen.append(obj)
            self.seen_ids.add(idx)

    def __contains__(self, item: CodeType) -> bool:
        return id(item) in self.seen_ids

    def clear(self) -> None:
        self.seen.clear()
        self.seen_ids.clear()


input_codes = Tracker()
output_codes = Tracker()

initial_global_state: Optional[GlobalStateGuard] = None


@functools.wraps(original_forward_from_src)
def fx_forward_from_src_skip_result(
    src: str, globals: Dict[str, Any], co_fields: Optional[Dict[str, str]] = None
) -> FunctionType:
    # we monkey patch FX to prevent infinite loop of trying to convert
    # our generated code
    result = original_forward_from_src(src, globals, co_fields)
    skip_code(result.__code__)
    return result


def preserve_global_state(fn: Callable[_P, _T]) -> Callable[_P, _T]:
    """
    Context manager to:
        1) Save/restore torch.is_grad_enabled() state
        2) Save/restore python random state
        3) Save/restore torch random state
        4) Monkey patch torch.fx.graph_module._forward_from_src
    """

    @functools.wraps(fn)
    def _fn(*args: _P.args, **kwargs: _P.kwargs) -> _T:
        guards = GlobalStateGuard()
        prior_grad_mode = torch.is_grad_enabled()
        # Just in case we get left in a bad dispatch state we want to restore
        # it. This can happen because the dispatch bits aren't a true
        # stack/counter - so we can't just increment/decrement them as we enter
        # and leave.
        with torch._C._PreserveDispatchKeyGuard():
            prior_inference_mode = torch.is_inference_mode_enabled()
            prior_deterministic = torch.are_deterministic_algorithms_enabled()
            prior_warn_only = torch.is_deterministic_algorithms_warn_only_enabled()
            py_rng_state = random.getstate()
            torch_rng_state = torch.random.get_rng_state()
            cuda_rng_state = None
            if torch.cuda.is_available():
                cuda_rng_state = torch.cuda.get_rng_state()
            allow_tf32 = torch._C._get_cublas_allow_tf32()
            prior_fwd_from_src = torch.fx.graph_module._forward_from_src
            torch.fx.graph_module._forward_from_src = fx_forward_from_src_skip_result
            cleanup = setup_compile_debug()
            exit_stack = contextlib.ExitStack()
            exit_stack.enter_context(
                torch.fx._symbolic_trace._maybe_revert_all_patches()
            )
            exit_stack.enter_context(torch_function_mode_stack_state_mgr)
            try:
                return fn(*args, **kwargs)
            finally:
                cleanup.close()
                assert (
                    torch._C._len_torch_function_stack() == 0
                ), "Torch function mode stack state changed while dynamo tracing, please report a bug"
                exit_stack.close()
                torch._C._set_grad_enabled(prior_grad_mode)
                torch.autograd.grad_mode._enter_inference_mode(prior_inference_mode)
                torch.use_deterministic_algorithms(
                    prior_deterministic, warn_only=prior_warn_only
                )
                random.setstate(py_rng_state)
                torch.random.set_rng_state(torch_rng_state)
                if cuda_rng_state is not None:
                    torch.cuda.set_rng_state(cuda_rng_state)
                torch._C._set_cublas_allow_tf32(allow_tf32)
                torch.fx.graph_module._forward_from_src = prior_fwd_from_src
                assert (
                    guards.check()
                ), f"Global {guards.reason()}state changed while dynamo tracing, please report a bug"

    _fn._torchdynamo_orig_callable = fn  # type: ignore[attr-defined]
    return _fn


@TorchPatcher.suppress_torch_distributed_warnings
def has_tensor_in_frame(frame: DynamoFrameType) -> bool:
    """Check if the frame has torch.* related bits"""
    # Check if the function was decorated using torch._dynamo.optimize
    if frame.f_code in always_optimize_code_objects:
        return True

    # Check if there is global import of torch.*
    for co_name in frame.f_code.co_names:
        if co_name in frame.f_globals:
            obj = frame.f_globals[co_name]
            if isinstance(obj, ModuleType) and (
                obj.__name__.startswith("torch.") or obj is torch
            ):
                return True
            # ... or a global import of numpy.*
            if np and config.trace_numpy and (obj is np or is_numpy(obj)):
                return True

    seen_ids: Dict[int, bool] = {}

    def has_tensor(obj: object) -> bool:
        """Recursively check if the obj has a tensor"""
        obj_id = id(obj)
        if obj_id in seen_ids:
            return seen_ids[obj_id]
        seen_ids[obj_id] = False

        if isinstance(obj, (torch.Tensor, torch.nn.Module)) or (
            istype(obj, type) and issubclass(obj, torch.nn.Module)
        ):
            seen_ids[obj_id] = True
            return seen_ids[obj_id]
        elif (
            config.trace_numpy
            and np
            and (istype(obj, np.ndarray) or isinstance(obj, np.generic))
        ):
            seen_ids[obj_id] = True
            return seen_ids[obj_id]
        elif istype(obj, (list, tuple)):
            seen_ids[obj_id] = any(has_tensor(v) for v in obj)
            return seen_ids[obj_id]
        elif istype(obj, dict):
            # Some packages like pytest can be updated during runtime. So, make a
            # copy of values to avoid issues like "RuntimeError: dictionary
            # changed size during iteration"
            values = list(obj.values())
            seen_ids[obj_id] = any(has_tensor(v) for v in values)
            return seen_ids[obj_id]
        elif istype(obj, (str, int, float, type(None), bool)):
            seen_ids[obj_id] = False
            return seen_ids[obj_id]
        elif is_namedtuple(obj) and hasattr(obj, "_fields"):
            seen_ids[obj_id] = any(has_tensor(getattr(obj, v)) for v in obj._fields)
            return seen_ids[obj_id]
        else:
            # if config.debug:
            #     print(
            #         f"Assuming that object of type {type(obj)} does not have a tensor"
            #     )
            return False

    # Check if the passed arguments are of type Tensor
    for value in frame.f_locals.values():
        if has_tensor(value):
            return True

    log.debug(
        "skipping because no torch.* %s \
            %s %s",
        frame.f_code.co_name,
        frame.f_code.co_filename,
        frame.f_code.co_firstlineno,
    )

    return False


def exception_handler(
    e: Exception,
    code: CodeType,
    frame: Optional[DynamoFrameType] = None,
    export: bool = False,
) -> None:
    record_filename = None
    if hasattr(e, "exec_record"):
        record_filename = gen_record_file_name(e, code)
        write_record_to_file(record_filename, e.exec_record)
        e.record_filename = record_filename  # type: ignore[attr-defined]

    augment_exc_message(e, export=export)


FRAME_COUNTER = 0
FRAME_COMPILE_COUNTER: typing.Counter[
    Union[int, FrameStateSizeEntry]
] = collections.Counter()


def maybe_cprofile(func: Callable[_P, _T]) -> Callable[_P, _T]:
    if config.cprofile:
        return cprofile_wrapper(func)
    return func


def cprofile_wrapper(func: Callable[_P, _T]) -> Callable[_P, _T]:
    @functools.wraps(func)
    def profile_wrapper(*args: _P.args, **kwargs: _P.kwargs) -> _T:
        trace_id = CompileContext.current_trace_id()
        assert trace_id, "Trace id is None"
        profile_path = Path(
            f"/tmp/{func.__name__}_{str(trace_id).replace('/', '_')}.profile"
        )
        prof = cProfile.Profile()
        prof.enable()
        start_ts = time.time()
        retval = prof.runcall(func, *args, **kwargs)
        profile_latency = time.time() - start_ts
        prof.disable()
        log.warning(
            "### Cprofile for %s trace id [%s] took %.3f seconds ###",
            func.__name__,
            trace_id,
            profile_latency,
        )
        ps = pstats.Stats(prof)
        try:
            prof.dump_stats(profile_path)
        except PermissionError:
            log.exception("Cannot write to %s", profile_path)
        log.warning("Raw profile at %s", profile_path)
        svg_path = profile_path.with_suffix(".svg")
        try:
            gprof2dot_process = subprocess.Popen(
                [
                    "gprof2dot",
                    "-f",
                    "pstats",
                    "--node-label=total-time-percentage",
                    "--node-label=self-time-percentage",
                    "--node-label=total-time",
                    str(profile_path),
                ],
                stdout=subprocess.PIPE,
            )
            subprocess.check_call(
                ["dot", "-Tsvg", "-o", str(svg_path)],
                stdin=gprof2dot_process.stdout,
            )
            log.warning("Generated SVG from profile at %s", svg_path)
        except FileNotFoundError:
            log.warning(
                "Failed to generate SVG from profile -- dumping stats instead."
                "Try installing gprof2dot and dot for a better visualization"
            )
            ps.sort_stats(pstats.SortKey.TIME).print_stats(20)
            ps.sort_stats(pstats.SortKey.CUMULATIVE).print_stats(20)

        if manifold_link := maybe_upload_prof_stats_to_manifold(
            str(profile_path)
        ):  # fb-only
            torch._logging.trace_structured(
                "link",
                lambda: {"name": "cprofile_manifold_url", "url": manifold_link},
            )
        return retval

    return profile_wrapper


class ConvertFrameAssert:
    def __init__(
        self,
        compiler_fn: CompilerFn,
        one_graph: bool = True,
        export: bool = False,
        export_constraints: Optional[typing.Never] = None,
    ) -> None:
        # assert export_constraints is None
        reset_graph_break_dup_checker()
        self._torchdynamo_orig_callable = compiler_fn
        self._one_graph = one_graph
        self._export = export
        self._export_constraints = export_constraints

    @property
    def _clone_with_backend(self) -> Callable[[CompilerFn], ConvertFrameAssert]:
        return lambda backend: convert_frame_assert(
            backend, self._one_graph, self._export, self._export_constraints
        )

    def __call__(
        self,
        frame: DynamoFrameType,
        cache_entry: Optional[CacheEntry],
        hooks: Hooks,
        frame_state: Dict[str, Union[int, FrameStateSizeEntry]],
        *,
        skip: int = 0,
    ) -> Optional[GuardedCode]:
        increment_frame()

        code = frame.f_code

        cache_size = compute_cache_size(frame, cache_entry)
        input_codes.add(code)
        if code in output_codes:
            return None
        if (
            os.environ.get("TORCHDYNAMO_DEBUG_FUNCTION")
            and os.environ.get("TORCHDYNAMO_DEBUG_FUNCTION") != code.co_name
        ):
            return None
        if code.co_name == "<genexpr>" and code.co_filename.endswith(
            (
                "transformers/file_utils.py",
                "transformers/utils/generic.py",
                "diffusers/utils/outputs.py",
            )
        ):
            # not needed, but cleans up torchbench error stats
            return None
        if code.co_name == "__setattr__":
            # setattr could be tricky to handle generally,
            # but also not likely useful to compile- skip the whole frame
            return None
        if code.co_name == "__init__" and code.co_filename.startswith(
            os.path.dirname(torch.optim.__file__)
        ):
            # optimizer support is still incomplete see
            # test_state_dict in test/dynamo/test_optimizers.py
            return None

        # Check if the frame is generated by an exec builtin call
        # TODO - Running exec generated frame seems propagates f_globals to the
        # next frames.
        if code.co_name == "<module>" and code.co_filename == "<string>":
            return None

        if (
            code.co_name == "<lambda>"
            and code.co_filename == "<string>"
            and not bool(frame.f_builtins)
        ):
            # namedtuple subclass constructor. Empty builtins cause issue with
            # len keyword in LIST_LEN guard.
            return None

        if is_generator(code):
            unimplemented("generator")

        if not has_tensor_in_frame(frame):
            return None

        global initial_global_state
        initial_global_state = GlobalStateGuard()

        global FRAME_COUNTER
        if "_id" not in frame_state:
            frame_state["_id"] = FRAME_COUNTER
            FRAME_COUNTER += 1
        frame_id = frame_state["_id"]
        assert isinstance(frame_id, int)

        frame_compile_id = FRAME_COMPILE_COUNTER[frame_id]
        FRAME_COMPILE_COUNTER[frame_id] += 1

        compile_id = CompileId(frame_id, frame_compile_id)

        signpost_event(
            "dynamo",
            "_convert_frame_assert._compile",
            {
                "co_name": code.co_name,
                "frame_id": frame_id,
                "compile_id": str(compile_id),
                "co_filename": code.co_filename,
                "co_firstlineno": code.co_firstlineno,
                "cache_size": cache_size.num_cache_entries_with_same_id_matched_objs,
                "accumulated_cache_size": cache_size.num_cache_entries,
            },
        )

        # Record traced frames, skipping Dynamo generated ones.
        if not code.co_name.startswith(TORCH_DYNAMO_RESUME_IN_PREFIX):
            info = f"{code.co_name} {code.co_filename}:{code.co_firstlineno}"
            dynamo_tls.traced_frame_infos.append(info)

        with compile_context(CompileContext(compile_id)):
            return _compile(
                frame.f_code,
                frame.f_globals,
                frame.f_locals,
                frame.f_builtins,
                frame.closure,
                self._torchdynamo_orig_callable,
                self._one_graph,
                self._export,
                self._export_constraints,
                hooks,
                cache_entry,
                cache_size,
                frame,
                frame_state=frame_state,
                compile_id=compile_id,
                skip=skip + 1,
            )


def convert_frame_assert(
    compiler_fn: CompilerFn,
    one_graph: bool = True,
    export: bool = False,
    export_constraints: Optional[typing.Never] = None,
) -> ConvertFrameAssert:
    """Fully convert a frame into an FX graph"""
    return ConvertFrameAssert(compiler_fn, one_graph, export, export_constraints)


from collections import OrderedDict

from torch.utils.hooks import RemovableHandle


if typing.TYPE_CHECKING:
    from .output_graph import OutputGraph

# we have to use `OrderedDict` to make `RemovableHandle` work.
_bytecode_hooks: Dict[int, BytecodeHook] = OrderedDict()


def register_bytecode_hook(hook: BytecodeHook) -> RemovableHandle:
    """Register hooks for bytecode generated by Dynamo. The hook can do some
    logging, as well as return a new code object to be used. Please refer
    to `BytecodeHook` for the hook signature.
    """
    handle = RemovableHandle(_bytecode_hooks)
    _bytecode_hooks[handle.id] = hook
    return handle


def _compile(
    code: CodeType,
    globals: Dict[str, object],
    locals: Dict[str, object],
    builtins: Dict[str, object],
    closure: Tuple[CellType],
    compiler_fn: CompilerFn,
    one_graph: bool,
    export: bool,
    export_constraints: Optional[typing.Never],
    hooks: Hooks,
    cache_entry: Optional[CacheEntry],
    cache_size: CacheSizeRelevantForFrame,
    frame: Optional[DynamoFrameType] = None,
    frame_state: Optional[Dict[str, Union[int, FrameStateSizeEntry]]] = None,
    *,
    compile_id: CompileId,
    skip: int = 0,
) -> Optional[GuardedCode]:
    from torch.fx.experimental.validator import (
        bisect,
        BisectValidationException,
        translation_validation_enabled,
        ValidationException,
    )

    # Only nonlocal defs here please!
    # Time spent compiling this frame before restarting or failing analysis
    dynamo_time_before_restart: float = 0.0
    output: Optional[OutputGraph] = None
    tracer: Optional[InstructionTranslator] = None

    tf_mode_stack: List[
        torch.overrides.TorchFunctionMode
    ] = torch.overrides._get_current_function_mode_stack()

    @preserve_global_state
    def transform(
        instructions: List[Instruction], code_options: Dict[str, object]
    ) -> None:
        nonlocal output
        nonlocal tracer
        speculation_log.restart()
        tracer = InstructionTranslator(
            instructions,
            code,
            locals,
            globals,
            builtins,
            closure,
            tf_mode_stack,
            code_options,
            compiler_fn,
            one_graph,
            export,
            export_constraints,
            frame_state=frame_state,
            speculation_log=speculation_log,
            distributed_state=distributed_state,
        )

        try:
            with tracing(tracer.output.tracing_context), tracer.set_current_tx():
                tracer.run()
        except exc.UnspecializeRestartAnalysis:
            speculation_log.clear()
            raise
        except (
            exc.SpeculationRestartAnalysis,
            exc.TensorifyScalarRestartAnalysis,
            exc.SkipFrame,
        ):
            raise
        except Exception:
            if translation_validation_enabled():
                bisect(tracer.output.shape_env)
            raise
        finally:
            tracer.output.call_cleanup_hooks()

        output = tracer.output
        assert output is not None
        assert output.output_instructions
        instructions[:] = output.output_instructions
        code_options.update(output.code_options)

        # The config.dead_code_elimination flag is deprecated
        # See https://github.com/pytorch/pytorch/issues/136862 for more information
        if not config.dead_code_elimination:
            warnings.warn(
                "The config.dead_code_elimination flag is deprecated, it's now always true."
            )

        propagate_inst_exn_table_entries(instructions)
        check_inst_exn_tab_entries_valid(instructions)
        instructions[:] = remove_pointless_jumps(remove_dead_code(instructions))

    def compile_inner(
        code: CodeType,
        one_graph: bool,
        hooks: Hooks,
        transform: Callable[[List[Instruction], Dict[str, Any]], Any],
    ) -> Optional[GuardedCode]:
        with contextlib.ExitStack() as stack:
            stack.enter_context(
                dynamo_timed(
                    "_compile.compile_inner",
                    phase_name="entire_frame_compile",
                    dynamo_compile_column_us="dynamo_cumulative_compile_time_us",
                )
            )
            stack.enter_context(
                _WaitCounter("pytorch.wait_counter.dynamo_compile").guard()
            )
            stack.enter_context(torch._dynamo.callback_handler.install_callbacks())
            stack.enter_context(CompileTimeInstructionCounter.record())
            return _compile_inner(code, one_graph, hooks, transform)

        return None  # dead, but see https://github.com/python/mypy/issues/7577

    @compile_time_strobelight_meta(phase_name="compile_inner")
    @maybe_cprofile
    def _compile_inner(
        code: CodeType,
        one_graph: bool,
        hooks: Hooks,
        transform: Callable[[List[Instruction], Dict[str, Any]], Any],
    ) -> Optional[GuardedCode]:
        nonlocal dynamo_time_before_restart
        last_attempt_start_time = start_time = time.time()

        def log_bytecode(
            prefix: str, name: str, filename: str, line_no: int, code: CodeType
        ) -> None:
            if bytecode_log.isEnabledFor(logging.DEBUG):
                bytecode_log.debug(
                    format_bytecode(prefix, name, filename, line_no, code)
                )

        log_bytecode(
            "ORIGINAL BYTECODE",
            code.co_name,
            code.co_filename,
            code.co_firstlineno,
            code,
        )

        out_code = None
        for attempt in itertools.count():
            CompileContext.get().attempt = attempt
            try:
                out_code = transform_code_object(code, transform)
                break
            except exc.RestartAnalysis as e:
                if not isinstance(e, exc.TensorifyScalarRestartAnalysis):
                    TensorifyState.clear()
                log.info(
                    "Restarting analysis due to %s",
                    LazyString(format_traceback_short, e.__traceback__),
                )
                # If restart reason is None just log the type of the exception
                restart_reasons.add(e.restart_reason or str(type(e)))
                # We now have a new "last attempt", reset the clock
                last_attempt_start_time = time.time()
                if attempt > 100:
                    unimplemented("100+ RestartAnalysis() calls")
            except exc.SkipFrame as e:
                if not isinstance(e, exc.TensorifyScalarRestartAnalysis):
                    TensorifyState.clear()
                log.debug(
                    "Skipping frame %s %s \
                    %s %s",
                    e,
                    code.co_name,
                    code.co_filename,
                    code.co_firstlineno,
                )
                if one_graph:
                    log.debug("No graph captured with one_graph=True")
                return None

        assert (
            distributed_state is None or distributed_state.all_states is not None
        ), "compiler collective wasn't run before compilation completed"

        assert out_code is not None
        log_bytecode(
            "MODIFIED BYTECODE",
            code.co_name,
            code.co_filename,
            code.co_firstlineno,
            out_code,
        )

        for hook in _bytecode_hooks.values():
            hook_output = hook(code, out_code)
            if hook_output is not None:
                out_code = hook_output

        orig_code_map[out_code] = code
        output_codes.add(out_code)
        dynamo_time_before_restart = last_attempt_start_time - start_time
        assert output is not None

        # Tests for new code objects.
        # The rationale for these tests can be found in torch/csrc/dynamo/eval_frame.c
        # Only test once the code object is created.
        # They are not tested during runtime.

        def count_args(code: CodeType) -> int:
            import inspect

            return (
                code.co_argcount
                + code.co_kwonlyargcount
                + bool(code.co_flags & inspect.CO_VARARGS)
                + bool(code.co_flags & inspect.CO_VARKEYWORDS)
            )

        assert out_code is not None

        total_argcount_old = count_args(code)
        total_argcount_new = count_args(out_code)
        msg = "arg mismatch: "
        msg += f"old code object has args {code.co_varnames[:total_argcount_old]}, "
        msg += f"new code object has args {out_code.co_varnames[:total_argcount_new]}"
        assert (
            code.co_varnames[:total_argcount_old]
            == out_code.co_varnames[:total_argcount_new]
        ), msg

        msg = "free var mismatch: "
        msg += f"old code object has free var {code.co_freevars}, "
        msg += f"new code object has free var {out_code.co_freevars}"
        assert code.co_freevars == out_code.co_freevars, msg

        msg = "cell var mismatch: "
        msg += f"old code object has cell var {code.co_cellvars}, "
        msg += f"new code object has cell var {out_code.co_cellvars}"
        assert code.co_cellvars == out_code.co_cellvars, msg

        # Skipping Dynamo on a frame without any extracted graph.
        # This does not affect eager functionality. But this is necessary
        # for export for cases where Dynamo-reconstructed bytecode can create
        # new function frames, confusing export in thinking that there
        # are extra graphs now.

        if output.export and output.is_empty_graph():
            return None

        assert output.guards is not None
        CleanupManager.instance[out_code] = output.cleanups
        nonlocal cache_entry
        check_fn = CheckFunctionManager(
            output,
            cache_entry,
            hooks.guard_fail_fn if hooks else None,
        )

        compile_id_str = str(compile_id) if compile_id is not None else "Unknown"
        annotation_str = "Torch-Compiled Region: " + compile_id_str
        guarded_code = GuardedCode(
            out_code, check_fn.guard_manager, compile_id, annotation_str  # type: ignore[arg-type]
        )

        if not output.is_empty_graph() and hooks.guard_export_fn is not None:
            # We should not run the guard_export_fn when Dynamo does not
            # generate any graph. This can happen in export when TorchDynamo
            # generated bytecode has some reconstruction logic for mutated
            # variables which can trigger TorchDynamo on the children frames but
            # they are benign and do not generate any new graphs.
            hooks.guard_export_fn(output.guards)

        return guarded_code

    metrics_context = get_metrics_context()
    with _use_lazy_graph_module(config.use_lazy_graph_module), compile_context(
        CompileContext(compile_id)
<<<<<<< HEAD
    ):
        restart_reasons: OrderedSet[str] = OrderedSet()
        # This is shared across restarts
        mutated_closure_cell_ids: OrderedSet[int] = OrderedSet()
=======
    ), chromium_event_timed(
        "dynamo", reset_event_log=True, log_pt2_compile_event=True
    ), metrics_context:
        restart_reasons: set[str] = set()
        # This is shared across restarts
>>>>>>> 1f4bf5dd
        speculation_log = SpeculationLog()
        if compile_pg := get_compile_pg():
            distributed_state = DistributedState(compile_pg, LocalState())
        else:
            distributed_state = None

        # Check recompilations
        recompile_reasons = None
        if is_recompilation(cache_size) and frame:
            recompile_reasons = get_and_maybe_log_recompilation_reason(
                cache_entry, frame
            )

        exceeded, limit_type = exceeds_cache_size_limit(cache_size, compile_id)
        if exceeded:

            def format_func_info(code: CodeType) -> str:
                return f"'{code.co_name}' ({code.co_filename}:{code.co_firstlineno})"

            def format_guard_failures() -> str:
                if not recompile_reasons:
                    return "Unable to find recompilation reasons"
                return recompile_reasons[-1]

            log.warning(
                "torch._dynamo hit config.%s (%s)\n"
                "   function: %s\n"
                "   last reason: %s\n"
                'To log all recompilation reasons, use TORCH_LOGS="recompiles".\n'
                "To diagnose recompilation issues, see %s.",
                limit_type,
                getattr(config, limit_type),
                format_func_info(code),
                format_guard_failures(),
                troubleshooting_url,
            )
            if config.fail_on_cache_limit_hit:
                raise FailOnCacheLimitHit(
                    f"{limit_type} reached, because fail_on_cache_limit_hit = True this is a HARD failure"
                )
            elif config.skip_code_recursive_on_cache_limit_hit and justknobs_check(
                "pytorch/compiler:skip_code_recursive_on_cache_limit_hit"
            ):
                raise CacheLimitExceeded(f"{limit_type} reached")
            else:
                # do not recursively skip frames
                unimplemented(f"{limit_type} reached")

        log.debug(
            "torchdynamo start compiling %s %s:%s, stack (elided %s frames):\n%s",
            code.co_name,
            code.co_filename,
            code.co_firstlineno,
            skip + 2,
            # -2: omit current frame, omit contextlib decorator
            "".join(CapturedTraceback.extract(skip=2 + skip).format()),
        )
        # -4: -2 as above, plus trace_structured frames
        #
        # NB: the frame looks like this:
        #
        # # handled by skip argument
        # torch/_dynamo/convert_frame.py:1069 in catch_errors
        # torch/_dynamo/convert_frame.py:910 in _convert_frame
        # torch/_dynamo/convert_frame.py:464 in _convert_frame_assert
        # torch/_utils_internal.py:70 in wrapper_function
        #
        # # 2 current frame and context lib
        # env/lib/python3.10/contextlib.py:79 in inner
        # torch/_dynamo/convert_frame.py:776 in _compile
        #
        # # 2 extra here
        # torch/_logging/_internal.py:1064 in trace_structured
        # torch/_dynamo/convert_frame.py:780 in <lambda>
        convert_frame_intern = structured.intern_string(__file__)
        # Initialize the ChromiumEventLogger on start
        torch._logging.trace_structured(
            "dynamo_start",
            lambda: {
                "stack": list(
                    itertools.takewhile(
                        lambda f: f["filename"] != convert_frame_intern,
                        structured.from_traceback(
                            CapturedTraceback.extract(skip=4 + skip).summary()
                        ),
                    )
                )
                + [
                    {
                        "line": code.co_firstlineno,
                        "name": code.co_name,
                        "filename": structured.intern_string(code.co_filename),
                    }
                ]
            },
        )
        start_time_ns = time.time_ns()
        fail_type: Optional[str] = None
        fail_reason: Optional[str] = None
        fail_user_frame_filename: Optional[str] = None
        fail_user_frame_lineno: Optional[int] = None
        torch._dynamo.utils.ReinplaceCounters.clear()
        guarded_code = None
        try:
            guarded_code = compile_inner(code, one_graph, hooks, transform)

            # NB: We only put_code_state in success case.  Success case here
            # does include graph breaks; specifically, if a graph break still
            # resulted in a partially compiled graph, we WILL return here.  An
            # Unsupported exception will only bubble to the top level if we
            # are unable to compile the frame at all.  In this case, there's
            # no point in uploading the code state, because we will always
            # fail exactly the same way even without the update.  (It's useful
            # to upload for graph break though, because this can prevent
            # extra graph break compilations.)
            put_code_state()

            return guarded_code
        except Exception as e:
            # NB: e's msg is mutated here to add user stack, but we DON'T want
            # that stack in the Scuba logged fail_reason. So we grab the fail
            # info here and add it to the metrics context below.
            fail_type = type(e).__qualname__
            fail_reason = str(e)
            exception_handler(e, code, frame, export=export)
            # NB: this is the post-mutation exception
            torch._logging.trace_structured(
                "artifact",
                metadata_fn=lambda: {
                    "name": "dynamo_error",
                    "encoding": "string",
                },
                payload_fn=lambda: traceback.format_exc(),
            )
            fail_user_frame_filename, fail_user_frame_lineno = exc.get_exc_message(
                e, compile_id
            )
            if isinstance(
                e,
                (
                    Unsupported,
                    TorchRuntimeError,
                    BackendCompilerFailed,
                    AssertionError,
                    ConstraintViolationError,
                    GuardOnDataDependentSymNode,
                    ValidationException,
                    UncapturedHigherOrderOpError,
                    BisectValidationException,
                ),
            ):
                raise
            else:
                # Rewrap for clarity
                raise InternalTorchDynamoError(
                    f"{type(e).__qualname__}: {str(e)}"
                ).with_traceback(e.__traceback__) from None
        finally:
            # === WARNING WARNING WARNING ===
            # If you commit a bug here, it will suppress writing to
            # dynamo_compile table, and we will not have telemetry.
            # Be extra careful when making changes here!

            if tracer:
                tracer.output.local_scope = {}

            from .utils import curr_frame

            frame_key = str(curr_frame)
            if fail_reason is None and output is not None:
                guard_count = len(output.guards)
                shape_env_guard_count = len(output.shape_env.guards)
                graph_op_count = output.count_calls()
                graph_node_count = len(output.graph.nodes)
                graph_input_count = len(output.placeholders)
<<<<<<< HEAD
                entire_frame_compile_time = frame_phase_timing[frame_key].get(
                    "entire_frame_compile", None
                )
                backend_compile_time = frame_phase_timing[frame_key].get(
                    "backend_compile", None
                )
                inductor_compile_time = frame_phase_timing[frame_key].get(
                    "inductor_compile", None
                )
                code_gen_time = frame_phase_timing[frame_key].get("code_gen", None)
                non_compliant_ops = OrderedSet(
                    op.__qualname__ for op in output.non_compliant_ops
                )
                compliant_custom_ops = OrderedSet(
                    op.__qualname__ for op in output.compliant_custom_ops
                )
                remote_cache_time_saved = frame_phase_timing[frame_key].get(
                    "remote_cache_time_saved", 0
                )
                remote_fx_graph_cache_get_time = frame_phase_timing[frame_key].get(
                    "remote_fx_graph_cache_get", None
                )
                remote_fx_graph_cache_put_time = frame_phase_timing[frame_key].get(
                    "remote_fx_graph_cache_put", None
                )
=======
                non_compliant_ops = {op.__qualname__ for op in output.non_compliant_ops}
                compliant_custom_ops = {
                    op.__qualname__ for op in output.compliant_custom_ops
                }
>>>>>>> 1f4bf5dd
                torch._dynamo.utils.ReinplaceCounters.log()
            else:
                guard_count = None
                shape_env_guard_count = None
                graph_op_count = None
                graph_node_count = None
                graph_input_count = None
<<<<<<< HEAD
                entire_frame_compile_time = None
                backend_compile_time = None
                inductor_compile_time = None
                code_gen_time = None
                non_compliant_ops = OrderedSet()
                compliant_custom_ops = OrderedSet()
                restart_reasons = OrderedSet()
=======
                non_compliant_ops = set({})
                compliant_custom_ops = set({})
                restart_reasons = set()
>>>>>>> 1f4bf5dd
                # If compilation failed, the entire time is wasted
                dynamo_time_before_restart = (time.time_ns() - start_time_ns) / 1e9

            def clean_for_json(d: Dict[str, Any]) -> Dict[str, Any]:
                blocklist = OrderedSet(
                    [
                        "TYPE_CHECKING",
                        "log_file_name",
                        "verbose",
                        "repro_after",
                        "repro_level",
                        "repro_forward_only",
                        "repro_tolerance",
                        "repro_ignore_non_fp",
                        "same_two_models_use_fp64",
                        "base_dir",
                        "debug_dir_root",
                        "_save_config_ignore",
                        "log_compilation_metrics",
                        "inject_BUILD_SET_unimplemented_TESTING_ONLY",
                        "_autograd_backward_strict_mode_banned_ops",
                        "reorderable_logging_functions",
                        "traceable_tensor_subclasses",
                        "_custom_ops_profile",
                    ]
                )

                return {
                    key: list(value) if isinstance(value, OrderedSet) else value
                    for key, value in d.items()
                    if key not in blocklist
                }

            config_dict = clean_for_json(config.get_config_copy())
            metrics = {
                "frame_key": frame_key,
                "co_name": code.co_name,
                "co_filename": code.co_filename,
                "co_firstlineno": code.co_firstlineno,
                "cache_size": cache_size.num_cache_entries_with_same_id_matched_objs,
                "accumulated_cache_size": cache_size.num_cache_entries,
                "guard_count": guard_count,
                "shape_env_guard_count": shape_env_guard_count,
                "graph_op_count": graph_op_count,
                "graph_node_count": graph_node_count,
                "graph_input_count": graph_input_count,
                "fail_type": fail_type,
                "fail_reason": fail_reason,
                "fail_user_frame_filename": fail_user_frame_filename,
                "fail_user_frame_lineno": fail_user_frame_lineno,
                "non_compliant_ops": non_compliant_ops,
                "compliant_custom_ops": compliant_custom_ops,
                "restart_reasons": restart_reasons,
                "dynamo_time_before_restart_s": dynamo_time_before_restart,
                "has_guarded_code": guarded_code is not None,
                "config_suppress_errors": config.suppress_errors,
                "config_inline_inbuilt_nn_modules": config.inline_inbuilt_nn_modules,
                "specialize_float": config.specialize_float,
                "dynamo_config": json.dumps(config_dict),
                "is_forward": True,
                "dynamo_compile_time_before_restart_us": to_int_us(
                    dynamo_time_before_restart
                ),
            }
            metrics_context.update_outer(metrics)
            # === END WARNING WARNING WARNING ===


class ConvertFrame:
    def __init__(self, compiler_fn: CompilerFn, hooks: Hooks) -> None:
        self._torchdynamo_orig_callable = compiler_fn
        self._inner_convert = convert_frame_assert(compiler_fn, one_graph=False)
        self._hooks = hooks

    @property
    def _clone_with_backend(self) -> Callable[[WrapBackendDebug], ConvertFrame]:
        return lambda backend: convert_frame(backend, self._hooks)

    def __call__(
        self,
        frame: DynamoFrameType,
        cache_entry: Optional[CacheEntry],
        hooks: Hooks,
        frame_state: Dict[str, Union[int, FrameStateSizeEntry]],
        skip: int = 0,
    ) -> Optional[
        Union[
            GuardedCode,
            torch._C._dynamo.eval_frame.SkipCodeRecursiveFlag,
            torch._C._dynamo.eval_frame.CacheLimitHitFlag,
        ]
    ]:
        counters["frames"]["total"] += 1
        try:
            result = self._inner_convert(
                frame, cache_entry, hooks, frame_state, skip=skip + 1
            )
            counters["frames"]["ok"] += 1
            return result
        except Exception as e:
            # These two exception types are "soft" failure, in the sense that
            # we know this is due to something we didn't implement all the
            # way, scare the user less about it.  That being said, if you
            # are trying to understand why a graph break happened, it's still
            # important to have this information, so offer it.
            #
            # NB: NotImplementedError used to be on this list, but actually
            # it is impossible for it to reach here, as it is converted into
            # InternalTorchDynamoError.  This behavior seemed reasonable
            # to me (ezyang, Aug 2023) so I kept it, but maybe at some point
            # someone wanted these to also get suppressed.  If so, you'll
            # need to make these exceptions not get wrapped

            # We intentionally don't want to suppress error here.
            if isinstance(e, UncapturedHigherOrderOpError):
                raise

            soft_fail = isinstance(e, Unsupported)

            # This is a soft failure. In the sense, the code path reaches here
            # when we do not support graph breaks on bytecodes like LOAD_ATTR,
            # BUILD_SET etc. In such case, we can fallback to eager without
            # scaring users.
            if isinstance(e, Unsupported) and graph_break_log.isEnabledFor(
                logging.DEBUG
            ):
                # Log this message in the graph break. Also use the string
                # "skip: " to tell that the whole frame is falling back to
                # eager.
                if hasattr(e, "compile_id"):
                    with compile_context(CompileContext(e.compile_id)):  # type: ignore[attr-defined]
                        user_stack = e.real_stack
                        user_stack_formatted = "".join(
                            traceback.format_list(user_stack)
                        )
                        user_stack_trace = f"Graph break: skip: from user code at:\n{user_stack_formatted}"
                        torch._logging.trace_structured(
                            "artifact",
                            metadata_fn=lambda: {
                                "name": "dynamo_graph_break_reason",
                                "encoding": "string",
                            },
                            payload_fn=lambda: f"{user_stack_trace}\n{traceback.format_exc()}",
                        )
                        graph_break_log.debug(
                            user_stack_trace,
                            exc_info=True,
                        )

            if not config.suppress_errors and not soft_fail:
                raise

            # Suppress the error.  NB: It's very important to do the
            # suppression logging HERE, where the actual suppression
            # happens. Previously it was somewhere else and so it was
            # possible to accidentally not log at all.
            record_filename = getattr(e, "record_filename", None)
            code = frame.f_code
            error_msg = format_error_msg(e, code, record_filename, frame)

            if soft_fail:
                log.info(error_msg, exc_info=True)
            else:
                log.warning(error_msg, exc_info=True)

            # If we encounter SkipCodeRecursiveException, return skip_code_recursive_flag
            # to signal to Dynamo eval frame to skip the current frame and any recursive calls.
            if isinstance(e, SkipCodeRecursiveException):
                return torch._C._dynamo.eval_frame.skip_code_recursive_flag
            elif isinstance(e, CacheLimitExceeded):
                # signal to Dynamo to run this frame on run-only mode, skipping recursively if
                # no valid cache entry is found.
                return torch._C._dynamo.eval_frame.cache_limit_hit_flag

        return None


def convert_frame(compiler_fn: CompilerFn, hooks: Hooks) -> ConvertFrame:
    """Try to convert a frame into an FX graph, if error leave frame unmodified"""
    return ConvertFrame(compiler_fn, hooks)


# TODO mlazos: add support for same args, or record them
def replay(filename: str) -> None:
    from .backends.debugging import eager

    original_replay_val = config.replay_record_enabled
    config.replay_record_enabled = False
    with open(filename, "rb") as in_file:
        record = ExecutionRecord.load(in_file)
    record.globals = dict(itertools.chain(record.globals.items(), globals().items()))

    try:
        _compile(
            record.code,
            record.globals,
            record.locals,
            record.builtins,
            record.closure,
            compiler_fn=eager,
            one_graph=False,
            export=False,
            export_constraints=None,
            hooks=Hooks(),
            cache_size=CacheSizeRelevantForFrame(0, 0),
            cache_entry=None,
            frame=None,
            frame_state={},
            compile_id=CompileId(42, 999),
        )
    finally:
        config.replay_record_enabled = original_replay_val


def first_real_inst_idx(code: CodeType) -> int:
    if sys.version_info < (3, 11):
        return 0
    for inst in dis.get_instructions(code):
        if inst.opname == "RESUME":
            return inst.offset // 2
    raise RuntimeError("RESUME instruction not found in code")


class ConvertFrameProtocol(typing.Protocol):
    def __call__(
        self,
        frame: DynamoFrameType,
        cache_entry: Optional[CacheEntry],
        hooks: Hooks,
        frame_state: Dict[str, Union[int, FrameStateSizeEntry]],
        *,
        skip: int = 0,
    ) -> Optional[GuardedCode]:
        ...


class CatchErrorsWrapper:
    def __init__(self, callback: ConvertFrameProtocol, hooks: Hooks) -> None:
        functools.wraps(callback)(self)
        self._torchdynamo_orig_callable = callback
        self.hooks = hooks

    def __call__(
        self,
        frame: DynamoFrameType,
        cache_entry: Optional[CacheEntry],
        frame_state: Dict[str, Union[int, FrameStateSizeEntry]],
    ) -> Optional[GuardedCode]:
        assert frame_state is not None

        is_skipfile = trace_rules.check(frame.f_code)
        if sys.version_info >= (3, 13):
            has_started_execution = frame.f_lasti > first_real_inst_idx(frame.f_code)
        else:
            has_started_execution = frame.f_lasti >= first_real_inst_idx(frame.f_code)
        if (
            # TODO: the first condition is not covered by any test
            has_started_execution
            or is_skipfile
            or config.disable
            or (
                is_in_torch_dispatch_mode(include_infra_modes=False)
                and not getattr(self._torchdynamo_orig_callable, "_export", False)
            )
        ):
            if log.isEnabledFor(logging.DEBUG):
                if has_started_execution:
                    skip_reason = "traced frame already"
                elif trace_rules.check(frame.f_code):
                    skip_reason = "in skipfiles"
                elif is_in_torch_dispatch_mode(include_infra_modes=False):
                    skip_reason = "non-infra torch dispatch mode present, this is not supported today in torch.compile"
                else:
                    skip_reason = "dynamo tracing is disabled"

                log.debug(
                    "skipping: %s (reason: %s, file: %s)",
                    frame.f_code.co_name,
                    skip_reason,
                    frame.f_code.co_filename,
                )
            return None

        if frame.f_code.co_filename == "<string>" and frame.f_code.co_name == "__new__":
            # nametuple constructor
            return None
        if config._get_optimize_ddp_mode() == "ddp_optimizer":
            ddp_module = DistributedDataParallel._get_active_ddp_module()
            if ddp_module:
                with compile_lock:
                    from torch._dynamo.backends.distributed import DDPOptimizer

                    ddp_optimizer = DDPOptimizer(
                        bucket_bytes_cap=ddp_module.bucket_bytes_cap,
                        backend_compile_fn=self._torchdynamo_orig_callable._torchdynamo_orig_callable,  # type: ignore[attr-defined]
                    )
                    assert hasattr(
                        self._torchdynamo_orig_callable, "_clone_with_backend"
                    ), "DDPOptimizer only supports callback fns that know how to clone themselves."
                    hijacked_callback = (
                        self._torchdynamo_orig_callable._clone_with_backend(
                            ddp_optimizer.compile_fn,
                        )
                    )
                    return hijacked_callback(
                        frame, cache_entry, self.hooks, frame_state
                    )

        with compile_lock, _disable_current_modes():
            # skip=1: skip this frame
            return self._torchdynamo_orig_callable(
                frame, cache_entry, self.hooks, frame_state, skip=1
            )


def catch_errors_wrapper(
    callback: ConvertFrameProtocol, hooks: Hooks
) -> CatchErrorsWrapper:
    return CatchErrorsWrapper(callback, hooks)<|MERGE_RESOLUTION|>--- conflicted
+++ resolved
@@ -21,13 +21,8 @@
 import warnings
 import weakref
 from pathlib import Path
-<<<<<<< HEAD
-from types import CodeType, FrameType, FunctionType, ModuleType
-from typing import Any, Callable, Dict, List, Optional, TypeVar, Union
-=======
 from types import CellType, CodeType, FunctionType, ModuleType
-from typing import Any, Callable, Dict, List, Optional, Set, Tuple, TypeVar, Union
->>>>>>> 1f4bf5dd
+from typing import Any, Callable, Dict, List, Optional, Tuple, TypeVar, Union
 from typing_extensions import ParamSpec
 from weakref import ReferenceType
 
@@ -880,18 +875,11 @@
     metrics_context = get_metrics_context()
     with _use_lazy_graph_module(config.use_lazy_graph_module), compile_context(
         CompileContext(compile_id)
-<<<<<<< HEAD
-    ):
-        restart_reasons: OrderedSet[str] = OrderedSet()
-        # This is shared across restarts
-        mutated_closure_cell_ids: OrderedSet[int] = OrderedSet()
-=======
     ), chromium_event_timed(
         "dynamo", reset_event_log=True, log_pt2_compile_event=True
     ), metrics_context:
-        restart_reasons: set[str] = set()
+        restart_reasons = OrderedSet[str]()
         # This is shared across restarts
->>>>>>> 1f4bf5dd
         speculation_log = SpeculationLog()
         if compile_pg := get_compile_pg():
             distributed_state = DistributedState(compile_pg, LocalState())
@@ -1067,38 +1055,12 @@
                 graph_op_count = output.count_calls()
                 graph_node_count = len(output.graph.nodes)
                 graph_input_count = len(output.placeholders)
-<<<<<<< HEAD
-                entire_frame_compile_time = frame_phase_timing[frame_key].get(
-                    "entire_frame_compile", None
-                )
-                backend_compile_time = frame_phase_timing[frame_key].get(
-                    "backend_compile", None
-                )
-                inductor_compile_time = frame_phase_timing[frame_key].get(
-                    "inductor_compile", None
-                )
-                code_gen_time = frame_phase_timing[frame_key].get("code_gen", None)
                 non_compliant_ops = OrderedSet(
                     op.__qualname__ for op in output.non_compliant_ops
                 )
                 compliant_custom_ops = OrderedSet(
                     op.__qualname__ for op in output.compliant_custom_ops
                 )
-                remote_cache_time_saved = frame_phase_timing[frame_key].get(
-                    "remote_cache_time_saved", 0
-                )
-                remote_fx_graph_cache_get_time = frame_phase_timing[frame_key].get(
-                    "remote_fx_graph_cache_get", None
-                )
-                remote_fx_graph_cache_put_time = frame_phase_timing[frame_key].get(
-                    "remote_fx_graph_cache_put", None
-                )
-=======
-                non_compliant_ops = {op.__qualname__ for op in output.non_compliant_ops}
-                compliant_custom_ops = {
-                    op.__qualname__ for op in output.compliant_custom_ops
-                }
->>>>>>> 1f4bf5dd
                 torch._dynamo.utils.ReinplaceCounters.log()
             else:
                 guard_count = None
@@ -1106,19 +1068,9 @@
                 graph_op_count = None
                 graph_node_count = None
                 graph_input_count = None
-<<<<<<< HEAD
-                entire_frame_compile_time = None
-                backend_compile_time = None
-                inductor_compile_time = None
-                code_gen_time = None
                 non_compliant_ops = OrderedSet()
                 compliant_custom_ops = OrderedSet()
                 restart_reasons = OrderedSet()
-=======
-                non_compliant_ops = set({})
-                compliant_custom_ops = set({})
-                restart_reasons = set()
->>>>>>> 1f4bf5dd
                 # If compilation failed, the entire time is wasted
                 dynamo_time_before_restart = (time.time_ns() - start_time_ns) / 1e9
 
