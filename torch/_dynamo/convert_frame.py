# mypy: allow-untyped-decorators
from __future__ import annotations

import collections
import contextlib
import cProfile
import dis
import functools
import itertools
import json
import logging
import os
import pstats
import random
import subprocess
import sys
import threading
import time
import traceback
import typing
import warnings
import weakref
from pathlib import Path
from types import CellType, CodeType, FunctionType, ModuleType
from typing import Any, Callable, Dict, List, Optional, Set, Tuple, TypeVar, Union
from typing_extensions import ParamSpec
from weakref import ReferenceType

import torch
import torch._logging
from torch._C._dynamo.guards import GlobalStateGuard
from torch._dynamo.distributed import get_compile_pg
from torch._dynamo.symbolic_convert import TensorifyState
from torch._guards import compile_context, CompileContext, CompileId, tracing
from torch._logging import structured
from torch._utils_internal import (
    compile_time_strobelight_meta,
    justknobs_check,
    maybe_upload_prof_stats_to_manifold,
    signpost_event,
)
from torch.fx._lazy_graph_module import _use_lazy_graph_module
from torch.fx.experimental.symbolic_shapes import (
    ConstraintViolationError,
    GuardOnDataDependentSymNode,
)
from torch.fx.graph_module import _forward_from_src as original_forward_from_src
from torch.monitor import _WaitCounter
from torch.nn.parallel.distributed import DistributedDataParallel
from torch.utils._python_dispatch import (
    _disable_current_modes,
    is_in_torch_dispatch_mode,
)
from torch.utils._traceback import CapturedTraceback, format_traceback_short

from . import config, exc, trace_rules
from .bytecode_analysis import remove_dead_code, remove_pointless_jumps
from .bytecode_transformation import (
    check_inst_exn_tab_entries_valid,
    Instruction,
    is_generator,
    propagate_inst_exn_table_entries,
    transform_code_object,
)
from .cache_size import (
    CacheSizeRelevantForFrame,
    compute_cache_size,
    exceeds_cache_size_limit,
    is_recompilation,
)
from .eval_frame import (
    always_optimize_code_objects,
    dynamo_tls,
    skip_code,
    TorchPatcher,
)
from .exc import (
    augment_exc_message,
    BackendCompilerFailed,
    CacheLimitExceeded,
    FailOnCacheLimitHit,
    format_error_msg,
    InternalTorchDynamoError,
    SkipCodeRecursiveException,
    TorchRuntimeError,
    UncapturedHigherOrderOpError,
    unimplemented,
    Unsupported,
)
from .guards import (
    CheckFunctionManager,
    get_and_maybe_log_recompilation_reason,
    GuardedCode,
)
from .hooks import Hooks
from .pgo import put_code_state
from .replay_record import ExecutionRecord
from .resume_execution import TORCH_DYNAMO_RESUME_IN_PREFIX
from .symbolic_convert import (
    DistributedState,
    InstructionTranslator,
    LocalState,
    SpeculationLog,
)
from .trace_rules import is_numpy
from .utils import (
    chromium_event_timed,
    CleanupManager,
    CompileTimeInstructionCounter,
    counters,
    dynamo_timed,
    format_bytecode,
    gen_record_file_name,
    get_metrics_context,
    increment_frame,
    is_namedtuple,
    istype,
    LazyString,
    orig_code_map,
    reset_graph_break_dup_checker,
    setup_compile_debug,
    to_int_us,
    troubleshooting_url,
    write_record_to_file,
)
from .variables.torch_function import torch_function_mode_stack_state_mgr


np: Optional[ModuleType]
try:
    import numpy as np
except ModuleNotFoundError:
    np = None


if typing.TYPE_CHECKING:
    from .backends.registry import CompilerFn
    from .repro.after_dynamo import WrapBackendDebug
    from .types import BytecodeHook, CacheEntry, DynamoFrameType
    from .variables.builder import FrameStateSizeEntry


log = logging.getLogger(__name__)
bytecode_log = torch._logging.getArtifactLogger(__name__, "bytecode")
graph_break_log = torch._logging.getArtifactLogger(__name__, "graph_breaks")


compile_lock = threading.RLock()

_T = TypeVar("_T")
_P = ParamSpec("_P")


class TODO_UNKNOWN:
    pass


class Tracker:
    def __init__(self) -> None:
        self.seen: List[ReferenceType[CodeType]] = []
        self.seen_ids: Set[int] = set()

    def add(self, strong_obj: CodeType) -> None:
        idx = id(strong_obj)
        if idx not in self.seen_ids:
            obj = weakref.ref(strong_obj, lambda _: self.seen_ids.remove(idx))
            self.seen.append(obj)
            self.seen_ids.add(idx)

    def __contains__(self, item: CodeType) -> bool:
        return id(item) in self.seen_ids

    def clear(self) -> None:
        self.seen.clear()
        self.seen_ids.clear()


input_codes = Tracker()
output_codes = Tracker()

initial_global_state: Optional[GlobalStateGuard] = None


@functools.wraps(original_forward_from_src)
def fx_forward_from_src_skip_result(
    src: str, globals: Dict[str, Any], co_fields: Optional[Dict[str, str]] = None
) -> FunctionType:
    # we monkey patch FX to prevent infinite loop of trying to convert
    # our generated code
    result = original_forward_from_src(src, globals, co_fields)
    skip_code(result.__code__)
    return result


def preserve_global_state(fn: Callable[_P, _T]) -> Callable[_P, _T]:
    """
    Context manager to:
        1) Save/restore torch.is_grad_enabled() state
        2) Save/restore python random state
        3) Save/restore torch random state
        4) Monkey patch torch.fx.graph_module._forward_from_src
    """

    @functools.wraps(fn)
    def _fn(*args: _P.args, **kwargs: _P.kwargs) -> _T:
        guards = GlobalStateGuard()
        prior_grad_mode = torch.is_grad_enabled()
        # Just in case we get left in a bad dispatch state we want to restore
        # it. This can happen because the dispatch bits aren't a true
        # stack/counter - so we can't just increment/decrement them as we enter
        # and leave.
        with torch._C._PreserveDispatchKeyGuard():
            prior_inference_mode = torch.is_inference_mode_enabled()
            prior_deterministic = torch.are_deterministic_algorithms_enabled()
            prior_warn_only = torch.is_deterministic_algorithms_warn_only_enabled()
            py_rng_state = random.getstate()
            torch_rng_state = torch.random.get_rng_state()
            cuda_rng_state = None
            if torch.cuda.is_available():
                cuda_rng_state = torch.cuda.get_rng_state()
            allow_tf32 = torch._C._get_cublas_allow_tf32()
            prior_fwd_from_src = torch.fx.graph_module._forward_from_src
            torch.fx.graph_module._forward_from_src = fx_forward_from_src_skip_result
            cleanup = setup_compile_debug()
            exit_stack = contextlib.ExitStack()
            exit_stack.enter_context(
                torch.fx._symbolic_trace._maybe_revert_all_patches()
            )
            exit_stack.enter_context(torch_function_mode_stack_state_mgr)
            try:
                return fn(*args, **kwargs)
            finally:
                cleanup.close()
                assert (
                    torch._C._len_torch_function_stack() == 0
                ), "Torch function mode stack state changed while dynamo tracing, please report a bug"
                exit_stack.close()
                torch._C._set_grad_enabled(prior_grad_mode)
                torch.autograd.grad_mode._enter_inference_mode(prior_inference_mode)
                torch.use_deterministic_algorithms(
                    prior_deterministic, warn_only=prior_warn_only
                )
                random.setstate(py_rng_state)
                torch.random.set_rng_state(torch_rng_state)
                if cuda_rng_state is not None:
                    torch.cuda.set_rng_state(cuda_rng_state)
                torch._C._set_cublas_allow_tf32(allow_tf32)
                torch.fx.graph_module._forward_from_src = prior_fwd_from_src
                assert (
                    guards.check()
                ), f"Global {guards.reason()}state changed while dynamo tracing, please report a bug"

    _fn._torchdynamo_orig_callable = fn  # type: ignore[attr-defined]
    return _fn


@TorchPatcher.suppress_torch_distributed_warnings
def has_tensor_in_frame(frame: DynamoFrameType) -> bool:
    """Check if the frame has torch.* related bits"""
    # Check if the function was decorated using torch._dynamo.optimize
    if frame.f_code in always_optimize_code_objects:
        return True

    # Check if there is global import of torch.*
    for co_name in frame.f_code.co_names:
        if co_name in frame.f_globals:
            obj = frame.f_globals[co_name]
            if isinstance(obj, ModuleType) and (
                obj.__name__.startswith("torch.") or obj is torch
            ):
                return True
            # ... or a global import of numpy.*
            if np and config.trace_numpy and (obj is np or is_numpy(obj)):
                return True

    seen_ids: Dict[int, bool] = {}

    def has_tensor(obj: object) -> bool:
        """Recursively check if the obj has a tensor"""
        obj_id = id(obj)
        if obj_id in seen_ids:
            return seen_ids[obj_id]
        seen_ids[obj_id] = False

        if isinstance(obj, (torch.Tensor, torch.nn.Module)) or (
            istype(obj, type) and issubclass(obj, torch.nn.Module)
        ):
            seen_ids[obj_id] = True
            return seen_ids[obj_id]
        elif (
            config.trace_numpy
            and np
            and (istype(obj, np.ndarray) or isinstance(obj, np.generic))
        ):
            seen_ids[obj_id] = True
            return seen_ids[obj_id]
        elif istype(obj, (list, tuple)):
            seen_ids[obj_id] = any(has_tensor(v) for v in obj)
            return seen_ids[obj_id]
        elif istype(obj, dict):
            # Some packages like pytest can be updated during runtime. So, make a
            # copy of values to avoid issues like "RuntimeError: dictionary
            # changed size during iteration"
            values = list(obj.values())
            seen_ids[obj_id] = any(has_tensor(v) for v in values)
            return seen_ids[obj_id]
        elif istype(obj, (str, int, float, type(None), bool)):
            seen_ids[obj_id] = False
            return seen_ids[obj_id]
        elif is_namedtuple(obj) and hasattr(obj, "_fields"):
            seen_ids[obj_id] = any(has_tensor(getattr(obj, v)) for v in obj._fields)
            return seen_ids[obj_id]
        else:
            # if config.debug:
            #     print(
            #         f"Assuming that object of type {type(obj)} does not have a tensor"
            #     )
            return False

    # Check if the passed arguments are of type Tensor
    for value in frame.f_locals.values():
        if has_tensor(value):
            return True

    log.debug(
        "skipping because no torch.* %s \
            %s %s",
        frame.f_code.co_name,
        frame.f_code.co_filename,
        frame.f_code.co_firstlineno,
    )

    return False


def exception_handler(
    e: Exception,
    code: CodeType,
    frame: Optional[DynamoFrameType] = None,
    export: bool = False,
) -> None:
    record_filename = None
    if hasattr(e, "exec_record"):
        record_filename = gen_record_file_name(e, code)
        write_record_to_file(record_filename, e.exec_record)
        e.record_filename = record_filename  # type: ignore[attr-defined]

    augment_exc_message(e, export=export)


FRAME_COUNTER = 0
FRAME_COMPILE_COUNTER: typing.Counter[
    Union[int, FrameStateSizeEntry]
] = collections.Counter()


def maybe_cprofile(func: Callable[_P, _T]) -> Callable[_P, _T]:
    if config.cprofile:
        return cprofile_wrapper(func)
    return func


def cprofile_wrapper(func: Callable[_P, _T]) -> Callable[_P, _T]:
    @functools.wraps(func)
    def profile_wrapper(*args: _P.args, **kwargs: _P.kwargs) -> _T:
        trace_id = CompileContext.current_trace_id()
        assert trace_id, "Trace id is None"
        profile_path = Path(
            f"/tmp/{func.__name__}_{str(trace_id).replace('/', '_')}.profile"
        )
        prof = cProfile.Profile()
        prof.enable()
        start_ts = time.time()
        retval = prof.runcall(func, *args, **kwargs)
        profile_latency = time.time() - start_ts
        prof.disable()
        log.warning(
            "### Cprofile for %s trace id [%s] took %.3f seconds ###",
            func.__name__,
            trace_id,
            profile_latency,
        )
        ps = pstats.Stats(prof)
        try:
            prof.dump_stats(profile_path)
        except PermissionError:
            log.exception("Cannot write to %s", profile_path)
        log.warning("Raw profile at %s", profile_path)
        svg_path = profile_path.with_suffix(".svg")
        try:
            gprof2dot_process = subprocess.Popen(
                [
                    "gprof2dot",
                    "-f",
                    "pstats",
                    "--node-label=total-time-percentage",
                    "--node-label=self-time-percentage",
                    "--node-label=total-time",
                    str(profile_path),
                ],
                stdout=subprocess.PIPE,
            )
            subprocess.check_call(
                ["dot", "-Tsvg", "-o", str(svg_path)],
                stdin=gprof2dot_process.stdout,
            )
            log.warning("Generated SVG from profile at %s", svg_path)
        except FileNotFoundError:
            log.warning(
                "Failed to generate SVG from profile -- dumping stats instead."
                "Try installing gprof2dot and dot for a better visualization"
            )
            ps.sort_stats(pstats.SortKey.TIME).print_stats(20)
            ps.sort_stats(pstats.SortKey.CUMULATIVE).print_stats(20)

        if manifold_link := maybe_upload_prof_stats_to_manifold(
            str(profile_path)
        ):  # fb-only
            torch._logging.trace_structured(
                "link",
                lambda: {"name": "cprofile_manifold_url", "url": manifold_link},
            )
        return retval

    return profile_wrapper


class ConvertFrameAssert:
    def __init__(
        self,
        compiler_fn: CompilerFn,
        one_graph: bool = True,
        export: bool = False,
        export_constraints: Optional[typing.Never] = None,
    ) -> None:
        # assert export_constraints is None
        reset_graph_break_dup_checker()
        self._torchdynamo_orig_callable = compiler_fn
        self._one_graph = one_graph
        self._export = export
        self._export_constraints = export_constraints

    @property
    def _clone_with_backend(self) -> Callable[[CompilerFn], ConvertFrameAssert]:
        return lambda backend: convert_frame_assert(
            backend, self._one_graph, self._export, self._export_constraints
        )

    def __call__(
        self,
        frame: DynamoFrameType,
        cache_entry: Optional[CacheEntry],
        hooks: Hooks,
        frame_state: Dict[str, Union[int, FrameStateSizeEntry]],
        *,
        skip: int = 0,
    ) -> Optional[GuardedCode]:
        increment_frame()

        code = frame.f_code

        cache_size = compute_cache_size(frame, cache_entry)
        input_codes.add(code)
        if code in output_codes:
            return None
        if (
            os.environ.get("TORCHDYNAMO_DEBUG_FUNCTION")
            and os.environ.get("TORCHDYNAMO_DEBUG_FUNCTION") != code.co_name
        ):
            return None
        if code.co_name == "<genexpr>" and code.co_filename.endswith(
            (
                "transformers/file_utils.py",
                "transformers/utils/generic.py",
                "diffusers/utils/outputs.py",
            )
        ):
            # not needed, but cleans up torchbench error stats
            return None
        if code.co_name == "__setattr__":
            # setattr could be tricky to handle generally,
            # but also not likely useful to compile- skip the whole frame
            return None
        if code.co_name == "__init__" and code.co_filename.startswith(
            os.path.dirname(torch.optim.__file__)
        ):
            # optimizer support is still incomplete see
            # test_state_dict in test/dynamo/test_optimizers.py
            return None

        # Check if the frame is generated by an exec builtin call
        # TODO - Running exec generated frame seems propagates f_globals to the
        # next frames.
        if code.co_name == "<module>" and code.co_filename == "<string>":
            return None

        if (
            code.co_name == "<lambda>"
            and code.co_filename == "<string>"
            and not bool(frame.f_builtins)
        ):
            # namedtuple subclass constructor. Empty builtins cause issue with
            # len keyword in LIST_LEN guard.
            return None

        if is_generator(code):
            unimplemented("generator")

        if not has_tensor_in_frame(frame):
            return None

        global initial_global_state
        initial_global_state = GlobalStateGuard()

        global FRAME_COUNTER
        if "_id" not in frame_state:
            frame_state["_id"] = FRAME_COUNTER
            FRAME_COUNTER += 1
        frame_id = frame_state["_id"]
        assert isinstance(frame_id, int)

        frame_compile_id = FRAME_COMPILE_COUNTER[frame_id]
        FRAME_COMPILE_COUNTER[frame_id] += 1

        compiled_autograd_id = None
        if prior := CompileContext.current_compile_id():
            compiled_autograd_id = prior.compiled_autograd_id
        compile_id = CompileId(
            compiled_autograd_id=compiled_autograd_id,
            frame_id=frame_id,
            frame_compile_id=frame_compile_id,
        )

        signpost_event(
            "dynamo",
            "_convert_frame_assert._compile",
            {
                "co_name": code.co_name,
                "frame_id": frame_id,
                "compile_id": str(compile_id),
                "co_filename": code.co_filename,
                "co_firstlineno": code.co_firstlineno,
                "cache_size": cache_size.num_cache_entries_with_same_id_matched_objs,
                "accumulated_cache_size": cache_size.num_cache_entries,
            },
        )

        # Record traced frames, skipping Dynamo generated ones.
        if not code.co_name.startswith(TORCH_DYNAMO_RESUME_IN_PREFIX):
            info = f"{code.co_name} {code.co_filename}:{code.co_firstlineno}"
            dynamo_tls.traced_frame_infos.append(info)

        with compile_context(CompileContext(compile_id)):
            return _compile(
                frame.f_code,
                frame.f_globals,
                frame.f_locals,
                frame.f_builtins,
                frame.closure,
                self._torchdynamo_orig_callable,
                self._one_graph,
                self._export,
                self._export_constraints,
                hooks,
                cache_entry,
                cache_size,
                frame,
                frame_state=frame_state,
                compile_id=compile_id,
                skip=skip + 1,
            )


def convert_frame_assert(
    compiler_fn: CompilerFn,
    one_graph: bool = True,
    export: bool = False,
    export_constraints: Optional[typing.Never] = None,
) -> ConvertFrameAssert:
    """Fully convert a frame into an FX graph"""
    return ConvertFrameAssert(compiler_fn, one_graph, export, export_constraints)


from collections import OrderedDict

from torch.utils.hooks import RemovableHandle


if typing.TYPE_CHECKING:
    from .output_graph import OutputGraph

# we have to use `OrderedDict` to make `RemovableHandle` work.
_bytecode_hooks: Dict[int, BytecodeHook] = OrderedDict()


def register_bytecode_hook(hook: BytecodeHook) -> RemovableHandle:
    """Register hooks for bytecode generated by Dynamo. The hook can do some
    logging, as well as return a new code object to be used. Please refer
    to `BytecodeHook` for the hook signature.
    """
    handle = RemovableHandle(_bytecode_hooks)
    _bytecode_hooks[handle.id] = hook
    return handle


def _compile(
    code: CodeType,
    globals: Dict[str, object],
    locals: Dict[str, object],
    builtins: Dict[str, object],
    closure: Tuple[CellType],
    compiler_fn: CompilerFn,
    one_graph: bool,
    export: bool,
    export_constraints: Optional[typing.Never],
    hooks: Hooks,
    cache_entry: Optional[CacheEntry],
    cache_size: CacheSizeRelevantForFrame,
    frame: Optional[DynamoFrameType] = None,
    frame_state: Optional[Dict[str, Union[int, FrameStateSizeEntry]]] = None,
    *,
    compile_id: CompileId,
    skip: int = 0,
) -> Optional[GuardedCode]:
    from torch.fx.experimental.validator import (
        bisect,
        BisectValidationException,
        translation_validation_enabled,
        ValidationException,
    )

    # Only nonlocal defs here please!
    # Time spent compiling this frame before restarting or failing analysis
    dynamo_time_before_restart: float = 0.0
    output: Optional[OutputGraph] = None
    tracer: Optional[InstructionTranslator] = None

    tf_mode_stack: List[
        torch.overrides.TorchFunctionMode
    ] = torch.overrides._get_current_function_mode_stack()

    @preserve_global_state
    def transform(
        instructions: List[Instruction], code_options: Dict[str, object]
    ) -> None:
        nonlocal output
        nonlocal tracer
        speculation_log.restart()
        tracer = InstructionTranslator(
            instructions,
            code,
            locals,
            globals,
            builtins,
            closure,
            tf_mode_stack,
            code_options,
            compiler_fn,
            one_graph,
            export,
            export_constraints,
            frame_state=frame_state,
            speculation_log=speculation_log,
            distributed_state=distributed_state,
        )

        try:
            with tracing(tracer.output.tracing_context), tracer.set_current_tx():
                tracer.run()
        except exc.UnspecializeRestartAnalysis:
            speculation_log.clear()
            raise
        except (
            exc.SpeculationRestartAnalysis,
            exc.TensorifyScalarRestartAnalysis,
            exc.SkipFrame,
        ):
            raise
        except Exception:
            if translation_validation_enabled():
                bisect(tracer.output.shape_env)
            raise
        finally:
            tracer.output.call_cleanup_hooks()

        output = tracer.output
        assert output is not None
        assert output.output_instructions
        instructions[:] = output.output_instructions
        code_options.update(output.code_options)

        # The config.dead_code_elimination flag is deprecated
        # See https://github.com/pytorch/pytorch/issues/136862 for more information
        if not config.dead_code_elimination:
            warnings.warn(
                "The config.dead_code_elimination flag is deprecated, it's now always true."
            )

        propagate_inst_exn_table_entries(instructions)
        check_inst_exn_tab_entries_valid(instructions)
        instructions[:] = remove_pointless_jumps(remove_dead_code(instructions))

    def compile_inner(
        code: CodeType,
        one_graph: bool,
        hooks: Hooks,
        transform: Callable[[List[Instruction], Dict[str, Any]], Any],
    ) -> Optional[GuardedCode]:
        with contextlib.ExitStack() as stack:
            stack.enter_context(
                dynamo_timed(
                    "_compile.compile_inner",
                    phase_name="entire_frame_compile",
                    dynamo_compile_column_us="dynamo_cumulative_compile_time_us",
                )
            )
            stack.enter_context(
                _WaitCounter("pytorch.wait_counter.dynamo_compile").guard()
            )
            stack.enter_context(torch._dynamo.callback_handler.install_callbacks())
            stack.enter_context(CompileTimeInstructionCounter.record())
            return _compile_inner(code, one_graph, hooks, transform)

        return None  # dead, but see https://github.com/python/mypy/issues/7577

    @compile_time_strobelight_meta(phase_name="compile_inner")
    @maybe_cprofile
    def _compile_inner(
        code: CodeType,
        one_graph: bool,
        hooks: Hooks,
        transform: Callable[[List[Instruction], Dict[str, Any]], Any],
    ) -> Optional[GuardedCode]:
        nonlocal dynamo_time_before_restart
        last_attempt_start_time = start_time = time.time()

        def log_bytecode(
            prefix: str, name: str, filename: str, line_no: int, code: CodeType
        ) -> None:
            if bytecode_log.isEnabledFor(logging.DEBUG):
                bytecode_log.debug(
                    format_bytecode(prefix, name, filename, line_no, code)
                )

        log_bytecode(
            "ORIGINAL BYTECODE",
            code.co_name,
            code.co_filename,
            code.co_firstlineno,
            code,
        )

        out_code = None
        for attempt in itertools.count():
            CompileContext.get().attempt = attempt
            try:
                out_code = transform_code_object(code, transform)
                break
            except exc.RestartAnalysis as e:
                if not isinstance(e, exc.TensorifyScalarRestartAnalysis):
                    TensorifyState.clear()
                log.info(
                    "Restarting analysis due to %s",
                    LazyString(format_traceback_short, e.__traceback__),
                )
                # If restart reason is None just log the type of the exception
                restart_reasons.add(e.restart_reason or str(type(e)))
                # We now have a new "last attempt", reset the clock
                last_attempt_start_time = time.time()
                if attempt > 100:
                    unimplemented("100+ RestartAnalysis() calls")
            except exc.SkipFrame as e:
                if not isinstance(e, exc.TensorifyScalarRestartAnalysis):
                    TensorifyState.clear()
                log.debug(
                    "Skipping frame %s %s \
                    %s %s",
                    e,
                    code.co_name,
                    code.co_filename,
                    code.co_firstlineno,
                )
                if one_graph:
                    log.debug("No graph captured with one_graph=True")
                return None

        assert (
            distributed_state is None or distributed_state.all_states is not None
        ), "compiler collective wasn't run before compilation completed"

        assert out_code is not None
        log_bytecode(
            "MODIFIED BYTECODE",
            code.co_name,
            code.co_filename,
            code.co_firstlineno,
            out_code,
        )

        for hook in _bytecode_hooks.values():
            hook_output = hook(code, out_code)
            if hook_output is not None:
                out_code = hook_output

        orig_code_map[out_code] = code
        output_codes.add(out_code)
        dynamo_time_before_restart = last_attempt_start_time - start_time
        assert output is not None

        # Tests for new code objects.
        # The rationale for these tests can be found in torch/csrc/dynamo/eval_frame.c
        # Only test once the code object is created.
        # They are not tested during runtime.

        def count_args(code: CodeType) -> int:
            import inspect

            return (
                code.co_argcount
                + code.co_kwonlyargcount
                + bool(code.co_flags & inspect.CO_VARARGS)
                + bool(code.co_flags & inspect.CO_VARKEYWORDS)
            )

        assert out_code is not None

        total_argcount_old = count_args(code)
        total_argcount_new = count_args(out_code)
        msg = "arg mismatch: "
        msg += f"old code object has args {code.co_varnames[:total_argcount_old]}, "
        msg += f"new code object has args {out_code.co_varnames[:total_argcount_new]}"
        assert (
            code.co_varnames[:total_argcount_old]
            == out_code.co_varnames[:total_argcount_new]
        ), msg

        msg = "free var mismatch: "
        msg += f"old code object has free var {code.co_freevars}, "
        msg += f"new code object has free var {out_code.co_freevars}"
        assert code.co_freevars == out_code.co_freevars, msg

        msg = "cell var mismatch: "
        msg += f"old code object has cell var {code.co_cellvars}, "
        msg += f"new code object has cell var {out_code.co_cellvars}"
        assert code.co_cellvars == out_code.co_cellvars, msg

        # Skipping Dynamo on a frame without any extracted graph.
        # This does not affect eager functionality. But this is necessary
        # for export for cases where Dynamo-reconstructed bytecode can create
        # new function frames, confusing export in thinking that there
        # are extra graphs now.

        if output.export and output.is_empty_graph():
            return None

        assert output.guards is not None
        CleanupManager.instance[out_code] = output.cleanups
        nonlocal cache_entry
        check_fn = CheckFunctionManager(
            output,
            cache_entry,
            hooks.guard_fail_fn if hooks else None,
        )

        compile_id_str = str(compile_id) if compile_id is not None else "Unknown"
        annotation_str = "Torch-Compiled Region: " + compile_id_str
        guarded_code = GuardedCode(
            out_code, check_fn.guard_manager, compile_id, annotation_str  # type: ignore[arg-type]
        )

        if not output.is_empty_graph() and hooks.guard_export_fn is not None:
            # We should not run the guard_export_fn when Dynamo does not
            # generate any graph. This can happen in export when TorchDynamo
            # generated bytecode has some reconstruction logic for mutated
            # variables which can trigger TorchDynamo on the children frames but
            # they are benign and do not generate any new graphs.
            hooks.guard_export_fn(output.guards)

        return guarded_code

<<<<<<< HEAD
    chromium_event_log = get_chromium_event_logger()

    chromium_event_log.reset()
    chromium_start_time = time.time_ns()
    if ca_metrics := torch._dynamo.utils.get_compiled_autograd_metrics(
        locals.get("self")  # type: ignore[arg-type]
    ):
        ca_event = "compiled_autograd"
        chromium_event_log.log_event_start(
            ca_event,
            ca_metrics.start_time_ns,
            {"graph_id": ca_metrics.id},
            log_pt2_compile_event=True,
        )
        chromium_event_log.log_event_end(
            ca_event,
            ca_metrics.end_time_ns,
            {"graph_id": ca_metrics.id},
            ca_metrics.start_time_ns,
            log_pt2_compile_event=True,
        )
    chromium_event_log.log_event_start(
        "dynamo", chromium_start_time, {}, log_pt2_compile_event=True
    )

=======
>>>>>>> dc9ed860
    metrics_context = get_metrics_context()
    with _use_lazy_graph_module(config.use_lazy_graph_module), compile_context(
        CompileContext(compile_id)
    ), chromium_event_timed(
        "dynamo", reset_event_log=True, log_pt2_compile_event=True
    ), metrics_context:
        restart_reasons: set[str] = set()
        # This is shared across restarts
        speculation_log = SpeculationLog()
        if compile_pg := get_compile_pg():
            distributed_state = DistributedState(compile_pg, LocalState())
        else:
            distributed_state = None

        # Check recompilations
        recompile_reasons = None
        if is_recompilation(cache_size) and frame:
            recompile_reasons = get_and_maybe_log_recompilation_reason(
                cache_entry, frame
            )

        exceeded, limit_type = exceeds_cache_size_limit(cache_size, compile_id)
        if exceeded:

            def format_func_info(code: CodeType) -> str:
                return f"'{code.co_name}' ({code.co_filename}:{code.co_firstlineno})"

            def format_guard_failures() -> str:
                if not recompile_reasons:
                    return "Unable to find recompilation reasons"
                return recompile_reasons[-1]

            log.warning(
                "torch._dynamo hit config.%s (%s)\n"
                "   function: %s\n"
                "   last reason: %s\n"
                'To log all recompilation reasons, use TORCH_LOGS="recompiles".\n'
                "To diagnose recompilation issues, see %s.",
                limit_type,
                getattr(config, limit_type),
                format_func_info(code),
                format_guard_failures(),
                troubleshooting_url,
            )
            if config.fail_on_cache_limit_hit:
                raise FailOnCacheLimitHit(
                    f"{limit_type} reached, because fail_on_cache_limit_hit = True this is a HARD failure"
                )
            elif config.skip_code_recursive_on_cache_limit_hit and justknobs_check(
                "pytorch/compiler:skip_code_recursive_on_cache_limit_hit"
            ):
                raise CacheLimitExceeded(f"{limit_type} reached")
            else:
                # do not recursively skip frames
                unimplemented(f"{limit_type} reached")

        log.debug(
            "torchdynamo start compiling %s %s:%s, stack (elided %s frames):\n%s",
            code.co_name,
            code.co_filename,
            code.co_firstlineno,
            skip + 2,
            # -2: omit current frame, omit contextlib decorator
            "".join(CapturedTraceback.extract(skip=2 + skip).format()),
        )
        # -4: -2 as above, plus trace_structured frames
        #
        # NB: the frame looks like this:
        #
        # # handled by skip argument
        # torch/_dynamo/convert_frame.py:1069 in catch_errors
        # torch/_dynamo/convert_frame.py:910 in _convert_frame
        # torch/_dynamo/convert_frame.py:464 in _convert_frame_assert
        # torch/_utils_internal.py:70 in wrapper_function
        #
        # # 2 current frame and context lib
        # env/lib/python3.10/contextlib.py:79 in inner
        # torch/_dynamo/convert_frame.py:776 in _compile
        #
        # # 2 extra here
        # torch/_logging/_internal.py:1064 in trace_structured
        # torch/_dynamo/convert_frame.py:780 in <lambda>
        convert_frame_intern = structured.intern_string(__file__)
        # Initialize the ChromiumEventLogger on start
        torch._logging.trace_structured(
            "dynamo_start",
            lambda: {
                "stack": list(
                    itertools.takewhile(
                        lambda f: f["filename"] != convert_frame_intern,
                        structured.from_traceback(
                            CapturedTraceback.extract(skip=4 + skip).summary()
                        ),
                    )
                )
                + [
                    {
                        "line": code.co_firstlineno,
                        "name": code.co_name,
                        "filename": structured.intern_string(code.co_filename),
                    }
                ]
            },
        )
        start_time_ns = time.time_ns()
        fail_type: Optional[str] = None
        fail_reason: Optional[str] = None
        fail_user_frame_filename: Optional[str] = None
        fail_user_frame_lineno: Optional[int] = None
        torch._dynamo.utils.ReinplaceCounters.clear()
        guarded_code = None
        try:
            guarded_code = compile_inner(code, one_graph, hooks, transform)

            # NB: We only put_code_state in success case.  Success case here
            # does include graph breaks; specifically, if a graph break still
            # resulted in a partially compiled graph, we WILL return here.  An
            # Unsupported exception will only bubble to the top level if we
            # are unable to compile the frame at all.  In this case, there's
            # no point in uploading the code state, because we will always
            # fail exactly the same way even without the update.  (It's useful
            # to upload for graph break though, because this can prevent
            # extra graph break compilations.)
            put_code_state()

            return guarded_code
        except Exception as e:
            # NB: e's msg is mutated here to add user stack, but we DON'T want
            # that stack in the Scuba logged fail_reason. So we grab the fail
            # info here and add it to the metrics context below.
            fail_type = type(e).__qualname__
            fail_reason = str(e)
            exception_handler(e, code, frame, export=export)
            # NB: this is the post-mutation exception
            torch._logging.trace_structured(
                "artifact",
                metadata_fn=lambda: {
                    "name": "dynamo_error",
                    "encoding": "string",
                },
                payload_fn=lambda: traceback.format_exc(),
            )
            fail_user_frame_filename, fail_user_frame_lineno = exc.get_exc_message(
                e, compile_id
            )
            if isinstance(
                e,
                (
                    Unsupported,
                    TorchRuntimeError,
                    BackendCompilerFailed,
                    AssertionError,
                    ConstraintViolationError,
                    GuardOnDataDependentSymNode,
                    ValidationException,
                    UncapturedHigherOrderOpError,
                    BisectValidationException,
                ),
            ):
                raise
            else:
                # Rewrap for clarity
                raise InternalTorchDynamoError(
                    f"{type(e).__qualname__}: {str(e)}"
                ).with_traceback(e.__traceback__) from None
        finally:
            # === WARNING WARNING WARNING ===
            # If you commit a bug here, it will suppress writing to
            # dynamo_compile table, and we will not have telemetry.
            # Be extra careful when making changes here!

            if tracer:
                tracer.output.local_scope = {}

            from .utils import curr_frame

            frame_key = str(curr_frame)
            if fail_reason is None and output is not None:
                guard_count = len(output.guards)
                shape_env_guard_count = len(output.shape_env.guards)
                graph_op_count = output.count_calls()
                graph_node_count = len(output.graph.nodes)
                graph_input_count = len(output.placeholders)
                non_compliant_ops = {op.__qualname__ for op in output.non_compliant_ops}
                compliant_custom_ops = {
                    op.__qualname__ for op in output.compliant_custom_ops
                }
                torch._dynamo.utils.ReinplaceCounters.log()
            else:
                guard_count = None
                shape_env_guard_count = None
                graph_op_count = None
                graph_node_count = None
                graph_input_count = None
                non_compliant_ops = set({})
                compliant_custom_ops = set({})
                restart_reasons = set()
                # If compilation failed, the entire time is wasted
                dynamo_time_before_restart = (time.time_ns() - start_time_ns) / 1e9

            def clean_for_json(d: Dict[str, Any]) -> Dict[str, Any]:
                blocklist = {
                    "TYPE_CHECKING",
                    "log_file_name",
                    "verbose",
                    "repro_after",
                    "repro_level",
                    "repro_forward_only",
                    "repro_tolerance",
                    "repro_ignore_non_fp",
                    "same_two_models_use_fp64",
                    "base_dir",
                    "debug_dir_root",
                    "_save_config_ignore",
                    "log_compilation_metrics",
                    "inject_BUILD_SET_unimplemented_TESTING_ONLY",
                    "_autograd_backward_strict_mode_banned_ops",
                    "reorderable_logging_functions",
                    "traceable_tensor_subclasses",
                    "_custom_ops_profile",
                }

                return {
                    key: list(value) if isinstance(value, set) else value
                    for key, value in d.items()
                    if key not in blocklist
                }

            config_dict = clean_for_json(config.get_config_copy())
            metrics = {
                "frame_key": frame_key,
                "co_name": code.co_name,
                "co_filename": code.co_filename,
                "co_firstlineno": code.co_firstlineno,
                "cache_size": cache_size.num_cache_entries_with_same_id_matched_objs,
                "accumulated_cache_size": cache_size.num_cache_entries,
                "guard_count": guard_count,
                "shape_env_guard_count": shape_env_guard_count,
                "graph_op_count": graph_op_count,
                "graph_node_count": graph_node_count,
                "graph_input_count": graph_input_count,
                "fail_type": fail_type,
                "fail_reason": fail_reason,
                "fail_user_frame_filename": fail_user_frame_filename,
                "fail_user_frame_lineno": fail_user_frame_lineno,
                "non_compliant_ops": non_compliant_ops,
                "compliant_custom_ops": compliant_custom_ops,
                "restart_reasons": restart_reasons,
                "dynamo_time_before_restart_s": dynamo_time_before_restart,
                "has_guarded_code": guarded_code is not None,
                "config_suppress_errors": config.suppress_errors,
                "config_inline_inbuilt_nn_modules": config.inline_inbuilt_nn_modules,
                "specialize_float": config.specialize_float,
                "dynamo_config": json.dumps(config_dict),
                "is_forward": True,
                "dynamo_compile_time_before_restart_us": to_int_us(
                    dynamo_time_before_restart
                ),
            }
            metrics_context.update_outer(metrics)
            # === END WARNING WARNING WARNING ===


class ConvertFrame:
    def __init__(self, compiler_fn: CompilerFn, hooks: Hooks) -> None:
        self._torchdynamo_orig_callable = compiler_fn
        self._inner_convert = convert_frame_assert(compiler_fn, one_graph=False)
        self._hooks = hooks

    @property
    def _clone_with_backend(self) -> Callable[[WrapBackendDebug], ConvertFrame]:
        return lambda backend: convert_frame(backend, self._hooks)

    def __call__(
        self,
        frame: DynamoFrameType,
        cache_entry: Optional[CacheEntry],
        hooks: Hooks,
        frame_state: Dict[str, Union[int, FrameStateSizeEntry]],
        skip: int = 0,
    ) -> Optional[
        Union[
            GuardedCode,
            torch._C._dynamo.eval_frame.SkipCodeRecursiveFlag,
            torch._C._dynamo.eval_frame.CacheLimitHitFlag,
        ]
    ]:
        counters["frames"]["total"] += 1
        try:
            result = self._inner_convert(
                frame, cache_entry, hooks, frame_state, skip=skip + 1
            )
            counters["frames"]["ok"] += 1
            return result
        except Exception as e:
            # These two exception types are "soft" failure, in the sense that
            # we know this is due to something we didn't implement all the
            # way, scare the user less about it.  That being said, if you
            # are trying to understand why a graph break happened, it's still
            # important to have this information, so offer it.
            #
            # NB: NotImplementedError used to be on this list, but actually
            # it is impossible for it to reach here, as it is converted into
            # InternalTorchDynamoError.  This behavior seemed reasonable
            # to me (ezyang, Aug 2023) so I kept it, but maybe at some point
            # someone wanted these to also get suppressed.  If so, you'll
            # need to make these exceptions not get wrapped

            # We intentionally don't want to suppress error here.
            if isinstance(e, UncapturedHigherOrderOpError):
                raise

            soft_fail = isinstance(e, Unsupported)

            # This is a soft failure. In the sense, the code path reaches here
            # when we do not support graph breaks on bytecodes like LOAD_ATTR,
            # BUILD_SET etc. In such case, we can fallback to eager without
            # scaring users.
            if isinstance(e, Unsupported) and graph_break_log.isEnabledFor(
                logging.DEBUG
            ):
                # Log this message in the graph break. Also use the string
                # "skip: " to tell that the whole frame is falling back to
                # eager.
                if hasattr(e, "compile_id"):
                    with compile_context(CompileContext(e.compile_id)):  # type: ignore[attr-defined]
                        user_stack = e.real_stack
                        user_stack_formatted = "".join(
                            traceback.format_list(user_stack)
                        )
                        user_stack_trace = f"Graph break: skip: from user code at:\n{user_stack_formatted}"
                        torch._logging.trace_structured(
                            "artifact",
                            metadata_fn=lambda: {
                                "name": "dynamo_graph_break_reason",
                                "encoding": "string",
                            },
                            payload_fn=lambda: f"{user_stack_trace}\n{traceback.format_exc()}",
                        )
                        graph_break_log.debug(
                            user_stack_trace,
                            exc_info=True,
                        )

            if not config.suppress_errors and not soft_fail:
                raise

            # Suppress the error.  NB: It's very important to do the
            # suppression logging HERE, where the actual suppression
            # happens. Previously it was somewhere else and so it was
            # possible to accidentally not log at all.
            record_filename = getattr(e, "record_filename", None)
            code = frame.f_code
            error_msg = format_error_msg(e, code, record_filename, frame)

            if soft_fail:
                log.info(error_msg, exc_info=True)
            else:
                log.warning(error_msg, exc_info=True)

            # If we encounter SkipCodeRecursiveException, return skip_code_recursive_flag
            # to signal to Dynamo eval frame to skip the current frame and any recursive calls.
            if isinstance(e, SkipCodeRecursiveException):
                return torch._C._dynamo.eval_frame.skip_code_recursive_flag
            elif isinstance(e, CacheLimitExceeded):
                # signal to Dynamo to run this frame on run-only mode, skipping recursively if
                # no valid cache entry is found.
                return torch._C._dynamo.eval_frame.cache_limit_hit_flag

        return None


def convert_frame(compiler_fn: CompilerFn, hooks: Hooks) -> ConvertFrame:
    """Try to convert a frame into an FX graph, if error leave frame unmodified"""
    return ConvertFrame(compiler_fn, hooks)


# TODO mlazos: add support for same args, or record them
def replay(filename: str) -> None:
    from .backends.debugging import eager

    original_replay_val = config.replay_record_enabled
    config.replay_record_enabled = False
    with open(filename, "rb") as in_file:
        record = ExecutionRecord.load(in_file)
    record.globals = dict(itertools.chain(record.globals.items(), globals().items()))

    try:
        _compile(
            record.code,
            record.globals,
            record.locals,
            record.builtins,
            record.closure,
            compiler_fn=eager,
            one_graph=False,
            export=False,
            export_constraints=None,
            hooks=Hooks(),
            cache_size=CacheSizeRelevantForFrame(0, 0),
            cache_entry=None,
            frame=None,
            frame_state={},
            compile_id=CompileId(frame_id=42, frame_compile_id=999),
        )
    finally:
        config.replay_record_enabled = original_replay_val


def first_real_inst_idx(code: CodeType) -> int:
    if sys.version_info < (3, 11):
        return 0
    for inst in dis.get_instructions(code):
        if inst.opname == "RESUME":
            return inst.offset // 2
    raise RuntimeError("RESUME instruction not found in code")


class ConvertFrameProtocol(typing.Protocol):
    def __call__(
        self,
        frame: DynamoFrameType,
        cache_entry: Optional[CacheEntry],
        hooks: Hooks,
        frame_state: Dict[str, Union[int, FrameStateSizeEntry]],
        *,
        skip: int = 0,
    ) -> Optional[GuardedCode]:
        ...


class CatchErrorsWrapper:
    def __init__(self, callback: ConvertFrameProtocol, hooks: Hooks) -> None:
        functools.wraps(callback)(self)
        self._torchdynamo_orig_callable = callback
        self.hooks = hooks

    def __call__(
        self,
        frame: DynamoFrameType,
        cache_entry: Optional[CacheEntry],
        frame_state: Dict[str, Union[int, FrameStateSizeEntry]],
    ) -> Optional[GuardedCode]:
        assert frame_state is not None

        is_skipfile = trace_rules.check(frame.f_code)
        if sys.version_info >= (3, 13):
            has_started_execution = frame.f_lasti > first_real_inst_idx(frame.f_code)
        else:
            has_started_execution = frame.f_lasti >= first_real_inst_idx(frame.f_code)
        if (
            # TODO: the first condition is not covered by any test
            has_started_execution
            or is_skipfile
            or config.disable
            or (
                is_in_torch_dispatch_mode(include_infra_modes=False)
                and not getattr(self._torchdynamo_orig_callable, "_export", False)
            )
        ):
            if log.isEnabledFor(logging.DEBUG):
                if has_started_execution:
                    skip_reason = "traced frame already"
                elif trace_rules.check(frame.f_code):
                    skip_reason = "in skipfiles"
                elif is_in_torch_dispatch_mode(include_infra_modes=False):
                    skip_reason = "non-infra torch dispatch mode present, this is not supported today in torch.compile"
                else:
                    skip_reason = "dynamo tracing is disabled"

                log.debug(
                    "skipping: %s (reason: %s, file: %s)",
                    frame.f_code.co_name,
                    skip_reason,
                    frame.f_code.co_filename,
                )
            return None

        if frame.f_code.co_filename == "<string>" and frame.f_code.co_name == "__new__":
            # nametuple constructor
            return None
        if config._get_optimize_ddp_mode() == "ddp_optimizer":
            ddp_module = DistributedDataParallel._get_active_ddp_module()
            if ddp_module:
                with compile_lock:
                    from torch._dynamo.backends.distributed import DDPOptimizer

                    ddp_optimizer = DDPOptimizer(
                        bucket_bytes_cap=ddp_module.bucket_bytes_cap,
                        backend_compile_fn=self._torchdynamo_orig_callable._torchdynamo_orig_callable,  # type: ignore[attr-defined]
                    )
                    assert hasattr(
                        self._torchdynamo_orig_callable, "_clone_with_backend"
                    ), "DDPOptimizer only supports callback fns that know how to clone themselves."
                    hijacked_callback = (
                        self._torchdynamo_orig_callable._clone_with_backend(
                            ddp_optimizer.compile_fn,
                        )
                    )
                    return hijacked_callback(
                        frame, cache_entry, self.hooks, frame_state
                    )

        with compile_lock, _disable_current_modes():
            # skip=1: skip this frame
            return self._torchdynamo_orig_callable(
                frame, cache_entry, self.hooks, frame_state, skip=1
            )


def catch_errors_wrapper(
    callback: ConvertFrameProtocol, hooks: Hooks
) -> CatchErrorsWrapper:
    return CatchErrorsWrapper(callback, hooks)<|MERGE_RESOLUTION|>--- conflicted
+++ resolved
@@ -878,34 +878,6 @@
 
         return guarded_code
 
-<<<<<<< HEAD
-    chromium_event_log = get_chromium_event_logger()
-
-    chromium_event_log.reset()
-    chromium_start_time = time.time_ns()
-    if ca_metrics := torch._dynamo.utils.get_compiled_autograd_metrics(
-        locals.get("self")  # type: ignore[arg-type]
-    ):
-        ca_event = "compiled_autograd"
-        chromium_event_log.log_event_start(
-            ca_event,
-            ca_metrics.start_time_ns,
-            {"graph_id": ca_metrics.id},
-            log_pt2_compile_event=True,
-        )
-        chromium_event_log.log_event_end(
-            ca_event,
-            ca_metrics.end_time_ns,
-            {"graph_id": ca_metrics.id},
-            ca_metrics.start_time_ns,
-            log_pt2_compile_event=True,
-        )
-    chromium_event_log.log_event_start(
-        "dynamo", chromium_start_time, {}, log_pt2_compile_event=True
-    )
-
-=======
->>>>>>> dc9ed860
     metrics_context = get_metrics_context()
     with _use_lazy_graph_module(config.use_lazy_graph_module), compile_context(
         CompileContext(compile_id)
