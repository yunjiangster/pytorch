import collections
import dis
import functools
import itertools
import logging
import os
import random
import sys
import threading
import time
<<<<<<< HEAD
=======
import traceback
>>>>>>> f34905f6
import types
import typing
import weakref
from typing import Any, Callable, Dict, List, Optional, Set

from torch.fx._lazy_graph_module import (  # type: ignore[attr-defined]
    _use_lazy_graph_module,
)
from torch.utils._traceback import CapturedTraceback

try:
    import numpy as np
except ModuleNotFoundError:
    np = None  # type: ignore[assignment]

import torch
import torch._logging
from torch._guards import compile_context, CompileContext, CompileId, tracing
from torch._logging import structured
<<<<<<< HEAD
from torch._utils_internal import signpost_event
=======
from torch._utils_internal import compiletime_strobelight_meta, signpost_event
>>>>>>> f34905f6
from torch.fx.experimental.symbolic_shapes import (
    ConstraintViolationError,
    GuardOnDataDependentSymNode,
)
from torch.fx.graph_module import _forward_from_src as original_forward_from_src
from torch.nn.parallel.distributed import DistributedDataParallel
from torch.utils._python_dispatch import _disable_current_modes
from torch.utils._traceback import format_traceback_short

from . import config, exc, trace_rules
from .backends.registry import CompilerFn
from .bytecode_analysis import remove_dead_code, remove_pointless_jumps
from .bytecode_transformation import (
    check_inst_exn_tab_entries_valid,
    Instruction,
    is_generator,
    propagate_inst_exn_table_entries,
    transform_code_object,
)
from .cache_size import (
    CacheSizeRelevantForFrame,
    compute_cache_size,
    exceeds_cache_size_limit,
    is_recompilation,
)
from .eval_frame import always_optimize_code_objects, skip_code, TorchPatcher
from .exc import (
    augment_exc_message,
    BackendCompilerFailed,
    format_error_msg,
    InternalTorchDynamoError,
    TorchRuntimeError,
    UncapturedHigherOrderOpError,
    unimplemented,
    Unsupported,
)
from .guards import (
    CheckFunctionManager,
    get_and_maybe_log_recompilation_reason,
    GuardedCode,
)
from .hooks import Hooks
from .output_graph import OutputGraph
from .replay_record import ExecutionRecord
from .symbolic_convert import InstructionTranslator, SpeculationLog
from .trace_rules import is_numpy
from .types import BytecodeHook
from .utils import (
    CleanupManager,
    CompilationMetrics,
    counters,
    dynamo_timed,
    format_bytecode,
    frame_phase_timing,
    gen_record_file_name,
    increment_frame,
    is_namedtuple,
    istype,
    LazyString,
    maybe_cprofile,
    orig_code_map,
    record_compilation_metrics,
    reset_graph_break_dup_checker,
    setup_compile_debug,
    troubleshooting_url,
    write_record_to_file,
)

log = logging.getLogger(__name__)
bytecode_log = torch._logging.getArtifactLogger(__name__, "bytecode")
graph_break_log = torch._logging.getArtifactLogger(__name__, "graph_breaks")
GlobalStateGuard = torch._C._dynamo.guards.GlobalStateGuard

compile_lock = threading.RLock()


class Tracker:
    def __init__(self):
        self.seen = []
        self.seen_ids = set()

    def add(self, strong_obj):
        idx = id(strong_obj)
        if idx not in self.seen_ids:
            obj = weakref.ref(strong_obj, lambda _: self.seen_ids.remove(idx))
            self.seen.append(obj)
            self.seen_ids.add(idx)

    def __contains__(self, item):
        return id(item) in self.seen_ids

    def clear(self):
        self.seen.clear()
        self.seen_ids.clear()


input_codes = Tracker()
output_codes = Tracker()

initial_global_state: Optional[GlobalStateGuard] = None


@functools.wraps(original_forward_from_src)
def fx_forward_from_src_skip_result(*args, **kwargs):
    # we monkey patch FX to prevent infinite loop of trying to convert
    # our generated code
    result: types.FunctionType = original_forward_from_src(*args, **kwargs)
    skip_code(result.__code__)
    return result


def preserve_global_state(fn):
    """
    Context manager to:
        1) Save/restore torch.is_grad_enabled() state
        2) Save/restore python random state
        3) Save/restore torch random state
        4) Monkey patch torch.fx.graph_module._forward_from_src
    """

    @functools.wraps(fn)
    def _fn(*args, **kwargs):
        guards = GlobalStateGuard()
        prior_grad_mode = torch.is_grad_enabled()
        # Just in case we get left in a bad dispatch state we want to restore
        # it. This can happen because the dispatch bits aren't a true
        # stack/counter - so we can't just increment/decrement them as we enter
        # and leave.
        with torch._C._PreserveDispatchKeyGuard():
            prior_inference_mode = torch.is_inference_mode_enabled()
            prior_deterministic = torch.are_deterministic_algorithms_enabled()
            prior_warn_only = torch.is_deterministic_algorithms_warn_only_enabled()
            py_rng_state = random.getstate()
            torch_rng_state = torch.random.get_rng_state()
            if torch.cuda.is_available():
<<<<<<< HEAD
                torch.cuda.set_rng_state(cuda_rng_state)  # type: ignore[possibly-undefined]
            torch.fx.graph_module._forward_from_src = prior_fwd_from_src
            assert (
                guards.check()
            ), "Global state changed while dynamo tracing, please report a bug"
=======
                cuda_rng_state = torch.cuda.get_rng_state()
            allow_tf32 = torch._C._get_cublas_allow_tf32()
            prior_fwd_from_src = torch.fx.graph_module._forward_from_src
            torch.fx.graph_module._forward_from_src = fx_forward_from_src_skip_result
            cleanup = setup_compile_debug()
            try:
                return fn(*args, **kwargs)
            finally:
                cleanup.close()
                torch._C._set_grad_enabled(prior_grad_mode)
                torch.torch.autograd.grad_mode._enter_inference_mode(
                    prior_inference_mode
                )
                torch.use_deterministic_algorithms(
                    prior_deterministic, warn_only=prior_warn_only
                )
                random.setstate(py_rng_state)
                torch.random.set_rng_state(torch_rng_state)
                if torch.cuda.is_available():
                    torch.cuda.set_rng_state(cuda_rng_state)  # type: ignore[possibly-undefined]
                torch._C._set_cublas_allow_tf32(allow_tf32)
                torch.fx.graph_module._forward_from_src = prior_fwd_from_src
                assert (
                    guards.check()
                ), f"Global {guards.reason()}state changed while dynamo tracing, please report a bug"
>>>>>>> f34905f6

    _fn._torchdynamo_orig_callable = fn  # type: ignore[attr-defined]
    return _fn


@TorchPatcher.suppress_torch_distributed_warnings
def has_tensor_in_frame(frame):
    """Check if the frame has torch.* related bits"""
    # Check if the function was decorated using torch._dynamo.optimize
    if frame.f_code in always_optimize_code_objects:
        return True

    # Check if there is global import of torch.*
    for co_name in frame.f_code.co_names:
        if co_name in frame.f_globals:
            obj = frame.f_globals[co_name]
            if isinstance(obj, types.ModuleType) and (
                obj.__name__.startswith("torch.") or obj is torch
            ):
                return True
            # ... or a global import of numpy.*
            if np and config.trace_numpy and (obj is np or is_numpy(obj)):
                return True

    seen_ids: Dict[int, bool] = dict()

    def has_tensor(obj):
        """Recursively check if the obj has a tensor"""
        obj_id = id(obj)
        if obj_id in seen_ids:
            return seen_ids[obj_id]
        seen_ids[obj_id] = False

        if isinstance(obj, (torch.Tensor, torch.nn.Module)) or (
            istype(obj, type) and issubclass(obj, torch.nn.Module)
        ):
            seen_ids[obj_id] = True
            return seen_ids[obj_id]
        elif (
            config.trace_numpy
            and np
            and (istype(obj, np.ndarray) or isinstance(obj, np.generic))
        ):
            seen_ids[obj_id] = True
            return seen_ids[obj_id]
        elif istype(obj, (list, tuple)):
            seen_ids[obj_id] = any(has_tensor(v) for v in obj)
            return seen_ids[obj_id]
        elif istype(obj, dict):
            # Some packages like pytest can be updated during runtime. So, make a
            # copy of values to avoid issues like "RuntimeError: dictionary
            # changed size during iteration"
            values = list(obj.values())
            seen_ids[obj_id] = any(has_tensor(v) for v in values)
            return seen_ids[obj_id]
        elif istype(obj, (str, int, float, type(None), bool)):
            seen_ids[obj_id] = False
            return seen_ids[obj_id]
        elif is_namedtuple(obj) and hasattr(obj, "_fields"):
            seen_ids[obj_id] = any(has_tensor(getattr(obj, v)) for v in obj._fields)
            return seen_ids[obj_id]
        else:
            # if config.debug:
            #     print(
            #         f"Assuming that object of type {type(obj)} does not have a tensor"
            #     )
            return False

    # Check if the passed arguments are of type Tensor
    for value in frame.f_locals.values():
        if has_tensor(value):
            return True

    log.debug(
        "skipping because no torch.* %s \
            %s %s",
        frame.f_code.co_name,
        frame.f_code.co_filename,
        frame.f_code.co_firstlineno,
    )

    return False


def exception_handler(e, code, frame=None, export=False):
    record_filename = None
    if hasattr(e, "exec_record"):
        record_filename = gen_record_file_name(e, code)
        write_record_to_file(record_filename, e.exec_record)
        e.record_filename = record_filename

    augment_exc_message(e, export=export)


FRAME_COUNTER = 0
FRAME_COMPILE_COUNTER: typing.Counter[int] = collections.Counter()


def convert_frame_assert(
    compiler_fn: CompilerFn,
    one_graph: bool = True,
    export: bool = False,
    export_constraints=None,
):
    """Fully convert a frame into an FX graph"""
    reset_graph_break_dup_checker()

    def _convert_frame_assert(
        frame: types.FrameType, cache_entry, hooks: Hooks, frame_state, *, skip: int = 0
    ):
        increment_frame()

        code = frame.f_code

        cache_size = compute_cache_size(frame, cache_entry)
        recompile_reasons = None
        if is_recompilation(cache_size):
            recompile_reasons = get_and_maybe_log_recompilation_reason(
                cache_entry, frame
            )

        input_codes.add(code)
        if code in output_codes:
            return None
        if (
            os.environ.get("TORCHDYNAMO_DEBUG_FUNCTION")
            and os.environ.get("TORCHDYNAMO_DEBUG_FUNCTION") != code.co_name
        ):
            return None
        if code.co_name == "<genexpr>" and code.co_filename.endswith(
            (
                "transformers/file_utils.py",
                "transformers/utils/generic.py",
                "diffusers/utils/outputs.py",
            )
        ):
            # not needed, but cleans up torchbench error stats
            return None
        if code.co_name == "__setattr__":
            # setattr could be tricky to handle generally,
            # but also not likely useful to compile- skip the whole frame
            return None
        if code.co_name == "__init__" and code.co_filename.startswith(
            os.path.dirname(torch.optim.__file__)
        ):
            # optimizer support is still incomplete see
            # test_state_dict in test/dynamo/test_optimizers.py
            return None

        # Check if the frame is generated by an exec builtin call
        # TODO - Running exec generated frame seems propagates f_globals to the
        # next frames.
        if code.co_name == "<module>" and code.co_filename == "<string>":
            return None

        if (
            code.co_name == "<lambda>"
            and code.co_filename == "<string>"
            and not bool(frame.f_builtins)
        ):
            # namedtuple subclass constructor. Empty builtins cause issue with
            # len keyword in LIST_LEN guard.
            return None

        if is_generator(code):
            unimplemented("generator")
        exceeded, limit_type = exceeds_cache_size_limit(cache_size)
        if exceeded:

            def format_func_info(code):
                return f"'{code.co_name}' ({code.co_filename}:{code.co_firstlineno})"

            def format_guard_failures():
                assert recompile_reasons, "TODO(whc) any other recompile reasons?"
                return recompile_reasons[-1]

            log.warning(
                "torch._dynamo hit config.%s (%s)\n"
                "   function: %s\n"
                "   last reason: %s\n"
                'To log all recompilation reasons, use TORCH_LOGS="recompiles".\n'
                "To diagnose recompilation issues, see %s.",
                limit_type,
                getattr(config, limit_type),
                format_func_info(code),
                format_guard_failures(),
                troubleshooting_url,
            )
            unimplemented(f"{limit_type} reached")

        if not has_tensor_in_frame(frame):
            return None

        global initial_global_state
        initial_global_state = GlobalStateGuard()

        global FRAME_COUNTER
        if "_id" not in frame_state:
            frame_state["_id"] = FRAME_COUNTER
            FRAME_COUNTER += 1
        frame_id = frame_state["_id"]

        frame_compile_id = FRAME_COMPILE_COUNTER[frame_id]
        FRAME_COMPILE_COUNTER[frame_id] += 1

        compile_id = CompileId(frame_id, frame_compile_id)

        signpost_event(
            "dynamo",
            "_convert_frame_assert._compile",
            {
                "co_name": code.co_name,
                "co_filename": code.co_filename,
                "co_firstlineno": code.co_firstlineno,
                "cache_size": cache_size.num_cache_entries_with_same_id_matched_objs,
                "accumulated_cache_size": cache_size.num_cache_entries,
            },
        )

        return _compile(
            frame.f_code,
            frame.f_globals,
            frame.f_locals,
            frame.f_builtins,
            compiler_fn,
            one_graph,
            export,
            export_constraints,
            hooks,
            cache_size,
            frame,
            frame_state=frame_state,
            compile_id=compile_id,
            skip=skip + 1,
        )

    _convert_frame_assert._torchdynamo_orig_callable = compiler_fn  # type: ignore[attr-defined]

    def _clone_with_backend(backend):
        return convert_frame_assert(backend, one_graph, export, export_constraints)

    _convert_frame_assert._clone_with_backend = _clone_with_backend  # type: ignore[attr-defined]
    return _convert_frame_assert


from collections import OrderedDict

from torch.utils.hooks import RemovableHandle

# we have to use `OrderedDict` to make `RemovableHandle` work.
_bytecode_hooks: Dict[int, BytecodeHook] = OrderedDict()


def register_bytecode_hook(hook: BytecodeHook) -> RemovableHandle:
    """Register hooks for bytecode generated by Dynamo. The hook can do some
    logging, as well as return a new code object to be used. Please refer
    to `BytecodeHook` for the hook signature.
    """
    handle = RemovableHandle(_bytecode_hooks)
    _bytecode_hooks[handle.id] = hook
    return handle


<<<<<<< HEAD
=======
@compiletime_strobelight_meta(phase_name="_compile")
>>>>>>> f34905f6
@_use_lazy_graph_module(config.use_lazy_graph_module)
@maybe_cprofile
def _compile(
    code: types.CodeType,
    globals: Dict[str, object],
    locals: Dict[str, object],
    builtins: Dict[str, object],
    compiler_fn: CompilerFn,
    one_graph: bool,
    export: bool,
    export_constraints,
    hooks: Hooks,
    cache_size: CacheSizeRelevantForFrame,
    frame: Optional[types.FrameType] = None,
    frame_state=None,
    compile_id=None,
    *,
    skip: int = 0,
) -> Optional[GuardedCode]:
    from torch.fx.experimental.validator import (
        bisect,
        BisectValidationException,
        translation_validation_enabled,
        ValidationException,
    )

    # Time spent compiling this frame before restarting or failing analysis
    dynamo_time_before_restart: float = 0.0
    restart_reasons: set[str] = set()
    output: Optional[OutputGraph] = None
    tracer: Optional[InstructionTranslator] = None
    # This is shared across restarts
    mutated_closure_cell_contents: Set[str] = set()
    speculation_log = SpeculationLog()
    torch._dynamo.callback_handler.run_start_callbacks()

    @preserve_global_state
    def transform(instructions, code_options):
        nonlocal output
        nonlocal tracer
        speculation_log.restart()
        tracer = InstructionTranslator(
            instructions,
            code,
            locals,
            globals,
            builtins,
            code_options,
            compiler_fn,
            one_graph,
            export,
            export_constraints,
            mutated_closure_cell_contents,
            frame_state=frame_state,
            speculation_log=speculation_log,
        )

        try:
            with tracing(tracer.output.tracing_context), tracer.set_current_tx():
                tracer.run()
        except exc.UnspecializeRestartAnalysis:
            speculation_log.clear()
            raise
        except (exc.SpeculationRestartAnalysis, exc.SkipFrame):
            raise
        except Exception:
            if translation_validation_enabled():
                bisect(tracer.output.shape_env)
            raise
        finally:
            tracer.output.call_cleanup_hooks()

        output = tracer.output
        assert output is not None
        assert output.output_instructions
        instructions[:] = output.output_instructions
        code_options.update(output.code_options)

        if config.dead_code_elimination:
            propagate_inst_exn_table_entries(instructions)
            check_inst_exn_tab_entries_valid(instructions)
            instructions[:] = remove_pointless_jumps(remove_dead_code(instructions))

    @dynamo_timed(phase_name="entire_frame_compile")
    def compile_inner(
        code: types.CodeType,
        one_graph: bool,
        hooks: Hooks,
        transform: Callable[[List[Instruction], Dict[str, Any]], Any],
    ) -> Optional[GuardedCode]:
        nonlocal output
        nonlocal dynamo_time_before_restart
        nonlocal restart_reasons
        last_attempt_start_time = start_time = time.time()
<<<<<<< HEAD
=======

        def log_bytecode(prefix, name, filename, line_no, code):
            if bytecode_log.isEnabledFor(logging.DEBUG):
                bytecode_log.debug(
                    format_bytecode(prefix, name, filename, line_no, code)
                )

        log_bytecode(
            "ORIGINAL BYTECODE",
            code.co_name,
            code.co_filename,
            code.co_firstlineno,
            code,
        )

>>>>>>> f34905f6
        for attempt in itertools.count():
            CompileContext.get().attempt = attempt
            try:
                out_code = transform_code_object(code, transform)
                break
            except exc.RestartAnalysis as e:
                log.info(
                    "Restarting analysis due to %s",
                    LazyString(format_traceback_short, e.__traceback__),
                )
                # If restart reason is None just log the type of the exception
                restart_reasons.add(e.restart_reason or str(type(e)))
                # We now have a new "last attempt", reset the clock
                last_attempt_start_time = time.time()
                if attempt > 100:
                    unimplemented("100+ RestartAnalysis() calls")
            except exc.SkipFrame as e:
                log.debug(
                    "Skipping frame %s %s \
                    %s %s",
                    e,
                    code.co_name,
                    code.co_filename,
                    code.co_firstlineno,
                )
                if one_graph:
                    log.debug("No graph captured with one_graph=True")
                return None

        log_bytecode(
            "MODIFIED BYTECODE",
            code.co_name,
            code.co_filename,
            code.co_firstlineno,
            out_code,  # type: ignore[possibly-undefined]
        )

        for hook in _bytecode_hooks.values():
            hook_output = hook(code, out_code)
            if hook_output is not None:
                out_code = hook_output

        orig_code_map[out_code] = code
        output_codes.add(out_code)
        dynamo_time_before_restart = last_attempt_start_time - start_time
        assert output is not None

        # Tests for new code objects.
        # The rationale for these tests can be found in torch/csrc/dynamo/eval_frame.c
        # Only test once the code object is created.
        # They are not tested during runtime.

        def count_args(code):
            import inspect

            return (
                code.co_argcount
                + code.co_kwonlyargcount
                + bool(code.co_flags & inspect.CO_VARARGS)
                + bool(code.co_flags & inspect.CO_VARKEYWORDS)
            )

        total_argcount_old = count_args(code)
        total_argcount_new = count_args(out_code)
        msg = "arg mismatch: "
        msg += f"old code object has args {code.co_varnames[:total_argcount_old]}, "
        msg += f"new code object has args {out_code.co_varnames[:total_argcount_new]}"
        assert (
            code.co_varnames[:total_argcount_old]
            == out_code.co_varnames[:total_argcount_new]
        ), msg

        msg = "free var mismatch: "
        msg += f"old code object has free var {code.co_freevars}, "
        msg += f"new code object has free var {out_code.co_freevars}"
        assert code.co_freevars == out_code.co_freevars, msg

        msg = "cell var mismatch: "
        msg += f"old code object has cell var {code.co_cellvars}, "
        msg += f"new code object has cell var {out_code.co_cellvars}"
        assert code.co_cellvars == out_code.co_cellvars, msg

        # Skipping Dynamo on a frame without any extracted graph.
        # This does not affect eager functionality. But this is necessary
        # for export for cases where Dynamo-reconstructed bytecode can create
        # new function frames, confusing export in thinking that there
        # are extra graphs now.

        if output.export and output.is_empty_graph():
            return None

        assert output.guards is not None
        CleanupManager.instance[out_code] = output.cleanups
        check_fn = CheckFunctionManager(
            output,
            hooks.guard_fail_fn if hooks else None,
        )

        guarded_code = GuardedCode(out_code, check_fn.check_fn)

        if not output.is_empty_graph() and hooks.guard_export_fn is not None:
            # We should not run the guard_export_fn when Dynamo does not
            # generate any graph. This can happen in export when TorchDynamo
            # generated bytecode has some reconstruction logic for mutated
            # variables which can trigger TorchDynamo on the children frames but
            # they are benign and do not generate any new graphs.
            hooks.guard_export_fn(output.guards)

        return guarded_code

    with compile_context(CompileContext(compile_id)):
        log.debug(
            "torchdynamo start compiling %s %s:%s, stack (elided %s frames):\n%s",
            code.co_name,
            code.co_filename,
            code.co_firstlineno,
            skip + 2,
            # -2: omit current frame, omit contextlib decorator
            "".join(CapturedTraceback.extract(skip=2 + skip).format()),
        )
        # -4: -2 as above, plus trace_structured frames
        torch._logging.trace_structured(
            "dynamo_start",
            lambda: {
                "stack": structured.from_traceback(
                    CapturedTraceback.extract(skip=4 + skip).summary()
                )
            },
        )
        start_time = time.time()
        fail_type: Optional[str] = None
        fail_reason: Optional[str] = None
        fail_user_frame_filename: Optional[str] = None
        fail_user_frame_lineno: Optional[int] = None
        try:
            guarded_code = compile_inner(code, one_graph, hooks, transform)
            return guarded_code
        except (
            Unsupported,
            TorchRuntimeError,
            BackendCompilerFailed,
            AssertionError,
            ConstraintViolationError,
            GuardOnDataDependentSymNode,
            ValidationException,
            UncapturedHigherOrderOpError,
            BisectValidationException,
        ) as e:
            fail_type = str(type(e))
            fail_reason = str(e)
            exception_handler(e, code, frame, export=export)
            if e.innermost_user_frame_summary is not None:  # type: ignore[union-attr]
                fail_user_frame_filename = e.innermost_user_frame_summary.filename  # type: ignore[union-attr]
                fail_user_frame_lineno = e.innermost_user_frame_summary.lineno  # type: ignore[union-attr]
            e.compile_id = compile_id  # type: ignore[union-attr]
            raise
        except Exception as e:
            fail_type = str(type(e))
            fail_reason = str(e)
            exception_handler(e, code, frame, export=export)
            if e.innermost_user_frame_summary is not None:  # type: ignore[attr-defined]
                fail_user_frame_filename = e.innermost_user_frame_summary.filename  # type: ignore[attr-defined]
                fail_user_frame_lineno = e.innermost_user_frame_summary.lineno  # type: ignore[attr-defined]
            e.compile_id = compile_id  # type: ignore[attr-defined]
            raise InternalTorchDynamoError(str(e)).with_traceback(
                e.__traceback__
            ) from None
        finally:
            if tracer:
                tracer.output.local_scope = {}

            from .utils import curr_frame

            frame_key = str(curr_frame)
            if (
                fail_reason is None
                and output is not None
                and frame_key in frame_phase_timing
            ):
                guard_count = len(output.guards)
                shape_env_guard_count = len(output.shape_env.guards)
                graph_op_count = output.count_calls()
                graph_node_count = len(output.graph.nodes)
                graph_input_count = len(output.placeholders)
                entire_frame_compile_time = frame_phase_timing[frame_key].get(
                    "entire_frame_compile", None
                )
                backend_compile_time = frame_phase_timing[frame_key].get(
                    "backend_compile", None
                )
                inductor_compile_time = frame_phase_timing[frame_key].get(
                    "inductor_compile", None
                )
                code_gen_time = frame_phase_timing[frame_key].get("code_gen", None)
                non_compliant_ops = {op.__qualname__ for op in output.non_compliant_ops}
                compliant_custom_ops = {
                    op.__qualname__ for op in output.compliant_custom_ops
                }
            else:
                guard_count = None
                shape_env_guard_count = None
                graph_op_count = None
                graph_node_count = None
                graph_input_count = None
                entire_frame_compile_time = None
                backend_compile_time = None
                inductor_compile_time = None
                code_gen_time = None
                non_compliant_ops = set({})
                compliant_custom_ops = set({})
                restart_reasons = set()
                # If compilation failed, the entire time is wasted
                dynamo_time_before_restart = time.time() - start_time

            metrics = CompilationMetrics(
                frame_key,
                code.co_name,
                code.co_filename,
                code.co_firstlineno,
                cache_size.num_cache_entries_with_same_id_matched_objs,
                cache_size.num_cache_entries,
                guard_count,
                shape_env_guard_count,
                graph_op_count,
                graph_node_count,
                graph_input_count,
                start_time,
                entire_frame_compile_time,
                backend_compile_time,
                inductor_compile_time,
                code_gen_time,
                fail_type,
                fail_reason,
                fail_user_frame_filename,
                fail_user_frame_lineno,
                non_compliant_ops,
                compliant_custom_ops,
                restart_reasons,
                dynamo_time_before_restart,
            )
            record_compilation_metrics(metrics)
            torch._dynamo.callback_handler.run_end_callbacks()


def convert_frame(compiler_fn: CompilerFn, hooks: Hooks):
    """Try to convert a frame into an FX graph, if error leave frame unmodified"""
    inner_convert = convert_frame_assert(compiler_fn, one_graph=False)

    def _convert_frame(
        frame: types.FrameType, cache_entry, hooks: Hooks, frame_state, skip: int = 0
    ):
        counters["frames"]["total"] += 1
        try:
            result = inner_convert(
                frame, cache_entry, hooks, frame_state, skip=skip + 1
            )
            counters["frames"]["ok"] += 1
            return result
        except Exception as e:
            # These two exception types are "soft" failure, in the sense that
            # we know this is due to something we didn't implement all the
            # way, scare the user less about it.  That being said, if you
            # are trying to understand why a graph break happened, it's still
            # important to have this information, so offer it.
            #
            # NB: NotImplementedError used to be on this list, but actually
            # it is impossible for it to reach here, as it is converted into
            # InternalTorchDynamoError.  This behavior seemed reasonable
            # to me (ezyang, Aug 2023) so I kept it, but maybe at some point
            # someone wanted these to also get suppressed.  If so, you'll
            # need to make these exceptions not get wrapped

            # We intentionally don't want to suppress error here.
            if isinstance(e, UncapturedHigherOrderOpError):
                raise

            soft_fail = isinstance(e, Unsupported)

            # This is a soft failure. In the sense, the code path reaches here
            # when we do not support graph breaks on bytecodes like LOAD_ATTR,
            # BUILD_SET etc. In such case, we can fallback to eager without
            # scaring users.
            if isinstance(e, Unsupported) and graph_break_log.isEnabledFor(
                logging.DEBUG
            ):
                # Log this message in the graph break. Also use the string
                # "skip: " to tell that the whole frame is falling back to
                # eager.
                if hasattr(e, "compile_id"):
                    with compile_context(CompileContext(e.compile_id)):  # type: ignore[attr-defined]
                        user_stack = e.real_stack
                        user_stack_formatted = "".join(
                            traceback.format_list(user_stack)
                        )
                        graph_break_log.debug(
                            "Graph break: skip: from user code at:\n%s",
                            user_stack_formatted,
                            exc_info=True,
                        )

            if not config.suppress_errors and not soft_fail:
                raise

            # Suppress the error.  NB: It's very important to do the
            # suppression logging HERE, where the actual suppression
            # happens. Previously it was somewhere else and so it was
            # possible to accidentally not log at all.
            record_filename = getattr(e, "record_filename", None)
            code = frame.f_code
            error_msg = format_error_msg(e, code, record_filename, frame)

            if soft_fail:
                log.info(error_msg, exc_info=True)
            else:
                log.warning(error_msg, exc_info=True)
        return None

    _convert_frame._torchdynamo_orig_callable = compiler_fn  # type: ignore[attr-defined]
    _convert_frame._clone_with_backend = lambda backend: convert_frame(backend, hooks)  # type: ignore[attr-defined]
    return _convert_frame


# TODO mlazos: add support for same args, or record them
def replay(filename):
    from .backends.debugging import eager

    original_replay_val = config.replay_record_enabled
    config.replay_record_enabled = False
    with open(filename, "rb") as in_file:
        record = ExecutionRecord.load(in_file)
    record.globals = dict(itertools.chain(record.globals.items(), globals().items()))

    try:
        _compile(
            record.code,
            record.globals,
            record.locals,
            record.builtins,
            compiler_fn=eager,
            one_graph=False,
            export=False,
            export_constraints=None,
            hooks=Hooks(),
            cache_size=CacheSizeRelevantForFrame(0, 0),
            frame=None,
            frame_state={},
        )
    finally:
        config.replay_record_enabled = original_replay_val


def first_real_inst_idx(code):
    if sys.version_info < (3, 11):
        return 0
    for inst in dis.get_instructions(code):
        if inst.opname == "RESUME":
            return inst.offset // 2
    raise RuntimeError("RESUME instruction not found in code")


def catch_errors_wrapper(callback, hooks: Hooks):
    @functools.wraps(callback)
    def catch_errors(frame, cache_entry, frame_state):
        assert frame_state is not None

        is_skipfile = trace_rules.check(frame.f_code)
        if (
            # TODO: the first condition is not covered by any test
            frame.f_lasti >= first_real_inst_idx(frame.f_code)
            or is_skipfile
            or config.disable
        ):
            if log.isEnabledFor(logging.DEBUG):
                skip_reason = (
                    "traced frame already"
                    if frame.f_lasti >= first_real_inst_idx(frame.f_code)
                    else (
                        "in skipfiles"
                        if trace_rules.check(frame.f_code)
                        else "dynamo tracing is disabled"
                    )
                )
<<<<<<< HEAD
                if not is_skipfile or config.verbose:
                    log.debug(
                        "skipping: %s (reason: %s, file: %s)",
                        frame.f_code.co_name,
                        skip_reason,
                        frame.f_code.co_filename,
                    )
=======
                log.debug(
                    "skipping: %s (reason: %s, file: %s)",
                    frame.f_code.co_name,
                    skip_reason,
                    frame.f_code.co_filename,
                )
>>>>>>> f34905f6
            return None
        if frame.f_code.co_filename == "<string>" and frame.f_code.co_name == "__new__":
            # nametuple constructor
            return None
        if config._get_optimize_ddp_mode() == "ddp_optimizer":
            ddp_module = DistributedDataParallel._get_active_ddp_module()
            if ddp_module:
                with compile_lock:
                    from torch._dynamo.backends.distributed import DDPOptimizer

                    ddp_optimizer = DDPOptimizer(
                        bucket_bytes_cap=ddp_module.bucket_bytes_cap,
                        backend_compile_fn=callback._torchdynamo_orig_callable,
                    )
                    assert hasattr(
                        callback, "_clone_with_backend"
                    ), "DDPOptimizer only supports callback fns that know how to clone themselves."
                    hijacked_callback = callback._clone_with_backend(
                        ddp_optimizer.compile_fn,
                    )
                    return hijacked_callback(frame, cache_entry, hooks, frame_state)

        with compile_lock, _disable_current_modes():
            # skip=1: skip this frame
            return callback(frame, cache_entry, hooks, frame_state, skip=1)

    catch_errors._torchdynamo_orig_callable = callback  # type: ignore[attr-defined]
    return catch_errors<|MERGE_RESOLUTION|>--- conflicted
+++ resolved
@@ -8,10 +8,7 @@
 import sys
 import threading
 import time
-<<<<<<< HEAD
-=======
 import traceback
->>>>>>> f34905f6
 import types
 import typing
 import weakref
@@ -31,11 +28,7 @@
 import torch._logging
 from torch._guards import compile_context, CompileContext, CompileId, tracing
 from torch._logging import structured
-<<<<<<< HEAD
-from torch._utils_internal import signpost_event
-=======
 from torch._utils_internal import compiletime_strobelight_meta, signpost_event
->>>>>>> f34905f6
 from torch.fx.experimental.symbolic_shapes import (
     ConstraintViolationError,
     GuardOnDataDependentSymNode,
@@ -171,13 +164,6 @@
             py_rng_state = random.getstate()
             torch_rng_state = torch.random.get_rng_state()
             if torch.cuda.is_available():
-<<<<<<< HEAD
-                torch.cuda.set_rng_state(cuda_rng_state)  # type: ignore[possibly-undefined]
-            torch.fx.graph_module._forward_from_src = prior_fwd_from_src
-            assert (
-                guards.check()
-            ), "Global state changed while dynamo tracing, please report a bug"
-=======
                 cuda_rng_state = torch.cuda.get_rng_state()
             allow_tf32 = torch._C._get_cublas_allow_tf32()
             prior_fwd_from_src = torch.fx.graph_module._forward_from_src
@@ -203,7 +189,6 @@
                 assert (
                     guards.check()
                 ), f"Global {guards.reason()}state changed while dynamo tracing, please report a bug"
->>>>>>> f34905f6
 
     _fn._torchdynamo_orig_callable = fn  # type: ignore[attr-defined]
     return _fn
@@ -467,10 +452,7 @@
     return handle
 
 
-<<<<<<< HEAD
-=======
 @compiletime_strobelight_meta(phase_name="_compile")
->>>>>>> f34905f6
 @_use_lazy_graph_module(config.use_lazy_graph_module)
 @maybe_cprofile
 def _compile(
@@ -565,8 +547,6 @@
         nonlocal dynamo_time_before_restart
         nonlocal restart_reasons
         last_attempt_start_time = start_time = time.time()
-<<<<<<< HEAD
-=======
 
         def log_bytecode(prefix, name, filename, line_no, code):
             if bytecode_log.isEnabledFor(logging.DEBUG):
@@ -582,7 +562,6 @@
             code,
         )
 
->>>>>>> f34905f6
         for attempt in itertools.count():
             CompileContext.get().attempt = attempt
             try:
@@ -965,22 +944,12 @@
                         else "dynamo tracing is disabled"
                     )
                 )
-<<<<<<< HEAD
-                if not is_skipfile or config.verbose:
-                    log.debug(
-                        "skipping: %s (reason: %s, file: %s)",
-                        frame.f_code.co_name,
-                        skip_reason,
-                        frame.f_code.co_filename,
-                    )
-=======
                 log.debug(
                     "skipping: %s (reason: %s, file: %s)",
                     frame.f_code.co_name,
                     skip_reason,
                     frame.f_code.co_filename,
                 )
->>>>>>> f34905f6
             return None
         if frame.f_code.co_filename == "<string>" and frame.f_code.co_name == "__new__":
             # nametuple constructor
