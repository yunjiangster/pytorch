--- conflicted
+++ resolved
@@ -18,11 +18,7 @@
 import types
 import typing
 import weakref
-<<<<<<< HEAD
-from typing import Any, Dict, List, Optional, Set, Tuple, Type
-=======
 from typing import Any, Callable, Dict, List, Optional, Set, Tuple, Type
->>>>>>> f34905f6
 from unittest.mock import patch
 
 import torch
@@ -461,21 +457,13 @@
                 if push:
                     self.push(value)
                 self.jump(inst)
-        elif isinstance(value, variables.BackwardHookVariable):
-            if truth_fn(True):
-                push and self.push(value)
-                self.jump(inst)
         else:
             from .source import is_constant_source
 
             if value.source is not None and is_constant_source(value.source):
                 if truth_fn(value.get_real_value()):  # type: ignore[attr-defined]
-<<<<<<< HEAD
-                    push and self.push(value)
-=======
                     if push:
                         self.push(value)
->>>>>>> f34905f6
                     self.jump(inst)
             else:
                 # TODO link the torch.cond doc later
@@ -660,10 +648,7 @@
     current_speculation: Optional[SpeculationEntry]
     dispatch_table: List[Any]
     exec_recorder: Optional[ExecutionRecorder]
-<<<<<<< HEAD
-=======
     strict_checks_fn: Optional[Callable[[VariableTracker], bool]]
->>>>>>> f34905f6
 
     def mark_inconsistent_side_effects(self):
         """
@@ -800,7 +785,6 @@
             log.debug("TRACE %s %s %s", inst.opname, inst.argval, self.stack)
 
         self.update_block_stack(inst)
-<<<<<<< HEAD
 
         try:
             self.dispatch_table[inst.opcode](self, inst)
@@ -814,70 +798,6 @@
             log.debug("step triggered compile", exc_info=True)
 
         self.current_speculation.fail_and_restart_analysis()
-
-    if sys.version_info >= (3, 11):
-
-        def update_block_stack(self, inst):
-            # 3.11 no longer uses a block stack, but we still keep track of one
-            # so that we know which contexts are currently active.
-            # For our purposes, all exception table entries with the same target
-            # are considered to be part of the same "block".
-            entry = inst.exn_tab_entry
-            if not (
-                # still in the same block
-                entry
-                and self.block_stack
-                and self.block_stack[-1].target is entry.target
-            ):
-                if not entry:
-                    # no longer in any block
-                    # It is possible for NOPs to be between two instructions
-                    # in the same block, but the NOPs are not covered by an
-                    # exception table entry. In this case, assume that we
-                    # are still in the same block.
-                    if self.block_stack and inst.opname != "NOP":
-                        # If we really escape from a block and the current
-                        # instruction is not in another block, then there
-                        # should be no other nested blocks that we are in.
-                        assert len(self.block_stack) == 1
-                        self.block_stack.pop()
-                elif (
-                    # current instruction is in the previous block
-                    len(self.block_stack) > 1
-                    and self.block_stack[-2].target is entry.target
-                ):
-                    # exit the current block
-                    self.block_stack.pop()
-                else:
-                    # current instruction is in a new block
-                    # push block to stack - note, BEFORE_WITH blocks won't
-                    # be pushed here since BEFORE_WITH pushes the block, and
-                    # the current instruction would be counted as being in that block.
-                    self.block_stack.append(
-                        BlockStackEntry(entry.target, len(self.stack))
-                    )
-
-    else:
-
-        def update_block_stack(self, inst):
-            pass
-=======
-
-        try:
-            self.dispatch_table[inst.opcode](self, inst)
-            return not self.output.should_exit
-        except ReturnValueOp:
-            return False
-        except Unsupported:
-            if self.current_speculation is None:
-                log.debug("empty checkpoint")
-                raise
-            log.debug("step triggered compile", exc_info=True)
->>>>>>> f34905f6
-
-    @property
-    def next_instruction(self):
-        return self.instructions[self.instruction_pointer]  # type: ignore[index]
 
     if sys.version_info >= (3, 11):
 
@@ -1042,20 +962,7 @@
         return val
 
     def LOAD_CONST(self, inst):
-<<<<<<< HEAD
-        i = inst.arg
-        if i is None:
-            self.push(ConstantVariable.create(value=inst.argval))
-        else:
-            val = self._constants_cache[i]
-            if not val:
-                self._constants_cache[i] = val = ConstantVariable.create(
-                    value=inst.argval
-                )
-            self.push(val)
-=======
         self.push(self._load_const(inst))
->>>>>>> f34905f6
 
     def get_global_source(self, name):
         source: Source
@@ -1975,10 +1882,6 @@
         )
 
         if sys.version_info >= (3, 11):
-<<<<<<< HEAD
-            # see create_call_resume_at for block stack details
-            target = self.next_instruction.exn_tab_entry.target
-=======
             # See create_call_resume_at for block stack details.
             # Only push a block if the current instruction's block is a
             # with block that is not nested in a try block - that is, the current
@@ -1990,7 +1893,6 @@
                 target = None
             else:
                 target = self.next_instruction.exn_tab_entry.target
->>>>>>> f34905f6
         else:
             target = inst.target
 
@@ -2024,8 +1926,6 @@
     def RETURN_GENERATOR(self, inst):
         self.append_prefix_inst(inst)
 
-<<<<<<< HEAD
-=======
     # 3.12 opcodes
     # BINARY/STORE_SLICE opcodes are broken down into
     # BUILD_SLICE 2 and BINARY/STORE_SUBSCR
@@ -2065,7 +1965,6 @@
     def END_SEND(self, inst):
         del self.stack[-2]
 
->>>>>>> f34905f6
     def is_non_empty_graph(self):
         if self.output.count_calls() > 1:
             # perf optimization only
@@ -2296,11 +2195,6 @@
                 if k in f_locals
             }
 
-<<<<<<< HEAD
-            self._throw_if_unsupported_optimizer_step()
-
-=======
->>>>>>> f34905f6
             self.debug_locals: List[Tuple[VariableTracker, List[VariableTracker]]] = []
             if export:
                 # export gets confused if we never realize unused inputs
@@ -2314,16 +2208,6 @@
                 if name in f_locals:
                     self._freevars_ids[name] = id(f_locals[name])
 
-<<<<<<< HEAD
-    def _throw_if_unsupported_optimizer_step(self):
-        from .variables import OptimizerVariable
-
-        OptimizerVariable.throw_if_unsupported_step(
-            self.symbolic_locals, self.code_options["co_name"]
-        )
-
-=======
->>>>>>> f34905f6
     def _throw_if_in_functorch(self):
         # Fallback to eager in case of a graph break inside vmap
         eager = torch._dynamo.lookup_backend("eager")
@@ -2498,10 +2382,6 @@
                 "return_value", [self.frame_summary()], graph_break=False
             ),
         )
-<<<<<<< HEAD
-        self.output.add_output_instructions([create_instruction("RETURN_VALUE")])
-        raise ReturnValueOp()
-=======
         return_inst = (
             create_instruction("RETURN_VALUE")
             if inst.opname == "RETURN_VALUE"
@@ -2515,7 +2395,6 @@
 
     def RETURN_CONST(self, inst):
         self._return(inst)
->>>>>>> f34905f6
 
 
 if sys.version_info >= (3, 11):
@@ -2797,16 +2676,12 @@
     def RETURN_VALUE(self, inst):
         self.symbolic_result = self.pop()  # type: ignore[assignment]
         self.instruction_pointer = None
-<<<<<<< HEAD
-        raise ReturnValueOp()
-=======
         raise ReturnValueOp
 
     def RETURN_CONST(self, inst):
         self.symbolic_result = self._load_const(inst)
         self.instruction_pointer = None
         raise ReturnValueOp
->>>>>>> f34905f6
 
 
 class InliningGeneratorInstructionTranslator(InliningInstructionTranslator):
