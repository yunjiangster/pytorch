# mypy: allow-untyped-defs
import collections
import contextlib
import copy
import functools
import itertools
import logging
import operator
import re
import sys
import traceback
import weakref
from dataclasses import dataclass
from typing import Any, Callable, Dict, List, Optional, Set, Tuple, TYPE_CHECKING, Union

import sympy

import torch._guards
import torch._logging
import torch.distributed as dist
import torch.nn
import torch.utils._pytree as pytree
from torch import fx
from torch._guards import (
    CompileContext,
    CompileId,
    GlobalContextCheckpointState,
    Source,
    TracingContext,
)
from torch._utils_internal import signpost_event
from torch.fx._lazy_graph_module import _make_graph_module  # type: ignore[attr-defined]
from torch.fx.experimental._backward_state import BackwardState
from torch.fx.experimental.symbolic_shapes import free_symbols, is_symbolic, ShapeEnv
from torch.fx.passes.runtime_assert import insert_deferred_runtime_asserts
from torch.utils._python_dispatch import is_traceable_wrapper_subclass

from . import config, exc, logging as torchdynamo_logging, variables
from .backends.registry import CompiledFn, CompilerFn
from .bytecode_transformation import (
    create_call_function,
    create_instruction,
    Instruction,
    unique_id,
)
from .code_context import code_context
from .codegen import PyCodegen
from .current_scope_id import enter_new_scope
from .exc import (
    BackendCompilerFailed,
    exceptions_allowed_to_be_fallback,
    SkipFrame,
    unimplemented,
    unimplemented_with_warning,
)
from .guards import GuardBuilder, install_guard
from .mutation_guard import is_dynamic_nn_module
from .side_effects import AttributeMutationExisting, SideEffects
from .source import (
    AttrSource,
    BackwardStateSource,
    ConstantSource,
    GetItemSource,
    GlobalStateSource,
    is_constant_source,
    is_from_local_source,
    LocalSource,
    ParamBufferSource,
    ShapeEnvSource,
    SyntheticLocalSource,
    TensorProperty,
    TensorPropertySource,
)
from .utils import (
    _extract_tensor_dict,
    checkpoint_params,
    CleanupHook,
    clone_inputs,
    count_calls,
    counters,
    dynamo_timed,
    get_instruction_source_311,
    get_locals_to_steal,
    get_static_address_type,
    graph_break_reasons,
    increment_op_count,
    lazy_format_graph_code,
    LazyString,
    nn_module_proxy,
    same,
    set_example_value,
)
from .variables.base import VariableTracker
from .variables.builder import (
    BackwardStateGraphArg,
    GraphArg,
    TrackedFake,
    wrap_fx_proxy,
)
from .variables.lists import BaseListVariable
from .variables.misc import NullVariable
from .variables.nn_module import NNModuleVariable
from .variables.tensor import (
    NumpyNdarrayVariable,
    SymNodeVariable,
    TensorVariable,
    UnspecializedPythonVariable,
)
from .variables.torch_function import TensorWithTFOverrideVariable


if TYPE_CHECKING:
    from torch._dynamo.symbolic_convert import InstructionTranslatorBase


log = logging.getLogger(__name__)
graph_tabular_log = torch._logging.getArtifactLogger(__name__, "graph")
graph_code_log = torch._logging.getArtifactLogger(__name__, "graph_code")
graph_sizes_log = torch._logging.getArtifactLogger(__name__, "graph_sizes")
trace_call_log = torch._logging.getArtifactLogger(__name__, "trace_call")


@dataclass(frozen=True)
class VariableTrackerCacheKey:
    vt_id: int
    # Two different source can point to the same object. However, Dynamo handles
    # globals and local source differently when it comes to guards and possibly
    # some other parts as well. So, cache also relies on the source.
    source: Source


class VariableTrackerCache:
    def __init__(self):
        self.cache = {}

    def lookup(self, value, source):
        key = VariableTrackerCacheKey(id(value), source)
        if key not in self.cache:
            return None
        return self.cache[key]

    def add(self, value, source, vt):
        key = VariableTrackerCacheKey(id(value), source)
        self.cache[key] = vt

    def clone(self):
        # Needed for copy and restore graph state
        new_cache = VariableTrackerCache()
        new_cache.cache.update(self.cache)
        return new_cache

    def clear(self):
        self.cache.clear()


@functools.lru_cache(None)
def _step_logger():
    return torchdynamo_logging.get_step_logger(log)


@dataclass
class GraphCompileReason:
    """Stores why a given output graph was compiled; i.e. what caused the graph break."""

    reason: str
    user_stack: List[traceback.FrameSummary]

    # Indicates if this was a graph compile reason due to graph break.
    graph_break: bool = True

    def __post_init__(self):
        if self.graph_break:
            graph_break_reasons.append(self)


def _get_gen_rand_values_fn(random_calls):
    def _gen_rand_values():
        return [fn(*args, **kwargs) for fn, args, kwargs in random_calls]

    return _gen_rand_values


class FakeRootModule(torch.nn.Module):
    """Trick the constructor of fx.GraphModule"""

    def __init__(self, nn_modules: Dict[str, torch.nn.Module]):
        super().__init__()
        for k, v in nn_modules.items():
            setattr(self, k, v)

    def __repr__(self) -> str:
        return "FakeRootModule(...)"


class WrapperBackend:
    def __init__(self, backend: CompilerFn):
        self.backend: CompilerFn = backend

    def __call__(self, gm: torch.fx.GraphModule, example_inputs: List[torch.Tensor]):
        self.restore = checkpoint_params(gm)
        self.gm = gm
        copy_gm = copy.deepcopy(self.gm)
        self.candidate = self.backend(copy_gm, example_inputs)

        if self.candidate is None or self.candidate is self.gm.forward:
            return self.gm.forward

        if not config.verify_correctness:
            return self.candidate

        # if verify_correctness=True
        try:
            correct = self.gm.forward(*clone_inputs(example_inputs))
            result = self.candidate(*clone_inputs(example_inputs))

            # TODO: replace `same` function with the one in testing
            if same(correct, result):
                return self.candidate

            raise RuntimeError(f"incorrect results of backend {self}")
            return self.gm.forward

        except Exception:
            log.exception("error in verify_correctness")
            raise
        finally:
            self.restore()


Scope = Dict[str, object]


class OutputGraph:
    """
    Wrapper class to hold outputs of InstructionTranslator.  Mainly the
    generated fx.Graph.

    OutputGraph is 1:1 with a frame being processed. Each frame is associated
    with some root InstructionTranslator. When user code calls a function,
    we construct a InliningInstructionTranslator that continues to write into
    the root InstructionTranslator's OutputGraph.
    """

    def __init__(
        self,
        code_options: Dict[str, Any],
        compiler_fn: Optional[CompilerFn],
        root_tx,
        export: bool,
        export_constraints,
        frame_state,
        local_scope: Scope,
        global_scope: Scope,
        f_code,
        torch_function_mode_stack,
    ):
        super().__init__()
        self.tracers = [SubgraphTracer(self, export_root=export)]
        # Map from graph input's `Source` to its `VariableTracker` to
        # de-duplicate graph inputs by source and reuse the tracker
        self.input_source_to_var: Dict[Source, VariableTracker] = {}
        self.export = export
        self.export_constraints = export_constraints
        self.frame_state = frame_state
        # Map from graph input's `Source` to sizes / strides metadata
        self.input_source_to_sizes_strides: Dict[Source, Dict[str, Any]] = {}
        self.cleanup_hooks: List[Callable[[], Any]] = []
        # compile_id is an id number for the current torch.compile
        self.compile_id: int = next(_compile_id_counter)
        # Set of globals installed via install_global* APIs
        self.installed_globals: Set[str] = set()

        # TODO: maybe should just pass the entire f_code in here?  Not
        # sure...
        self.co_fields = {
            "co_name": f_code.co_name,
            "co_filename": f_code.co_filename,
            "co_firstlineno": f_code.co_firstlineno,
        }

        # tracked_fakes says where any tensor that was wrapped to fake came
        # from.  It is similar to GraphArg, in that all GraphArgs will get
        # will get added to TrackedFakes, but TrackedFakes also contains
        # GraphArgs that got pruned, and things like Tensor attributes which
        # aren't explicit graph inputs.  Used by shape guard
        self.tracked_fakes: List[TrackedFake] = []

        shape_env = ShapeEnv(
            # Reference Cycle!
            # Share a reference to the list of TrackedFake.
            #
            # ShapeEnv needs this in order to be able to reproduce the call
            # to produce_guards at an arbitrary time point. That is because
            # TrackedFake instances may have its metadata changed throughout
            # the program execution.
            tracked_fakes=self.tracked_fakes,
            allow_scalar_outputs=config.capture_scalar_outputs,
            allow_dynamic_output_shape_ops=config.capture_dynamic_output_shape_ops,
            prefer_deferred_runtime_asserts_over_guards=config.prefer_deferred_runtime_asserts_over_guards,
            allow_complex_guards_as_runtime_asserts=config.allow_complex_guards_as_runtime_asserts,
            co_fields=self.co_fields,
        )

        # In export mode, we force the shape_env to strictly disallow any constraining
        # of the user marked dynamic dims
        import torch._functorch.config as _config

        with _config.patch(fake_tensor_allow_unsafe_data_ptr_access=False):
            fake_mode = torch._subclasses.FakeTensorMode(
                shape_env=shape_env,
                # TODO (tmanlaibaatar) Remove this once we always lift params and buffers
                allow_non_fake_inputs=True if self.export else False,
                export=self.export,
            )
        self.tracing_context: TracingContext = TracingContext(fake_mode)
        self.dynamo_compile_id: Optional[
            CompileId
        ] = CompileContext.current_compile_id()
        self.init_ambient_guards()

        # Map each tensor id to a list of sources. This is necessary because
        # tensor ids cannot be recovered from tracked fakes (in general).
        # We use this map to interpret (i.e., check for violations of) constraints,
        # specifically equality constraints, which have shared tensor ids in them.
        # This map should also be generally useful, e.g., for (de)serialization.
        self.tracked_fakes_id_to_source: Dict[
            int, List[Source]
        ] = collections.defaultdict(list)
        # Stores the full fqn of a param or buffer to the relevant source.
        self.param_name_to_source: Optional[Dict[str, Source]] = {}
        self.side_effects = SideEffects(self)
        # Cached variable trackers. This makes symbolic analysis of LOAD_GLOBAL
        # and LOAD_ATTR for same python objects free.
        self.variable_tracker_cache = VariableTrackerCache()
        self.unique_var_id = itertools.count()
        self.code_options = dict(code_options)
        self.output_instructions: List[Instruction] = []
        # used to track nodes that are added between calls of copy_graphstate
        # and restore_graphstate
        self.timestamp = 0

        # A list of register_finalizer_fns to apply to the output graph module
        self.register_finalizer_fns: List[Callable[[fx.GraphModule], None]] = []

        # Not checkpointed
        self.compiler_fn: Optional[CompilerFn] = compiler_fn
        self.global_scope = global_scope
        self.local_scope = local_scope
        self.root_tx = root_tx

        # Given a source, what are the user stacks of all locations that
        # accessed it?
        #
        # For efficiency, we only populate this:
        #   - During export, and
        #   - If the source could potentially lead to a spurious export input
        #
        # Feel free to populate this more frequently if other use-cases arise,
        # but be aware that we have to generate full stacks for each
        # recording!
        self.source_to_user_stacks: Dict[Source, List[traceback.StackSummary]] = {}

        self._current_tx: List[InstructionTranslatorBase] = []
        self.cleanups: List[CleanupHook] = []
        self.should_exit = False
        self.unspec_variable_map: Dict[str, UnspecializedPythonVariable] = {}

        # Note this returns true iff TF Mode and TF Subclasses are enabled
        self.torch_function_enabled = torch._C._is_torch_function_enabled()
        # This returns false if TF Overall (both mode and subclass) is disabled OR that TF Mode stack is empty
        self.torch_function_mode_enabled = torch._C._is_torch_function_mode_enabled()
        # This records the initial torch function mode stack for guarding
        self.torch_function_mode_stack = torch_function_mode_stack

        # Tracks if the output graph has a user defined allowed function in the
        # graph. This is used later to determine if we should fallback to eager
        # for certain exceptions. THe idea is that if the user has applied
        # allow_in_graph, they would like to see the error instead of falling
        # back for backend errors.
        self.has_user_defined_allowed_in_graph = False

        # Tracks a list of called ops that were not tagged with "pt2_compliant_tag".
        # This information is useful for logging.
        self.non_compliant_ops: Set[torch._ops.OpOverload] = set({})

        # Tracks a list of called custom ops that were tagged with "pt2_compliant_tag".
        # This information is useful for logging.
        self.compliant_custom_ops: Set[torch._ops.OpOverload] = set({})

        # We save the global torch state here to be restored in case of graph
        # breaks. The relevant issue is seen here
        # https://github.com/pytorch/pytorch/pull/100570#issuecomment-1543427086
        # where inlining of a function changes the global state (because of the
        # presence of torch.no_grad) and there is a graph break.
        self.save_global_state()

        # Tracks the original FQNs of the constant tensors from the original graph,
        # i.e. buffers and parameters.
        self.dynamo_flat_name_to_original_fqn: Dict[str, str] = {}

        # All calls to random() are replaced with a single call to __gen_rand_values
        # functions that returns a tuple of random values for each original call.
        # random_calls tracks calls to random() and random_values_var stores the name of
        # the variable that stores __gen_rand_values results.
        self.random_calls: List[
            Tuple[Callable[..., object], Tuple[object, ...], Dict[str, object]]
        ] = []
        self.random_values_var = None

        # Bytecode to insert right before we call the graph
        self.pregraph_bytecode: List[Instruction] = []

        # Use to pass values to backward hooks when using compiled autograd
        self.backward_state: Dict[str, VariableTracker] = {}
        self.backward_state_proxy: Optional[torch.fx.Proxy] = None
        self.backward_state_var: Optional[str] = None

        self.name_of_builtins_dict_key_in_fglobals: str = (
            self.install_builtins_dict_in_fglobals()
        )

        self.guard_on_key_order: Set[str] = set()

    def install_builtins_dict_in_fglobals(self):
        # f_globals["__builtins__"] can be a dict or a module. This is an
        # implemenation detail -
        # https://docs.python.org/3/library/builtins.html.

        # This makes guarding on any builtin messy because the guard check_fn
        # has to check if the __builtins__ is a module or dict, and then access
        # by either using getattr or getitem respectively.

        # To solve this problem, we insert a new entry in f_globals which points
        # to the builtins __dict__ and then we guard any builtin on this dict.
        # To avoid any collision with the pre-existing keys, we use the
        # install_global to give us a unique dict key.

        f_builtins = self.global_scope["__builtins__"]
        if not isinstance(f_builtins, dict):
            f_builtins = f_builtins.__dict__
        return self.install_global("__builtins_dict__", f_builtins)

    def add_backward_state_hook(self, hook: VariableTracker, prefix="hook"):
        name = f"{prefix}{len(self.backward_state)}"
        assert name not in self.backward_state
        self.backward_state[name] = hook
        return name, self.get_backward_state_proxy()

    def get_backward_state_proxy(self):
        if self.backward_state_proxy is None:
            if self.export:
                unimplemented("backward_state does not support export")
            example_value = BackwardState()
            self.backward_state_proxy = self.root_tracer.create_graph_input(
                "dynamo_backward_state",
                type(example_value),
                example_value,
                source=BackwardStateSource(),
            )
            self.backward_state_proxy.node.meta["grapharg"] = BackwardStateGraphArg()
            self.backward_state_var = self.new_var()
        return self.backward_state_proxy

    # This gets its own helper function so guards DEBUG logs are more informative
    def init_ambient_guards(self):
        # Register a SHAPE_ENV guard to make sure we setup shape guards
        # that show up in ShapeEnv
        self.guards.add(ShapeEnvSource().make_guard(GuardBuilder.SHAPE_ENV))

        self.guards.add(
            GlobalStateSource().make_guard(GuardBuilder.DETERMINISTIC_ALGORITHMS)
        )

        self.guards.add(GlobalStateSource().make_guard(GuardBuilder.GRAD_MODE))

        self.guards.add(GlobalStateSource().make_guard(GuardBuilder.DEFAULT_DEVICE))

        self.guards.add(
            GlobalStateSource().make_guard(GuardBuilder.TORCH_FUNCTION_STATE)
        )

        ci = torch._C._functorch.peek_interpreter_stack()
        if ci is not None:
            self.guards.add(
                GlobalStateSource().make_guard(GuardBuilder.FUNCTORCH_STACK_MATCH)
            )

    def synthetic_graph_input(self, fn, args):
        """
        call fn(*args) before the graph runs and turn the result into a fake input.
        """
        example_value = fn(*args)
        varname = self.new_var()
        cg = PyCodegen(self.root_tx)
        cg.add_push_null(
            lambda: cg.load_import_from(
                fn.__module__,
                fn.__name__,
            )
        )
        cg.foreach(map(variables.ConstantVariable.create, args))
        cg.call_function(len(args), False)
        cg.store(varname)
        self.pregraph_bytecode.extend(cg.get_instructions())
        source = SyntheticLocalSource(varname)
        result = VariableTracker.build(self.root_tx, example_value, source)
        TracingContext.get().guards_context.dynamo_guards.remove_guards_with_source(
            source
        )
        return result

    def add_cleanup_hook(self, fn: Callable[[], Any]):
        self.cleanup_hooks.append(fn)

    def call_cleanup_hooks(self):
        for hook in reversed(self.cleanup_hooks):
            hook()
        self.cleanup_hooks.clear()

    @property
    def root_tracer(self):
        return self.tracers[0]

    @property
    def current_tracer(self):
        return self.tracers[-1]

    def is_root_tracer(self):
        # Helper to tell if we are inside the higher order operator tracing.
        return len(self.tracers) == 1

    @property
    def graph(self):
        return self.current_tracer.graph

    # TODO(rzou): can delete after we refactor speculate_subgraph to use nested GraphTracer.
    @graph.setter
    def graph(self, value):
        self.current_tracer.graph = value

    @property
    def input_name_to_proxy(self):
        return self.current_tracer.input_name_to_proxy

    @property
    def real_value_cache(self):
        return self.current_tracer.real_value_cache

    @property
    def bound_symbols(self):
        return self.current_tracer.bound_symbols

    # If you are here, and you're looking for create_graph_input,
    # to avoid ambiguity, please call one of the following:
    # - self.current_tracer.create_graph_input
    # - self.root_tracer.create_graph_input
    # See NOTE [HigherOrderOperator tracing design] for more context.

    def create_proxy(self, *args, **kwargs):
        return self.current_tracer.create_proxy(*args, **kwargs)

    def create_node(self, *args, **kwargs):
        return self.current_tracer.create_node(*args, **kwargs)

    def remove_node(self, *args, **kwargs):
        return self.current_tracer.remove_node(*args, **kwargs)

    @contextlib.contextmanager
    def subtracer(self, source_target, prior_tracer):
        new_scope_ctx = enter_new_scope()
        try:
            if prior_tracer:
                # Lineage MUST stay preserved
                assert prior_tracer.parent is self.current_tracer
            new_scope_ctx.__enter__()
            tracer = (
                prior_tracer
                if prior_tracer
                else SubgraphTracer(
                    self, parent=self.current_tracer, source_target=source_target
                )
            )
            self.tracers.append(tracer)
            yield tracer
        finally:
            new_scope_ctx.__exit__(None, None, None)
            self.tracers.pop()

    @property
    def output(self):
        return self

    @property
    def fake_mode(self):
        return self.tracing_context.fake_mode

    @property
    def shape_env(self):
        return self.tracing_context.fake_mode.shape_env

    @property
    def guards(self) -> torch._guards.GuardsSet:
        return self.tracing_context.guards_context.dynamo_guards

    @property
    def nn_modules(self) -> Dict[str, Any]:
        return self.tracing_context.module_context.nn_modules

    def save_global_state(self, out=None):
        """
        Saves to out if it is provided. Else saves to the tracing context's global_state.
        """
        global_state = (
            out if out is not None else self.tracing_context.global_context.global_state
        )

        # TODO - Consider having a torch level API for torch_function_state. As
        # of now, we create a ref cycle by passing the
        # output.set_torch_function_state to
        # output.tracing_context.global_context.global_state. In the interim,
        # the problem can be solved by manually set
        # output.tracing_context.global_context.global_state to None at cleanup.
        global_state["torch_function_enabled"] = (
            self.set_torch_function_state,
            self.torch_function_enabled,
        )
        global_state["grad_enabled"] = (torch.set_grad_enabled, torch.is_grad_enabled())

        global_state["autocast_enabled"] = (
            functools.partial(torch.set_autocast_enabled, "cuda"),
            torch.is_autocast_enabled("cuda"),
        )
        global_state["autocast_cpu_enabled"] = (
            functools.partial(torch.set_autocast_enabled, "cpu"),
            torch.is_autocast_enabled("cpu"),
        )
        global_state["autocast_gpu_dtype"] = (
            functools.partial(torch.set_autocast_dtype, "cuda"),
            torch.get_autocast_dtype("cuda"),
        )
        global_state["autocast_cpu_dtype"] = (
            functools.partial(torch.set_autocast_dtype, "cpu"),
            torch.get_autocast_dtype("cpu"),
        )
        global_state["autocast_cache_enabled"] = (
            torch.set_autocast_cache_enabled,
            torch.is_autocast_cache_enabled(),
        )

    def push_tx(self, tx):
        self._current_tx.append(tx)

    def pop_tx(self):
        return self._current_tx.pop()

    @property
    def current_tx(self):
        return self.root_tx if not self._current_tx else self._current_tx[-1]

    def add_symbol_bindings(self, arg: GraphArg):
        # Insert implicit size vars as necessary.  With dynamic shapes, we
        # maintain the invariant that every sizevar gets a direct SymInt input
        # into the graph.  This means downstream graph transforms can assume
        # every size variable is explicitly bound and accessible, instead of
        # having to pull it out implicitly from tensors.

        if self.export:
            return

        assert arg.fake_tensor is not None

        def bind_symint(s: torch.SymInt, prop):
            if not (is_symbolic(s) and isinstance(s.node.expr, sympy.Symbol)):
                return
            s0 = s.node.expr
            if s0 in self.bound_symbols:
                return
            log.debug("bind_symint %s %s", s, prop.name())
            # TODO: don't readd symint if we already have it in graph
            # (this is harmless because we do remove the unused ones later)
            proxy = self.root_tracer.create_graph_input(
                str(s0),
                type(s),
                s,
                before=True,
                source=prop,
            )
            self.root_tracer.bound_symbols[s0] = proxy
            assert isinstance(s, torch.SymInt)
            proxy.node.meta["grapharg"] = GraphArg(
                prop,
                s,
                pass_arg_as_tensor=False,
                fake_tensor=None,
                is_tensor=False,
            )

        def handle_tensor(t, src):
            for i, s in enumerate(t.size()):
                bind_symint(s, TensorPropertySource(src, TensorProperty.SIZE, i))
            if t.layout is torch.strided:
                for i, s in enumerate(t.stride()):
                    bind_symint(s, TensorPropertySource(src, TensorProperty.STRIDE, i))
                bind_symint(
                    t.storage_offset(),
                    TensorPropertySource(src, TensorProperty.STORAGE_OFFSET),
                )
            elif t.layout is torch.sparse_coo:
                handle_tensor(t._indices(), src)
                handle_tensor(t._values(), src)
            elif t.layout in {torch.sparse_csr, torch.sparse_bsr}:
                handle_tensor(t.crow_indices(), src)
                handle_tensor(t.col_indices(), src)
            elif t.layout in {torch.sparse_csc, torch.sparse_bsc}:
                handle_tensor(t.ccol_indices(), src)
                handle_tensor(t.row_indices(), src)
            if is_traceable_wrapper_subclass(t):
                attrs, ctx = t.__tensor_flatten__()
                for attr in attrs:
                    inner_t = getattr(t, attr)
                    handle_tensor(inner_t, AttrSource(src, attr))

        handle_tensor(arg.fake_tensor, arg.source)

    def count_calls(self):
        return count_calls(self.graph)

    def is_empty_graph(self):
        return len(list(self.graph.nodes)) == 0

    def get_submodule(self, keys):
        assert keys
        obj: Union[torch.nn.Module, Dict[str, torch.nn.Module]] = self.nn_modules
        for k in keys.split("."):
            if isinstance(obj, dict):
                obj = obj[k]
            else:
                obj = getattr(obj, k)
        return obj

    def new_var(self, name="tmp"):
        existing = set(self.code_options["co_varnames"])
        # In common case, this will be O(1)
        while True:
            var = f"{name}_{next(self.unique_var_id)}"
            if var not in existing:
                self.code_options["co_varnames"] += (var,)
                return var

    def update_co_names(self, name):
        """Ensure self.code_options.co_names contains name"""
        if name not in self.code_options["co_names"]:
            self.code_options["co_names"] += (name,)

    @staticmethod
    def module_key_name(*names):
        # create a new unique name
        name = "_".join(map(str, names))
        # Strip the guard lookup L/G access
        name = re.sub(r"^[GL]\['?(.*?)'?\]$", r"\1", name)
        # e.g. replace abc.xyz[123].qkv with abc.xyz_123.qkv
        name = re.sub(r"\[(\d+)\]", r"_\g<1>", name)
        # e.g. replace abc.xyz_123.qkv with abc_xyz_123_qkv
        name = re.sub(r"[^a-zA-Z0-9]", "_", name)

        if not name or not name[0].isalpha():
            name = "sub" + name

        return name

    def register_attr_or_module(
        self,
        target: Union[torch.nn.Module, torch.Tensor, Any],
        *names,
        **options,
    ):
        if is_dynamic_nn_module(target, self.root_tx.export):
            # Instead of returning UnspecializedNNModuleVariable, call
            # VariableTracker.build so that it is tracked for mutation.
            return VariableTracker.build(self.current_tx, target, **options)

        options = dict(options)
        assert "source" in options
        source = options["source"]
        assert not isinstance(source, ParamBufferSource)

        if isinstance(target, torch.Tensor):
            tracer = self.current_tracer
            if not self.is_root_tracer():
                # For higher order ops, we don't want to insert the get_attr in
                # innermost graph. Instead, we want to raise the params/buffers
                # as inputs to the higher-order graph, and register them as
                # get_attrs in the root tracer.

                # Note that Dynamo will still call lift_tracked_freevar_to_input
                # when these inputs are encountered for the inner graph. The
                # only difference is what happens at the root tracer for
                # nn.Parameters vs free inputs. The free inputs are registered
                # as placeholders in the root graph, whereas the nn.Parameters
                # are registered as get_attr nodes in the root graph.
                tracer = self.root_tracer

            def wrap_name(module_key):
                assert self.param_name_to_source is not None
                self.param_name_to_source[module_key] = source

                # Check if the attr has already been registered. This can happen
                # when two different sources point to the same tensor.
                if target in self.root_tx.output.side_effects:
                    return self.root_tx.output.side_effects[target]

                if get_static_address_type(target) == "guarded":
                    install_guard(source.make_guard(GuardBuilder.ID_MATCH))
                elif not is_constant_source(source):
                    install_guard(source.make_guard(GuardBuilder.TENSOR_MATCH))

                vt = wrap_fx_proxy(
                    self.root_tx,
                    tracer.create_proxy("get_attr", module_key, (), {}),
                    example_value=target,
                    **options,
                )

                # Track the object so to avoid duplicate registration in case of
                # different sources pointing to the same tensor object.
                vt = self.root_tx.output.side_effects.track_object_existing(target, vt)

                assert "tensor_dict" not in vt.proxy.node.meta
                vt.proxy.node.meta["tensor_dict"] = _extract_tensor_dict(target)

                return vt

        elif isinstance(target, torch.nn.Module):
            assert isinstance(target, torch.nn.Module)

            if source:
                install_guard(source.make_guard(GuardBuilder.NN_MODULE))

                def wrap_name(module_key):
                    return NNModuleVariable(type(target), module_key, target, **options)

            else:
                # This is Dynamo created graph module, e.g., graph module coming
                # from higher order ops. NNModuleVariable tracker can't be
                # sourceless, so let's return a unspecializedNNModule variable
                # tracker.
                def wrap_name(module_key):
                    return variables.UnspecializedNNModuleVariable(target, **options)

        elif isinstance(target, (torch.SymInt, torch.SymFloat)):
            # HACKY CODE REGION BEGIN
            # WE ARE PIGGYBACKING ON EXISTING INFRA TO REGISTER ATTRS
            # This ultimately gets written to self.nn_modules, which is unfortunate
            # Attrs that are tenors and symints and such need to be migrated to have their
            # own storage
            # alas, this is like this for now

            def wrap_name(module_key):
                return SymNodeVariable.create(
                    self,
                    self.create_proxy("get_attr", module_key, (), {}),
                    sym_num=target,
                    **options,
                )

            # HACKY CODE REGION END
        else:

            def wrap_name(module_key):
                self.output.update_co_names(module_key)
                self.global_scope[module_key] = target
                return VariableTracker.build(
                    self, target, ConstantSource(source_name=module_key)
                )

        for k, v in self.nn_modules.items():
            if v is target:
                # it already exists
                return wrap_name(k)

        name = OutputGraph.module_key_name(*names)

        base = name
        for i in itertools.count():
            if name not in self.nn_modules and name not in self.global_scope:
                self.nn_modules[name] = target
                if isinstance(target, torch.nn.Module):

                    def register_leaf_name(leaf_name):
                        assert self.param_name_to_source is not None
                        new_source = ParamBufferSource(source, leaf_name)
                        new_name = f"{name}.{leaf_name}"
                        self.param_name_to_source[new_name] = new_source
                        if isinstance(source, LocalSource):
                            self.dynamo_flat_name_to_original_fqn[
                                OutputGraph.module_key_name(new_source.name())
                            ] = leaf_name

                    # annoying, but there are cases when we do not have parameters
                    # see test_nn_moduledict_contains
                    if hasattr(target, "_parameters"):
                        for leaf_name, _ in target.named_parameters():
                            register_leaf_name(leaf_name)
                    if hasattr(target, "_buffers"):
                        for leaf_name, _ in target.named_buffers():
                            register_leaf_name(leaf_name)

                return wrap_name(name)
            name = f"{base}_{i}"

        raise AssertionError("unreachable")

    def handle_aliases_for_stolen_lists(self, tx):
        # If list inputs are stolen, but still needed after the function call, create aliases to keep them alive
        maybe_gm = self.local_scope.get("self")
        stolen_list_names = get_locals_to_steal(maybe_gm)
        if not stolen_list_names:
            return [], {}

        alias_insts = []
        needs_alias: Dict[str, List[VariableTracker]] = {}

        queue = [
            *tx.stack,
            *tx.symbolic_locals.values(),
            *self.side_effects.store_attr_mutations.keys(),
        ]

        while queue:
            x = queue.pop()
            if isinstance(x, BaseListVariable):
                assert isinstance(x.items, List)
                queue += x.items
                continue

            if not (
                (
                    x not in self.side_effects.store_attr_mutations
                    or isinstance(x.mutation_type, AttributeMutationExisting)
                )
                and isinstance(x.source, GetItemSource)
                and isinstance(x.source.base, LocalSource)
                and x.source.base.local_name in stolen_list_names
            ):
                continue

            stolen_name = x.source.base.local_name
            if stolen_name not in needs_alias:
                needs_alias[stolen_name] = []
            needs_alias[stolen_name].append(x)

        visited = {}
        overridden_sources: Dict[Source, Source] = {}
        for arg in self.graphargs:
            if not (
                isinstance(arg._example, list)
                and isinstance(arg.source, LocalSource)
                and arg.source.local_name in needs_alias
            ):
                continue

            # arg is a list that will be cleared by the compiled function
            list_name = arg.source.local_name
            assert list_name in self.code_options["co_varnames"]
            for x in needs_alias[list_name]:
                # Skip if already handled.
                if x.source in overridden_sources:
                    continue

                # A small codegen optimization because we might have different
                # VariableTrackers that share the same source.
                list_idx = x.source.index
                if list_idx not in visited:
                    alias_name = self.new_var(
                        f"{list_name}_ref"
                    )  # self.new_var already adds unique id suffix

                    visited[list_idx] = alias_name
                    # bytecode of `alias_name = list_name[list_idx]`
                    alias_insts.extend(
                        [
                            create_instruction("LOAD_FAST", argval=list_name),
                            create_instruction("LOAD_CONST", argval=list_idx),
                            create_instruction("BINARY_SUBSCR"),
                            create_instruction("STORE_FAST", argval=alias_name),
                        ]
                    )

                # operate on alias, handled by suffix codegen
                old_source = x.source
                overridden_sources[old_source] = LocalSource(visited[list_idx])

        # NOTE: we need `overridden_sources` because (1) we want to codegen for
        # these list items to use the new local source, but (2) we want to avoid
        # updating `source` in place because that might break invariants in
        # other parts of Dynamo like guards.
        return alias_insts, overridden_sources

    def compile_subgraph(
        self, tx, partial_convert=False, reason: Optional[GraphCompileReason] = None
    ):
        """
        Generate a subgraph to continue execution on user code.
        Automatically restore live variables.
        """
        assert reason is not None

        from .decorators import disable

        self.partial_convert = partial_convert
        self.compile_subgraph_reason = reason
        self.should_exit = True

        log.debug("COMPILING GRAPH due to %s", reason)

        if not all(block.can_restore() for block in tx.block_stack):
            unimplemented("compile_subgraph with block_depth != 0")

        prefix_insts: List[Instruction] = []
        if sys.version_info >= (3, 11):
            # prefix instructions (Python 3.11+)
            for inst in tx.prefix_insts:
                if inst.opname == "MAKE_CELL":
                    prefix_insts.append(
                        create_instruction("MAKE_CELL", argval=inst.argval)
                    )
                elif inst.opname == "COPY_FREE_VARS":
                    prefix_insts.append(
                        create_instruction(
                            "COPY_FREE_VARS", arg=len(tx.code_options["co_freevars"])
                        )
                    )
                else:
                    prefix_insts.append(copy.copy(inst))
        assert not (
            self.pregraph_bytecode and self.export
        ), "export does not support pregraph_bytecode"
        prefix_insts.extend(self.pregraph_bytecode)
        alias_insts, overridden_sources = self.handle_aliases_for_stolen_lists(tx)
        prefix_insts.extend(alias_insts)

        def append_prefix_insts():
            self.add_output_instructions(prefix_insts)
            prefix_insts.clear()

        for block in reversed(tx.block_stack):
            block.exit(tx, is_graph_break=reason.graph_break)

        self.cleanup_graph()
        tx.prune_dead_locals()
        stack_values = list(tx.stack)

        # realize any unrealized tensor VTs in case they
        # need to be added to self.nn_modules as attributes
        for value in stack_values:
            value.realize()

        # Use nn.Module "proxies" in the constructed GraphModule so that
        # the resulting GM does not hold additional strong references to the original modules.
        # This prevents a strong ref cycle where Dynamo created code holds on to references
        # to modules that also have Dynamo code cache invalidation checks.
        # When cache invalidation runs, the generated GM will be invalidated, which also deletes
        # the proxies.
        nn_modules_proxies = {
            name: nn_module_proxy(mod) for name, mod in self.nn_modules.items()
        }
        root = FakeRootModule(nn_modules_proxies)
        # Add all the local vars to the "stack" so restore at the end
        restore_vars: List[str] = []
        val_to_names: Dict[VariableTracker, List[str]] = {}
        # NB: Typically (i.e., for graph compile from RETURN_VALUE),
        # symbolic_locals will be empty at this point, as prune_dead_locals
        # will clear out all of symbolic_locals because RETURN_VALUE is the
        # last instruction and no more locals are used.  The fanciness here
        # is only needed for partial graphs.
        for k, v in tx.symbolic_locals.items():
            # Note! this explicitly uses .local_name for matching
            # Failure to do so will cause spurious registrations in val_to_names.
            # This will in turn result in spurious variables showing up in the graph.
            # This was very tricky to debug. For an example, dump the graph at call_user_compiler
            # while running test_subgraphs.py
            if isinstance(v.source, LocalSource) and v.source.local_name == k:
                continue  # no need to restore initial state
            # Do not load variable if it is NULL.
            if sys.version_info >= (3, 12):
                # Continuation function will load the NULL for v.
                if type.__instancecheck__(NullVariable, v):
                    continue
            else:
                # A variable should never be NULL in < 3.12
                assert not type.__instancecheck__(NullVariable, v)
            if v not in val_to_names:
                val_to_names[v] = []
            val_to_names[v].append(k)
        for v in val_to_names.keys():
            restore_vars.extend(val_to_names[v])
            stack_values.extend([v] * len(val_to_names[v]))

        # to handle random calls
        if len(self.random_calls) > 0:
            append_prefix_insts()
            random_calls_instructions = []
            self.random_values_var = self.new_var("random_values")
            rand_fn = disable(_get_gen_rand_values_fn(self.random_calls))
            rand_fn_name = self.install_global("__gen_rand_values", rand_fn)
            codegen = PyCodegen(tx, root, overridden_sources=overridden_sources)
            random_calls_instructions.extend(
                codegen.load_function_name(rand_fn_name, True)
            )
            random_calls_instructions.extend(create_call_function(0, False))
            random_calls_instructions.append(
                codegen.create_store(tx.output.random_values_var),
            )
            self.add_output_instructions(random_calls_instructions)

        if (
            stack_values
            and all(
                not isinstance(
                    v,
                    (
                        UnspecializedPythonVariable,
                        NumpyNdarrayVariable,
                        TensorWithTFOverrideVariable,
                    ),
                )
                and not (isinstance(v, SymNodeVariable) and v.python_type() is float)
                for v in stack_values
            )
            and all(isinstance(x, TensorVariable) for x in stack_values)
            and len(set(stack_values)) == len(stack_values)
            and self.side_effects.is_empty()
            and not len(tx.debug_locals) != 0
            and not self.backward_state
        ):
            append_prefix_insts()
            # optimization to generate better code in a common case
            self.add_output_instructions(
                self.compile_and_call_fx_graph(tx, list(reversed(stack_values)), root)
                + [create_instruction("UNPACK_SEQUENCE", arg=len(stack_values))]
            )
            # restore all the live local vars
            self.add_output_instructions(
                [
                    PyCodegen(tx, overridden_sources=overridden_sources).create_store(
                        var
                    )
                    for var in reversed(restore_vars)
                ]
            )
        else:
            graph_output_var = self.new_var("graph_out")
            pass1 = PyCodegen(
                tx, root, graph_output_var, overridden_sources=overridden_sources
            )
            self.codegen_suffix(tx, stack_values, pass1)

            # one more time now that we have established tempvars
            pass2 = PyCodegen(
                tx,
                root,
                graph_output_var,
                tempvars={val: None for val, count in pass1.uses.items() if count > 1},
                overridden_sources=overridden_sources,
            )
            self.codegen_suffix(tx, stack_values, pass2)

            stored_graph_output_var = False
            output = []
            if count_calls(self.graph) != 0 or len(pass2.graph_outputs) != 0:
                output.extend(
                    self.compile_and_call_fx_graph(tx, pass2.graph_output_vars(), root)
                )

                if len(pass2.graph_outputs) != 0:
                    output.append(pass2.create_store(graph_output_var))
                    stored_graph_output_var = True
                else:
                    output.append(create_instruction("POP_TOP"))
            else:
                # NB: Important to run compiler collective even when there is
                # a graph break
                self.run_compiler_collective(tx)
            append_prefix_insts()
            self.add_output_instructions(output + pass2.get_instructions())

            # restore all the live local vars
            self.add_output_instructions(
                [
                    PyCodegen(tx, overridden_sources=overridden_sources).create_store(
                        var
                    )
                    for var in reversed(restore_vars)
                ]
            )

            if stored_graph_output_var:
                self.add_output_instructions(
                    [
                        PyCodegen(
                            tx, overridden_sources=overridden_sources
                        ).create_delete(graph_output_var)
                    ]
                )

    def codegen_suffix(self, tx, stack_values, cg):
        # NOTE: `codegen_save_tempvars` must run first to update `source` fields
        # for variables with `AttributeMutationNew`, as they don't implement
        # `reconstruct` themselves.
        self.side_effects.codegen_save_tempvars(cg)
        if self.backward_state:
            assert not self.export
            for name, val in self.backward_state.items():
                cg(val)
                cg.append_output(cg.create_load(self.backward_state_var))
                cg.store_attr(name)
        self.side_effects.codegen_hooks(cg)

        # Return variables used for logging at the end
        for debug_var, args in tx.debug_locals:
            cg.add_push_null(lambda: cg(debug_var))
            for arg in args:
                cg(arg)
            cg.extend_output(create_call_function(len(args), False))
            cg.extend_output([create_instruction("POP_TOP")])

        cg.restore_stack(stack_values, value_from_source=not tx.export)
        self.side_effects.codegen_update_mutated(cg)

    def cleanup_graph(self):
        """
        Remove "creation_timestamp" from node meta

        Remove this pattern from the graph:
            torch._C._set_grad_enabled(False)
            torch._C._set_grad_enabled(True)
        """
        assert self.should_exit
        nodes = list(self.graph.nodes)
        for node in nodes:
            node.meta.pop("creation_timestamp", None)

        grad_enabled = torch.is_grad_enabled()
        for node1, node2 in zip(nodes, nodes[1:]):
            if (
                node1.target is torch._C._set_grad_enabled
                and tuple(node1.args) == (not grad_enabled,)
                and not node1._erased
            ):
                grad_enabled = node1.args[0]
                if (
                    node2.target is torch._C._set_grad_enabled
                    and tuple(node2.args) == (not grad_enabled,)
                    and not node2._erased
                ):
                    grad_enabled = node2.args[0]
                    self.graph.erase_node(node1)
                    self.graph.erase_node(node2)

    def get_graph_sizes_structured(self):
        ret = {}
        for node in self.graph.nodes:
            example_value = node.meta.get("example_value", None)
            if isinstance(example_value, torch._subclasses.FakeTensor):
                size = example_value.size()
                ret[node.name] = [s if isinstance(s, int) else repr(s) for s in size]
        return ret

    def get_graph_sizes(self, name: str):
        graph_sizes_str = "TRACED GRAPH TENSOR SIZES\n"
        graph_sizes_str += f"===== {name} =====\n"
        for node in self.graph.nodes:
            example_value = node.meta.get("example_value", None)
            if isinstance(example_value, torch._subclasses.FakeTensor):
                size = example_value.size()
                graph_sizes_str += f"{node.name}: {tuple(size)}\n"
                concrete_size = []
                has_symint = False
                for sz in size:
                    if isinstance(sz, int):
                        concrete_size.append(sz)
                    elif isinstance(sz, torch.SymInt):
                        has_symint = True
                        concrete_size.append(sz.node.hint)
                    else:
                        break
                else:
                    if has_symint:
                        graph_sizes_str += (
                            f"{node.name} (concrete): {tuple(concrete_size)}\n"
                        )
        return graph_sizes_str

    @contextlib.contextmanager
    def restore_global_state(self):
        """
        Momentarily restores the global state to what it was prior to tracing the current output
        """
        prior_global_state = self.tracing_context.global_context.copy_graphstate()
        current_global_state: Dict[str, Tuple[Any, bool]] = {}
        self.save_global_state(out=current_global_state)
        try:
            # Set to state prior to tracing the graph
            self.tracing_context.global_context.restore_graphstate(prior_global_state)
            yield
        finally:
            # Reset to state at the current time (e.g. before calling the user compiler)
            self.tracing_context.global_context.restore_graphstate(
                GlobalContextCheckpointState(current_global_state)
            )

    def run_compiler_collective(self, tx):
        if (ds := tx.distributed_state) is not None and ds.all_states is None:
            compile_pg = ds.compile_pg
            log.info("compiler_collective %s", ds.local_state)
            torch._logging.trace_structured(
                "artifact",
                metadata_fn=lambda: {
                    "name": "compiler_collective",
                    "encoding": "string",
                },
                payload_fn=lambda: ds.local_state.render(),
            )
            with torch.cuda.device(compile_pg.rank() % torch.cuda.device_count()):
                all_states = [None] * compile_pg.size()
                dist.all_gather_object(all_states, ds.local_state, group=compile_pg)
                ds.all_states = all_states
            # Clear speculation log, because are tracing may diverge due to
            # this information from the compiler collective
            tx.speculation_log.clear()
            raise exc.CompileCollectiveRestartAnalysis

    def compile_and_call_fx_graph(self, tx, rv, root):
        """
        Generate code from self.graph and return the Instruction()s to
        call that generated code.
        """
        with torch._guards.TracingContext.clear_frame():
            from .decorators import disable

            assert self.should_exit

            self.run_compiler_collective(tx)

            name = unique_id("__compiled_fn")

            assert isinstance(rv, list)
            assert isinstance(root, FakeRootModule)
            output_node = self.create_node(
                "output",
                "output",
                (self.current_tracer.create_arg(tuple(x.as_proxy() for x in rv)),),
                {},
            )
            tx.output.current_tracer._maybe_preserve_original_meta(tx, output_node)
            if not config.do_not_emit_runtime_asserts:
                insert_deferred_runtime_asserts(
                    fx.GraphModule(root, self.graph),
                    self.shape_env,
                    name,
                    export=self.export,
                )
            # NB: deferred runtime asserts can keep graphargs live, so make sure
            # those are inserted before pruning
            self.remove_unused_graphargs()
            ncalls = count_calls(self.graph)
            counters["stats"]["calls_captured"] += ncalls

            # free a bit of memory
            self.real_value_cache.clear()

            gm = _make_graph_module(root, self.graph)
            for register_finalizer in self.register_finalizer_fns:
                register_finalizer(gm)

            gm.compile_subgraph_reason = self.compile_subgraph_reason
            gm.meta[
                "dynamo_flat_name_to_original_fqn"
            ] = self.dynamo_flat_name_to_original_fqn.copy()
            gm.meta["dynamo_compile_id"] = self.dynamo_compile_id

            graph_code_log.debug(
                "%s",
                lazy_format_graph_code(
                    name, gm, include_stride=True, include_device=True, colored=True
                ),
            )
            torch._logging.trace_structured(
                "dynamo_output_graph",
                lambda: {"sizes": self.get_graph_sizes_structured()},
                payload_fn=lambda: gm.print_readable(
                    print_output=False, include_stride=True, include_device=True
                ),
            )
            self.call_cleanup_hooks()
            old_fake_mode = self.tracing_context.fake_mode
            if not self.export:
                import torch._functorch.config as _config

                with _config.patch(fake_tensor_allow_unsafe_data_ptr_access=False):
                    # TODO(voz): The way export uses gm, and fake tensors, is not supported with us resetting
                    backend_fake_mode = torch._subclasses.FakeTensorMode(
                        shape_env=old_fake_mode.shape_env,
                    )
                # TODO(voz): Ostensibily, this should be scoped and
                # restore back to old_fake_mode, but doing so currently violates
                # a lot of fake_tensor ownership assumptions and runs afoul of detect_fake_mode
                self.tracing_context.fake_mode = backend_fake_mode

            with self.restore_global_state():
                compiled_fn = self.call_user_compiler(gm)

            from torch.fx._lazy_graph_module import _LazyGraphModule

            if isinstance(compiled_fn, _LazyGraphModule) or (
                isinstance(getattr(compiled_fn, "__self__", None), _LazyGraphModule)
                and compiled_fn.__name__ == "_lazy_forward"  # type: ignore[attr-defined]
            ):
                # Since dynamo will run the forward method for the GraphModule shortly
                # anyways, it does not hurt to do the real recompilation here if
                # this is a _LazyGraphModule. This makes it easier for dynamo to
                # optimize a _LazyGraphModule.

                lazy_gm = (
                    compiled_fn
                    if isinstance(compiled_fn, _LazyGraphModule)
                    else compiled_fn.__self__  # type: ignore[attr-defined]
                )

                _LazyGraphModule.force_recompile(lazy_gm)

                if not isinstance(compiled_fn, _LazyGraphModule):
                    # replace compiled_fn with the real forward method
                    compiled_fn = lazy_gm.forward

            compiled_fn = disable(compiled_fn)

            counters["stats"]["unique_graphs"] += 1
            # This is safe because we pre-process name to be unique
            self.install_global_unsafe(name, compiled_fn)

            cg = PyCodegen(tx)
            cg.make_call_generated_code(name)
            return cg.get_instructions()

    @property
    def placeholders(self) -> List[fx.Node]:
        return self.graph.find_nodes(op="placeholder")

    @property
    def graphargs(self) -> List[GraphArg]:
        return [node.meta["grapharg"] for node in self.placeholders]

    def call_user_compiler(self, gm: fx.GraphModule) -> CompiledFn:
        with dynamo_timed(
            "OutputGraph.call_user_compiler",
            phase_name="backend_compile",
            log_pt2_compile_event=True,
        ):
            return self._call_user_compiler(gm)

    def _call_user_compiler(self, gm: fx.GraphModule) -> CompiledFn:
        assert self.compiler_fn is not None
        tot = 0
        placeholders = []
        for node in gm.graph.nodes:
            if node.op in ("call_function", "call_method", "call_module"):
                tot += 1
            if node.op == "placeholder":
                placeholders.append(node)
        increment_op_count(tot)
        for pl in placeholders:
            arg = pl.meta["grapharg"]
            # TODO: Why isn't this stored in meta :think:
            pl._dynamo_source = arg.source

        gm._param_name_to_source = self.param_name_to_source  # type: ignore[assignment]
        gm._source_to_user_stacks = self.source_to_user_stacks  # type: ignore[assignment]

        try:
            name = (
                self.compiler_fn.__name__
                if hasattr(self.compiler_fn, "__name__")
                else ""
            )
            _step_logger()(logging.INFO, f"calling compiler function {name}")
            compiler_fn = self.compiler_fn
            if config.verify_correctness:
                compiler_fn = WrapperBackend(compiler_fn)
            compiled_fn = compiler_fn(gm, self.example_inputs())
            _step_logger()(logging.INFO, f"done compiler function {name}")
            assert callable(compiled_fn), "compiler_fn did not return callable"
        except exceptions_allowed_to_be_fallback as e:
            if self.has_user_defined_allowed_in_graph:
                raise BackendCompilerFailed(self.compiler_fn, e).with_traceback(
                    e.__traceback__
                ) from None
            msg = (
                "Backend compiler failed with a fake tensor exception at \n"
                f"{self.root_tx.format_frame_summary()}"
                "Adding a graph break."
            )
            unimplemented_with_warning(e, self.root_tx.f_code, msg)
        except SkipFrame as e:
            # The backend compiler has requested that we skip the frame, instead of
            # aborting execution.
            raise e
        except Exception as e:
            raise BackendCompilerFailed(self.compiler_fn, e).with_traceback(
                e.__traceback__
            ) from None

        signpost_event(
            "dynamo",
            "OutputGraph.call_user_compiler",
            {
                **self.co_fields,
                "op_count": tot,
                "node_count": len(gm.graph.nodes),
                "input_count": len(placeholders),
            },
        )

        return compiled_fn

    def example_inputs(self) -> List[torch.Tensor]:
        result = []
        for arg in self.graphargs:
            result.append(arg.example)
        return result

    def remove_unused_graphargs(self) -> None:
        # NB: It's always OK to drop GraphArg for symbols that ended up being
        # specialized.  You don't even have to make a guard for it, because
        # ShapeEnv produce_guards operates on tracked_fakes, which never gets
        # pruned.  That being said, you'll get marginally better generated
        # guard code if you promote the guard into a Dynamo guard (since that
        # allows for the guard to be done using C++ guards.)  If we get
        # ShapeEnv guards to go into C++ guards, this will stop being a thing
        # though!

        assert self.should_exit

        # Miniature DCE pass, but only for obviously trivial operations
        def is_static_true(b_node: fx.node.Argument):
            if b_node is True:
                return True
            if not isinstance(b_node, fx.Node):
                return False
            b = b_node.meta.get("example_value")
            if b is None:
                return False
            if b is True:
                return True
            if (
                isinstance(b, torch.SymBool)
                and (r := b.node.maybe_as_bool()) is not None
            ):
                return r
            # TODO: We can also technically remove all cases when the input
            # doesn't have unbacked inputs, since it's all in the ShapeEnv
            return False

        def is_symnode_arg(a: fx.node.Argument):
            from torch.fx.experimental.sym_node import SymTypes

            if isinstance(a, (int, float, bool)):
                return True
            if isinstance(a, fx.Node):
                return isinstance(a.meta.get("example_value"), SymTypes)
            return False

        # NB: We assume that you cannot do mutations on int/float/bool,
        # because they are immutable types, and therefore is always safe to
        # DCE.
        def is_symnode_compute_node(node):
            from torch.fx.experimental.sym_node import SymTypes

            if node.op != "call_function":
                return False
            # TODO: I don't think it's possible to have a bare int/float here?
            if not isinstance(node.meta.get("example_value"), SymTypes):
                return False
            # TODO: This will bail here if you ever end up with a more complicated
            # computation function, like sum(list_of_ints), even though it
            # should be DCE'able
            if not all(is_symnode_arg(a) for a in node.args):
                return False
            if not all(is_symnode_arg(a) for a in node.kwargs.values()):
                return False
            return True

        from torch.fx.experimental.symbolic_shapes import is_accessor_node

        for node in reversed(list(self.graph.nodes)):
            if len(list(node.users)) == 0:
                if (
                    node.op == "get_attr"
                    or (node.op == "call_function" and node.target is operator.getitem)
                    or (
                        node.op == "call_function"
                        and node.target is torch._check
                        and is_static_true(node.args[0])
                    )
                    or is_symnode_compute_node(node)
                    or is_accessor_node(node)
                ):
                    self.remove_node(node)

        def placeholder_binds_symbol(node):
            arg = node.meta["grapharg"]
            example = arg.example
            if isinstance(example, torch.SymInt) and isinstance(
                example.node.expr, sympy.Symbol
            ):
                return example.node.expr
            return None

        def remove_unused(node):
            log.debug("REMOVE UNUSED GRAPHARG %s", node.meta["grapharg"].source.name())
            # I'm not really sure why you need to delete these from the
            # node since the node is going to get removed
            del node.meta["grapharg"]
            self.remove_node(node)
            self.real_value_cache.pop(node, None)

        used_symbols: Set[sympy.Symbol] = set()

        def update_used_symbols(used_symbols, fake: Union[torch.SymInt, torch.Tensor]):
            used_symbols |= free_symbols(fake)

        recheck_placeholders = []
        for node in self.placeholders:
            binds_symbol = placeholder_binds_symbol(node) is not None
            # Don't delete symbol bindings yet
            if binds_symbol:
                if not node.users:
                    recheck_placeholders.append(node)
            else:
                if not node.users and not isinstance(
                    node.meta["grapharg"], BackwardStateGraphArg
                ):
                    remove_unused(node)
                else:
                    # Register the free symbols as uses
                    arg = node.meta["grapharg"]
                    if isinstance(arg, BackwardStateGraphArg):
                        continue
                    if isinstance(node.meta["grapharg"].example, torch.ScriptObject):
                        real_script_obj = node.meta["grapharg"].example
                        fake_script_obj = node.meta["grapharg"].example_strong_ref
                        if not torch._library.fake_class_registry.tracing_with_real(
                            real_script_obj
                        ):
                            flat_dict = dict(real_script_obj.__obj_flatten__())  # type: ignore[attr-defined]
                            for attr in flat_dict.keys():
                                fake_attr_val = getattr(
                                    fake_script_obj.wrapped_obj, attr
                                )
                                pytree.tree_map_only(
                                    (torch.SymInt, torch.Tensor),
                                    lambda t: update_used_symbols(used_symbols, t),
                                    fake_attr_val,
                                )
                        continue
                    fake = (
                        arg.fake_tensor if arg.fake_tensor is not None else arg.example
                    )
                    update_used_symbols(used_symbols, fake)

        # After removing unused graphargs, prune unused binds_symbol
        for node in recheck_placeholders:
            symbol = placeholder_binds_symbol(node)
            if symbol is not None:
                if symbol not in used_symbols:
                    remove_unused(node)
                else:
                    # Make sure we delete later occurrences of the same symbol
                    used_symbols.remove(symbol)

    def add_output_instructions(self, prefix: List[Instruction]) -> None:
        """
        We call this on the creation of a new compiled subgraph that is inserted
        before user code.
        """
        self.output_instructions.extend(prefix)
        self.should_exit = True

    def install_global_unsafe(self, name, value) -> None:
        """
        WARNING: prefer the safer `install_global_by_id/install_global`.
        torch.compile instances should be independent of each other;
        one footgun is to have one instance depend on the existence of
        a global installed by another instance. This can happen if we mangle
        a global the same way across both instances.
        """
        assert name not in self.installed_globals
        self.installed_globals.add(name)
        self.cleanups.append(CleanupHook.create(self.global_scope, name, value))

    def install_global_by_id(self, prefix, value) -> str:
        """
        Installs a global if it hasn't been installed already.
        This is determined by (prefix, id(value)) pair.

        Returns the name of the newly installed global.
        """
        # NB: need self.compile_id to distinguish this global
        # from another global created in a different torch.compile instance
        name = f"{prefix}_{id(value)}_c{self.compile_id}"
        if name in self.installed_globals:
            return name
        self.install_global_unsafe(name, value)
        return name

    def install_global(self, prefix, value) -> str:
        """
        Installs a global, generating a unique name for it.

        Returns the name of the newly installed global.
        """
        # NB: unique_id is unique, even across torch.compile instances
        name = unique_id(prefix)
        self.install_global_unsafe(name, value)
        return name

    def cleanup(self) -> None:
        # There is a reference cycle between tracer and OutputGraph, causing
        # some of the tensor objects to be held alive for longer than necessary.
        self.root_tx = None
        self.nn_modules.clear()
        self.param_name_to_source = None

        for node in self.graph.nodes:
            if "grapharg" in node.meta:
                del node.meta["grapharg"]
        self.real_value_cache.clear()
        self.input_name_to_proxy.clear()
        self.side_effects.clear()
        self.variable_tracker_cache.clear()
        self.register_finalizer_fns.clear()
        self.dynamo_flat_name_to_original_fqn.clear()
        self.tracing_context.clear()
        self.input_source_to_var.clear()
        self.unspec_variable_map.clear()
        self.backward_state.clear()

    def set_torch_function_state(self, enabled: bool) -> None:
        self.torch_function_enabled = enabled

    def add_graph_finalizer(
        self, register_finalizer: Callable[[fx.GraphModule], None]
    ) -> None:
        self.register_finalizer_fns.append(register_finalizer)

    def example_value_from_input_node(self, node: torch.fx.Node):
        """Extract the non-fake example tensor"""
        if node.op == "placeholder":
            return node.meta["grapharg"].example
        assert node.op == "get_attr"
        return self.nn_modules[node.target]  # type: ignore[index]


err_epilogue = (
    "With the current config, we will graph break "
    "(and fall back to eager-mode PyTorch) on all ops "
    "that have do not have the 'pt2_compliant_tag'. "
    "Please see the following doc for how to mark this op as PT2 compliant "
    "https://pytorch.org/tutorials/advanced/custom_ops_landing_page.html"
)


def check_pt2_compliant_op(output_graph, kind, target, args, kwargs):
    if kind != "call_function":
        return

    def encountered_compliant_op(target):
        if target.namespace in {"prim", "prims", "aten"}:
            return
        output_graph.compliant_custom_ops.add(target)

    def encountered_non_compliant_op(target, msg):
        output_graph.non_compliant_ops.add(target)
        if config.only_allow_pt2_compliant_ops:
            unimplemented(msg + " " + err_epilogue)

    if isinstance(target, torch._ops.OpOverload):
        if torch.Tag.pt2_compliant_tag in target.tags:
            encountered_compliant_op(target)
            return
        encountered_non_compliant_op(
            target,
            f"Encountered the torch.ops.OpOverload {target} "
            f"that is not PT2 compliant.",
        )
        return

    if isinstance(target, torch._ops.OpOverloadPacket):
        overloads = tuple(target.overloads())
        # Optimization: Overload resolution is expensive.
        # If there's only one overload, we know what it will resolve to.
        if len(overloads) == 1:
            op = getattr(target, overloads[0])
            if torch.Tag.pt2_compliant_tag in op.tags:
                encountered_compliant_op(op)
                return
            encountered_non_compliant_op(
                op,
                f"Encountered the non-overloaded "
                f"torch.ops.OpOverloadPacket {target} "
                f"that is not PT2 compliant. ",
            )
            return

        args, kwargs = torch._dynamo.utils.get_fake_values_from_nodes(
            output_graph.current_tx, (args, kwargs), False
        )
        try:
            overload = torch._C._jit_resolve_packet(
                target._qualified_op_name, *args, **kwargs
            )
        except RuntimeError as e:
            unimplemented(str(e))

        op = getattr(target, overload)
        if torch.Tag.pt2_compliant_tag in op.tags:
            encountered_compliant_op(op)
        else:
            encountered_non_compliant_op(
                op,
                f"Encountered the torch.ops.OpOverloadPacket {target} "
                f"which resolves to the overload ({overload}) that is "
                f"not PT2 compliant.",
            )


_compile_id_counter = itertools.count()


class SubgraphTracer(fx.Tracer):
    """
    Holds an FX graph that is being traced. OutputGraph owns a SubgraphTracer
    and the separation of responsibilities is that SubgraphTracer is
    responsible for building the graph while OutputGraph is responsible for
    compiling and executing the graph.
    """

    def __init__(
        self, output_graph, parent=None, export_root=False, source_target=None
    ):
        super().__init__()
        self.output_graph = weakref.proxy(output_graph)
        self.graph = torch.fx.Graph()

        # The export is only ever set for the ROOT tracer.  It controls
        # whether or not certain inputs are allowed to be added or not.
        # Look at call sites of create_graph_input to see how it is used.
        if export_root:
            assert parent is None
        self.export_root = export_root
        # Map from graph input name to its placeholder proxy object, where the
        # map's keys give all current placeholder node names and can be used to
        # create unique node names
        self.input_name_to_proxy: Dict[str, fx.Proxy] = {}
        # Node => computed real value (see utils.get_real_value)
        self.real_value_cache: Dict[fx.Node, torch.Tensor] = {}

        # SubgraphTracers can be nested. See NOTE [HigherOrderOperator tracing design]
        self.parent = parent
        # A dict mapping previously free variables (Proxy objects)
        # to new Proxy objects that wrap inputs to this subgraph.
        #
        # This dict maps proxies in outer graphs to placeholders in current graph.
        # It serves two purposes:
        # - Proxies are associated with VariableTrackers. If we see
        # the same VariableTracker twice (and it is a free variable),
        # then we want to use the same Proxy in the current subgraph to
        # record the tracing.
        # - If we are tracing a HigherOrderOperator's body_fn, then we
        # need to keep track of what free variables were lifted so we can
        # rewrite the HigherOrderOperator call using the traced body_fn.
        # Dicts maintain the order of args for the HigherOrderOperator call.
        self.lifted_freevars = {}

        # map symbols to their bound proxy placeholders.
        self.bound_symbols: Dict[sympy.Symbol, torch.fx.Proxy] = {}

        self.prev_inst = None
        # True if this tracer is currently tracing into torch.utils.checkpoint
        # as part of speculate_subgraph.
        self.under_activation_checkpoint = False
        # True if we want to allow side-effects (doesn't throw error on their existence)
        # during this tracer's tracing of torch.utils.checkpoint (via speculate_subgraph).
        # Only safe if we know for sure that *NOT* replaying these side-effects during
        # backward recomputation of the checkpoint region doesn't affect its correctness.
        self.allow_side_effects_under_checkpoint = False

        self._cur_code = None
        self._orig_gm_meta = None
        self._orig_gm_lineno_map = None
        self._orig_gm_firstlineno = None
        # Each SubgraphTracer is associated with a source target, which indicates
        # which operator this subgraph is attached to. We compute a source_fn_stack
        # based on the source target. For the root tracer, it's set to [].
        # This is useful for debugging and transforming the exported graph.
        if self.parent is None:
            self.source_fn_stack = []
        else:
            self.source_fn_stack = self.parent.source_fn_stack + [
                (self.graph._target_to_str(source_target), source_target)
            ]

    # preserve original meta if it is available
    def _maybe_preserve_original_meta(self, tx, node):
        if (
            self._orig_gm_meta
            and self._orig_gm_lineno_map
            and self._orig_gm_firstlineno
        ):
            lineno = tx.current_instruction.starts_line
            node_idx = None
            if lineno is not None:
                node_idx = self._orig_gm_lineno_map.get(
                    lineno - self._orig_gm_firstlineno, None
                )
            if node_idx is not None:
                meta = self._orig_gm_meta[node_idx]
                for field in fx.proxy._COPY_META_FIELDS:
                    if field in meta:
                        node.meta[field] = meta[field]
                if "stack_trace" in meta:
                    node.meta["stack_trace"] = meta["stack_trace"]

    def create_proxy(
        self,
        kind,
        target,
        args,
        kwargs,
        name=None,
        type_expr=None,
        proxy_factory_fn=None,
    ):
        # NOTE: [Nested SubgraphTracer and free_variable handling]
        # --------------------------------------------------------
        # Read NOTE [HigherOrderOperator tracing design] first.
        #
        # Let's say we're in the middle of introspecting the body of a possibly
        # nested HigherOrderOperator, and we see a free variable.
        #
        # There are two cases:
        # 1. We see a free variable that is already tracked by Dynamo.
        # 2. We see a free variable that has not been tracked by Dynamo
        #
        # In case 1, we call `maybe_lift_tracked_freevar_to_input` (below)
        # which will lift the freevar to be an input of this subgraph
        # and also recursively lift it to be an input on the parent(s).
        #
        # In case 2, before the call to `create_proxy`, the InstructionTranslator
        # will see the freevar when it gets loaded by Python bytecode.
        # E.g. for Python 3.11 the bytecodes that may do this are LOAD_DEREF or
        # LOAD_GLOBAL.
        # There, the InstructionTranslator asks Dynamo to begin tracking the
        # freevar by building a new Variable.
        # Building a new Variable automatically lifts the freevar to be an
        # input of the root SubgraphTracer.
        #
        # The implications for the code below are:
        # - We will always be in Case 1 when we get to this code.
        # - Any "free variable" we encounter here is guaranteed to already be
        #   bound, that is, it is either a graph input of the root graph, or
        #   some local variable of the root graph or a subgraph.
        # - The additional work we need to do here is *only* that we need to
        #   lift this free variable into inputs (recursively) of each nested
        #   higher-order-op subgraph until we hit the subgraph where the free
        #   variable is bound
        if self.parent is not None:
            flat_args, tree_spec = pytree.tree_flatten((args, kwargs))
            new_flat_args = []
            for arg in flat_args:
                maybe_new_arg = self.maybe_lift_tracked_freevar_to_input(arg)
                new_flat_args.append(maybe_new_arg)

            args, kwargs = pytree.tree_unflatten(new_flat_args, tree_spec)

        rv = super().create_proxy(
            kind, target, args, kwargs, name, type_expr, proxy_factory_fn
        )

        # append stack trace to fx node
        tx = self.output_graph.current_tx

        # log detailed location of line of code in 3.11
        if sys.version_info >= (3, 11) and kind in (
            "call_function",
            "call_method",
            "call_module",
        ):
            cur_inst = tx.current_instruction
            if (
                cur_inst is not self.prev_inst
                and cur_inst.positions is not None
                and cur_inst.positions.lineno is not None
            ):
                tx_code = tx.f_code
                header = tx.get_line_of_code_header(lineno=cur_inst.positions.lineno)

                def get_trace_call_log_str():
                    line = get_instruction_source_311(tx_code, cur_inst).rstrip()
                    return f"TRACE FX call {rv.node.name} from {header}\n{line}"

                trace_call_log.debug("%s", LazyString(get_trace_call_log_str))
                self.prev_inst = cur_inst

        # update reference to original meta if we're tracing a new code object
        is_retracing = False
        if tx.f_code is not self._cur_code:
            orig_graphmodule_maybe = code_context.get_context(tx.f_code).get(
                "orig_graphmodule", lambda: None
            )()
            if isinstance(orig_graphmodule_maybe, torch.fx.GraphModule):
                is_retracing = True
                self._orig_gm_meta = [
                    nd.meta for nd in orig_graphmodule_maybe.graph.nodes
                ]
                self._orig_gm_lineno_map = orig_graphmodule_maybe._lineno_map
                self._orig_gm_firstlineno = (
                    orig_graphmodule_maybe.forward.__code__.co_firstlineno
                )
            else:
                self._orig_gm_meta = None
                self._orig_gm_lineno_map = None
                self._orig_gm_firstlineno = None
        nn_module_stack = tx.nn_module_stack
        if nn_module_stack:
            rv.node.meta["nn_module_stack"] = nn_module_stack.copy()

        if kind in {"call_function", "call_method"}:
            rv.node.meta["source_fn_stack"] = self.source_fn_stack + [
                (rv.node.name, target)
            ]
        elif kind == "call_module":
            if self.parent is not None:
                unimplemented("Invoking an nn.Module inside HigherOrderOperator")
            # For modules we store the class
            rv.node.meta["source_fn_stack"] = self.source_fn_stack + [
                (
                    rv.node.name,
                    next(
                        ty
                        for k, (_, ty) in rv.node.meta["nn_module_stack"].items()
                        if k.split("@")[0] == target
                    ),
                )
            ]

        self._maybe_preserve_original_meta(tx, rv.node)

        if not is_retracing:
            if "nn_module_stack" not in rv.node.meta:
                nn_module_stack = tx.nn_module_stack
                if nn_module_stack:
                    rv.node.meta["nn_module_stack"] = nn_module_stack.copy()

            if "source_fn_stack" not in rv.node.meta:
                if kind in {"call_function", "call_method"}:
                    rv.node.meta["source_fn_stack"] = self.source_fn_stack + [
                        (rv.node.name, target)
                    ]
                elif kind == "call_module":
                    if self.parent is not None:
                        unimplemented(
                            "Invoking an nn.Module inside HigherOrderOperator"
                        )
                    # For modules we store the class
                    rv.node.meta["source_fn_stack"] = self.source_fn_stack + [
                        (
                            rv.node.name,
                            rv.node.meta["nn_module_stack"][target][1],
                        )
                    ]

        if "stack_trace" not in rv.node.meta:
            frame_summaries: List[traceback.FrameSummary] = []
            while tx:
                # Avoid frame summaries from inside the torch/nn/modules. This ensures that we keep the stack trace of
                # the user code.
                if not tx.is_co_filename_from_nn_modules():
                    frame_summaries.append(tx.frame_summary())
                tx = getattr(tx, "parent", None)
            # Reverse the frame_summaries, such that the innermost frame is at the last
            frame_summaries.reverse()

            # official from_list stub doesn't have new-style type
            msgs = traceback.StackSummary.from_list(frame_summaries).format()
            rv.node.stack_trace = "".join(msgs)

        return rv

    def create_node(
        self, op, target, args=None, kwargs=None, name=None, type_expr=None
    ):
        check_pt2_compliant_op(self.output_graph, op, target, args, kwargs)
        if self.parent is not None:
            flat_args = pytree.arg_tree_leaves(*args, **kwargs)
            for arg in flat_args:
                if not isinstance(arg, torch.fx.Node):
                    continue
                assert (
                    arg.graph == self.graph
                ), "create_node using arg not from this SubgraphTracer"

        node = super().create_node(op, target, args, kwargs, name, type_expr)
        node.meta["creation_timestamp"] = self.output_graph.timestamp
        return node

    # Note: we did not override erase_node since
    # we call self.graph.erase_node elsewhere
    def remove_node(self, node):
        if len(node.users) > 0:
            user_graph_nodes: List[torch.fx.Node] = []
            for user in node.users.keys():
                # For the case where user.graph == self.graph, that is a real bug and will raise
                # properly.
                if user.graph != self.graph:
                    # This is a nested graph, which needs to be deleted.
                    # If we do not do this, we will raise on attempting to remove this.
                    # As we only get here during restoration cleanup, this is sound.
                    user_graph_nodes.extend(reversed(list(user.graph.nodes)))
            for other_graph_node in user_graph_nodes:
                other_graph_node.graph.erase_node(other_graph_node)
        self.graph.erase_node(node)
        self.input_name_to_proxy.pop(node.name, None)

    # when before=True, we will insert this input before the most recent
    # inserted proxy.  This is a hack to get around an ordering problem,
    # where we first insert a tensor argument, and then insert bindings
    # for SymInts that may occur in the tensor argument.
    # Remove this if https://github.com/pytorch/pytorch/issues/99007 gets
    # fixed.
    def create_graph_input(
        self, name, type_expr, example_value, before=False, source=None
    ):
        log.debug(
            "create_graph_input %s %s",
            name,
            source.name() if source is not None else "(none)",
        )
        if source is None:
            assert (
                self.parent is not None
            ), "you are required to provide a source for inputs on the root tracer"

        # In eager, we are generally OK with adding graph inputs whenever we
        # want, because we take care of writing the bytecode that knows how
        # to source all the inputs.
        #
        # In export, this is bad, because you want a self-contained export
        # object which only depends on the inputs you explicitly passed to it.
        # So we are a bit more strict about what sources can become inputs
        # in export
<<<<<<< HEAD
        if self.export_root:
            if not is_from_local_source(source, allow_cell_or_freevar=False):
=======
        if self.is_export and self.parent is None:
            if not is_from_local_source(source, only_allow_input=True):
>>>>>>> 1c1d06a2
                self.output_graph.source_to_user_stacks.setdefault(source, []).append(
                    TracingContext.extract_stack()
                )

        # unique
        if name in self.input_name_to_proxy:
            for i in itertools.count():
                candidate_name = f"{name}_{i}"
                if candidate_name not in self.input_name_to_proxy:
                    name = candidate_name
                    break

        if self.input_name_to_proxy:
            prev_name = next(reversed(self.input_name_to_proxy))
            node = self.input_name_to_proxy[prev_name].node
            if before:
                ctx = self.graph.inserting_before(node)
            else:
                ctx = self.graph.inserting_after(node)
        else:
            ctx = self.graph.inserting_before(None)
        with ctx:
            proxy = self.create_proxy("placeholder", name, (), {}, type_expr=type_expr)
            set_example_value(proxy.node, example_value)
            if self.input_name_to_proxy and before:
                k, v = self.input_name_to_proxy.popitem()
                self.input_name_to_proxy[name] = proxy
                self.input_name_to_proxy[k] = v
            else:
                self.input_name_to_proxy[name] = proxy
            return proxy

    # See NOTE: [Nested SubgraphTracer and free_variable handling] for more details
    def lift_tracked_freevar_to_input(self, proxy):
        # You're doing something wrong if we are the root SubgraphTracer because
        # Dynamo adds tensors to graph inputs before creating a proxy for them.
        assert (
            self.parent is not None
        ), "lift_tracked_freevar_to_input should not be called on root SubgraphTracer"
        # Proxys are associated with VariableTracker.
        # It is possible that we've already lifted the Proxy to be an input.
        # If that is the case, just return the already lifted Proxy.
        if proxy in self.lifted_freevars:
            return self.lifted_freevars[proxy]

        # We first lift proxy to parent's graph then lift to current grpah's input
        # so that when we bind symints of the sizes in current graph, those symints
        # would already be lifted as inputs to parent graph.
        if proxy.tracer != self.parent:
            self.parent.lift_tracked_freevar_to_input(proxy)

        example_value = proxy.node.meta["example_value"]
        new_proxy = self.create_graph_input(
            proxy.node.name, type(example_value), example_value
        )
        self.lifted_freevars[proxy] = new_proxy
        return new_proxy

    def maybe_lift_tracked_freevar_to_input(self, arg):
        """
        If arg is a free variable, then lift it to be an input.
        Returns the new lifted arg (if arg was a freevar), else the
        original arg.
        """
        if not isinstance(arg, torch.fx.Proxy):
            return arg
        elif arg.tracer == self:
            return arg
        return self.lift_tracked_freevar_to_input(arg)


# NOTE: [HigherOrderOperator tracing design]
# Ignoring HigherOrderOperators for a moment,
# OutputGraph represents the graph being built by Dynamo that may be compiled
# and executed. It holds a root SubgraphTracer where the FX graph is built.
#
# HigherOrderOperators are operators that take functions as their arguments.
# When Dynamo encounters a HigherOrderOperator, then it attempts to introspect
# the function passed to it (call this the "body function"), capture it into a
# GraphModule, and rewrite the call to the HigherOrderOperator to use the
# GraphModule.
#
# The way we handle the capture of body functions is through having
# (possibly nested) SubgraphTracers, one per body function.
#
# Mechanically, we do the introspection by:
# - Creating a new SubgraphTracer via OutputGraph.subtracer
# - Executing the body function.
# This constructs the graph of the body function in the new SubgraphTracer
# while modifying the state of the OutputGraph. For example:
# - the OutputGraph can receive new GraphArgs (if we discover any new
#   untracked Tensors)
# - side effects from the body function get accumulated into
#   OutputGraph.side_effects
# - guards produced by the body function get accumulated into OutputGraph.guards
#
# The traced function has some special properties that make it easier for us
# to transform later down the line:
# - we lift all free variables to being inputs.
#
# If the introspection fails (due to the existence of graph breaks), then
# we roll back the current OutputGraph state and graph break on the
# HigherOrderOperator.<|MERGE_RESOLUTION|>--- conflicted
+++ resolved
@@ -255,7 +255,7 @@
         torch_function_mode_stack,
     ):
         super().__init__()
-        self.tracers = [SubgraphTracer(self, export_root=export)]
+        self.tracers = [SubgraphTracer(self, is_export=export)]
         # Map from graph input's `Source` to its `VariableTracker` to
         # de-duplicate graph inputs by source and reuse the tracker
         self.input_source_to_var: Dict[Source, VariableTracker] = {}
@@ -577,7 +577,10 @@
                 prior_tracer
                 if prior_tracer
                 else SubgraphTracer(
-                    self, parent=self.current_tracer, source_target=source_target
+                    self,
+                    parent=self.current_tracer,
+                    source_target=source_target,
+                    is_export=self.current_tracer.is_export,
                 )
             )
             self.tracers.append(tracer)
@@ -656,71 +659,6 @@
     @property
     def current_tx(self):
         return self.root_tx if not self._current_tx else self._current_tx[-1]
-
-    def add_symbol_bindings(self, arg: GraphArg):
-        # Insert implicit size vars as necessary.  With dynamic shapes, we
-        # maintain the invariant that every sizevar gets a direct SymInt input
-        # into the graph.  This means downstream graph transforms can assume
-        # every size variable is explicitly bound and accessible, instead of
-        # having to pull it out implicitly from tensors.
-
-        if self.export:
-            return
-
-        assert arg.fake_tensor is not None
-
-        def bind_symint(s: torch.SymInt, prop):
-            if not (is_symbolic(s) and isinstance(s.node.expr, sympy.Symbol)):
-                return
-            s0 = s.node.expr
-            if s0 in self.bound_symbols:
-                return
-            log.debug("bind_symint %s %s", s, prop.name())
-            # TODO: don't readd symint if we already have it in graph
-            # (this is harmless because we do remove the unused ones later)
-            proxy = self.root_tracer.create_graph_input(
-                str(s0),
-                type(s),
-                s,
-                before=True,
-                source=prop,
-            )
-            self.root_tracer.bound_symbols[s0] = proxy
-            assert isinstance(s, torch.SymInt)
-            proxy.node.meta["grapharg"] = GraphArg(
-                prop,
-                s,
-                pass_arg_as_tensor=False,
-                fake_tensor=None,
-                is_tensor=False,
-            )
-
-        def handle_tensor(t, src):
-            for i, s in enumerate(t.size()):
-                bind_symint(s, TensorPropertySource(src, TensorProperty.SIZE, i))
-            if t.layout is torch.strided:
-                for i, s in enumerate(t.stride()):
-                    bind_symint(s, TensorPropertySource(src, TensorProperty.STRIDE, i))
-                bind_symint(
-                    t.storage_offset(),
-                    TensorPropertySource(src, TensorProperty.STORAGE_OFFSET),
-                )
-            elif t.layout is torch.sparse_coo:
-                handle_tensor(t._indices(), src)
-                handle_tensor(t._values(), src)
-            elif t.layout in {torch.sparse_csr, torch.sparse_bsr}:
-                handle_tensor(t.crow_indices(), src)
-                handle_tensor(t.col_indices(), src)
-            elif t.layout in {torch.sparse_csc, torch.sparse_bsc}:
-                handle_tensor(t.ccol_indices(), src)
-                handle_tensor(t.row_indices(), src)
-            if is_traceable_wrapper_subclass(t):
-                attrs, ctx = t.__tensor_flatten__()
-                for attr in attrs:
-                    inner_t = getattr(t, attr)
-                    handle_tensor(inner_t, AttrSource(src, attr))
-
-        handle_tensor(arg.fake_tensor, arg.source)
 
     def count_calls(self):
         return count_calls(self.graph)
@@ -1456,6 +1394,7 @@
             "OutputGraph.call_user_compiler",
             phase_name="backend_compile",
             log_pt2_compile_event=True,
+            dynamo_compile_column_us="aot_autograd_cumulative_compile_time_us",
         ):
             return self._call_user_compiler(gm)
 
@@ -1837,6 +1776,17 @@
 _compile_id_counter = itertools.count()
 
 
+class LazyProxy:
+    def __init__(self, tracer, fn, *args, **kwargs):
+        self.tracer = tracer
+        self.fn = fn
+        self.args = args
+        self.kwargs = kwargs
+
+    def __call__(self):
+        return self.fn(*self.args, **self.kwargs)
+
+
 class SubgraphTracer(fx.Tracer):
     """
     Holds an FX graph that is being traced. OutputGraph owns a SubgraphTracer
@@ -1845,19 +1795,13 @@
     compiling and executing the graph.
     """
 
-    def __init__(
-        self, output_graph, parent=None, export_root=False, source_target=None
-    ):
+    def __init__(self, output_graph, parent=None, is_export=False, source_target=None):
         super().__init__()
         self.output_graph = weakref.proxy(output_graph)
         self.graph = torch.fx.Graph()
 
-        # The export is only ever set for the ROOT tracer.  It controls
-        # whether or not certain inputs are allowed to be added or not.
-        # Look at call sites of create_graph_input to see how it is used.
-        if export_root:
-            assert parent is None
-        self.export_root = export_root
+        # See note [Export inputs must be explicitly passed in]
+        self.is_export = is_export
         # Map from graph input name to its placeholder proxy object, where the
         # map's keys give all current placeholder node names and can be used to
         # create unique node names
@@ -1882,8 +1826,11 @@
         # Dicts maintain the order of args for the HigherOrderOperator call.
         self.lifted_freevars = {}
 
-        # map symbols to their bound proxy placeholders.
-        self.bound_symbols: Dict[sympy.Symbol, torch.fx.Proxy] = {}
+        # map basic symbols (unbacked and unbacked) to their bound proxies.
+        # There are only two cases where bound_symbols will be recorded:
+        # 1. when we create_graph_input for a backed SymInt that's basic symbol
+        # 2. when we track_unbacked_symbols for intermediate results that contain unbacked symints.
+        self.bound_symbols: Dict[sympy.Symbol, Union[torch.fx.Proxy, LazyProxy]] = {}
 
         self.prev_inst = None
         # True if this tracer is currently tracing into torch.utils.checkpoint
@@ -1894,6 +1841,8 @@
         # Only safe if we know for sure that *NOT* replaying these side-effects during
         # backward recomputation of the checkpoint region doesn't affect its correctness.
         self.allow_side_effects_under_checkpoint = False
+
+        self.debug_level: int = parent.debug_level + 1 if parent is not None else 0
 
         self._cur_code = None
         self._orig_gm_meta = None
@@ -2142,15 +2091,19 @@
         self, name, type_expr, example_value, before=False, source=None
     ):
         log.debug(
-            "create_graph_input %s %s",
+            "create_graph_input %s %s %s at debug_level %s before=%s",
             name,
             source.name() if source is not None else "(none)",
+            example_value,
+            self.debug_level,
+            before,
         )
         if source is None:
             assert (
                 self.parent is not None
-            ), "you are required to provide a source for inputs on the root tracer"
-
+            ), f"you are required to provide a source for inputs {name} example_val {example_value} on the root tracer"
+
+        # Note [Export inputs must be explicitly passed in]
         # In eager, we are generally OK with adding graph inputs whenever we
         # want, because we take care of writing the bytecode that knows how
         # to source all the inputs.
@@ -2159,13 +2112,8 @@
         # object which only depends on the inputs you explicitly passed to it.
         # So we are a bit more strict about what sources can become inputs
         # in export
-<<<<<<< HEAD
-        if self.export_root:
-            if not is_from_local_source(source, allow_cell_or_freevar=False):
-=======
         if self.is_export and self.parent is None:
             if not is_from_local_source(source, only_allow_input=True):
->>>>>>> 1c1d06a2
                 self.output_graph.source_to_user_stacks.setdefault(source, []).append(
                     TracingContext.extract_stack()
                 )
@@ -2196,6 +2144,44 @@
                 self.input_name_to_proxy[k] = v
             else:
                 self.input_name_to_proxy[name] = proxy
+
+            # NOTE: [Auto lift basic free symbols when create_graph_input]
+            # Whenever we call create_graph_input, we try to also lift the basic symbols in example values
+            # as graph input.
+            # This applies to both top-level graph and subgraphs in higher order ops.
+            # It has several cases:
+            #  1. When create_graph_input for a tensor that has symbolic shapes,
+            #     we look for basic symbols in its size and stride, we check if the symbol is bound
+            #     in current graph (i.e. bound_symbols), it it's not bound, we'll create a placeholder
+            #     for it then recursively check its parent, creates ph if not bound.
+            #     Every tracer maintains a mapping (i.e. lifted_freevars)
+            #     that maps from parent proxy to proxy in current tracer for the symbol.
+            #  2. When create_graph_input for a tensor with unbacked symbolic shapes,
+            #     Backed symbols all come from inputs's symbolic shape. But unbacked symbols
+            #     can be created while tracing. So we use track_unbacked_symbols will intercept
+            #     at wrap_fx_proxy, and try to bind the unbacked symbols immediately after they're
+            #     created.
+            #  3. subgraph will also lifted basic symbols in compound exprs of tensor shape.
+            #     For example, if an input to subgraph takes size [s1+s2//8], we'll look for the
+            #     the free symbols in the sizes and lift as inputs similar to 1 in _lift_symbols_in_symint)
+            #  4. When create_graph_input for a SymInt, if the symint is a basic symbol, we'll track it
+            #     in bound_symbols so that we don't lift the same basic symbol twice. When the symint is a
+            #     compound expr, we'll just create the proxy for the compouned expr but not lift its basic symbols.
+            # Also see NOTE: [Export inputs must be explicitly passed in]
+            is_strict_export = self.is_export
+            is_non_strict_export = torch.compiler.is_compiling()
+            if (
+                not is_strict_export
+                and not is_non_strict_export
+                and isinstance(example_value, torch.Tensor)
+            ):
+                self._lift_basic_symbols(example_value, source)
+
+            # Bound the symbol to ph if example_value is a SymInt with basic symbol.
+            if isinstance(example_value, torch.SymInt) and isinstance(
+                example_value.node.expr, sympy.Symbol
+            ):
+                self.bound_symbols[example_value.node.expr] = proxy
             return proxy
 
     # See NOTE: [Nested SubgraphTracer and free_variable handling] for more details
@@ -2205,6 +2191,21 @@
         assert (
             self.parent is not None
         ), "lift_tracked_freevar_to_input should not be called on root SubgraphTracer"
+
+        example_value = proxy.node.meta["example_value"]
+
+        # To avoid lifting the same symbol twice, we check whether basic symbols has been tracked.
+        # For example, the basic symbols may have already been lifted for current subgraph when
+        # we automatically lift basic symbols in the sizes/strides of a tensor t.
+        # Suppose parent graph calls sz = t.size()[0], it creates
+        # a proxy in parent and the subgraph accesses sz via closure. sz's proxy is not tracked
+        # in current sub-tracer so we may lift the same symbol twice.
+        if (
+            isinstance(example_value, torch.SymInt)
+            and example_value.node.expr in self.bound_symbols
+        ):
+            return self.bound_symbols[example_value.node.expr]
+
         # Proxys are associated with VariableTracker.
         # It is possible that we've already lifted the Proxy to be an input.
         # If that is the case, just return the already lifted Proxy.
@@ -2235,6 +2236,263 @@
         elif arg.tracer == self:
             return arg
         return self.lift_tracked_freevar_to_input(arg)
+
+    # See NOTE: [Auto lift basic free symbols when create_graph_input] for overall design
+    # You MUST call this API every time when creating a proxy in wrap_fx_proxy for a call
+    # that produced unbacked symints or tensors with unbacked symint shapes.
+    # This function is used to track the unbacked symints with its proxies created during
+    # dynamo tracing so that subgraph knows how to bind a symbol input with parent's proxy.
+    # LazyProxy are created for tensor shapes that're unbacked so that we don't create proxies
+    # for symbols that're not going to be used.
+    def track_unbacked_symbols(
+        self, example_value, e_proxy: Union[LazyProxy, torch.fx.Proxy]
+    ):
+        # When binding the symbols in an exmaple_value, we bind the symbols
+        # to the proxy's associatied Tracer instead of current tracer.
+        # This is because:
+        # 1. We may be calling wrap_tensors during speculate_subgraph because
+        # the variables are lazily realized. The proxy are top-level phs but
+        # current tracer is a subtracer.
+        # 2. For autograd.Function, we trace the backward graph with a new tracer
+        # whose parent is the forward tracer, but we're using all the proxies created
+        # in forward tracer to trace the backward.
+        # For example, forward calls save_for_backward for a input tensor t.
+        # Backward calls t.tolist(). In this case, all the proxies that backward tracer
+        # sees are from parent tracer (i.e. the forward tracer). (e.g. t[0].item())
+        # See test_validate_outputs_unbacked for repro on 2.
+        tracer = e_proxy.tracer
+        assert isinstance(tracer, SubgraphTracer)
+
+        def need_bind(s) -> bool:
+            from torch.fx.experimental.symbolic_shapes import is_symbolic
+
+            return (
+                is_symbolic(s)
+                and isinstance(s.node.expr, sympy.Symbol)
+                and s.node.shape_env.is_unbacked_symint(s.node.expr)
+                and s.node.expr not in self.bound_symbols
+            )
+
+        def _proxy_with_example_value(example_value, *args, **kwargs):
+            proxy = tracer.create_proxy(*args, **kwargs)
+            set_example_value(proxy.node, example_value)
+            return proxy
+
+        if isinstance(example_value, torch.Tensor):
+            for i, s in enumerate(example_value.size()):
+                if need_bind(s):
+                    log.debug(
+                        "_track_unbacked_symbols %s for %s.size()[%s] at debug_level %s",
+                        s,
+                        e_proxy,
+                        i,
+                        tracer.debug_level,
+                    )
+                    lazy_proxy = LazyProxy(
+                        tracer,
+                        _proxy_with_example_value,
+                        s,
+                        "call_function",
+                        torch.ops.aten.sym_size.int,
+                        (e_proxy, i),
+                        {},
+                        type_expr=type(s),
+                    )
+                    self.track_unbacked_symbols(s, lazy_proxy)
+
+            if example_value.layout is torch.strided:
+                for i, s in enumerate(example_value.stride()):
+                    if need_bind(s):
+                        log.debug(
+                            "_track_unbacked_symbols %s for %s.stride()[%s] at debug_level %s",
+                            s,
+                            e_proxy,
+                            i,
+                            tracer.debug_level,
+                        )
+                        lazy_proxy = LazyProxy(
+                            tracer,
+                            _proxy_with_example_value,
+                            s,
+                            "call_function",
+                            torch.ops.aten.sym_stride.int,
+                            (e_proxy, i),
+                            {},
+                            type_expr=type(s),
+                        )
+                        self.track_unbacked_symbols(s, lazy_proxy)
+
+            elif example_value.layout is torch.sparse_coo:
+                self.track_unbacked_symbols(example_value._indices(), e_proxy)
+                self.track_unbacked_symbols(example_value._values(), e_proxy)
+            elif example_value.layout in {torch.sparse_csr, torch.sparse_bsr}:
+                self.track_unbacked_symbols(example_value.crow_indices(), e_proxy)
+                self.track_unbacked_symbols(example_value.col_indices(), e_proxy)
+            elif example_value.layout in {torch.sparse_csc, torch.sparse_bsc}:
+                self.track_unbacked_symbols(example_value.ccol_indices(), e_proxy)
+                self.track_unbacked_symbols(example_value.row_indices(), e_proxy)
+            if is_traceable_wrapper_subclass(example_value):
+                attrs, ctx = example_value.__tensor_flatten__()
+                for attr in attrs:
+                    inner_t = getattr(example_value, attr)
+                    self.track_unbacked_symbols(inner_t, getattr(e_proxy, attr))
+        elif isinstance(example_value, torch.SymInt):
+            # Only bind unbacked symbols. backed symbols are lifted as inputs.
+            if need_bind(example_value):
+                expr = example_value.node.expr
+                tracer.bound_symbols[expr] = e_proxy
+
+    # See Note [Auto lift basic free symbols when create_graph_input]
+    def _lift_basic_symbols(
+        self, example_value: Union[torch.SymInt, torch.Tensor], src: Optional[Source]
+    ):
+        # The before arg is for inserting symints in the sizes/strides of a tensor
+        # before the tensor. This odering ensures that when we look at the tensor's
+        # symbols, they're already lifted/tracked. E.g. this assumption is used
+        # in insert_deferred_runtime_asserts.
+        def _lift_symbols_in_symint(
+            s: Union[int, torch.SymInt],
+            source: Optional[Source],
+            before: bool = False,
+        ) -> None:
+            if not is_symbolic(s):
+                return
+
+            assert isinstance(s, torch.SymInt)
+            self_to_be_bound = self.lookup_unbound_symbols(s)
+            if len(self_to_be_bound) == 0:
+                return
+
+            # For subgraph
+            if self.parent is not None:
+                # Recursively lift symbols in symint until top-level.
+                self.parent._lift_basic_symbols(s, source)
+                for s0 in self_to_be_bound:
+                    parent_proxy = self.parent.bound_symbols[s0]
+                    example_val = parent_proxy.node.meta["example_value"]
+                    assert isinstance(example_val, torch.SymInt)
+                    ph = self.create_graph_input(
+                        str(s0),
+                        type(example_val),
+                        example_val,
+                        before=before,
+                        source=source,
+                    )
+                    log.debug(
+                        "_lift_symbols_in_symint %s from %s at debug_level %s",
+                        s0,
+                        source.name() if source is not None else "subgraph inputs",
+                        self.debug_level,
+                    )
+                    self.lifted_freevars[parent_proxy] = ph
+            # For root_tracer:
+            else:
+                assert len(self_to_be_bound) == 1, (
+                    f"For root tracer, we only expect to bind basic symbols (compound symbols "
+                    f"should be cached before) but got unbound symbols {self_to_be_bound} in {s}"
+                )
+                assert source is not None, (
+                    f"Source of '{s}' is None when lifting it to input of top-level. If it's an unbacked symbol, "
+                    "this could be because it's not tracked with lazy_bind_unbacked_symbols. "
+                    f"Otherwise, should provide a source when create_graph_input for `{s}` at root tracer."
+                )
+                s0 = next(iter(self_to_be_bound))
+                ph = self.create_graph_input(
+                    str(s0),
+                    type(s),
+                    s,
+                    before=before,
+                    source=source,
+                )
+                log.debug(
+                    "_lift_symbols_in_symint %s from %s at debug_level %s",
+                    s,
+                    source.name() if source is not None else "subgraph inputs",
+                    self.debug_level,
+                )
+                ph.node.meta["grapharg"] = GraphArg(
+                    source,
+                    s,
+                    pass_arg_as_tensor=False,
+                    fake_tensor=None,
+                    is_tensor=False,
+                )
+
+        if isinstance(example_value, torch.Tensor):
+            for i, s in enumerate(example_value.size()):
+                _lift_symbols_in_symint(
+                    s,
+                    (
+                        TensorPropertySource(src, TensorProperty.SIZE, i)
+                        if src is not None
+                        else None
+                    ),
+                    before=True,
+                )
+            if example_value.layout is torch.strided:
+                for i, s in enumerate(example_value.stride()):
+                    _lift_symbols_in_symint(
+                        s,
+                        (
+                            TensorPropertySource(src, TensorProperty.STRIDE, i)
+                            if src is not None
+                            else None
+                        ),
+                        before=True,
+                    )
+                _lift_symbols_in_symint(
+                    example_value.storage_offset(),
+                    (
+                        TensorPropertySource(src, TensorProperty.STORAGE_OFFSET)
+                        if src is not None
+                        else None
+                    ),
+                    before=True,
+                )
+            elif example_value.layout is torch.sparse_coo:
+                self._lift_basic_symbols(example_value._indices(), src)
+                self._lift_basic_symbols(example_value._values(), src)
+            elif example_value.layout in {torch.sparse_csr, torch.sparse_bsr}:
+                self._lift_basic_symbols(example_value.crow_indices(), src)
+                self._lift_basic_symbols(example_value.col_indices(), src)
+            elif example_value.layout in {torch.sparse_csc, torch.sparse_bsc}:
+                self._lift_basic_symbols(example_value.ccol_indices(), src)
+                self._lift_basic_symbols(example_value.row_indices(), src)
+            if is_traceable_wrapper_subclass(example_value):
+                attrs, ctx = example_value.__tensor_flatten__()
+                for attr in attrs:
+                    inner_t = getattr(example_value, attr)
+                    self._lift_basic_symbols(
+                        inner_t, AttrSource(src, attr) if src is not None else None
+                    )
+        elif isinstance(example_value, torch.SymInt):
+            _lift_symbols_in_symint(
+                example_value,
+                src,
+            )
+
+    # Lookup the proxy in current tracer for each symbol in expressions of s,
+    # See Note [Auto lift basic free symbols when create_graph_input]
+    def lookup_unbound_symbols(self, s: torch.SymInt) -> List[sympy.Symbol]:
+        free_symbols = s.node.expr.free_symbols
+        if len(free_symbols) == 0:
+            return []
+
+        to_be_bound = []
+        for s0 in free_symbols:
+            if s0 not in self.bound_symbols:
+                to_be_bound.append(s0)
+                continue
+
+            proxy = self.bound_symbols[s0]
+            if isinstance(proxy, LazyProxy):
+                proxy = proxy()
+                self.bound_symbols[s0] = proxy
+            assert (
+                isinstance(proxy, torch.fx.Proxy) and proxy.tracer is self
+            ), f"The proxy of symbol {s0} doesn't belong to current tracer."
+        # Sort the symbols so that we can have a deterministic lifting order
+        return sorted(to_be_bound, key=lambda s: s.name)
 
 
 # NOTE: [HigherOrderOperator tracing design]
