--- conflicted
+++ resolved
@@ -418,7 +418,7 @@
                 dynamo_compile_runtime_column_us,
                 time_spent_ns // 1000,
                 extra={
-                    "compile_id": compile_id,
+                    "compile_id": str(compile_id),
                     "is_runtime": True,
                     "is_forward": is_forward,
                 },
@@ -915,11 +915,8 @@
     cuda_version: Optional[str] = None
     triton_version: Optional[str] = None
     feature_usage: Optional[dict[str, bool]] = None
-<<<<<<< HEAD
+    compile_time_autotune_time_us: Optional[int] = None
     is_runtime: Optional[bool] = False
-=======
-    compile_time_autotune_time_us: Optional[int] = None
->>>>>>> 6173c0c5
 
 
 DEFAULT_COMPILATION_METRICS_LIMIT = 64
