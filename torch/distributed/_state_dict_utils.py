--- conflicted
+++ resolved
@@ -561,10 +561,6 @@
             for cur_shape, cur_offset in zip(shape, offset)
         ]
         local_tensor = full_tensor[slices]
-<<<<<<< HEAD
-        local_state_dict[key] = DTensor.from_local(
-            local_tensor, local_state.device_mesh, local_state.placements
-=======
         # TODO: currently, we cannot handle strided sharding if the dp dimension is not even. For example,
         # one of the case that is not yet supported is when placements = (Shard(0), _StridedShard(0, sf=2)).
         local_state_dict[key] = DTensor.from_local(
@@ -573,7 +569,6 @@
             local_state.placements,
             shape=local_state.shape,
             stride=local_state.stride(),
->>>>>>> 9629835b
         )
 
 
