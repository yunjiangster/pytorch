--- conflicted
+++ resolved
@@ -848,13 +848,9 @@
                     "stage_output": stage_output,
                     "param_groups": param_groups,
                 }
-<<<<<<< HEAD
-                self.backward_maybe_with_nosync("weight", bwd_kwargs)
-=======
                 self.backward_maybe_with_nosync(
                     "weight", bwd_kwargs, last_backward=last_backward
                 )
->>>>>>> 04bb82f0
             else:
                 # TODO: figure out a better way to do this:
                 # if inputs does not require gradient,
@@ -1508,105 +1504,4 @@
         if not self.is_last:
             ops.append(dist.P2POp(dist.irecv, recv_tensor, self.next_rank, self.group))
 
-<<<<<<< HEAD
-        return True
-
-
-def _validate_stage_shapes(pipeline_stages: List[PipelineStage]):
-    """
-    Check that the buffer shapes match between stages was expected by performing an all_gather between
-    all stages.
-    """
-    if len(pipeline_stages) == 0:
-        raise ValueError("No pipeline stages provided.")
-
-    virtual_pipeline_size = len(pipeline_stages)
-    all_inputs = []
-    all_outputs = []
-    world_size = pipeline_stages[0].group_size
-    num_stages = pipeline_stages[0].num_stages
-
-    # perform all gathers between all stages
-    for virtual_id, stage in enumerate(pipeline_stages):
-        world_size = stage.group_size
-        stage_id: int = stage.stage_index
-        rank = stage.group_rank
-        # check that world_size and num_stages are consistent across all stages
-        if stage.group_size != world_size:
-            raise ValueError(
-                f"Stage id {stage_id} has world size ({stage.group_size}) \
-                which does not match world size ({world_size}) of other stages."
-            )
-        if stage.num_stages != num_stages:
-            raise ValueError(
-                f"Stage id {stage_id} has num stages ({stage.num_stages}) \
-                which does not match num stages ({num_stages}) of other stages."
-            )
-
-        pg_rank = dist.get_rank(stage.group)
-        if rank != pg_rank:
-            raise ValueError(
-                f"Rank {rank} is not equal to process group rank {pg_rank}"
-            )
-
-        if (num_stages := stage.num_stages) % world_size != 0:
-            raise ValueError(
-                f"Number of stages ({num_stages}) must be a multiple of the world_size ({world_size})"
-            )
-
-        # all gather each ranks inputs
-        tensor_list = [
-            _create_metadata_tensor(device=stage.device)
-            for _ in range(stage.group_size)
-        ]
-        expected_inputs = stage.inputs
-        stage_input = _create_metadata_tensor(expected_inputs, device=stage.device)
-        dist.all_gather(tensor_list, stage_input)
-        stage_input_shapes = [
-            _extract_metadata_from_tensor(tensor) for tensor in tensor_list
-        ]
-
-        # all gather each ranks outputs
-        tensor_list = [
-            _create_metadata_tensor(device=stage.device)
-            for _ in range(stage.group_size)
-        ]
-        outputs_meta = stage.get_outputs_meta()
-        # TODO, (1) are we deleting output validation when we move to shape inference?
-        # (2) if not, we should support multiple outputs
-        assert (
-            len(outputs_meta) == 1
-        ), f"validation logic assumes single output, got {len(outputs_meta)} outputs "
-        dist.all_gather(tensor_list, outputs_meta[0])
-        stage_output_shapes = [
-            _extract_metadata_from_tensor(tensor) for tensor in tensor_list
-        ]
-
-        logger.debug(
-            f"Rank: {pg_rank}",  # noqa: G004
-            f"Stage id: {stage_id}",
-            f"Stage num stages: {stage.num_stages}",
-            f"Stage rank: {rank}",
-            f"Stage world size: {world_size}",
-            f"Stage {virtual_id * world_size}-{(virtual_id + 1) * world_size - 1} input shapes: {stage_input_shapes}",  # noqa: G003
-            f"Stage {virtual_id * world_size}-{(virtual_id + 1) * world_size - 1} output shapes: {stage_output_shapes}",  # noqa: G003
-        )
-
-        all_inputs.extend(stage_input_shapes)
-        all_outputs.extend(stage_output_shapes)
-
-        # log only rank 0's view, they will all be equivalent
-        if pg_rank == 0:
-            logger.info(
-                "all stage inputs: %s \n all stage outputs: %s", all_inputs, all_outputs
-            )
-
-    # Check if the output for stage 0 matches the input at stage 1, and so forth
-    for i in range(virtual_pipeline_size * world_size - 1):
-        if (out := all_outputs[i]) != (inp := all_inputs[i + 1]):
-            raise ValueError(
-                f"Stage_id {i} output shape {out} at does not match stage_id {i + 1} input shape {inp}."
-            )
-=======
-        return True
->>>>>>> 04bb82f0
+        return True