--- conflicted
+++ resolved
@@ -369,14 +369,11 @@
 
             return ""
 
-<<<<<<< HEAD
         if len(lhs_list) != len(rhs_list):
             raise torch._dynamo.exc.UncapturedHigherOrderOpError(
                 f"Expected to have same number of outputs but got lhs:{lhs_list} and rhs:{rhs_list}"
             )
         assert len(lhs_list) == len(rhs_list)
-=======
->>>>>>> 606b108e
         all_diffs = []
         for i, (lhs, rhs) in enumerate(zip(lhs_list, rhs_list)):
             if diff := diff_meta(lhs, rhs):
