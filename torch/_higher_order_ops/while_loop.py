# mypy: allow-untyped-defs
from typing import Callable, Tuple, Union

import torch
import torch.utils._pytree as pytree
from torch._C import DispatchKey
from torch._higher_order_ops.utils import (
    _has_potential_branch_input_alias,
    _has_potential_branch_input_mutation,
    _maybe_run_with_interpreter,
    _set_compilation_env,
    autograd_not_implemented,
    reenter_make_fx,
    UnsupportedAliasMutationException,
    validate_subgraph_args_types,
)
from torch._ops import HigherOrderOperator
from torch._subclasses.fake_tensor import FakeTensorMode
from torch.fx.experimental.proxy_tensor import (
    _temp_remove_metadata_torch_function_mode,
    ProxyTorchDispatchMode,
    track_tensor_tree,
)


class WhileLoopOp(HigherOrderOperator):
    def __init__(self) -> None:
        super().__init__("while_loop")

    def __call__(
        self,
        cond_fn: Callable,
        body_fn: Callable,
        carried_inputs: Tuple[Union[torch.Tensor, int, float, bool]],
        additional_inputs: Tuple[Union[torch.Tensor, torch.SymInt, int], ...],
        /,
    ):
        if not isinstance(carried_inputs, tuple):
            raise RuntimeError(
                f"carried_inputs must be a tuple, got {type(carried_inputs)}"
            )
        if not isinstance(additional_inputs, tuple):
            raise RuntimeError(
                f"additional_inputs must be a tuple, got {type(additional_inputs)}"
            )

        validate_subgraph_args_types(carried_inputs)
        validate_subgraph_args_types(additional_inputs)
        return super().__call__(cond_fn, body_fn, carried_inputs, additional_inputs)


while_loop_op = WhileLoopOp()


def while_loop(cond_fn, body_fn, carried_inputs):
    r"""
    Run body_fn(*carried_inputs) while cond_fn(*carried_inputs) returns a True scalar tensor. Returns the output of body_fn or
    initial carried_inputs.

    .. warning::
        `torch.while_loop` is a prototype feature in PyTorch. It has limited support for input and output types and
        doesn't support training currently. Please look forward to a more stable implementation in a future version of PyTorch.
        Read more about feature classification at: https://pytorch.org/blog/pytorch-feature-classification-changes/#prototype

    `while_loop` is a structured control flow operator. It preserves the loop semantic across the torch.compile and torch.export.

    `while_loop` is equivalent to the following:

        def while_loop(cond_fn, body_fn, carried_inputs):
            val = carried_inputs
            while cond_fn(*val):
                val = body_fn(*val)
            return val

    Args:
        cond_fn (Callable): A callable function that returns a boolean Scalar tensor.

        body_fn (Callable): A callable function that takes the same inputs as `cond_fn` and returns a tuple of tensors

        carried_inputs (Tuple of possibly nested dict/list/tuple of tensors): A tuple of inputs to cond_fn and body_fn. It's also
            the initial value of states that are carried across iterations.

    Example:

        def cond_fn(iter, x):
            return iter.sum() < 10

        def body_fn(iter, x):
            return iter + 1, x.sin()

        while_loop(cond_fn, body_fn, (torch.zeros(1), torch.randn(3, 4)))

    Restrictions:

        - body_fn must return tensors with the same metadata (e.g.shape, dtype) as inputs.

        - body_fn and cond_fn must not in-place mutate the carried_inputs. A clone before the mutation is required.

        - body_fn and cond_fn must not mutate python varialbles (e.g. list/dict) created outside of the body_fn.

        - body_fn and cond_fn's output cannot aliase any of the inputs. A clone is required.

    .. warning::
        Temporal Limitations:

        - 'while_loop' only supports **inference** right now. Autograd will be supported in the future.

    """
    from torch._dynamo.backends.debugging import (
        make_eager_backend_with_torch_function_mode,
    )

    # Currently, additional_inputs is not a user-facing input. It will be automatically set in dynamo.
    # parameters and buffers accessed in cond_fn or body_fn or tensor closures will become additional_inputs.
    additional_inputs: Tuple = ()

    # The reason we flatten the output before calling into dynamo is that
    # we want to create a consistent input ordering for cond_fn and body_fn.
    # and we also want to the input ordering matches the output ordering.
    # Also see NOTE: [why we cannot use "automatic" for while_loop]
    # Construct flat cond_fn and flat_body_fn, which takes flattened inputs
    flat_inputs, in_spec = pytree.tree_flatten((carried_inputs, additional_inputs))

    def flat_cond_fn(*flat_args):
        carried, additional = pytree.tree_unflatten(flat_args, in_spec)
        return cond_fn(*carried, *additional)

    def flat_body_fn(*flat_args):
        carried, additional = pytree.tree_unflatten(flat_args, in_spec)
        return body_fn(*carried, *additional)

    if torch.compiler.is_dynamo_compiling():
        return while_loop_op(flat_cond_fn, flat_body_fn, tuple(flat_inputs), tuple())

    def _validate_input(cond_fn, body_fn, carried_inputs):
        from torch._higher_order_ops.utils import validate_subgraph_args_types

        if not callable(cond_fn) or not callable(body_fn):
            raise RuntimeError("Expect cond_fn and body_fn to be callable.")

<<<<<<< HEAD
        validate_subgraph_args_types(carried_inputs)
=======
        validate_subgraph_args_types(flat_inputs)

        if not pytree.tree_all(lambda t: isinstance(t, torch.Tensor), carried_inputs):
            raise RuntimeError(
                "Expect carried_inputs to be a tuple of possibly nested dict/list/tuple that only"
                f"consists of tensor leaves, but got {carried_inputs}."
            )
>>>>>>> 2f082e1e

    _validate_input(cond_fn, body_fn, carried_inputs)

    # Dynamo is expecting a callable with "__code__" attribute.
    # We cannot directly pass cond_op to it. So we wrap it in a dummy function.
    def _while_loop_op_wrapper(*args, **kwargs):
        return while_loop_op(*args, **kwargs)

    with _set_compilation_env(), torch._dynamo.utils.disable_cache_limit():
        with _temp_remove_metadata_torch_function_mode() as metadata_mode:
            with _temp_remove_metadata_torch_function_mode() as metadata_mode:
                if metadata_mode:
                    backend = make_eager_backend_with_torch_function_mode(metadata_mode)
                else:
                    backend = "eager"
                return torch.compile(
                    _while_loop_op_wrapper, backend=backend, fullgraph=True
                )(flat_cond_fn, flat_body_fn, tuple(flat_inputs), tuple())


@while_loop_op.py_impl(DispatchKey.CompositeExplicitAutograd)
def while_loop_dense(cond_fn, body_fn, carried_inputs, additional_inputs):
    carried_vals = carried_inputs

    def _is_valid_cond_fn_output(pred):
        return isinstance(pred, bool) or (
            isinstance(pred, torch.Tensor)
            and pred.size() == torch.Size([])
            and pred.dtype == torch.bool
        )

    if not isinstance(carried_inputs, tuple):
        raise RuntimeError(
            f"carried_inputs must be a tuple but got {type(carried_inputs)}"
        )

    while pred := cond_fn(*carried_vals, *additional_inputs):
        if not _is_valid_cond_fn_output(pred):
            raise RuntimeError(
                f"cond_fn must return a boolean scalar tensor or a bool but got {pred}"
            )
        out = body_fn(*carried_vals, *additional_inputs)
        assert isinstance(
            out, tuple
        ), f"body_fn should return a tuple but got {type(out)}"
        assert len(out) == len(
            carried_inputs
        ), "body_fn should return the same number of elements as carried_inputs"
        carried_vals = out
    return carried_vals


while_loop_op.py_impl(DispatchKey.Autograd)(
    autograd_not_implemented(while_loop_op, deferred_error=True)
)


def _unspecialize_int(fake_mode, t, compute_binding):
    from torch.fx.experimental.symbolic_shapes import compute_unbacked_bindings

    assert isinstance(t, int), t
    unbacked_idx = fake_mode.shape_env.create_unbacked_symint()
    if compute_binding:
        _ = compute_unbacked_bindings(fake_mode.shape_env, unbacked_idx)
    if "u15" in str(unbacked_idx):
        breakpoint()
    return unbacked_idx


# We allocate unbacked symints for int inputs since their value
# can be iteration dependent and we don't really know the value
# of the integer thus unbacked.
def unspecialize_ints_with_unbacked_symints(fake_mode, carried_inputs, bind=False):
    return tuple(
        _unspecialize_int(fake_mode, arg, bind) if isinstance(arg, int) else arg
        for arg in carried_inputs
    )


@while_loop_op.py_impl(ProxyTorchDispatchMode)
def while_loop_tracing(mode, cond_fn, body_fn, carried_inputs, additional_inputs):
    def _trace_while_loop(
        proxy_mode, while_loop_op, cond_fn, body_fn, carried_inputs, additional_inputs
    ):
        from torch._subclasses.fake_tensor import FakeTensorMode
        from torch.fx.experimental.symbolic_shapes import ShapeEnv

        # It's possible that there is no active fake tenosr mode, if we're tracing with
        # "real" mode. so we create a new one.
        fake_mode = torch._guards.detect_fake_mode()
        if fake_mode is None:
            fake_mode = FakeTensorMode(shape_env=ShapeEnv())

        # We create temporary unbacked symints for int carries to trace subgraph.
        with fake_mode.shape_env.ignore_fresh_unbacked_symbols():
            tracing_carry = unspecialize_ints_with_unbacked_symints(
                fake_mode, carried_inputs, bind=True
            )
            print("ignoring fresh unbacked symbols", tracing_carry)
        cond_graph = reenter_make_fx(cond_fn)(*tracing_carry, *additional_inputs)
        body_graph = reenter_make_fx(body_fn)(*tracing_carry, *additional_inputs)

        next_name = None
        i = 0
        while not next_name:
            candidate = f"while_loop_cond_graph_{i}"
            if hasattr(proxy_mode.tracer.root, candidate):
                i += 1
            else:
                next_name = candidate
        cond_graph_name = next_name
        body_graph_name = f"while_loop_body_graph_{i}"
        assert not hasattr(proxy_mode.tracer.root, body_graph_name)

        proxy_mode.tracer.root.register_module(cond_graph_name, cond_graph)
        proxy_mode.tracer.root.register_module(body_graph_name, body_graph)

        args = (cond_graph, body_graph, carried_inputs, additional_inputs)

        proxy_args = pytree.tree_map(proxy_mode.tracer.unwrap_proxy, args)

        out_proxy = proxy_mode.tracer.create_proxy(
            "call_function", while_loop_op, proxy_args, {}, name="while_loop"
        )

        out = while_loop_op(cond_fn, body_fn, carried_inputs, additional_inputs)
        ret = track_tensor_tree(out, out_proxy, constant=None, tracer=proxy_mode.tracer)
        return ret

    return _trace_while_loop(
        mode, while_loop_op, cond_fn, body_fn, carried_inputs, additional_inputs
    )


@while_loop_op.py_impl(FakeTensorMode)
def while_loop_fake_tensor_mode(
    mode, cond_fn, body_fn, carried_inputs, additional_inputs
):
    # body_fn return output with the same pytree and tensor meta data as carried_inputs
    # so we could just return the output after one iteration.
    #
    # We allocate unbacked symints for int outputs since their value
    # can be iteration dependent and we don't really know the value
    # of the integer thus unbacked.
    with mode:
        # Ignore the fresh_unbacked_symbols created by recursive
        # hop calls, their unbacked symbols is handled when tracing them in their
        # proxy tensor mode.
        with mode.shape_env.ignore_fresh_unbacked_symbols():
            body_output = body_fn(*carried_inputs, *additional_inputs)
        return unspecialize_ints_with_unbacked_symints(mode, body_output)


@while_loop_op.py_functionalize_impl
def while_loop_func(ctx, cond_fn, body_fn, carried_inputs, additional_inputs):
    unwrapped_carried_inputs = ctx.unwrap_tensors(carried_inputs)
    unwrapped_additional_inputs = ctx.unwrap_tensors(additional_inputs)
    unwrapped_inputs = unwrapped_carried_inputs + unwrapped_additional_inputs
    with ctx.redispatch_to_next() as m:
        functional_cond_fn = ctx.functionalize(_maybe_run_with_interpreter(cond_fn))
        functional_body_fn = ctx.functionalize(_maybe_run_with_interpreter(body_fn))
        pre_dispatch = hasattr(ctx, "mode") and ctx.mode.pre_dispatch
        for fn, fn_name in [
            (functional_cond_fn, "cond_fn"),
            (functional_body_fn, "body_fn"),
        ]:
            if _has_potential_branch_input_mutation(
                fn, unwrapped_inputs, pre_dispatch=pre_dispatch
            ):
                raise UnsupportedAliasMutationException(
                    f"torch.while_loop's {fn_name} might be modifying the input!"
                )

            if _has_potential_branch_input_alias(
                fn, unwrapped_inputs, pre_dispatch=pre_dispatch
            ):
                raise UnsupportedAliasMutationException(
                    f"torch.while_loop's {fn_name} might be aliasing the input!"
                )
        ret = while_loop_op(
            functional_cond_fn,
            functional_body_fn,
            unwrapped_carried_inputs,
            unwrapped_additional_inputs,
        )
        return ctx.wrap_tensors(ret)<|MERGE_RESOLUTION|>--- conflicted
+++ resolved
@@ -138,17 +138,7 @@
         if not callable(cond_fn) or not callable(body_fn):
             raise RuntimeError("Expect cond_fn and body_fn to be callable.")
 
-<<<<<<< HEAD
         validate_subgraph_args_types(carried_inputs)
-=======
-        validate_subgraph_args_types(flat_inputs)
-
-        if not pytree.tree_all(lambda t: isinstance(t, torch.Tensor), carried_inputs):
-            raise RuntimeError(
-                "Expect carried_inputs to be a tuple of possibly nested dict/list/tuple that only"
-                f"consists of tensor leaves, but got {carried_inputs}."
-            )
->>>>>>> 2f082e1e
 
     _validate_input(cond_fn, body_fn, carried_inputs)
 
@@ -206,24 +196,18 @@
 )
 
 
-def _unspecialize_int(fake_mode, t, compute_binding):
-    from torch.fx.experimental.symbolic_shapes import compute_unbacked_bindings
-
+def _unspecialize_int(fake_mode, t):
     assert isinstance(t, int), t
     unbacked_idx = fake_mode.shape_env.create_unbacked_symint()
-    if compute_binding:
-        _ = compute_unbacked_bindings(fake_mode.shape_env, unbacked_idx)
-    if "u15" in str(unbacked_idx):
-        breakpoint()
     return unbacked_idx
 
 
 # We allocate unbacked symints for int inputs since their value
 # can be iteration dependent and we don't really know the value
 # of the integer thus unbacked.
-def unspecialize_ints_with_unbacked_symints(fake_mode, carried_inputs, bind=False):
+def unspecialize_ints_with_unbacked_symints(fake_mode, carried_inputs):
     return tuple(
-        _unspecialize_int(fake_mode, arg, bind) if isinstance(arg, int) else arg
+        _unspecialize_int(fake_mode, arg) if isinstance(arg, int) else arg
         for arg in carried_inputs
     )
 
@@ -245,9 +229,8 @@
         # We create temporary unbacked symints for int carries to trace subgraph.
         with fake_mode.shape_env.ignore_fresh_unbacked_symbols():
             tracing_carry = unspecialize_ints_with_unbacked_symints(
-                fake_mode, carried_inputs, bind=True
+                fake_mode, carried_inputs
             )
-            print("ignoring fresh unbacked symbols", tracing_carry)
         cond_graph = reenter_make_fx(cond_fn)(*tracing_carry, *additional_inputs)
         body_graph = reenter_make_fx(body_fn)(*tracing_carry, *additional_inputs)
 
