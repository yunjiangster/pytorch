# mypy: allow-untyped-decorators
# mypy: allow-untyped-defs
import math
from typing import Any, Callable, Dict, Sequence, Tuple, Union

import torch
import torch.utils._pytree as pytree
from torch._C import DispatchKey
from torch._higher_order_ops.utils import (
    _has_potential_branch_input_mutation,
    autograd_not_implemented,
    reenter_make_fx,
    UnsupportedAliasMutationException,
)
from torch._ops import HigherOrderOperator
from torch._subclasses import FakeTensorMode
from torch.fx.experimental.proxy_tensor import (
    make_fx,
    ProxyTorchDispatchMode,
    track_tensor_tree,
)
from torch.fx.graph_module import GraphModule
from torch.overrides import TorchFunctionMode


# Duplicate of _inductor/kernel/flex_attention.py to avoid circular import
def _construct_strides(
    sizes: Sequence[int],
    fill_order: Sequence[int],
) -> Sequence[int]:
    """From a list of sizes and a fill order, construct the strides of the permuted tensor."""
    # Initialize strides
    assert len(sizes) == len(
        fill_order
    ), "Length of sizes must match the length of the fill order"
    strides = [0] * len(sizes)

    # Start with stride 1 for the innermost dimension
    current_stride = 1

    # Iterate through the fill order populating strides
    for dim in fill_order:
        strides[dim] = current_stride
        current_stride *= sizes[dim]

    return strides


def _permute_strides(out: torch.Tensor, query_strides: Tuple[int, ...]) -> torch.Tensor:
    """
    Create a new tensor with the same data and shape as the input,
    but with strides permuted based on the input tensor's stride order.

    Args:
        out (torch.Tensor): The output tensor of attention.
        query_strides (List[int]): The stride order of the input query tensor

    Returns:
        torch.Tensor: A new tensor with same shape and data as the input,
        but with strides permuted based on the query tensor's stride order.
    """
    from torch._inductor.ir import get_stride_order, stride_order2fill_order

    stride_order = get_stride_order(query_strides)
    fill_order = stride_order2fill_order(stride_order)
    assert out.storage_offset() == 0, "Only support storage_offset == 0"
    out_strides = _construct_strides(out.shape, fill_order)
    new_out = out.new_empty(out.shape).as_strided(out.shape, out_strides)
    new_out.copy_(out)
    return new_out


class TransformGetItemToIndex(TorchFunctionMode):
    # This is needed since we want to support calling
    # A[q_idx], where q_idx is a scalar tensor in score_mod.
    # Today, when q_idx is a scalar tensor, we implicitly convert it to a python
    # scalar and create a view. We do not want that behavior in this case, so we
    # use this torchfunctionmode to override that behavior for score_mod
    # wherever we're running it.
    def __torch_function__(self, func, types, args=(), kwargs=None):
        if func == torch.Tensor.__getitem__:
            index_args = pytree.tree_leaves(args[1])
            if all(isinstance(x, torch.Tensor) for x in index_args):
                return torch.ops.aten.index(args[0], index_args)
        return func(*args, **(kwargs or {}))


class FlexAttentionHOP(HigherOrderOperator):
    def __init__(self) -> None:
<<<<<<< HEAD
        super().__init__("flex_attention")
=======
        super().__init__("flex_attention", cacheable=True)
>>>>>>> 9629835b

    def __call__(
        self,
        query: torch.Tensor,
        key: torch.Tensor,
        value: torch.Tensor,
        score_mod: Callable,
        block_mask: Tuple,
        scale: float,
        kernel_options: Dict[str, Any],
        score_mod_other_buffers: Tuple = (),
        mask_mod_other_buffers: Tuple = (),
    ) -> Tuple[torch.Tensor, torch.Tensor]:
        if not all(
            isinstance(buf, torch.Tensor)
            for buf in score_mod_other_buffers + mask_mod_other_buffers
        ):
            raise RuntimeError("Other buffers must be tensors.")
        return super().__call__(
            query,
            key,
            value,
            score_mod,
            block_mask,
            scale,
            kernel_options,
            score_mod_other_buffers,
            mask_mod_other_buffers,
        )


flex_attention = FlexAttentionHOP()


class FlexAttentionBackwardHOP(HigherOrderOperator):
    def __init__(self) -> None:
        super().__init__("flex_attention_backward")

    def __call__(
        self,
        query: torch.Tensor,
        key: torch.Tensor,
        value: torch.Tensor,
        out: torch.Tensor,
        logsumexp: torch.Tensor,
        grad_out: torch.Tensor,
        grad_logsumexp: torch.Tensor,
        fw_graph: Union[Callable, GraphModule],
        joint_graph: GraphModule,
        block_mask: Tuple,
        scale: float,
        kernel_options: Dict[str, Any],
        score_mod_other_buffers: Tuple = (),
        mask_mod_other_buffers: Tuple = (),
    ) -> Tuple[torch.Tensor, torch.Tensor, torch.Tensor]:
        if not all(
            isinstance(buf, torch.Tensor)
            for buf in score_mod_other_buffers + mask_mod_other_buffers
        ):
            raise RuntimeError("Other buffers must be tensors.")
        return super().__call__(
            query,
            key,
            value,
            out,
            logsumexp,
            grad_out,
            grad_logsumexp,
            fw_graph,
            joint_graph,
            block_mask,
            scale,
            kernel_options,
            score_mod_other_buffers,
            mask_mod_other_buffers,
        )


flex_attention_backward = FlexAttentionBackwardHOP()


def _math_attention_inner(
    query: torch.Tensor,
    key: torch.Tensor,
    value: torch.Tensor,
    score_mod: Callable,
    block_mask: Tuple,
    scale: float,
    kernel_options: Dict[str, Any],
    score_mod_other_buffers: Tuple = (),
    mask_mod_other_buffers: Tuple = (),
) -> Tuple[torch.Tensor, torch.Tensor]:
    working_precision = torch.float64 if query.dtype == torch.float64 else torch.float32

    scores = (query @ key.transpose(-2, -1)).to(dtype=working_precision)

    b = torch.arange(0, scores.size(0), device=scores.device)
    h = torch.arange(0, scores.size(1), device=scores.device)
    m = torch.arange(0, scores.size(2), device=scores.device)
    n = torch.arange(0, scores.size(3), device=scores.device)

    captured_buffers_in_dim = (None,) * len(score_mod_other_buffers)
    from torch.nn.attention.flex_attention import _vmap_for_bhqkv

    # first input is score
    score_mod = _vmap_for_bhqkv(score_mod, prefix=(0,), suffix=captured_buffers_in_dim)

    mask_mod = block_mask[-1]
    mask_mod_in_dim_buffers = (None,) * len(mask_mod_other_buffers)
    mask_mod = _vmap_for_bhqkv(mask_mod, prefix=(), suffix=mask_mod_in_dim_buffers)

    with TransformGetItemToIndex():
        scores = (scores * scale).to(working_precision)
        post_mod_scores = torch.where(
            mask_mod(b, h, m, n, *mask_mod_other_buffers),
            score_mod(scores, b, h, m, n, *score_mod_other_buffers),
            torch.tensor(-float("inf"), dtype=working_precision, device=scores.device),
        )

    return scores, post_mod_scores


def math_attention(
    query: torch.Tensor,
    key: torch.Tensor,
    value: torch.Tensor,
    score_mod: Callable,
    block_mask: Tuple,
    scale: float,
    kernel_options: Dict[str, Any],
    score_mod_other_buffers: Tuple = (),
    mask_mod_other_buffers: Tuple = (),
) -> Tuple[torch.Tensor, torch.Tensor]:
    """Eager implementation

    This implementation uses vmap to vectorize the score_mod function over the batch, head, m, and n dimensions.
    We then apply the vectorized score_mod function to the scores matrix. Each wrap of vmap applies one of the
    batch, head, m, or n dimensions. We need to apply vmap 4 times to vectorized over all 4 dimensions.

    Args:
        query: The query tensor
        key: The key tensor
        value: The value tensor
        score_mod: The score_mod function
        other_buffers: Other buffers that are passed to the score_mod function
    """
    # broadcast query & key along head dim for GQA
    G = query.size(1) // key.size(1)
    value = torch.repeat_interleave(value, G, dim=1)
    key = torch.repeat_interleave(key, G, dim=1)

    Bq, Bkv = query.size(0), key.size(0)
    if not ((Bq == Bkv) or (Bq > 1 and Bkv == 1)):
        raise RuntimeError(f"Bq and Bkv must broadcast. Got Bq={Bq} and Bkv={Bkv}")

    key = key.expand((Bq, *key.size()[1:]))
    value = value.expand((Bq, *value.size()[1:]))

    _, post_mod_scores = _math_attention_inner(
        query,
        key,
        value,
        score_mod,
        block_mask,
        scale,
        kernel_options,
        score_mod_other_buffers,
        mask_mod_other_buffers,
    )

    # Set fully masked rows' sumexp to 0.0
    logsumexp = post_mod_scores.logsumexp(dim=-1)
    masked_rows = torch.all(post_mod_scores == -float("inf"), dim=-1)
    logsumexp = torch.where(masked_rows, -float("inf"), logsumexp)

    post_mod_scores = torch._safe_softmax(post_mod_scores, dim=-1)

    return post_mod_scores.to(query.dtype) @ value, logsumexp / math.log(2)


@flex_attention.py_impl(DispatchKey.CompositeExplicitAutograd)
def sdpa_dense(
    query: torch.Tensor,
    key: torch.Tensor,
    value: torch.Tensor,
    score_mod: Callable,
    block_mask: Tuple,
    scale: float,
    kernel_options: Dict[str, Any],
    score_mod_other_buffers: Tuple = (),
    mask_mod_other_buffers: Tuple = (),
) -> Tuple[torch.Tensor, torch.Tensor]:
    out, lse = math_attention(
        query,
        key,
        value,
        score_mod,
        block_mask,
        scale,
        kernel_options,
        score_mod_other_buffers,
        mask_mod_other_buffers,
    )
    out = _permute_strides(out, query.stride())
    return out, lse


def trace_flex_attention(
    proxy_mode: ProxyTorchDispatchMode,
    query: torch.Tensor,
    key: torch.Tensor,
    value: torch.Tensor,
    score_mod: Callable,
    block_mask: Tuple,
    scale: float,
    kernel_options: Dict[str, Any],
    score_mod_other_buffers: Tuple = (),
    mask_mod_other_buffers: Tuple = (),
) -> Tuple[torch.Tensor, torch.Tensor]:
    """Traces the flex_attention operator with the given score_mod function and other_buffers.

    Trace SDPA will call make_fx with "fake" example vals and then trace the score_mod function
    This will produce a GraphModule that will be stored on the root tracer as "sdpa_score". We
    access this graph module in inductor to inline the score_mod function to the triton template.
    """
    example_out = flex_attention(
        query,
        key,
        value,
        score_mod,
        block_mask,
        scale,
        kernel_options,
        score_mod_other_buffers,
        mask_mod_other_buffers,
    )
    example_vals = [
        torch.zeros((), dtype=query.dtype, requires_grad=query.requires_grad)
    ] + [torch.zeros((), dtype=torch.int) for _ in range(4)]
    mask_example_vals = [torch.zeros((), dtype=torch.int) for _ in range(4)]
    mask_mod = block_mask[-1]
    with TransformGetItemToIndex():
        score_graph = reenter_make_fx(score_mod)(
            *example_vals, *score_mod_other_buffers
        )
        mask_graph = reenter_make_fx(mask_mod)(
            *mask_example_vals, *mask_mod_other_buffers
        )
    assert isinstance(proxy_mode.tracer, torch.fx.Tracer)
    block_mask = block_mask[:-1] + (mask_graph,)
    qualname = proxy_mode.tracer.get_fresh_qualname("sdpa_score")
    proxy_mode.tracer.root.register_module(qualname, score_graph)
    mask_qualname = proxy_mode.tracer.get_fresh_qualname("sdpa_mask")
    proxy_mode.tracer.root.register_module(mask_qualname, mask_graph)
    node_args = (
        query,
        key,
        value,
        score_graph,
        block_mask,
        scale,
        kernel_options,
        score_mod_other_buffers,
        mask_mod_other_buffers,
    )
    proxy_args = pytree.tree_map(proxy_mode.tracer.unwrap_proxy, node_args)
    out_proxy = proxy_mode.tracer.create_proxy(
        "call_function", flex_attention, proxy_args, {}
    )
    return track_tensor_tree(
        example_out, out_proxy, constant=None, tracer=proxy_mode.tracer
    )


@flex_attention.py_impl(ProxyTorchDispatchMode)
def flex_attention_proxy_torch_dispatch_mode(
    mode: ProxyTorchDispatchMode,
    query: torch.Tensor,
    key: torch.Tensor,
    value: torch.Tensor,
    score_mod: Callable,
    block_mask: Tuple,
    scale: float,
    kernel_options: Dict[str, Any],
    score_mod_other_buffers: Tuple = (),
    mask_mod_other_buffers: Tuple = (),
) -> Tuple[torch.Tensor, torch.Tensor]:
    assert mode is not None, "Mode should always be enabled for python fallback key"
    return trace_flex_attention(
        mode,
        query,
        key,
        value,
        score_mod,
        block_mask,
        scale,
        kernel_options,
        score_mod_other_buffers,
        mask_mod_other_buffers,
    )


@flex_attention.py_functionalize_impl
def flex_attention_functionalize(
    ctx: torch._subclasses.functional_tensor.BaseFunctionalizeAPI,
    query: torch.Tensor,
    key: torch.Tensor,
    value: torch.Tensor,
    score_mod: Callable,
    block_mask: Tuple,
    scale: float,
    kernel_options: Dict[str, Any],
    score_mod_other_buffers: Tuple = (),
    mask_mod_other_buffers: Tuple = (),
) -> Tuple[torch.Tensor, torch.Tensor]:
    """Defines the functionalization rules for the flex_attention operator.

    Write now we are unwrapping each tensor and then redispatching to the next, however we want to
    guard against any mutations in the score_mod function, to the other_buffers since those
    are free variables.
    """
    query_unwrapped = ctx.unwrap_tensors(query)
    key_unwrapped = ctx.unwrap_tensors(key)
    value_unwrapped = ctx.unwrap_tensors(value)
    block_mask_unwrapped = ctx.unwrap_tensors(block_mask)
    score_mod_other_buffers_unwrapped = ctx.unwrap_tensors(score_mod_other_buffers)
    mask_mod_other_buffers_unwrapped = ctx.unwrap_tensors(mask_mod_other_buffers)

    # Appease the mypy overlords
    assert isinstance(query_unwrapped, torch.Tensor)
    assert isinstance(key_unwrapped, torch.Tensor)
    assert isinstance(value_unwrapped, torch.Tensor)
    assert isinstance(block_mask_unwrapped, tuple)
    assert isinstance(score_mod_other_buffers_unwrapped, tuple)
    assert isinstance(mask_mod_other_buffers_unwrapped, tuple)
    assert all(
        isinstance(item, torch.Tensor)
        for item in score_mod_other_buffers_unwrapped + mask_mod_other_buffers_unwrapped
    )

    example_vals = (
        [torch.zeros((), dtype=query.dtype)]
        + [torch.zeros((), dtype=torch.int) for _ in range(4)]
        + list(score_mod_other_buffers_unwrapped)
    )
    with ctx.redispatch_to_next() as m:
        functional_score_mod = ctx.functionalize(score_mod)
        pre_dispatch = hasattr(ctx, "mode") and ctx.mode.pre_dispatch
        with TransformGetItemToIndex():
            mutates = _has_potential_branch_input_mutation(
                functional_score_mod, example_vals, pre_dispatch
            )
        # The only care about mutations of existing buffers since we can't replay these.
        # However, we can just error if anything is detected
        if mutates:
            raise UnsupportedAliasMutationException("Mutations detected in score_mod")

        out = flex_attention(
            query_unwrapped,
            key_unwrapped,
            value_unwrapped,
            functional_score_mod,
            block_mask_unwrapped,
            scale,
            kernel_options,
            score_mod_other_buffers_unwrapped,
            mask_mod_other_buffers_unwrapped,
        )
    return ctx.wrap_tensors(out)  # type: ignore[return-value, arg-type]


@flex_attention.py_impl(FakeTensorMode)
def flex_attention_fake_tensor_mode(
    mode: FakeTensorMode,
    query: torch.Tensor,
    key: torch.Tensor,
    value: torch.Tensor,
    score_mod: Callable,
    block_mask: Tuple,
    scale: float,
    kernel_options: Dict[str, Any],
    score_mod_other_buffers: Tuple = (),
    mask_mod_other_buffers: Tuple = (),
) -> Tuple[torch.Tensor, torch.Tensor]:
    with mode:
        v_head_dim = value.size(-1)
        batch_size, num_heads, seq_len_q, q_head_dim = query.shape
        logsumexp = query.new_empty(
            batch_size, num_heads, seq_len_q, dtype=torch.float32
        )
        out_shape = (batch_size, num_heads, seq_len_q, v_head_dim)
        out = query.new_empty(out_shape)
        out = _permute_strides(out, query.stride())
        return out, logsumexp


# ---------------------------- Autograd Implementation ----------------------------
def create_fw_bw_graph(score_mod, index_values, other_buffers):
    # See Note:[HOP create fw_bw graph]

    # All of these imports need to be here in order to avoid circular dependencies
    from torch._dispatch.python import suspend_functionalization
    from torch._functorch.aot_autograd import AOTConfig, create_joint
    from torch._subclasses.fake_tensor import FakeTensor, FakeTensorMode
    from torch._subclasses.functional_tensor import disable_functional_mode
    from torch.fx.experimental.proxy_tensor import disable_proxy_modes_tracing

    dummy_aot_config = AOTConfig(
        fw_compiler=None,  # type: ignore[arg-type]
        bw_compiler=None,  # type: ignore[arg-type]
        partition_fn=None,  # type: ignore[arg-type]
        decompositions={},
        num_params_buffers=0,
        aot_id=0,
        keep_inference_input_mutations=False,
    )

    with suspend_functionalization(), disable_functional_mode():
        with disable_proxy_modes_tracing():

            def _from_fun(t):
                return torch.empty_strided(
                    t.size(),
                    t.stride(),
                    device=t.device,
                    dtype=t.dtype,
                    requires_grad=t.requires_grad,
                )

            # If someone runs this hop under the default compiler backend ("eager")
            # Then this path will be run with the actual user inputs. We convert them
            # to fake tensors in order to not perform any actual compute.
            from torch._guards import detect_fake_mode

            fake_mode = detect_fake_mode(index_values)
            if fake_mode is None:
                fake_mode = FakeTensorMode(allow_non_fake_inputs=True)

            with fake_mode:
                unwrapped_score_mod_indexes = pytree.tree_map(_from_fun, index_values)
                unwrapped_other_buffers = pytree.tree_map(_from_fun, other_buffers)

            assert all(isinstance(t, FakeTensor) for t in unwrapped_score_mod_indexes)
            assert all(isinstance(t, FakeTensor) for t in unwrapped_other_buffers)

            example_flat_out = pytree.tree_map(
                _from_fun,
                score_mod(*unwrapped_score_mod_indexes, *unwrapped_other_buffers),
            )
            if not isinstance(example_flat_out, torch.Tensor):
                raise RuntimeError(
                    "Expected output of score_mod to be a tensor."
                    f"Got type {type(example_flat_out)}."
                )
            example_grad = _from_fun(example_flat_out)

        def joint_f(score, b, h, m, n, example_grad, *other_buffers):
            def fw_with_masks(*args):
                fw_out = score_mod(*args)
                out_requires_grad = fw_out.requires_grad
                return ((fw_out,), (out_requires_grad,))

            joint = create_joint(fw_with_masks, aot_config=dummy_aot_config)
            args = [score, b, h, m, n] + list(other_buffers)
            optional_grad = [example_grad] if example_grad.requires_grad else []
            _, grads = joint(args, optional_grad)

            return grads

        joint_graph = make_fx(joint_f)(
            *unwrapped_score_mod_indexes, example_grad, *unwrapped_other_buffers
        )
        return score_mod, joint_graph


class FlexAttentionAutogradOp(torch.autograd.Function):
    @staticmethod
    def forward(
        ctx,
        query,
        key,
        value,
        fw_graph,
        joint_graph,
        block_mask,
        scale,
        kernel_options,
        score_mod_other_buffers,
        mask_mod_other_buffers,
    ) -> Tuple[torch.Tensor, torch.Tensor]:
        any_buffer_requires_grad = any(
            buffer.requires_grad
            for buffer in score_mod_other_buffers + mask_mod_other_buffers
        )
        assert (
            not any_buffer_requires_grad
        ), "Captured buffers that require grad are not yet supported."
        ctx._fw_graph = fw_graph
        ctx._joint_graph = joint_graph
        ctx._mask_graph = block_mask[-1]
        # KV_BLOCK_SIZE and Q_BLOCK_SIZE are integers, so can't use ctx.save_for_backward
        ctx._KV_BLOCK_SIZE = block_mask[8]
        ctx._Q_BLOCK_SIZE = block_mask[9]
        ctx.scale = scale
        ctx.kernel_options = kernel_options
        ctx._score_mod_other_buffers_len = len(score_mod_other_buffers)
        with torch._C._AutoDispatchBelowAutograd():
            out, logsumexp = flex_attention(
                query,
                key,
                value,
                fw_graph,
                block_mask,
                scale,
                kernel_options,
                score_mod_other_buffers,
                mask_mod_other_buffers,
            )

        ctx.save_for_backward(
            query,
            key,
            value,
            out,
            logsumexp,
            *block_mask[:8],
            *score_mod_other_buffers,
            *mask_mod_other_buffers,
        )
        return out, logsumexp

    @staticmethod
    def backward(ctx, grad_out, grad_logsumexp):
        fw_args = ctx.saved_tensors
        (
            query,
            key,
            value,
            out,
            logsumexp,
            kv_num_blocks,
            kv_indices,
            full_kv_num_blocks,
            full_kv_indices,
            q_num_blocks,
            q_indices,
            full_q_num_blocks,
            full_q_indices,
            *other_buffers,
        ) = fw_args
        fw_graph = ctx._fw_graph
        joint_graph = ctx._joint_graph
        mask_graph = ctx._mask_graph
        KV_BLOCK_SIZE = ctx._KV_BLOCK_SIZE
        Q_BLOCK_SIZE = ctx._Q_BLOCK_SIZE
        scale = ctx.scale
        kernel_options = ctx.kernel_options
        score_mod_other_buffers = tuple(
            other_buffers[: ctx._score_mod_other_buffers_len]
        )
        mask_mod_other_buffers = tuple(
            other_buffers[ctx._score_mod_other_buffers_len :]
        )
        # We have asserted that other_buffers do not require grad in the forward
        none_grads = [None] * 7
        grad_query, grad_key, grad_value = flex_attention_backward(
            query,
            key,
            value,
            out,
            logsumexp,
            grad_out,
            grad_logsumexp,
            fw_graph,
            joint_graph,
            (
                kv_num_blocks,
                kv_indices,
                full_kv_num_blocks,
                full_kv_indices,
                q_num_blocks,
                q_indices,
                full_q_num_blocks,
                full_q_indices,
                KV_BLOCK_SIZE,
                Q_BLOCK_SIZE,
                mask_graph,
            ),
            scale,
            kernel_options,
            score_mod_other_buffers,
            mask_mod_other_buffers,
        )
        return grad_query, grad_key, grad_value, *none_grads


@flex_attention.py_impl(DispatchKey.Autograd)
def flex_attention_autograd(
    query: torch.Tensor,
    key: torch.Tensor,
    value: torch.Tensor,
    score_mod: Callable,
    block_mask: Tuple,
    scale: float,
    kernel_options: Dict[str, Any],
    score_mod_other_buffers: Tuple = (),
    mask_mod_other_buffers: Tuple = (),
) -> Tuple[torch.Tensor, torch.Tensor]:
    with TransformGetItemToIndex():
        input_requires_grad = any(t.requires_grad for t in (query, key, value))
        if torch.is_grad_enabled() and input_requires_grad:
            example_vals = [
                torch.zeros((), dtype=query.dtype, requires_grad=input_requires_grad)
            ] + [torch.zeros((), dtype=torch.int) for _ in range(4)]
            fw_graph, bw_graph = create_fw_bw_graph(
                score_mod, example_vals, score_mod_other_buffers
            )
        else:
            fw_graph, bw_graph = score_mod, None
        out, logsumexp = FlexAttentionAutogradOp.apply(
            query,
            key,
            value,
            fw_graph,
            bw_graph,
            block_mask,
            scale,
            kernel_options,
            score_mod_other_buffers,
            mask_mod_other_buffers,
        )
    return out, logsumexp


# ---------------------------- Backward HOP Implementation ----------------------------


@flex_attention_backward.py_impl(DispatchKey.CompositeExplicitAutograd)
def sdpa_dense_backward(
    query: torch.Tensor,
    key: torch.Tensor,
    value: torch.Tensor,
    out: torch.Tensor,
    logsumexp: torch.Tensor,
    grad_out: torch.Tensor,
    grad_logsumexp: torch.Tensor,
    fw_graph: Callable,  # GraphModule type hint?
    joint_graph: Callable,
    block_mask: Tuple,
    scale: float,
    kernel_options: Dict[str, Any],
    score_mod_other_buffers: Tuple,
    mask_mod_other_buffers: Tuple,
) -> Tuple[torch.Tensor, torch.Tensor, torch.Tensor]:
    # Get outputs before calling repeat interleave
    actual_grad_query = torch.empty_like(query)
    actual_grad_key = torch.empty_like(key)
    actual_grad_value = torch.empty_like(value)

    Bq, Bkv = query.size(0), key.size(0)
    if not ((Bq == Bkv) or (Bq > 1 and Bkv == 1)):
        raise RuntimeError(f"Bq and Bkv must broadcast. Got Bq={Bq} and Bkv={Bkv}")

    key = key.expand((Bq, *key.size()[1:]))
    value = value.expand((Bq, *value.size()[1:]))

    G = query.size(1) // key.size(1)
    key = torch.repeat_interleave(key, G, dim=1)
    value = torch.repeat_interleave(value, G, dim=1)

    # We're undoing the log -> log2 change of base in the forwards
    logsumexp = logsumexp * math.log(2)
    # The backwards formula for the log -> log2 change of base in the forwards
    grad_logsumexp = grad_logsumexp / math.log(2)
    scores, post_mod_scores = _math_attention_inner(
        query,
        key,
        value,
        fw_graph,
        block_mask,
        scale,
        kernel_options,
        score_mod_other_buffers,
        mask_mod_other_buffers,
    )
    masked_out_rows = logsumexp == -float("inf")
    softmax_scores = torch.exp(post_mod_scores - logsumexp.unsqueeze(-1))
    softmax_scores = torch.where(masked_out_rows.unsqueeze(-1), 0, softmax_scores)

    grad_value = softmax_scores.to(query.dtype).transpose(-2, -1) @ grad_out

    grad_softmax_scores = grad_out @ value.transpose(-2, -1)

    sum_scores = torch.sum(out * grad_out, -1, keepdim=True)
    grad_score_mod = softmax_scores * (
        grad_softmax_scores - sum_scores + grad_logsumexp.unsqueeze(-1)
    )

    b = torch.arange(0, scores.size(0), device=scores.device)
    h = torch.arange(0, scores.size(1), device=scores.device)
    m = torch.arange(0, scores.size(2), device=scores.device)
    n = torch.arange(0, scores.size(3), device=scores.device)

    mask_graph = block_mask[-1]
    # Gradient of the inline score_mod function, with respect to the scores
    captured_buffers_in_dim = (None,) * len(score_mod_other_buffers)
    out_dims = [0, None, None, None, None] + [None] * len(score_mod_other_buffers)
    from torch.nn.attention.flex_attention import _vmap_for_bhqkv

    # inputs are [score, b, h, q_idx, kv_idx, gradOut, ...]
    # score and gradOut are "fully" batched
    joint_score_mod = _vmap_for_bhqkv(
        joint_graph,
        prefix=(0,),
        suffix=(0,) + captured_buffers_in_dim,
        out_dims=out_dims,
    )
    with TransformGetItemToIndex():
        grad_scores, *_ = joint_score_mod(
            scores, b, h, m, n, grad_score_mod, *score_mod_other_buffers
        )
    grad_scores = grad_scores * scale
    grad_scores = grad_scores.to(query.dtype)

    mask_mod = _vmap_for_bhqkv(
        mask_graph, prefix=(), suffix=(None,) * len(mask_mod_other_buffers)
    )
    with TransformGetItemToIndex():
        mask_scores = mask_mod(b, h, m, n, *mask_mod_other_buffers)
        grad_scores = torch.where(
            mask_scores, grad_scores, torch.tensor(0, dtype=query.dtype)
        )

    grad_query = grad_scores @ key
    grad_key = grad_scores.transpose(-2, -1) @ query

    # Reduce DK, DV along broadcasted heads.
    grad_key = grad_key.view(
        grad_key.size(0), -1, G, grad_key.size(-2), grad_key.size(-1)
    )
    grad_value = grad_value.view(
        grad_value.size(0), -1, G, grad_value.size(-2), grad_value.size(-1)
    )

    grad_key = torch.sum(grad_key, 2, keepdim=False)
    grad_value = torch.sum(grad_value, 2, keepdim=False)

    if Bq != Bkv:
        assert (
            Bq > 1 and Bkv == 1
        ), f"Bq and Bkv must broadcast. Got Bq={Bq} and Bkv={Bkv}"

        # Reduce DK, DV along broadcasted batches.
        grad_key = torch.sum(grad_key, 0, keepdim=True)
        grad_value = torch.sum(grad_value, 0, keepdim=True)

    actual_grad_query.copy_(grad_query)
    actual_grad_key.copy_(grad_key)
    actual_grad_value.copy_(grad_value)

    return actual_grad_query, actual_grad_key, actual_grad_value


def trace_flex_attention_backward(
    proxy_mode: ProxyTorchDispatchMode,
    query: torch.Tensor,
    key: torch.Tensor,
    value: torch.Tensor,
    out: torch.Tensor,
    logsumexp: torch.Tensor,
    grad_out: torch.Tensor,
    grad_logsumexp: torch.Tensor,
    fw_graph: Union[Callable, GraphModule],
    joint_graph: GraphModule,
    block_mask: Tuple,
    scale: float,
    kernel_options: Dict[str, Any],
    score_mod_other_buffers: Tuple = (),
    mask_mod_other_buffers: Tuple = (),
) -> Tuple[torch.Tensor, torch.Tensor, torch.Tensor]:
    """We already have the forward graph and joint graph from the forward pass, so we create a proxy attach both graphs"""
    example_out = flex_attention_backward(
        query,
        key,
        value,
        out,
        logsumexp,
        grad_out,
        grad_logsumexp,
        fw_graph,
        joint_graph,
        block_mask,
        scale,
        kernel_options,
        score_mod_other_buffers,
        mask_mod_other_buffers,
    )

    fw_example_vals = [
        torch.zeros((), dtype=query.dtype, requires_grad=query.requires_grad)
    ] + [torch.zeros((), dtype=torch.int) for _ in range(4)]
    bw_example_vals = fw_example_vals + [torch.zeros((), dtype=query.dtype)]
    mask_example_vals = [torch.zeros((), dtype=torch.int) for _ in range(4)]
    mask_graph = block_mask[-1]
    with TransformGetItemToIndex():
        fw_graph = reenter_make_fx(fw_graph)(*fw_example_vals, *score_mod_other_buffers)
        joint_graph = reenter_make_fx(joint_graph)(
            *bw_example_vals, *score_mod_other_buffers
        )
        mask_graph = reenter_make_fx(mask_graph)(
            *mask_example_vals, *mask_mod_other_buffers
        )
    assert isinstance(proxy_mode.tracer, torch.fx.Tracer)
    block_mask = block_mask[:-1] + (mask_graph,)
    proxy_mode.tracer.root.register_module("fw_graph", fw_graph)  # type: ignore[arg-type]
    proxy_mode.tracer.root.register_module("joint_graph", joint_graph)
    proxy_mode.tracer.root.register_module("mask_graph", mask_graph)
    node_args = (
        query,
        key,
        value,
        out,
        logsumexp,
        grad_out,
        grad_logsumexp,
        fw_graph,
        joint_graph,
        block_mask,
        scale,
        kernel_options,
        score_mod_other_buffers,
        mask_mod_other_buffers,
    )
    proxy_args = pytree.tree_map(proxy_mode.tracer.unwrap_proxy, node_args)
    out_proxy = proxy_mode.tracer.create_proxy(
        "call_function",
        flex_attention_backward,
        proxy_args,
        {},
        name="flex_attention_backward",
    )
    return track_tensor_tree(
        example_out, out_proxy, constant=None, tracer=proxy_mode.tracer
    )


@flex_attention_backward.py_impl(ProxyTorchDispatchMode)
def flex_attention_backward_proxy_torch_dispatch_mode(
    mode: ProxyTorchDispatchMode,
    query: torch.Tensor,
    key: torch.Tensor,
    value: torch.Tensor,
    out: torch.Tensor,
    logsumexp: torch.Tensor,
    grad_out: torch.Tensor,
    grad_logsumexp: torch.Tensor,
    fw_graph: Union[Callable, GraphModule],
    joint_graph: GraphModule,
    block_mask: Tuple,
    scale: float,
    kernel_options: Dict[str, Any],
    score_mod_other_buffers: Tuple = (),
    mask_mod_other_buffers: Tuple = (),
) -> Tuple[torch.Tensor, torch.Tensor, torch.Tensor]:
    assert mode is not None, "Mode should always be enabled for python fallback key"
    return trace_flex_attention_backward(
        mode,
        query,
        key,
        value,
        out,
        logsumexp,
        grad_out,
        grad_logsumexp,
        fw_graph,
        joint_graph,
        block_mask,
        scale,
        kernel_options,
        score_mod_other_buffers,
        mask_mod_other_buffers,
    )


@flex_attention_backward.py_functionalize_impl
def flex_attention_backward_functionalize(
    ctx: torch._subclasses.functional_tensor.BaseFunctionalizeAPI,
    query: torch.Tensor,
    key: torch.Tensor,
    value: torch.Tensor,
    out: torch.Tensor,
    logsumexp: torch.Tensor,
    grad_out: torch.Tensor,
    grad_logsumexp: torch.Tensor,
    fw_graph: Union[Callable, GraphModule],
    joint_graph: GraphModule,
    block_mask: Tuple,
    scale: float,
    kernel_options: Dict[str, Any],
    score_mod_other_buffers: Tuple = (),
    mask_mod_other_buffers: Tuple = (),
) -> Tuple[torch.Tensor, torch.Tensor, torch.Tensor]:
    """Defines the functionalization rules for the flex_attention operator.

    Write now we are unwrapping each tensor and then redispatching to the next,
    since we know that the forward score mod function is assured to be free of mutations
    to the other_buffers, we skip that mutate check and go straight to redispatching.
    """
    query_unwrapped = ctx.unwrap_tensors(query)
    key_unwrapped = ctx.unwrap_tensors(key)
    value_unwrapped = ctx.unwrap_tensors(value)
    out_unwrapped = ctx.unwrap_tensors(out)
    logsumexp_unwrapped = ctx.unwrap_tensors(logsumexp)
    grad_out_unwrapped = ctx.unwrap_tensors(grad_out)
    grad_logsumexp_unwrapped = ctx.unwrap_tensors(grad_logsumexp)
    block_mask_unwrapped = ctx.unwrap_tensors(block_mask)
    score_mod_other_buffers_unwrapped = ctx.unwrap_tensors(score_mod_other_buffers)
    mask_mod_other_buffers_unwrapped = ctx.unwrap_tensors(mask_mod_other_buffers)

    # Appease the mypy overlords
    assert isinstance(query_unwrapped, torch.Tensor)
    assert isinstance(key_unwrapped, torch.Tensor)
    assert isinstance(value_unwrapped, torch.Tensor)
    assert isinstance(out_unwrapped, torch.Tensor)
    assert isinstance(logsumexp_unwrapped, torch.Tensor)
    assert isinstance(grad_out_unwrapped, torch.Tensor)
    assert isinstance(grad_logsumexp_unwrapped, torch.Tensor)
    assert isinstance(block_mask_unwrapped, tuple)
    assert isinstance(score_mod_other_buffers_unwrapped, tuple)
    assert isinstance(mask_mod_other_buffers_unwrapped, tuple)
    assert all(
        isinstance(item, torch.Tensor)
        for item in score_mod_other_buffers_unwrapped + mask_mod_other_buffers_unwrapped
    )

    with ctx.redispatch_to_next() as m:
        functional_fw_graph = ctx.functionalize(fw_graph)
        functional_joint_graph = ctx.functionalize(joint_graph)

        grad_query, grad_key, grad_value = flex_attention_backward(
            query_unwrapped,
            key_unwrapped,
            value_unwrapped,
            out_unwrapped,
            logsumexp_unwrapped,
            grad_out_unwrapped,
            grad_logsumexp_unwrapped,
            functional_fw_graph,  # type: ignore[arg-type]
            functional_joint_graph,  # type: ignore[arg-type]
            block_mask_unwrapped,
            scale,
            kernel_options,
            score_mod_other_buffers_unwrapped,
            mask_mod_other_buffers_unwrapped,
        )

    return ctx.wrap_tensors((grad_query, grad_key, grad_value))  # type: ignore[return-value,arg-type]


@flex_attention_backward.py_impl(FakeTensorMode)
def flex_attention_backward_fake_tensor_mode(
    mode: FakeTensorMode,
    query: torch.Tensor,
    key: torch.Tensor,
    value: torch.Tensor,
    out: torch.Tensor,
    logsumexp: torch.Tensor,
    grad_out: torch.Tensor,
    grad_logsumexp: torch.Tensor,
    fw_graph: Union[Callable, GraphModule],
    joint_graph: GraphModule,
    block_mask: Tuple,
    scale: float,
    kernel_options: Dict[str, Any],
    score_mod_other_buffers: Tuple = (),
    mask_mod_other_buffers: Tuple = (),
) -> Tuple[torch.Tensor, torch.Tensor, torch.Tensor]:
    with mode:
        grad_query = torch.empty_like(query)
        grad_key = torch.empty_like(key)
        grad_value = torch.empty_like(value)
        return grad_query, grad_key, grad_value


flex_attention_backward.py_impl(DispatchKey.Autograd)(
    autograd_not_implemented(flex_attention_backward, deferred_error=True)
)<|MERGE_RESOLUTION|>--- conflicted
+++ resolved
@@ -87,11 +87,7 @@
 
 class FlexAttentionHOP(HigherOrderOperator):
     def __init__(self) -> None:
-<<<<<<< HEAD
-        super().__init__("flex_attention")
-=======
         super().__init__("flex_attention", cacheable=True)
->>>>>>> 9629835b
 
     def __call__(
         self,
