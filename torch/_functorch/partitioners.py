--- conflicted
+++ resolved
@@ -321,15 +321,7 @@
         elif isinstance(val, (list, tuple)):
             return sum(_tensor_nbytes(hint_int(n.numel(), fallback=4098), n.dtype) for n in val if isinstance(n, torch.Tensor))
         elif isinstance(val, torch.Tensor):
-<<<<<<< HEAD
-            try:
-                return _tensor_nbytes(hint_int(val.numel()), val.dtype)
-            except:
-                # Nonzero is fucky
-                return 999999
-=======
             return _tensor_nbytes(hint_int(val.numel(), fallback=4098), val.dtype)
->>>>>>> 855a5cf4
 
         raise RuntimeError(f"Unknown metadata type {type(val)}")
 
