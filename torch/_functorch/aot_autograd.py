# mypy: ignore-errors

import itertools
from contextlib import contextmanager, nullcontext
from functools import partial, wraps
from typing import Any, Callable, Dict, List, NewType, Optional, Tuple
from unittest.mock import patch

import torch
import torch._dynamo.logging
import torch.nn as nn
import torch.utils._pytree as pytree
import torch.utils.dlpack
from torch import Tensor
from torch._decomp.decompositions_for_rng import PhiloxStateTracker, rng_decompositions
from torch._dispatch.python import enable_python_dispatcher
from torch._dynamo import compiled_autograd
from torch._dynamo.utils import (
    dynamo_timed,
    get_chromium_event_logger,
    preserve_rng_state,
)
from torch._guards import detect_fake_mode
from torch._inductor.utils import BoxedBool
from torch._subclasses import FakeTensor, FakeTensorMode
from torch.fx.experimental.proxy_tensor import make_fx
from torch.fx.experimental.symbolic_shapes import ShapeEnv
from torch.utils._python_dispatch import is_traceable_wrapper_subclass


static_inputs_log = torch._logging.getArtifactLogger(
    __name__, "cudagraph_static_inputs"
)
from . import config
from ._aot_autograd.autograd_cache import (  # noqa: F401
    AOTAutogradCache,
    autograd_cache_key,
    should_use_local_autograd_cache,
    should_use_remote_autograd_cache,
)
from ._aot_autograd.collect_metadata_analysis import (  # noqa: F401
    run_functionalized_fw_and_collect_metadata,
)
from ._aot_autograd.functional_utils import (  # noqa: F401
    _check_if_mutation_can_be_in_graph,
    are_all_mutations_hidden_from_autograd,
    are_all_mutations_under_no_grad_or_inference_mode,
    assert_functional_graph,
    from_fun,
    gen_alias_from_base,
    has_data_mutation,
    has_metadata_mutation,
    is_fun,
    sync_functional_tensor,
    to_fun,
)
from ._aot_autograd.input_output_analysis import (  # noqa: F401
    _tensors_definitely_do_not_overlap,
    compute_overlapping_inputs,
    create_graph_signature,
    create_synthetic_base_metadata,
    remove_dupe_metadata,
)
from ._aot_autograd.jit_compile_runtime_wrappers import (  # noqa: F401
    aot_dispatch_autograd,
    aot_dispatch_base,
    aot_dispatch_export,
)
from ._aot_autograd.logging_utils import (  # noqa: F401
    callback_set,
    describe_input,
    format_guard_bug_msg,
    get_aot_compilation_context,
    get_aot_graph_name,
    get_graph_being_compiled,
    graph_being_compiled,
    model_name,
    nth_graph,
    set_model_name,
    setup_stacktrace_preservation_hooks,
    track_graph_compiling,
)
from ._aot_autograd.runtime_wrappers import (  # noqa: F401
    AOTDedupeWrapper,
    AOTSyntheticBaseWrapper,
)
from ._aot_autograd.schemas import (  # noqa: F401
    AOTConfig,
    BackwardSignature,
    FQN,
    GraphInputName,
    GraphOutputName,
    GraphSignature,
    InputAliasInfo,
    MutationType,
    OutputAliasInfo,
    OutputType,
    SubclassCreationMeta,
    SubclassMeta,
    TensorAlias,
    ViewAndMutationMeta,
)
from ._aot_autograd.subclass_utils import (  # noqa: F401
    requires_subclass_dispatch,
    unwrap_tensor_subclasses,
    unwrap_tensor_subclasses_with_indices_to_original,
    wrap_tensor_subclasses,
    wrap_tensor_subclasses_maybe_joint,
)
from ._aot_autograd.traced_function_transforms import (  # noqa: F401
    aot_dispatch_subclass,
    create_functional_call,
    create_functionalized_fn,
    create_functionalized_rng_ops_wrapper,
    create_joint,
    fn_input_mutations_to_outputs,
    fn_prepped_for_autograd,
)
from ._aot_autograd.utils import (  # noqa: F401
    _get_autocast_states,
    _get_symint_hints,
    call_func_at_runtime_with_args,
    create_tree_flattened_fn,
    KNOWN_TYPES,
    make_boxed_compiler,
    make_boxed_func,
    maybe_to_fresh_input,
    normalize_as_list,
    partial_flatten_asdict,
    root_module_when_exporting_non_strict,
    strict_zip,
)
from .partitioners import default_partition


zip = strict_zip

# This global counter increments every time we compile a graph with
# AOTAutograd.  You can use this to correlate runtime error messages
# with compile time (e.g., if you get an error at runtime saying
# compiled graph 3 failed, you can set a breakpoint at compile time
# for this graph number to investigate further at compile time.)
#
# NB: this is different from get_aot_compilation_context, which tracks
# each underlying graph that is compiled.  In contrast, AOT_COUNTER
# corresponds to top-level invocations of aot_module/aot_function;
# one counter is allocated per entire compiled block (but this block
# may involve compiling multiple subgraphs; e.g., for forwards/backwards)
AOT_COUNTER = itertools.count()

# ~~~~~~~~~~~~~~~~~~~~~~~~~~~~~~~~~~~~~~~~~~~~~~~~~~~~~~~~~~~~~~~~~~~~~~~~~~~~~~~~~~~~~~~~~~~~~~~~~~~~~~~~~~~~~~~~~~~~~
# ~~~~~~~~~~~~~~~~~~~~~~~~~~~~~~~~~~~~~~~~~~~~~~~~~~~~~~~~~~~~~~~~~~~~~~~~~~~~~~~~~~~~~~~~~~~~~~~~~~~~~~~~~~~~~~~~~~~~~
#
# AOT Autograd contains a pretty non-trivial amount of logic to handle edge cases around aliasing and mutation
# that are external to the graph (they show up as side effects in some way when you run the graph).
#
# Take a look at `test_aotdispatch.py TestAOTAutograd.test_input_mutation*` tests for some examples functions
# and what they're compiled graphs looks like.
# Below is a very long comment detailing several edge cases, and showing how AOT Autograd handles them.
#
# Note [AOT Autograd: input data mutations]
#
# If we compile a function that mutates inputs, then those input mutations are real side effects
# that a user expects to see after running the compiled graph.
# However, the graph that we want to send to a backend needs to be *entirely* functional.
# The way we reconcile this difference is that we remove the mutations completely from the graph that we compile
# but we update the graph to return (updated_inputs, user_outputs).
# In the epilogue that runs after the compiled graph is executed, we copy the updated inputs back to the originals.
#
# Example: original user code:
# def f(x):
#     x.mul_(2)
#     out = x.mul(3)
#     return out
#
# After AOT Autograd compiles, we end up with a:
# (a) compiled graph
# (b) autograd.Function.forward() method, that executes the compiled graph
# (c) wrapper function, that calls the autograd.Function.forward() and performs the epilogue
#
# The output of (a, b, c) are all written below.
#
# def compiled_forward_graph(x):
#     x_updated = x.mul(2)
#     out = x_updated.mul(3)
#     return x_updated, out
#
# # x_updated gets a gradient in the compiled backward
# def compiled_backward_graph(grad_x_updated, grad_out):
#     grad_x = ...
#     return grad_x
#
# def autograd.Function.forward(x):
#     x_updated, out = compiled_forward_graph(x)
#     return x_updated, out
#
# def compiled_wrapper(x):
#     x_updated, out = autograd.Function.apply(x)
#     x.copy_(x_updated)
#     return out
#
# Another important thing to note is that updated inputs (due to data mutations) *do* participate
# in the compiled backward graph! Since the compiled forward graph gets N extra outputs
# (due to updated inputs showing up as graph outputs),
# The compiled backward gets an additional N inputs.
# That way, during the x.copy_(x_updated) bit in the epilogue, gradients will flow from the updated input
# back to the original input.


# Note [AOT Autograd: input metadata mutations]
#
# For the same reason as input mutations, we also don't put input metadata mutations in the graph.
# Instead, we return the updated version of the input (a view), and mutate the input's metadata outside of the graph
#
# Example: original user code:
# def f(x):
#     x.t_()
#     out = x.mul(3)
#     return out
#
# AOT Autograd output (compiled graph, autograd.Function.forward(), wrapper function):
# def compiled_forward_graph(x):
#     x_updated = x.t()
#     out = x_updated.mul(3)
#     return x_updated, out
#
# # x_updated does *not* get a gradient in the compiled backward
# def compiled_backward_graph(grad_out):
#     grad_x = ...
#     return grad_x
#
# def autograd.Function.forward(x):
#     x_updated, out = compiled_forward_graph(x)
#     return x_updated, out
#
# def compiled_wrapper(x):
#     x_updated, out = autograd.Function.apply(x)
#     x.as_strided_(x_updated)
#     return out


# Note [AOT Autograd: outputs aliasing inputs or intermediates!]
#
# AOT Autograd needs special handling for outputs that alias graph inputs or intermediates!
# Why?
# (1) autograd.Function.forward() has a limitation, where views that returned in the forward cannot later be mutated.
# (2) views don't need to be compiled in the graph anyway - it's cheap to generate them outside of the compiled graph,
#     in an epilogue.
# For outputs that alias inputs, we do the following:
# (a) *still* return the aliased output as a graph output
# (b) In the AOT Autograd wrapper/epilogue, we don't return that aliased output. Instead, we use it to regenerate the output.
#
# For outputs that alias *intermediates*, we do the following:
# (a) Return the output in the compiled forward, **and** return it's ._base (a graph intermediates) as an output in the forward
# (b) Use (output, graph_intermediate) to regenerate the alias, and return that to the user (instead of the compiled fw output).
# You might wonder why we return the aliased output directly in the graph (and making the graph compute it),
# only to not return it and instead generate a fresh alias off of the intermediate,
# instead of (say) just storing metadata about the size/stride of the output somewhere to generate the alias. There are two reasons:
# (1) Getting the actual alias tensor allows us to use view-replay to generate the alias, instead of an as_strided() call
# (2) Inductor (and other backends) are free to change the memory format of graph outputs, if it results in better performance.
#     This can result in problems if a user later tries to .view() that output expecting it to have one set of strides,
#     when it has a different set of strides.
#     By including the view op directly in the graph, inductor takes that into account when deciding what memory format
#     the graph intermediate should be.
#
# Another important thing to note is how our traced backward() graph handles aliases.
# (this applies to outputs aliasing inputs, outputs aliasing intermediates,
#  *and* updated inputs returned in the compiled forward due to metadata-only mutations).
# Any outputs that alias (either inputs or intermediates) do NOT participate in the compiled backward graph
# It would be wasteful to include them in the compiled backward(), because we regenerate them eagerly
# at the end of the forward.
#
# Example: original user code:
# def f(x):
#     out1 = x.t()
#     intermediate = x.mul(2)
#     out2 = intermediate.view(-1)
#     return out1, out2
#
# AOT Autograd output (compiled graph, autograd.Function.forward(), wrapper function):
# def compiled_forward_graph(x):
#     out1 = x.t()
#     intermediate = x.mul(2)
#     out2 = intermediate.view(-1)
#     # the compiled graph also returns the intermediate
#     return out1, out2, intermediate
#
# # intermediate gets a gradient in the compiled backward.
# # both output aliases (out1 and out2) do not.
# def compiled_backward_graph(grad_intermediate):
#     grad_x = ...
#     return grad_x
#
# def autograd.Function.forward(x):
#     out1, out2, intermediate = compiled_forward_graph(x)
#     return out1, out2, intermediate
#
# def compiled_wrapper(x):
#     out1, out2, intermediate = autograd.Function.apply(x)
#     # regenerate out1 from the input
#     out1_regenerated = out1._view_func(x)
#     # regenerate out1 from the intermediate
#     out2_regenerated = out2._view_func(intermediate)
#     return out1_regenerated, out2_regenerated


# Note [AOT Autograd: mutations to inputs that alias other inputs]
#
# Another edge case that is (only partially) handled today is when an input is mutated, but itself aliases another input.
# AOT Autograd needs to **ensure** that functionalization knows that the two inputs are aliased to each other.
# That way, when the aliased input is accessed later in the graph, functionalization knows to "update" the alias
# given the mutation that occurred.
#
# This is handled by updating the calling convention: we create a "synthetic base" that becomes a new input
# in the compiled function, and we regenerate the original (aliased) inputs directly off of the base
# inside of the compiled function.
#
# This logic is fully encapsulated in aot_wrapper_synthetic_base()
#
# Example: original user code:
# def f(x, x_view):
#     x.mul_(2)
#     out = x * x_view
#     return out
# f(x, x.view(-1))
#
# AOT Autograd output (compiled graph, autograd.Function.forward(), wrapper function):
# def compiled_forward_graph(base)
#     x = generate_x(base)
#     x_view = generate_x_view(base)
#     x_updated = x.mul(2)
#     x_view_updated = x_updated.view(-1)
#     out = x_updated * x_view_updated
#     return x_updated, out
#
# # The calling convention change from (aliases) -> (base) happens
# # *outside* of the autograd.Function.forward().
# # That means the forward() only has 1 input (base),
# # and the backward() only has 1 output (grad_base)
# def compiled_backward_graph(grad_out):
#     grad_base = ...
#     return grad_base
#
# def autograd.Function.forward(base):
#     x_updated, out = compiled_forward_graph(base)
#     return x_updated, out
#
# # The compiled wrapper is where we create synthetic bases.
# # The info on which inputs are mutated is also tracked *before* synthetic base creation.
# def compiled_wrapper(x, x_view):
#     base = merge_view_inputs(x, x_view)
#     x_updated, out = autograd.Function.apply(base)
#     # x and x_view are aliased in eager mode, so this mutation to x will automatically affect x_view.
#     x.copy_(x_updated)
#     return out


# Note [AOT Autograd: Views to avoid tangents aliasing inputs]
#
# We view every forward output when creating out tangent tensors to handle the problematic
# case in which a subclass does extra aliasing between graph outputs/inputs in a way that
# is not visible above the sublass.
#
# Ordinarily, when constructing the joint function that we want to trace in AOTAutograd,
# we're guaranteed that the tangent tensors that we pass
# into the joint are distinct tensors from the primals. This is because when
# decide which forward outputs to create tangents for, we only create tangents
# for forward outputs that are not aliases of inputs (See Note
# [AOT Autograd: outputs aliasing inputs or intermediates!]).
#
# However, when wrapper tensor subclasses enter the picture, it is possible
# to have an output of the forward that is a subclass that is not an
# input / alias of an input, but one of its inner tensors is an alias!
# NestedTensor is an example: Performing an out-of-place pointwise op on a
# NestedTensor constructs a fresh NestedTensor that holds onto the input's
# offsets tensor directly.
#
# Having tangent tensors that are the same as the (primal) forward inputs,
# can cause problems during tracing as make_fx() will specialize on our
# duplicate inputs: If we passed in the same tensor for primals_1 and
# tangents_1 during tracing, make_fx() will happily sub out all usages of
# tangents_1 with primals_1 in the graph, which is not what we want.
#
# To work around this, we view every forward output when creating out tangent
# tensors so that tangents can never be the same as forward inputs even if
# forward inputs alias forward outputs.

# Note [Side-Effectful Tokens in AOTAutograd]
#
# We allow some some side-effectful operators in
# the post-AOTAutograd (functional) graph, such as prints and torchbind operations.
# To ensure that these side-effects are compatible to future graph passes that
# assume that the graph is functional, we will thread "effect tokens" to show
# data dependence between these side-effectful operators. Practically speaking,
# effect tokens are just dummy values (torch.tensor([])). The graph would look
# like the following:
#
# def gm(self, token0, reader):
#    token1, frame = with_token(ordered_effect_op, (reader,), token0)
#    frame = frame * 2
#    token2, frame2 = with_token(ordered_effect_op, (reader,), token1)
#    frame2 = frame2 * 2
#    return token2, frame, frame2
#
# We will pass the token as an input to the graph, thread it through
# side-effectful operators using the `with_effects` high order operator, and then
# return the updated token as an output.
# So the signature of the graph input would look something like
# (*tokens, *params_buffers, *user_inputs), and the signature of the graph
# output would look something like (*tokens, *outputs).
#
# However, Inductor does not want the concept of tokens in the final generated
# code's input and output. Since changing the graph signature inside of inductor
# is difficult, after generating the forward graph, we will run a pass to
# remove the tokens from the inputgenerate the following graph for Inductor, where
# the tokens are created and sunk within the graph, rather than as inputs and
# outputs:
#
# def gm(self, reader):
#    token0 = torch.ops.prims._make_token()
#    token1, frame = with_token(ordered_effect_op, (reader,), token0)
#    frame = frame * 2
#    token2, frame2 = with_token(ordered_effect_op, (reader,), token1)
#    frame2 = frame2 * 2
#    sink_token = torch.ops.prims._sink_tokens([token2])
#    return frame, frame2

#
#
# ~~~~~~~~~~~~~~~~~~~~~~~~~~~~~~~~~~~~~~~~~~~~~~~~~~~~~~~~~~~~~~~~~~~~~~~~~~~~~~~~~~~~~~~~~~~~~~~~~~~~~~~~~~~~~~~~~~~~~
# ~~~~~~~~~~~~~~~~~~~~~~~~~~~~~~~~~~~~~~~~~~~~~~~~~~~~~~~~~~~~~~~~~~~~~~~~~~~~~~~~~~~~~~~~~~~~~~~~~~~~~~~~~~~~~~~~~~~~~


aot_autograd_decompositions = {}

FakifiedFlatArgs = NewType("FakifiedFlatArgs", List[Any])


def process_inputs(
    flat_args: List[Any],
    aot_config: AOTConfig,
    fake_mode: FakeTensorMode,
    shape_env: Optional[ShapeEnv],
) -> FakifiedFlatArgs:
    with fake_mode:

        def convert(idx, x):
            if shape_env is not None:
                from torch._dynamo.source import ConstantSource

                if isinstance(x, int):
                    # We always specialize on scalar values in export.
                    if aot_config.is_export:
                        return x
                    source = ConstantSource(f"sym_{idx}")
                    return shape_env.create_symintnode(
                        shape_env.create_symbol(x, source), hint=x, source=source
                    )
            if isinstance(x, torch.ScriptObject):
                return torch._library.fake_class_registry.maybe_to_fake_obj(
                    fake_mode, x
                )
            if not isinstance(x, torch.Tensor):
                return x
            if isinstance(x, FakeTensor):
                assert x.fake_mode is fake_mode
                return x
            if is_traceable_wrapper_subclass(x):
                attrs, _ = x.__tensor_flatten__()
                if all(isinstance(getattr(x, attr), FakeTensor) for attr in attrs):
                    assert all(
                        getattr(x, attr).fake_mode is fake_mode for attr in attrs
                    )
                    return x

            # see note [Tensor Fakification and Symbol Caching]
            symbolic_context = None
            source = None
            trace = True
            if tracing_context := torch._guards.TracingContext.try_get():
                if x in tracing_context.tensor_to_context:
                    symbolic_context = tracing_context.tensor_to_context[x]
                    source = symbolic_context.tensor_source
                    # We already fakeified this tensor in Dynamo, don't
                    # dump the trace for it again
                    trace = False
            if (
                idx < aot_config.num_params_buffers
                and config.static_weight_shapes
                and not symbolic_context
            ):
                # TODO: Ensure that this codepath is never exercised from
                # Dynamo
                return fake_mode.from_tensor(x, static_shapes=True)

            return fake_mode.from_tensor(
                x,
                static_shapes=False,
                symbolic_context=symbolic_context,
                source=source,
                trace=trace,
            )

        return FakifiedFlatArgs([convert(idx, x) for idx, x in enumerate(flat_args)])


def construct_fake_mode(
    flat_args: List[Any], aot_config: AOTConfig
) -> Tuple[FakeTensorMode, Optional[ShapeEnv]]:
    fake_mode = detect_fake_mode(flat_args)
    if fake_mode is None:
        shape_env = ShapeEnv() if aot_config.dynamic_shapes else None
        fake_mode = FakeTensorMode(shape_env=shape_env)
    else:
        shape_env = fake_mode.shape_env
    return (fake_mode, shape_env)


def create_aot_dispatcher_function(
    flat_fn,
    fake_flat_args: FakifiedFlatArgs,
    aot_config: AOTConfig,
    fake_mode: FakeTensorMode,
    shape_env: Optional[ShapeEnv],
) -> Tuple[Callable, ViewAndMutationMeta]:
    with dynamo_timed("create_aot_dispatcher_function", log_pt2_compile_event=True):
        return _create_aot_dispatcher_function(
            flat_fn, fake_flat_args, aot_config, fake_mode, shape_env
        )


def _create_aot_dispatcher_function(
    flat_fn,
    fake_flat_args: FakifiedFlatArgs,
    aot_config: AOTConfig,
    fake_mode: FakeTensorMode,
    shape_env: Optional[ShapeEnv],
) -> Tuple[Callable, ViewAndMutationMeta]:
    """
    Traces the forward and backward graphs of the attr:`flat_fn` to generate a
    joint graph. The joint graph is an Fx graph with Aten ops. Please refer to
    the tracing mechanism to understand the graph capturing details.

    The joint graph is then passed through attr:`partition_fn` to isolate the
    forward and backward portions, which are then respectively compiled via the
    provided attr:`fw_compiler` and attr:`bw_compiler`.

    The resulting compiled forward and backward graphs are then wrapped up in a
    ``torch.autograd.Function`` object.

    The calling convention here is that the first aot_config.num_params_buffers
    inputs in flat_args are parameters and buffers, and the rest are inputs.

    We use this to assume that parameters/buffer's shapes don't change.

    Note: this function is used both by aot_function and aot_export (controlled by aot_config.is_export)
        When aot_config.is_export is True, we return an FX graph + metadata
        When aot_config.is_export is False, we return an ordinary runtime function
    """

    # This is the main entry point.
    # TODO: Chillee argues that dynamo itself should pass in fake tensors to
    # the list of arguments when compiling; at the moment we do not do this

    if aot_config.decompositions is None:
        aot_config.decompositions = {}

    aot_config.decompositions = {
        **aot_autograd_decompositions,
        **aot_config.decompositions,
    }

    if config.functionalize_rng_ops:
        # Update the decompositions with functionalized random decompositions
        aot_config.decompositions = {
            **rng_decompositions,
            **aot_config.decompositions,
        }

    # Check flat_args to see if they're already fake.  If so, use that fake
    # mode instead.

    python_dispatcher_mode = (
        enable_python_dispatcher() if shape_env is not None else nullcontext()
    )
    chromium_log = get_chromium_event_logger()
    # See NOTE: [Deferring tensor pack/unpack hooks until runtime]
    # If any saved tensor hooks are active, we **don't** want to trace them.
    # Instead, we'll let them run at runtime, around the custom autograd.Function
    # that we generate in torch.compile.
    with torch.autograd.set_multithreading_enabled(
        False
    ), preserve_rng_state(), (
        fake_mode
    ), (
        python_dispatcher_mode
    ), PhiloxStateTracker(), torch._dynamo.utils._disable_saved_tensors_hooks_during_tracing():
        from torch._library.fake_class_registry import (
            FakeScriptObject,
            maybe_to_fake_obj,
        )

        # Tracing may mutate the states the fake script object,
        # so we need to duplicate the fake script objects so that subsequent tracing
        # won't be affected.
        def _dup_fake_script_obj(fake_flat_args):
            return [
                maybe_to_fake_obj(detect_fake_mode(fake_flat_args), arg.real_obj)
                if isinstance(arg, FakeScriptObject)
                else arg
                for arg in fake_flat_args
            ]

        needs_autograd = any(
            x.requires_grad for x in fake_flat_args if isinstance(x, Tensor)
        )

        with enable_python_dispatcher():
            # Patch set_rng_state as set_rng_state with fake tensors is
            # nonsensical. This does not affect the collection of metadata.
            with patch("torch.cuda.set_rng_state", lambda *args: None):
                mod = root_module_when_exporting_non_strict(flat_fn)
                if mod is not None:
                    ctx = _detect_attribute_assignment(mod)
                else:
                    ctx = nullcontext()
                with ctx:
                    fw_metadata = run_functionalized_fw_and_collect_metadata(
                        flat_fn,
                        static_input_indices=aot_config.static_input_indices,
                        keep_input_mutations=aot_config.keep_inference_input_mutations,
                        is_train=needs_autograd,
                        pre_dispatch=aot_config.pre_dispatch,
                        is_export=aot_config.is_export,
                    )(*_dup_fake_script_obj(fake_flat_args))

                req_subclass_dispatch = requires_subclass_dispatch(
                    fake_flat_args, fw_metadata
                )
                chromium_log.try_add_event_data(
                    "backend_compile", requires_subclass_dispatch=req_subclass_dispatch
                )

                output_and_mutation_safe = not any(
                    x.requires_grad
                    # view-type operations preserve requires_grad even in no_grad.
                    # Do not count aliases of inputs with requires_grad as reason to make a training graph,
                    # as AOTAutograd will perform view-replay to regenerate the view outputs at runtime,
                    # setting their grad_fn properly.
                    and not (
                        x.output_type
                        in (OutputType.alias_of_input, OutputType.is_input)
                        and fw_metadata.input_info[x.base_idx].requires_grad
                    )
                    for x in fw_metadata.output_info
                ) and not any(
                    x.requires_grad
                    and x.mutates_data
                    and not x.mutations_under_no_grad_or_inference_mode
                    and not x.mutations_hidden_from_autograd
                    for x in fw_metadata.input_info
                )

                if needs_autograd and output_and_mutation_safe:
                    # We realized that none of the outputs require grad,
                    # and none of the inputs that require grad are mutated.
                    # so we actually have an inference graph.
                    needs_autograd = False
                    # A bit silly: right now in the subclass codepath, our ViewAndMutationMeta
                    # changes depending on whether we pass in is_train / keep_input_mutations,
                    # so we're forced to recompute the metadata.
                    # TODO: refactor the subclass path of run_functionalized_fw_and_collect_metadata
                    # so that this is unnecessary.
                    if req_subclass_dispatch:
                        fw_metadata = run_functionalized_fw_and_collect_metadata(
                            flat_fn,
                            keep_input_mutations=aot_config.keep_inference_input_mutations,
                            is_train=False,
                            pre_dispatch=aot_config.pre_dispatch,
                            static_input_indices=aot_config.static_input_indices,
                        )(*fake_flat_args)
                    else:
                        fw_metadata = ViewAndMutationMeta(
                            input_info=fw_metadata.input_info,
                            output_info=fw_metadata.output_info,
                            num_intermediate_bases=fw_metadata.num_intermediate_bases,
                            keep_input_mutations=aot_config.keep_inference_input_mutations,
                            traced_tangents=fw_metadata.traced_tangents,
                            subclass_inp_meta=fw_metadata.subclass_inp_meta,
                            subclass_fw_graph_out_meta=fw_metadata.subclass_fw_graph_out_meta,
                            subclass_tangent_meta=fw_metadata.subclass_tangent_meta,
                            is_train=False,
                            tokens=fw_metadata.tokens,
                            static_input_indices=fw_metadata.static_input_indices,
                        )

        if fw_metadata.num_intermediate_bases > 0:
            assert not req_subclass_dispatch, f"""\
torch.compile is currently being used with tensor subclass inputs:
{','.join([str(type(x)) for x in fake_flat_args])}. We are attempting to a compile a graph with two graph outputs
that alias one another, which is currently unsupported in the subclass use case. If you run into this,
please file a github issue"""

        if aot_config.is_export:
            # aot_export: ban input metadata mutations for now to keep shared code paths simpler.
            # Keeping .resize_() in the graph will require some work
            # Allowing it but keeping the graph functional will require some calling convention changes.
            if len([x for x in fw_metadata.input_info if x.mutates_metadata]) != 0:
                raise RuntimeError(
                    f"""\
Found an input that received a metadata mutation, through e.g. a call to `.resize_()` or `.transpose_()`.
This is currently banned in the aot_export workflow. If you need this functionality, please file a github issue.

fw_metadata={str(fw_metadata)}"""
                )
            # In export, banning data mutations on inputs that require grad for now.
            # This should be rare, and is tricky to get right. When we trace the backward,
            # we currently trace with autograd.grad instead of .backward(), which makes it difficult
            # to ensure that we run autograd all the way through the input **before** it saw the mutation.
            if (
                len(
                    [
                        x
                        for x in fw_metadata.input_info
                        if x.requires_grad and x.mutates_data
                    ]
                )
                != 0
            ):
                raise RuntimeError(
                    f"""\
Found a graph input that requires gradients, and received a mutation.
This is currently banned in the aot_export workflow. If you need this functionality, please file a github issue.

fw_metadata={str(fw_metadata)}"""
                )
            if req_subclass_dispatch:
                raise RuntimeError(
                    """\
aot_export is not currently supported with traceable tensor subclass.
If you need this feature, please comment on <CREATE_ISSUE_LINK>"""
                )

            # Need to decide on a strategy for functionalized RNG: toggling via global config seems bad,
            # and turning it on will require a non-trivial calling convention change for any export runtime.
            if config.functionalize_rng_ops:
                raise RuntimeError(
                    """\
Functionalized RNG is not currently supported in the aot_export workflow. Please file a github issue,
or otherwise set torch._functorch.config.functionalize_rng_ops = False."""
                )

        def choose_dispatcher(needs_autograd, aot_config):
            """
            Pick a dispatcher based on the config rules.
            """
            if aot_config.is_export:
                # export uses just the "graph bits", whereas the other
                # two dispatchers include some extra work around handling a runtime epilogue
                chromium_log.try_add_event_data(
                    "backend_compile", dispatch_mode="export"
                )
                return partial(aot_dispatch_export, needs_autograd=needs_autograd)
            elif needs_autograd and not aot_config.pre_dispatch:
                chromium_log.try_add_event_data(
                    "backend_compile", dispatch_mode="autograd"
                )
                return aot_dispatch_autograd
            else:
                chromium_log.try_add_event_data(
                    "backend_compile", dispatch_mode="inference"
                )
                return aot_dispatch_base

        compiler_fn = choose_dispatcher(needs_autograd, aot_config)

        compiled_fn, fw_metadata = compiler_fn(
            flat_fn,
            _dup_fake_script_obj(fake_flat_args),
            aot_config,
            fw_metadata=fw_metadata,
        )
        return compiled_fn, fw_metadata


def aot_function(
    fn: Callable,
    fw_compiler: Callable,
    bw_compiler: Optional[Callable] = None,
    partition_fn: Callable = default_partition,
    decompositions: Optional[Dict] = None,
    num_params_buffers: int = 0,
    keep_inference_input_mutations: bool = False,
    inference_compiler: Optional[Callable] = None,
    *,
    # Whether or not to trace with dynamic shapes
    dynamic=False,
    enable_log=True,
) -> Callable:
    """
    Traces the forward and backward graph of :attr:`fn` using torch dispatch
    mechanism, and then compiles the generated forward and backward graphs
    through :attr:`fw_compiler` and :attr:`bw_compiler`.

    :func:`aot_function` traces the forward and backward graph ahead of time,
    and generates a joint forward and backward graph.  :attr:`partition_fn` is
    then used to separate out forward and backward graphs. The partitioner
    function can be used to perform optimizations such as recomputation. One can
    set `decompositions` dictionary to decompose the operators into a sequence
    of core or simpler operators supported by the backend compilers.

    .. warning::
        This API is experimental and likely to change.

    Args:
        fn (Callable): A Python function that takes one ore more arguments. Must
            return one or more Tensors.
        fw_compiler (Callable): A Python function that accepts an Fx graph with
            Aten ops and input args, and returns a Callable that semantically is
            equivalent to the input Fx graph.
        bw_compiler (Optional[Callable]): A Python function that accepts an
            Fx graph with Aten ops and input args, and returns a Callable that
            semantically is equivalent to the input Fx graph.  Default: None
            (when None, it defaults to the :attr:`fw_compiler`)
        partition_fn (Callable): A Python function that takes a joint forward
            and backward graph, and partitions it into separate forward and
            backward graphs.
        decompositions (Dict): A dictionary to define the decomposition of
            larger Aten ops into simpler or core Aten ops.
        inference_compiler (Optional[Callable]): A Python function that accepts an
            Fx graph with Aten ops and input args, and returns a Callable that
            semantically is equivalent to the input Fx graph. inference_compiler is invoked
            if no autograd is needed. Default: None
            (when None, it defaults to the :attr:`fw_compiler`)
    Returns:
        Returns a ``Callable`` that retains the eager behavior of the original
        :attr:`fn`, but with forward and backward graph compiled via
        :attr:`fw_compile` and :attr:`bw_compile`.

    A simple example usage of :func:`aot_function` is as follows. This example
    will print the forward and backward graphs of the function ``fn``

        >>> fn = lambda x : x.sin().cos()
        >>> def print_compile_fn(fx_module, args):
        >>>     print(fx_module)
        >>>     return fx_module
        >>> aot_fn = aot_function(fn, print_compile_fn)
        >>> x = torch.randn(4, 5, requires_grad=True)
        >>> aot_fn(x)
    """

    if bw_compiler is None:
        bw_compiler = fw_compiler
    if inference_compiler is None:
        inference_compiler = fw_compiler
    aot_config = AOTConfig(
        fw_compiler=fw_compiler,
        bw_compiler=bw_compiler,
        inference_compiler=inference_compiler,
        partition_fn=partition_fn,
        decompositions=decompositions,
        num_params_buffers=num_params_buffers,
        aot_id=next(AOT_COUNTER),
        keep_inference_input_mutations=keep_inference_input_mutations,
        dynamic_shapes=dynamic,
        aot_autograd_arg_pos_to_source=None,
        is_export=False,
        no_tangents=False,
        enable_log=enable_log,
    )
    cached_res = None

    @wraps(fn)
    def returned_function(*args, **kwargs):
        nonlocal cached_res
        # Now flatten the tensor args
        flat_args = pytree.arg_tree_leaves(*args, **kwargs)

        # Compile the function and save it in the cache
        if cached_res is None:
            flat_fn, out_spec = create_tree_flattened_fn(fn, args, kwargs)
            (fake_mode, shape_env) = construct_fake_mode(flat_args, aot_config)
            fake_flat_args: FakifiedFlatArgs = process_inputs(
                flat_args, aot_config, fake_mode, shape_env
            )
            compiled_fn, _ = create_aot_dispatcher_function(
                flat_fn,
                fake_flat_args,
                aot_config,
                fake_mode,
                shape_env,
            )
            cached_res = (compiled_fn, out_spec)

        cached_fn, out_spec = cached_res
        out = cached_fn(flat_args)
        return out_spec.unflatten(out)

    return returned_function


def aot_module(mod: nn.Module, *args, **kwargs) -> nn.Module:
    """
    Traces the forward and backward graph of :attr:`mod` using torch dispatch
    tracing mechanism. It is wrapper function, that underneath uses
    :func:`aot_function` to perform tracing and compilation.

    :func:`aot_module` lifts the parameters and buffers of ``nn.Module`` as inputs
    to a new callable which is then compiled through :func:`aot_function`.

    .. warning::
        This API is experimental and likely to change.

    Args:
        mod (Callable): A ``nn.Module`` module.
        args : args to be passed to :func:`aot_function`
        kwargs : kwargs to be passed to :func:`aot_function`

    Returns:
        Returns a ``nn.Module`` that retains the eager behavior of the original
        :attr:`mod`, but with forward and backward graph compiled.

    """
    # See Note: [Fake Modules and AOTAutograd]
    torch._dynamo.utils.assert_no_fake_params_or_buffers(mod)

    def functional_call(named_params, named_buffers, *args, **kwargs):
        params_and_buffers = {**named_params, **named_buffers}
        return torch.func.functional_call(mod, params_and_buffers, args, kwargs)

    named_params = dict(mod.named_parameters(remove_duplicate=False))
    named_buffers = dict(mod.named_buffers(remove_duplicate=False))
    num_params_buffers = len(named_params) + len(named_buffers)
    compiled_f = aot_function(
        functional_call, *args, num_params_buffers=num_params_buffers, **kwargs
    )

    class AOTModule(nn.Module):
        def __init__(self) -> None:
            super().__init__()
            self.orig_module = mod

        def forward(self, *args, **kwargs):
            return compiled_f(
                named_params,
                named_buffers,
                *args,
                **kwargs,
            )

    return AOTModule()


def aot_module_simplified(
    mod: nn.Module,
    args,
    fw_compiler: Callable,
    bw_compiler: Optional[Callable] = None,
    partition_fn: Callable = default_partition,
    decompositions: Optional[Dict] = None,
    keep_inference_input_mutations=False,
    inference_compiler: Optional[Callable] = None,
    cudagraphs: Optional[BoxedBool] = None,
) -> nn.Module:
    """
    This is the simplified or low overhead version of aot_module. For frontends
    like TorchDynamo, the input functions/modules to AOT are static and have
    unpacked inputs/outputs. This gives us an opportunity to remove the
        (1) pytree overhead to parse inputs/outputs,
        (2) AOT Autograd cache,
        (3) Reading of params/buffers in every forward call

    :func:`aot_module_simplified` removes these overheads.
    """
    params = {
        **dict(mod.named_parameters(remove_duplicate=False)),
        **dict(mod.named_buffers(remove_duplicate=False)),
    }
    params_flat, params_spec = pytree.tree_flatten(params)
    params_flat = list(params_flat)
    params_len = len(params_flat)

    if cudagraphs is None:
        cudagraphs = BoxedBool(torch._inductor.config.triton.cudagraphs)

    if bw_compiler is None:
        bw_compiler = fw_compiler
    if inference_compiler is None:
        inference_compiler = fw_compiler

    seen_sources = set()

    full_args = []
    # First, the params
    full_args.extend(params_flat)

    if tracing_context := torch._guards.TracingContext.try_get():
        tracing_context.params_flat = params_flat
        (
            tracing_context.params_flat_unwrap_subclasses,
            tracing_context.params_unwrapped_to_flat_index,
        ) = unwrap_tensor_subclasses_with_indices_to_original(params_flat)

    aot_autograd_arg_pos_to_source = None
    # Then, the params 1:1 mapped sources, if relevant.
    if hasattr(mod, "_param_name_to_source"):
        aot_autograd_arg_pos_to_source = []
        # We now know this came from dynamo, and (1) we care about guards,
        # so setting up aot_autograd_arg_pos_to_source for downstream dedup guards
        # can now be done safely. (2) Dynamo logic protects the 1:1 sizing below.
        for name in params.keys():
            assert name in mod._param_name_to_source, f"{name} not found."
            source = mod._param_name_to_source[name]
            assert source not in seen_sources, source
            seen_sources.add(source)
            aot_autograd_arg_pos_to_source.append(source)

    # Next, the input args
    full_args.extend(args)

    static_input_indices = []
    if hasattr(mod, "graph"):
        # Non dynamo entrypoints can get to here...
        for pos, node in enumerate(mod.graph.find_nodes(op="placeholder")):
            if hasattr(node, "_dynamo_source"):
                # ... but not here!
                if aot_autograd_arg_pos_to_source is None:
                    aot_autograd_arg_pos_to_source = []
                source = node._dynamo_source
                assert source not in seen_sources, source
                seen_sources.add(source)
                aot_autograd_arg_pos_to_source.append(source)
                source_name = source.name() if source else str(source)

                if "tensor_dict" in node.meta and node.meta["tensor_dict"].get(
                    "_dynamo_static_input_type", None
                ):
                    static_inputs_log.debug(
                        "Adding static input pos %s for source %s", pos, source_name
                    )
                    static_input_indices.append(pos)
                else:
                    static_inputs_log.debug(
                        "Non-static input pos %s for source %s", pos, source_name
                    )

    if aot_autograd_arg_pos_to_source is not None:
        assert len(full_args) == len(aot_autograd_arg_pos_to_source)

    dynamic_shapes = False
    for x in full_args:
        if isinstance(x, FakeTensor):
            dynamic_shapes = x.fake_mode.shape_env is not None
            break

    aot_config = AOTConfig(
        fw_compiler=fw_compiler,
        bw_compiler=bw_compiler,
        inference_compiler=inference_compiler,
        partition_fn=partition_fn,
        decompositions=decompositions,
        num_params_buffers=params_len,
        aot_id=next(AOT_COUNTER),
        keep_inference_input_mutations=keep_inference_input_mutations,
        dynamic_shapes=dynamic_shapes,
        aot_autograd_arg_pos_to_source=aot_autograd_arg_pos_to_source,
        static_input_indices=static_input_indices,
        is_export=False,
        no_tangents=False,
        cache_info=None,
    )
    fake_mode, shape_env = construct_fake_mode(full_args, aot_config)
    fake_flat_args = process_inputs(full_args, aot_config, fake_mode, shape_env)

    def dispatch_and_compile():
        functional_call = create_functional_call(mod, params_spec, params_len)
        with compiled_autograd._disable():
            compiled_fn, _ = create_aot_dispatcher_function(
                functional_call,
                fake_flat_args,
                aot_config,
                fake_mode,
                shape_env,
            )
        return compiled_fn

<<<<<<< HEAD
    # Autograd cache stuff
    remote = should_use_remote_autograd_cache()
    local = should_use_local_autograd_cache()

    if local or remote:
        compiled_fn = AOTAutogradCache.load(
            dispatch_and_compile,
            mod,
            fake_flat_args,
            aot_config,
            cudagraphs,
            local,
            remote,
        )
=======
    # We only care if the forward will return an OutputCode.
    if isinstance(fw_compiler, SerializableAOTDispatchCompiler):
        local = should_use_local_autograd_cache()
        remote = should_use_remote_autograd_cache()
        if local or remote:
            compiled_fn = AOTAutogradCache.load(
                dispatch_and_compile,
                mod,
                fake_flat_args,
                aot_config,
                cudagraphs,
                local,
                remote,
            )
        else:
            compiled_fn = dispatch_and_compile()
>>>>>>> fda43c98
    else:
        compiled_fn = dispatch_and_compile()

    if isinstance(mod, torch._dynamo.utils.GmWrapper):
        # This function is called by the flatten_graph_inputs wrapper, which boxes
        # the inputs so that they can be freed before the end of this scope.
        # For overhead reasons, this is not the default wrapper, see comment:
        # https://github.com/pytorch/pytorch/pull/122535/files#r1560096481
        def boxed_forward(runtime_args: List[Any]):
            flat_args = []
            flat_args.extend(params_flat)
            flat_args.extend(runtime_args)
            runtime_args.clear()
            return compiled_fn(flat_args)

        # Just for convenience
        boxed_forward.zero_grad = mod.zero_grad
        boxed_forward.named_parameters = mod.named_parameters
        boxed_forward.named_buffers = mod.named_buffers
        return boxed_forward

    # TODO: There is something deeply wrong here; compiled_fn running with
    # the boxed calling convention, but aot_module_simplified somehow
    # historically returned a function that was not the boxed calling
    # convention.  This should get fixed...
    # NB: GraphModule/nn.Module rely on the non-boxed calling convention here
    def forward(*runtime_args: Tuple[Any]):
        full_args = []
        full_args.extend(params_flat)
        full_args.extend(runtime_args)
        return compiled_fn(full_args)

    # Just for convenience
    forward.zero_grad = mod.zero_grad
    forward.named_parameters = mod.named_parameters
    forward.named_buffers = mod.named_buffers

    return forward


def aot_export_module(
    mod: nn.Module,
    args,
    *,
    decompositions: Optional[Dict] = None,
    # If true, we'll return a joint forward-backward graph,
    # As well as metadata on the loss + gradients in the backward.
    trace_joint: bool,
    # If trace_joint is True, we expect your module to return a scalar loss.
    # Your module can return multiple outputs, so you must specify which output the loss is.
    output_loss_index: Optional[int] = None,
    pre_dispatch: bool = False,
    # If None, will be infered from inputs and mod.graph.nodes if mod is a graph module, but the inferred result might be wrong.
    dynamic_shapes: Optional[bool] = None,
    kwargs=None,
) -> Tuple[torch.fx.GraphModule, GraphSignature]:
    """
    This function takes in a module, and returns:
    (1) an FX graph that can be exported
    (2) some metadata about the graph

    If `trace_joint=True` we will return a joint graph of the forward + backward.

    The traced FX graph will have the following properties compared to the original module:
    (1) Inputs and outputs to the module will be pytree-flattened
    (2) Parameters and buffers on the module will be lifted into graph inputs,
        graph_inputs = (*parameters, *buffers, *user_inputs)
    (3) The graph will be fully functionalized
    (4) Any input mutations will be converted into additional outputs in the graph,
        meaning whoever calls this graph is responsible for applying the mutations
        back to the original inputs.
    (5) If is_joint is provided the graph will return parameter gradients in addition to user outputs.
        The graph output will look like:
        graph_outputs = (*updated_inputs, *user_outputs, *param_gradients)

    There are also several restrictions on what modules can use this API. In particular:
    (1) If trace_joint is specified, we expect the loss function to be **fused**
        into the module forward. One of the outputs to the forward must be a scalar loss,
        which is specified with `output_loss_index`.
        All other outputs to the forward are presumed to not require gradients.
    (2) This API cannot capture optimizers (although in theory we could build an API for this).
    (3) Metadata mutations on params/buffers/inputs are banned.
    (4) Data mutations on anything that requires gradients are banned (parameters)
    (5) If an input is mutated, it is not allowed to alias any other inputs.
    (6) Parameters must not be duplicated.
    """
    if pre_dispatch and trace_joint:
        raise RuntimeError("pre_dispatch is not supported when trace_joint is True.")
    named_parameters = dict(mod.named_parameters(remove_duplicate=False))
    named_buffers = dict(mod.named_buffers(remove_duplicate=False))

    params_and_buffers = {
        **dict(named_parameters),
        **dict(named_buffers),
    }
    params_and_buffers_flat, params_spec = pytree.tree_flatten(params_and_buffers)
    params_and_buffers_flat = tuple(params_and_buffers_flat)
    params_len = len(params_and_buffers_flat)

    kwargs = kwargs or {}

    functional_call = create_functional_call(
        mod, params_spec, params_len, store_orig_mod=True
    )

    num_fw_outs = None

    if trace_joint:
        # This helper effectively just adds some extra asserts about what the backward will look like:
        # Outputs must include a scalar loss, that we compute gradients w.r.t.
        # We don't compute gradients w.r.t. anything else: so just in case we detach()
        # and other output tensors.
        def fn_to_trace(*args):
            nonlocal num_fw_outs
            out = functional_call(*args)
            if output_loss_index is None:
                raise RuntimeError(
                    """\
If trace_joint=Trueit is required that one of your forward outputs must be a scalar loss.
You must specify the which (index) output is the loss with output_loss_index."""
                )
            if isinstance(out, (torch.Tensor)):
                out = (out,)
            if not isinstance(out, (tuple, list)):
                raise RuntimeError(
                    f"Expected forward output to be either a tensor or a list/tuple of tensors. found {type(out)}"
                )

            for i, o in enumerate(out):
                # We only want to create a backward graph w.r.t. the loss that the user passed in.
                # This implies that every other output should not require gradients.
                # Instead of making this an error (and forcing the user to detach all other outputs
                # of their forward),
                # we'll automatically detach them here.
                if o.requires_grad and i != output_loss_index:
                    raise RuntimeError(
                        f"""\
Found an output of the forward that requires gradients, that was not the scalar loss.
We require all outputs to the forward that are not the scalar loss to not require gradient,
because we will only compute a backward graph against the scalar loss.
You can fix this by calling .detach() on each of your forward outputs that is not the loss.
You specified that output index {output_loss_index} is the loss, but we found that
the output at index {i} requires gradients."""
                    )
            out_loss = out[output_loss_index]
            num_fw_outs = len(out)
            if not out_loss.requires_grad:
                raise RuntimeError(
                    f"""\
The output at index {output_loss_index} was marked as the loss, but it does not require gradients"""
                )
            if out_loss.numel() != 1:
                raise RuntimeError(
                    f"""\
We require the output marked as the loss (at index {output_loss_index}) to be a scalar, but it has shape {out_loss.shape}"""
                )
            return out

        ctx = nullcontext
    else:
        # Run under no_grad, so our tracing machinery only traces an inference graph.
        # However if pre_dispatch=True, we want to correctly trace set_grad_enabled calls for training.
        ctx = nullcontext if pre_dispatch else torch.no_grad
        fn_to_trace = functional_call

    full_args = []
    # First, the params
    # NB: It is REQUIRED that parameters come first, Inductor infers "fixed"
    # parameters by looking at the difference in parameter count outside
    # and inside AOTAutograd, and assumes the prefix of arguments are fixed
    # arguments
    full_args.extend(params_and_buffers_flat)
    # Next, the input args
    full_args.extend(args)

    with ctx():
        fx_g, metadata, in_spec, out_spec = _aot_export_function(
            fn_to_trace,
            full_args,
            decompositions=decompositions,
            num_params_buffers=params_len,
            no_tangents=True,
            pre_dispatch=pre_dispatch,
            dynamic_shapes=dynamic_shapes,
            kwargs=kwargs,
        )
    if trace_joint:

        @wraps(functional_call)
        def flattened_joint(*args):
            # The idea here is that the joint graph that AOTAutograd creates has some strict properties:
            # (1) It accepts two arguments (primals, tangents), and pytree_flattens them
            # (2) It returns a tuple of (fw_outs, gradients)
            # This is a very useful convention for anyone who wants to partition the joint graph
            # into a separate forward and backward graph.
            # However,
            # (1) for people exporting a single joint graph, it would be preferable not to have
            #     any pytrees in the graph.
            # (2) We are guaranteed in the aot_export_module case that the forward outputs a loss,
            #     and there are therefore no tangents that are needed to run the joint graph.
            # (3) AOTAutograd creates a grad_input for every input in the forward,
            #     including None's for inputs that are not grad-requiring tensors.
            #     we don't want these in our export graph.
            #     and there are therefore no tangents that are needed to run the joint graph.
            # This function "fixes" both of the above by removing any tangent inputs,
            # and removing pytrees from the original FX graph.
            fake_tangents = [
                None
                for _ in range(
                    metadata.num_outputs + metadata.num_mutated_inp_runtime_indices
                )
            ]
            fw_outs, gradients = fx_g(args, fake_tangents)
            assert len(gradients) == len(args)
            output_gradients = []
            for i, (a, grad) in enumerate(zip(args, gradients)):
                if isinstance(a, torch.Tensor) and a.requires_grad:
                    assert (
                        grad is not None
                    ), """\
Found a parameter that did not receive a gradient.
"This is most likely a bug, but if this needs to be supported please comment on this Github issue:
https://github.com/pytorch/pytorch/issues/101192
"""
                    output_gradients.append(grad)
                else:
                    assert grad is None
            return *fw_outs, *output_gradients

        fx_g = make_fx(flattened_joint, record_module_stack=True)(*full_args)

    user_args_flat = pytree.arg_tree_leaves(*args, **kwargs)
    return fx_g, create_graph_signature(
        fx_g,
        metadata,
        in_spec,
        out_spec,
        user_args_flat=user_args_flat,
        params_and_buffers_flat=params_and_buffers_flat,
        param_names=list(named_parameters.keys()),
        buffer_names=list(named_buffers.keys()),
        trace_joint=trace_joint,
        num_user_fw_outs=num_fw_outs,
        loss_index=output_loss_index,
    )


def aot_export_joint_simple(
    func: Callable,
    args,
    *,
    trace_joint: bool,
    # It looks like the main consequence of this API is that for dynamic shapes,
    # it will assume that parms/buffers are static.
    # With the new inferred dynamic shapes API, maybe this doesn't matter?
    num_params_buffers: int = 0,
    decompositions: Optional[Dict] = None,
) -> torch.fx.GraphModule:
    """
    A simplified version of export. Used by higher order operators.

    This function makes a high-level "no calling convention changes" guarantee:
    - If no inputs require grad (so we export an inference graph),
      there are *no* calling convention change between the exported graph, and "func".
    - If at least one input requires grad (so we trace out and export a joint fw-bw graph),
      Then if you were partition the graph into a separate forward and backward graph,
      The forward graph will have no calling convention changes compared to "func".

    The above also relies on some strong restrictions around which functions this API accepts:
    (1) `args` cannot contain any pytrees (they must have been pytree_flattened already)
    (2) `func` cannot mutate any inputs
    (3) The outputs of `func` cannot alias any inputs.

    Note: this function is only lightly tested today. It will probably be tested more heavily by higher order ops.
    """
    if trace_joint:
        ctx = nullcontext
    else:
        # Run under no_grad, so our tracing machinery only traces an inference graph.
        ctx = torch.no_grad

    with ctx():
        fx_g, metadata, in_spec, out_spec = _aot_export_function(
            func,
            args,
            decompositions=decompositions,
        )
        in_spec, _kw_in_spec = in_spec.children_specs
    # At this point, we can just directly return the (joint or inference graph) that we traced.
    # First though: a bunch of assertions to make sure that our graph doesn't require
    # any calling convention changes compared to the original function.
    # These restrictions are *in addition to* the general restrictions on export.

    # No input mutations
    if (
        len([x for x in metadata.input_info if x.mutates_data or x.mutates_metadata])
        != 0
    ):
        raise RuntimeError(
            f"aot_export_joint_simple does not support input mutations. {str(metadata)}"
        )
    # No output aliasing
    if (
        len([x for x in metadata.output_info if x.output_type != OutputType.non_alias])
        != 0
    ):
        raise RuntimeError(
            f"aot_export_joint_simple does not support outputs that alias inputs. {str(metadata)}"
        )
    # No pytrees
    if in_spec.is_leaf():
        raise RuntimeError(
            f"aot_export_joint_simple requires inputs to be a single list/tuple. in_spec={str(in_spec)}"
        )
    if not all(child.is_leaf() for child in in_spec.children_specs):
        raise RuntimeError(
            f"aot_export_joint_simple requires individual inputs not to be pytrees. in_spec={str(in_spec)}"
        )
    if out_spec.is_leaf():
        raise RuntimeError(
            f"aot_export_joint_simple requires outputs to be a single list/tuple. out_spec={str(out_spec)}"
        )
    if not all(child.is_leaf() for child in out_spec.children_specs):
        raise RuntimeError(
            f"aot_export_joint_simple requires individual outputs not to be pytrees. out_spec={str(out_spec)}"
        )
    # TODO: we might have to temporarily patch config.functionalize_rng
    # so that it doesn't run when we're exporting a higher order op.

    if config.debug_assert:
        # Smoke test that after partitioning, we can run the forward without any calling convention changes.
        fw_module, bw_module = aot_config.default_partition(  # noqa: F821
            fx_g, args, num_fwd_outputs=len(fw_metadata.output_infos)  # noqa: F821
        )
        # Attempt to run the fw_module with the original user inputs
        fake_mode = detect_fake_mode(args)
        if fake_mode is None:
            fake_mode = FakeTensorMode()
        with fake_mode:
            fw_module(*args)
    return fx_g


# Private for now because we aren't providing a contract on what to return
# for joint graphs (we could when there's a clearer use case)
# In the future, we may need to add more export API's that provide their own strong guarantees.
# This is meant as a general helper function for handling various export-y use cases.
def _aot_export_function(
    func: Callable,
    args,
    *,
    num_params_buffers: int = 0,
    decompositions: Optional[Dict] = None,
    # If we're exporting a joint graph and we don't want any tangent inputs in the graph
    # (because we are backpropping through a scalar 1 loss),
    # we need to explicitly specify not to include tangents in the graph.
    # It's not enough just to check that our tangent is a scalar, since we also
    # need to know if it is a 1 (no need to make it a graph input), or something else
    # (requiring it to be a graph input).
    # We don't know this info at trace time though, so we need to make it an explicit config.
    no_tangents: bool = False,
    pre_dispatch: bool = False,
    # If None, `dynamic_shapes` will be infered from inputs, but the inferred result might be wrong.
    dynamic_shapes: Optional[bool] = None,
    kwargs=None,
) -> Tuple[torch.fx.GraphModule, ViewAndMutationMeta, pytree.TreeSpec, pytree.TreeSpec]:
    kwargs = kwargs or {}

    flat_fn, out_spec = create_tree_flattened_fn(func, args, kwargs)
    flat_args, in_spec = pytree.tree_flatten((args, kwargs))

    fake_mode = None
    if dynamic_shapes is None:
        # Try to infer `dynamic_shapes from inputs and graph nodes
        fake_mode = detect_fake_mode(flat_args)
        if (
            fake_mode is None
            and hasattr(func, "_orig_mod")
            and isinstance(func._orig_mod, torch.fx.GraphModule)
        ):
            vals = [
                node.meta["val"]
                for node in func._orig_mod.graph.nodes
                if "val" in node.meta
            ]
            fake_mode = detect_fake_mode(vals)
        dynamic_shapes = fake_mode is not None and fake_mode.shape_env is not None

    # The export use case doesn't care about several bits of AOTConfig
    # (1) compilers (we just export the graph)
    # (2) partitioners (export is only full graph, user can partition themselves)
    aot_config = AOTConfig(
        fw_compiler=None,
        bw_compiler=None,
        inference_compiler=None,
        partition_fn=None,
        decompositions=decompositions,
        num_params_buffers=num_params_buffers,
        aot_id=next(AOT_COUNTER),
        # For now there's no use case involving keeping input mutations in the graph
        # (which we can only do in the inference case anyway).
        # We can add this later if we need to.
        keep_inference_input_mutations=False,
        dynamic_shapes=dynamic_shapes,
        aot_autograd_arg_pos_to_source=None,
        is_export=True,
        no_tangents=no_tangents,
        pre_dispatch=pre_dispatch,
    )
    if fake_mode is None:
        fake_mode, shape_env = construct_fake_mode(flat_args, aot_config)
    else:
        shape_env = fake_mode.shape_env
    fake_flat_args = process_inputs(flat_args, aot_config, fake_mode, shape_env)

    fx_g, meta = create_aot_dispatcher_function(
        flat_fn,
        fake_flat_args,
        aot_config,
        fake_mode,
        shape_env,
    )
    return fx_g, meta, in_spec, out_spec.spec


@contextmanager
def _detect_attribute_assignment(mod: torch.nn.Module):
    # Do not allow assignment of tensor attributes during export unless
    # the attribute is registered as a buffer.

    NN_MODULE_STD_ATTRS = [
        "_backward_hooks",
        "_backward_pre_hooks",
        "_buffers",
        "_forward_hooks",
        "_forward_hooks_always_called",
        "_forward_hooks_with_kwargs",
        "_forward_pre_hooks",
        "_forward_pre_hooks_with_kwargs",
        "_is_full_backward_hook",
        "_load_state_dict_post_hooks",
        "_load_state_dict_pre_hooks",
        "_modules",
        "_non_persistent_buffers_set",
        "_parameters",
        "_state_dict_hooks",
        "_state_dict_pre_hooks",
        "training",
    ]
    NN_MODULE_LAZY_STD_ATTRS = [
        "_initialize_hook",
        "_load_hook",
    ]
    STD_ATTRS = {
        *NN_MODULE_STD_ATTRS,
        *NN_MODULE_LAZY_STD_ATTRS,
    }

    def _get_attributes(mod):
        # return any attributes of a module that are not standard attributes
        return {k: v for k, v in mod.__dict__.items() if k not in STD_ATTRS}

    def is_leaf(x):
        # Ideally is_leaf should not be needed when mapping, but it seems that
        # subclasses of a standard container X may sometimes map to X, which
        # destroys information and can cause future mapping to fail.
        known_subclasses_that_lose_info = (
            torch.Size,
            # add more here if needed
        )
        return isinstance(x, known_subclasses_that_lose_info)

    # save state of attributes before enter
    snapshot = pytree.tree_map(lambda x: x, _get_attributes(mod), is_leaf=is_leaf)
    try:
        yield
    finally:
        # after exit, compare state of attributes with snapshot
        # to detect which tensor attributes were assigned
        assigned_tensor_attributes = []

        def _collect_assigned_tensor_attributes(kp, v, _v):
            if _v is not v:
                attr, *rest = kp
                if isinstance(v, torch.Tensor):
                    assigned_tensor_attributes.append(
                        f"self.{attr.key}{pytree.keystr(rest)}"
                    )
                # TODO(avik): Assigning all other types are allowed right now.
                # Maybe in the future we want to limit this to primitive types?

        pytree.tree_map_with_path(
            _collect_assigned_tensor_attributes, snapshot, _get_attributes(mod)
        )
        # restore state of all attributes (including, e.g., of primitive types)
        mod.__dict__.update(snapshot)

        if assigned_tensor_attributes:
            if len(assigned_tensor_attributes) > 1:
                noun, verb = "attributes", "were"
            else:
                noun, verb = "attribute", "was"
            raise ValueError(
                f"The tensor {noun} {', '.join(assigned_tensor_attributes)} {verb} assigned during export. "
                "Such attributes must be registered as buffers using the `register_buffer` API "
                "(https://pytorch.org/docs/stable/generated/torch.nn.Module.html#torch.nn.Module.register_buffer)."
            )


compiled_function = aot_function
compiled_module = aot_module<|MERGE_RESOLUTION|>--- conflicted
+++ resolved
@@ -3,7 +3,19 @@
 import itertools
 from contextlib import contextmanager, nullcontext
 from functools import partial, wraps
-from typing import Any, Callable, Dict, List, NewType, Optional, Tuple
+from typing import (
+    Any,
+    Callable,
+    Dict,
+    List,
+    NewType,
+    Optional,
+    Protocol,
+    Sequence,
+    Tuple,
+    Type,
+    TypeVar,
+)
 from unittest.mock import patch
 
 import torch
@@ -21,7 +33,8 @@
     preserve_rng_state,
 )
 from torch._guards import detect_fake_mode
-from torch._inductor.utils import BoxedBool
+from torch._inductor.output_code import OutputCode
+from torch._inductor.utils import BoxedBool, InputType
 from torch._subclasses import FakeTensor, FakeTensorMode
 from torch.fx.experimental.proxy_tensor import make_fx
 from torch.fx.experimental.symbolic_shapes import ShapeEnv
@@ -55,7 +68,6 @@
     to_fun,
 )
 from ._aot_autograd.input_output_analysis import (  # noqa: F401
-    _tensors_definitely_do_not_overlap,
     compute_overlapping_inputs,
     create_graph_signature,
     create_synthetic_base_metadata,
@@ -436,6 +448,47 @@
 FakifiedFlatArgs = NewType("FakifiedFlatArgs", List[Any])
 
 
+TOutputCode = TypeVar("TOutputCode", bound=OutputCode)
+
+
+class AOTDispatchCompiler(Protocol):
+    """
+    Represents a fw or bw_compiler passed to AOTAutograd.
+    """
+
+    def __call__(
+        self,
+        gm: torch.fx.GraphModule,
+        example_inputs: Sequence[InputType],
+    ) -> Any:
+        ...
+
+
+# TODO: bikeshed on this name
+class SerializableAOTDispatchCompiler(AOTDispatchCompiler):
+    """
+    Represents an AOTDispatchCompiler that returns an OutputCode, and is
+    therefore cacheable. SerializableAOTDispatchCompiler always return an OutputCode.
+    A _CompileFxCallable usually gets converted into an AOTDispatchCompiler after binding all of
+    the kwargs in _CompileFxKwargs.
+    """
+
+    def __init__(
+        self,
+        output_code_ty: Type[TOutputCode],
+        compiler_fn: Callable[[torch.fx.GraphModule, Sequence[InputType]], TOutputCode],
+    ):
+        self.output_code_ty = output_code_ty
+        self.compiler_fn = compiler_fn
+
+    def __call__(
+        self,
+        gm: torch.fx.GraphModule,
+        example_inputs: Sequence[InputType],
+    ) -> OutputCode:
+        return self.compiler_fn(gm, example_inputs)
+
+
 def process_inputs(
     flat_args: List[Any],
     aot_config: AOTConfig,
@@ -954,12 +1007,12 @@
 def aot_module_simplified(
     mod: nn.Module,
     args,
-    fw_compiler: Callable,
-    bw_compiler: Optional[Callable] = None,
+    fw_compiler: AOTDispatchCompiler,
+    bw_compiler: Optional[AOTDispatchCompiler] = None,
     partition_fn: Callable = default_partition,
     decompositions: Optional[Dict] = None,
     keep_inference_input_mutations=False,
-    inference_compiler: Optional[Callable] = None,
+    inference_compiler: Optional[AOTDispatchCompiler] = None,
     cudagraphs: Optional[BoxedBool] = None,
 ) -> nn.Module:
     """
@@ -1084,22 +1137,6 @@
             )
         return compiled_fn
 
-<<<<<<< HEAD
-    # Autograd cache stuff
-    remote = should_use_remote_autograd_cache()
-    local = should_use_local_autograd_cache()
-
-    if local or remote:
-        compiled_fn = AOTAutogradCache.load(
-            dispatch_and_compile,
-            mod,
-            fake_flat_args,
-            aot_config,
-            cudagraphs,
-            local,
-            remote,
-        )
-=======
     # We only care if the forward will return an OutputCode.
     if isinstance(fw_compiler, SerializableAOTDispatchCompiler):
         local = should_use_local_autograd_cache()
@@ -1116,7 +1153,6 @@
             )
         else:
             compiled_fn = dispatch_and_compile()
->>>>>>> fda43c98
     else:
         compiled_fn = dispatch_and_compile()
 
