--- conflicted
+++ resolved
@@ -2377,13 +2377,7 @@
         super().__init__()
         self.conv1 = nn.Conv2d(3, 3, 1)
         self.relu1 = nn.ReLU(inplace=False)
-<<<<<<< HEAD
-        layers = []
-        for _ in range(3):
-            layers.append(ConvBNReLU())
-=======
         layers = [ConvBNReLU() for _ in range(3)]
->>>>>>> 04bb82f0
         self.features = nn.Sequential(*layers)
         head = [nn.Linear(300, 10), nn.ReLU(inplace=False)]
         self.classifier = nn.Sequential(*head)
