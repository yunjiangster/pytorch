--- conflicted
+++ resolved
@@ -9,7 +9,7 @@
 from copy import deepcopy
 from dataclasses import dataclass
 from enum import Enum
-from typing import Any, Callable, cast, Dict, List, Optional, Set, Tuple, Union
+from typing import Any, cast, Dict, List, Optional, Set, Tuple, Union
 
 import torch
 import torch.fx._pytree as fx_pytree
@@ -500,7 +500,6 @@
         # Recurively check all input nodes have been processed.
         check_module_inputs(self, [])
         self._dispatch_modules(redirected_call_indices)
-        fqn_list = [fqn for fqn in fqn_list if "@" not in fqn]
 
         # Cache so we don't have to compute this every time.
         # NOTE: this needs to be kept in sync with the placeholders in
@@ -648,27 +647,16 @@
                 for i, call_module in enumerate(call_modules):
                     fqn = _call_name(orig_fqn, i + 1)
                     if fqn not in redirected_call_indices:
-                        *prefix, name = fqn.split(".")
-                        _get_attr_via_attr_list(self, prefix)._modules.pop(name)
+                        self._modules.pop(fqn)
                 self.set_submodule(orig_fqn, InterpreterModuleDispatcher(call_modules))
 
         # elide call indices in call modules because they are
         # tracked automatically inside the dispatcher module
-        def elide_call_indices(prefix, graph):
-            for node in graph.nodes:
-                if node.op == "call_module":
-                    fqn = node.target.split("@")[0]
-                    path = f"{prefix}.{fqn}" if prefix else fqn
-                    if path in called_modules:
-                        node.target = fqn
-
-        for fqn, mod in self.named_modules(remove_duplicate=False):
-            if hasattr(mod, "graph"):
-                elide_call_indices(fqn, mod.graph)
-            elif hasattr(mod, "_call_modules"):
-                for mod_ in mod._call_modules:
-                    assert hasattr(mod_, "graph")
-                    elide_call_indices(fqn, mod_.graph)
+        for node in self.graph.nodes:
+            if node.op == "call_module":
+                fqn = node.target.split("@")[0]
+                if fqn in called_modules:
+                    node.target = fqn
 
     def print_readable(
         self,
@@ -869,22 +857,14 @@
     return getattr(mod, field, None)
 
 
-def _add_submodule(
-    mod: torch.nn.Module,
-    target: str,
-    module_to_add: torch.nn.Module,
-    create_module: Optional[Callable[[str], torch.nn.Module]] = None,
-):
+def _add_submodule(mod: torch.nn.Module, target: str, module_to_add: torch.nn.Module):
     *prefix, field = target.split(".")
 
-    for i, item in enumerate(prefix):
+    for item in prefix:
         submod = getattr(mod, item, None)
 
         if submod is None:
-            if create_module is not None:
-                submod = create_module(".".join(prefix[: i + 1]))
-            else:
-                submod = torch.nn.Module()
+            submod = torch.nn.Module()
             setattr(mod, item, submod)
 
         if not isinstance(submod, torch.nn.Module):
@@ -914,7 +894,6 @@
         seen_nodes,
         seen_modules,
         seen_attrs,
-        created_modules,
         parent,
         module_stack: List[Tuple[str, int]],
         module_id,
@@ -926,7 +905,6 @@
         self.seen_nodes = seen_nodes
         self.seen_modules = seen_modules
         self.seen_attrs = seen_attrs
-        self.created_modules = created_modules
         self.parent = parent
         self.module_stack = module_stack
         self.module_id = module_id
@@ -943,10 +921,7 @@
             self.module = module
             self.ivals = module.ivals if hasattr(module, "ivals") else {}  # type: ignore[var-annotated]
         else:
-            self.module = self.created_modules.get(
-                self.fqn,
-                InterpreterModule(torch.fx.Graph()),
-            )
+            self.module = InterpreterModule(torch.fx.Graph())
             self.ivals = parent.ivals
 
         self.graph = self.module.graph
@@ -958,16 +933,7 @@
         self.parent_call_module: Optional[torch.fx.Node] = None
         if parent is not None:
             accessor = _compute_accessor(parent.fqn, self.child_fqn)
-
-            def create_module(fqn):
-                path = f"{parent.fqn}.{fqn}" if parent.fqn else fqn
-                if path in self.created_modules:
-                    return self.created_modules[path]
-                submod = InterpreterModule(torch.fx.Graph())
-                self.created_modules[path] = submod
-                return submod
-
-            _add_submodule(parent.module, accessor, self.module, create_module)
+            _add_submodule(parent.module, accessor, self.module)
             self.parent_call_module = parent.graph.call_module(accessor)
             self.seen_modules[self.module_id].append(
                 _SubmoduleEntry(
@@ -1132,8 +1098,6 @@
             )
 
     def finalize_outputs(self):
-        self.created_modules.pop(self.fqn, None)
-
         orig_outputs = []
 
         signature = self.module_call_graph.get(self.child_fqn)
@@ -1313,7 +1277,6 @@
                     self.seen_nodes,
                     self.seen_modules,
                     self.seen_attrs,
-                    self.created_modules,
                     self,
                     self.module_stack + [next_module],
                     next_module_key.split("@")[0],
@@ -1348,14 +1311,12 @@
     seen_nodes: Dict[str, torch.fx.Node] = {}
     seen_modules: Dict[int, List[_SubmoduleEntry]] = defaultdict(list)
     seen_attrs: Dict[str, Set[str]] = defaultdict(set)
-    created_modules: Dict[str, torch.nn.Module] = {}
     _ModuleFrame(
         orig_graph,
         tuple(orig_graph.nodes),
         seen_nodes,
         seen_modules,
         seen_attrs,
-        created_modules,
         None,
         [("", 0)],
         "",
@@ -1513,7 +1474,6 @@
             # Iterate over all previously seen modules, and deduplicate if possible
             for seen in shared_submodules[:i]:
                 if _check_graph_equivalence(seen.module, entry.module):
-                    parent = entry.parent_module
                     # Since graphs are equivalent, we can deduplicate.
                     # There are two cases.
                     if seen.fqn == entry.fqn:
@@ -1522,7 +1482,9 @@
                         # So we remove the current module from the hierarchy and replace
                         # the current call name with the seen call name in the parent graph.
                         *prefix, name = target.split(".")
-                        _get_attr_via_attr_list(parent, prefix)._modules.pop(name)
+                        _get_attr_via_attr_list(
+                            entry.parent_module, prefix
+                        )._modules.pop(name)
                         seen_child_fqn = _call_name(seen.fqn, seen.call_idx)
                         seen_target = _compute_accessor(
                             entry.parent_fqn, seen_child_fqn
@@ -1540,7 +1502,7 @@
                         # was actually called. However, it is possible that the current call name
                         # will be optimized away when we find another seen module with the same fqn,
                         # so we do not break out of the loop yet.
-                        parent.set_submodule(target, seen.module)
+                        entry.parent_module.set_submodule(target, seen.module)
                         deduplicated = True
 
     return redirected_call_indices
@@ -1564,9 +1526,6 @@
     inputs_to_state: mapping graph input names to the corresponding key in the state_dict.
     scope: tracks where we are in the module hierarchy, so that we can emit the
         right `getattr(self, "foo.bar")` calls, etc.
-    module_id_to_inputs_removed: records inputs removed by child modules, mapping
-        the module object id to the list of placeholder node names in the child module
-        that were removed.
     """
 
     if module_id_to_inputs_removed is None:
@@ -1576,27 +1535,19 @@
     # explicitly want duplicate modules to show up in the traversal.
     for name, submodule in module._modules.items():
         submod_id_to_inputs_removed = _sink_params(
-            cast(torch.nn.Module, submodule),
-            inputs_to_state,
-            scope + [name],
-            module_id_to_inputs_removed,
+            cast(torch.nn.Module, submodule), inputs_to_state, scope + [name]
         )
         for k, v in submod_id_to_inputs_removed.items():
             module_id_to_inputs_removed[k].extend(v)
 
-    graph = getattr(module, "graph", None)
-    if graph is None or len(graph.nodes) == 0:
+    if not hasattr(module, "graph"):
         # Not all modules have graphs defined, if they are empty modules with no operations (like ParameterList)
         return module_id_to_inputs_removed
 
-<<<<<<< HEAD
-    inputs = list(filter(lambda n: n.op == "placeholder", graph.nodes))  # type: ignore[arg-type, union-attr, var-annotated]
-=======
     graph = module.graph
     assert isinstance(graph, torch.fx.Graph)
 
     inputs = list(filter(lambda n: n.op == "placeholder", graph.nodes))
->>>>>>> d633cf1f
     the_last_input = inputs[-1]
 
     # Also remove from call_module nodes
