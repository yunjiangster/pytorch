#include <ATen/functorch/ADInterpreters.h>
#include <ATen/functorch/DynamicLayer.h>
#include <ATen/functorch/TensorWrapper.h>
#include <bitset>

namespace at::functorch {

constexpr size_t default_bitset_size = 64;

static void checkForInvalidMutationOnCaptures(
    const c10::OperatorHandle& op,
    const torch::jit::Stack* stack,
    int64_t cur_level) {
  if (!isInplaceOp(op.schema())) {
    return;
  }
  auto args = torch::jit::last(stack, op.schema().arguments().size());
  auto mutated_arg = unwrapIfDead(args[0].toTensor());
  auto* wrapper = maybeGetTensorWrapper(mutated_arg);
  if (wrapper && wrapper->level().has_value() && wrapper->level().value() == cur_level && !(wrapper->is_immutable())) {
    return;
  }
  TORCH_CHECK(false,
      "During a grad (vjp, jvp, grad, etc) transform, the function provided ",
      "attempted to call in-place operation (", op.schema().operator_name(), ") ",
      "that would mutate a captured Tensor. This is not supported; please rewrite ",
      "the function being transformed to explicitly accept the mutated Tensor(s) ",
      "as inputs.");
}

static Tensor materializeGradWrappers(const Tensor& tensor, int64_t current_level) {
  if (!tensor.defined()) {
    return tensor;
  }
  // TensorWrapper creation may call dispatcher ops (e.g. aten.sym_storage_offset).
  // We need to ensure that they pass through the functorch stack properly.
  // In order to do that, we want to call those dispatcher ops at the next layer,
  // hence we disable DynamicLayerFrontMode so the call to the op automatically
  // goes to DynamicLayerBackMode which will then send it to the next layer.
  c10::impl::ExcludeDispatchKeyGuard guard(c10::DispatchKey::FuncTorchDynamicLayerFrontMode);
  auto* wrapper = maybeGetTensorWrapper(tensor);
  if (!wrapper) {
    return makeTensorWrapper(tensor, current_level, /*is_immutable=*/true);
  }
<<<<<<< HEAD
  TORCH_INTERNAL_ASSERT(wrapper->level().value() <= current_level, "escaped?");
  if (wrapper->level().value() == current_level) {
=======
  auto level = wrapper->level();
  TORCH_INTERNAL_ASSERT(level.has_value() && level <= current_level, "escaped?");
  if (level == current_level) {
>>>>>>> fda43c98
    TORCH_INTERNAL_ASSERT(tensor.defined());
    return tensor;
  }
  return makeTensorWrapper(tensor, current_level, /*is_immutable=*/true);
}

Tensor GradInterpreterPtr::lift(const Tensor& tensor) const {
  return materializeGradWrappers(tensor, level());
}

Tensor JvpInterpreterPtr::lift(const Tensor& tensor) const {
  return materializeGradWrappers(tensor, level());
}

static void autogradBasedTransformProcess(
    const c10::OperatorHandle& op,
    torch::jit::Stack* stack,
    int64_t current_level,
    TransformType transform_type) {
  // if is a grad transform, and the operation is in-place, and the mutated
  // argument is not currently wrapped in a TensorWrapper, then we need to
  // error out otherwise the result is silently incorrect
  checkForInvalidMutationOnCaptures(op, stack, current_level);

  // materialize live GradWrappers
  auto maybeTransformGradWrappers = [&](const Tensor& tensor) {
    return materializeGradWrappers(tensor, current_level);
  };
  auto num_args = op.schema().arguments().size();
  foreachTensorInplace(*stack, static_cast<int64_t>(stack->size() - num_args), static_cast<int64_t>(stack->size()), maybeTransformGradWrappers);

  setup_dispatch_key_tls(transform_type, {});
  op.callBoxed(stack);
}

static void autogradBasedTransformSendToNext(
    const c10::OperatorHandle& op,
    torch::jit::Stack* stack,
    const Interpreter& interpreter,
    TransformType transform_type,
    std::optional<bool> prev_grad_mode,
    std::optional<bool> prev_fwd_grad_mode,
    bool grad_special_case) {
  auto current_level = interpreter.level();
  if (transform_type == TransformType::Grad) {
    TORCH_INTERNAL_ASSERT(prev_grad_mode.has_value());
  }
  if (transform_type == TransformType::Jvp) {
    TORCH_INTERNAL_ASSERT(prev_fwd_grad_mode.has_value());
  }
  auto unwrap = [&](const Tensor& tensor) {
    if (!tensor.defined()) {
      return tensor;
    }
    auto* maybe_tensor_wrapper = maybeGetTensorWrapper(tensor);
    if (!maybe_tensor_wrapper) {
      return tensor;
    }
    auto tensor_wrapper_level = maybe_tensor_wrapper->level().value();
    TORCH_INTERNAL_ASSERT(tensor_wrapper_level <= current_level);
    if (tensor_wrapper_level == current_level) {
      return maybe_tensor_wrapper->value();
    }
    return tensor;
  };
  auto wrap = [&](const Tensor& tensor, bool is_immutable) {
    if (!tensor.defined()) {
      return tensor;
    }
    // if (c10::show_dispatch_trace_enabled()) {
    //   std::cout << "wrap " << current_level << std::endl;
    // }
    return makeTensorWrapper(tensor, interpreter, is_immutable);
  };

  // TODO: we only need to do the following (marked with !) on in-place functions
  // that modify sizes or strides. There aren't many of them.
  // If autograd dispatch key:
  // 1. (!) Put a copy of all of the args onto the stack
  // 2. Unwrap all the args in the copy set
  // 3. Call the operator
  // 4. Wrap the output
  // 5. (!) refreshMetadata for all the args in the original set
  // 6. (!) Pop those args off.

  // Step 1 & 2
  auto args_size = op.schema().arguments().size();
  const auto ret_size = op.schema().returns().size();
  // Step 1
  auto front = static_cast<int64_t>(stack->size()) - args_size;
  for (const auto arg_idx : c10::irange(0, args_size)) {
    stack->push_back((*stack)[front + arg_idx]);
  }

  std::bitset<default_bitset_size> outputs_aliasing_immutable; // set = 1 for all bits
  if(!grad_special_case) {
    for (auto idx = stack->size() - args_size; idx < stack->size(); idx++) {
      const auto ivalue = (*stack)[idx];
      if (!ivalue.isTensor()) {
        continue; // only input that can be aliased is a tensor, not a tensor list (expect in ops without returns)
      }
      const auto& tensor = ivalue.toTensor();
      auto* maybe_tensor_wrapper = maybeGetTensorWrapper(tensor);
      if (!maybe_tensor_wrapper || maybe_tensor_wrapper->is_immutable()) {
        // if the input is immutable, we find if it aliases anything, noting that
        // args are in reverse order on stack, so the last arg is at the top of the stack
        const auto relative_pos = idx - (stack->size() - args_size);
        const auto aliased_out = findAliasedOutput(op.schema(), static_cast<int64_t>(relative_pos));
        if (aliased_out.has_value()) {
          outputs_aliasing_immutable.flip(*aliased_out); // each output aliases at most one input, so we can only hit this once
        }
      }
    }
  }

  // Step 2
  foreachTensorInplace(*stack, static_cast<int64_t>(stack->size() - args_size), static_cast<int64_t>(stack->size()), unwrap);

  // See NOTE [grad and vjp interaction with no_grad]
  std::optional<c10::AutoGradMode> grad_guard;
  if (transform_type == TransformType::Grad && prev_grad_mode.has_value() && *prev_grad_mode == false) {
    grad_guard.emplace(*prev_grad_mode);
  }
  std::optional<c10::AutoFwGradMode> fw_grad_guard;
  if (transform_type == TransformType::Jvp &&
      prev_fwd_grad_mode.has_value() && prev_fwd_grad_mode.value() == false) {
    fw_grad_guard.emplace(*prev_fwd_grad_mode);
  }

  // Re-dispatch
  if (getDynamicLayerStack().empty()) {
    sanityCheckStack(op, stack);
  }

  // Step 4, 5, 6

  op.callBoxed(stack);

  // Step 4
  foreachTensorInplaceWithFlag(*stack, static_cast<int64_t>(stack->size() - ret_size), static_cast<int64_t>(stack->size()), outputs_aliasing_immutable, wrap);

  // Step 5
  auto args_front = stack->size() - args_size - ret_size;
  for (const auto arg_idx : c10::irange(0, args_size)) {
    auto& ivalue = (*stack)[args_front + arg_idx];
    if (!ivalue.isTensor()) {
      continue;
    }
    auto maybe_tensor_wrapper = maybeGetTensorWrapper(ivalue.toTensor());
    if (!maybe_tensor_wrapper) {
      continue;
    }
    maybe_tensor_wrapper->refreshMetadata();
  }

  // Step 6
  stack->erase(stack->end() - std::ptrdiff_t(args_size + ret_size), stack->end() - std::ptrdiff_t(ret_size));
}

void GradInterpreterPtr::processImpl(
    const c10::OperatorHandle& op,
    torch::jit::Stack* stack) {
  autogradBasedTransformProcess(op, stack, level(), TransformType::Grad);
}

void GradInterpreterPtr::sendToNextInterpreterImpl(
    const c10::OperatorHandle& op,
    torch::jit::Stack* stack,
    bool grad_special_case) {
  autogradBasedTransformSendToNext(
      op, stack, *base_,
      TransformType::Grad,
      prevGradMode(),
      std::nullopt,
      grad_special_case);
}

void JvpInterpreterPtr::processImpl(
    const c10::OperatorHandle& op,
    torch::jit::Stack* stack) {
  autogradBasedTransformProcess(op, stack, level(), TransformType::Jvp);
}

void JvpInterpreterPtr::sendToNextInterpreterImpl(
    const c10::OperatorHandle& op,
    torch::jit::Stack* stack,
    bool grad_special_case) {
  autogradBasedTransformSendToNext(
      op, stack, *base_,
      TransformType::Jvp,
      std::nullopt,
      prevFwdGradMode(),
      grad_special_case);
}

} // namespace at::functorch<|MERGE_RESOLUTION|>--- conflicted
+++ resolved
@@ -17,7 +17,7 @@
   auto args = torch::jit::last(stack, op.schema().arguments().size());
   auto mutated_arg = unwrapIfDead(args[0].toTensor());
   auto* wrapper = maybeGetTensorWrapper(mutated_arg);
-  if (wrapper && wrapper->level().has_value() && wrapper->level().value() == cur_level && !(wrapper->is_immutable())) {
+  if (wrapper && wrapper->level() == cur_level && !(wrapper->is_immutable())) {
     return;
   }
   TORCH_CHECK(false,
@@ -42,14 +42,9 @@
   if (!wrapper) {
     return makeTensorWrapper(tensor, current_level, /*is_immutable=*/true);
   }
-<<<<<<< HEAD
-  TORCH_INTERNAL_ASSERT(wrapper->level().value() <= current_level, "escaped?");
-  if (wrapper->level().value() == current_level) {
-=======
   auto level = wrapper->level();
   TORCH_INTERNAL_ASSERT(level.has_value() && level <= current_level, "escaped?");
   if (level == current_level) {
->>>>>>> fda43c98
     TORCH_INTERNAL_ASSERT(tensor.defined());
     return tensor;
   }
