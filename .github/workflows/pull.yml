name: pull

on:
  pull_request:
    branches-ignore:
      - nightly
  push:
    branches:
      - main
      - release/*
      - landchecks/*
  workflow_dispatch:
  schedule:
    - cron: 29 8 * * *  # about 1:29am PDT

concurrency:
  group: ${{ github.workflow }}-${{ github.event.pull_request.number || github.sha }}-${{ github.event_name == 'workflow_dispatch' }}-${{ github.event_name == 'schedule' }}
  cancel-in-progress: true

permissions: read-all

jobs:
  llm-td:
    name: before-test
    uses: ./.github/workflows/llm_td_retrieval.yml
    permissions:
      id-token: write
      contents: read

  target-determination:
    name: before-test
    uses: ./.github/workflows/target_determination.yml
    needs: llm-td
    permissions:
      id-token: write
      contents: read

  get-label-type:
    name: get-label-type
    uses: ./.github/workflows/_runner-determinator.yml
    with:
      triggering_actor: ${{ github.triggering_actor }}
      issue_owner: ${{ github.event.pull_request.user.login || github.event.issue.user.login }}
      curr_branch: ${{ github.head_ref || github.ref_name }}

  linux-jammy-py3_9-gcc11-build:
    name: linux-jammy-py3.9-gcc11
    uses: ./.github/workflows/_linux-build.yml
    needs: get-label-type
    with:
<<<<<<< HEAD
      runner: "${{ needs.get-label-type.outputs.label-type }}amz2023.linux.2xlarge"
      build-environment: linux-jammy-py3.8-gcc11
      docker-image-name: pytorch-linux-jammy-py3.8-gcc11
=======
      runner_prefix: "${{ needs.get-label-type.outputs.label-type }}"
      build-environment: linux-jammy-py3.9-gcc11
      docker-image-name: pytorch-linux-jammy-py3.9-gcc11
>>>>>>> 416a7894
      test-matrix: |
        { include: [
          { config: "default", shard: 1, num_shards: 4, runner: "${{ needs.get-label-type.outputs.label-type }}linux.2xlarge" },
          { config: "default", shard: 2, num_shards: 4, runner: "${{ needs.get-label-type.outputs.label-type }}linux.2xlarge" },
          { config: "default", shard: 3, num_shards: 4, runner: "${{ needs.get-label-type.outputs.label-type }}linux.2xlarge" },
          { config: "default", shard: 4, num_shards: 4, runner: "${{ needs.get-label-type.outputs.label-type }}linux.2xlarge" },
          { config: "docs_test", shard: 1, num_shards: 1,  runner: "${{ needs.get-label-type.outputs.label-type }}linux.2xlarge" },
          { config: "jit_legacy", shard: 1, num_shards: 1, runner: "${{ needs.get-label-type.outputs.label-type }}linux.2xlarge" },
          { config: "backwards_compat", shard: 1, num_shards: 1, runner: "${{ needs.get-label-type.outputs.label-type }}linux.2xlarge" },
          { config: "distributed", shard: 1, num_shards: 2, runner: "${{ needs.get-label-type.outputs.label-type }}linux.2xlarge" },
          { config: "distributed", shard: 2, num_shards: 2, runner: "${{ needs.get-label-type.outputs.label-type }}linux.2xlarge" },
        ]}

  linux-jammy-py3_9-gcc11-test:
    name: linux-jammy-py3.9-gcc11
    uses: ./.github/workflows/_linux-test.yml
    needs:
      - linux-jammy-py3_9-gcc11-build
      - target-determination
    with:
<<<<<<< HEAD
      build-environment: linux-jammy-py3.8-gcc11
      docker-image: ${{ needs.linux-jammy-py3_8-gcc11-build.outputs.docker-image }}
      test-matrix: ${{ needs.linux-jammy-py3_8-gcc11-build.outputs.test-matrix }}
=======
      build-environment: linux-jammy-py3.9-gcc11
      docker-image: ${{ needs.linux-jammy-py3_9-gcc11-build.outputs.docker-image }}
      test-matrix: ${{ needs.linux-jammy-py3_9-gcc11-build.outputs.test-matrix }}
    secrets: inherit
>>>>>>> 416a7894

  linux-docs:
    name: linux-docs
    uses: ./.github/workflows/_docs.yml
    needs: linux-jammy-py3_9-gcc11-build
    with:
<<<<<<< HEAD
      runner_prefix: amz2023.
      build-environment: linux-jammy-py3.8-gcc11
      docker-image: ${{ needs.linux-jammy-py3_8-gcc11-build.outputs.docker-image }}
=======
      build-environment: linux-jammy-py3.9-gcc11
      docker-image: ${{ needs.linux-jammy-py3_9-gcc11-build.outputs.docker-image }}
    secrets: inherit
>>>>>>> 416a7894

  linux-jammy-py3_9-gcc11-no-ops:
    name: linux-jammy-py3.9-gcc11-no-ops
    uses: ./.github/workflows/_linux-build.yml
    needs: get-label-type
    with:
<<<<<<< HEAD
      runner: "${{ needs.get-label-type.outputs.label-type }}amz2023.linux.2xlarge"
      build-environment: linux-jammy-py3.8-gcc11-no-ops
      docker-image-name: pytorch-linux-jammy-py3.8-gcc11
=======
      runner_prefix: "${{ needs.get-label-type.outputs.label-type }}"
      build-environment: linux-jammy-py3.9-gcc11-no-ops
      docker-image-name: pytorch-linux-jammy-py3.9-gcc11
>>>>>>> 416a7894
      test-matrix: |
        { include: [
          { config: "default", shard: 1, num_shards: 1 },
        ]}

  linux-jammy-py3_9-gcc11-pch:
    name: linux-jammy-py3.9-gcc11-pch
    uses: ./.github/workflows/_linux-build.yml
    needs: get-label-type
    with:
<<<<<<< HEAD
      runner: "${{ needs.get-label-type.outputs.label-type }}amz2023.linux.2xlarge"
      build-environment: linux-jammy-py3.8-gcc11-pch
      docker-image-name: pytorch-linux-jammy-py3.8-gcc11
=======
      runner_prefix: "${{ needs.get-label-type.outputs.label-type }}"
      build-environment: linux-jammy-py3.9-gcc11-pch
      docker-image-name: pytorch-linux-jammy-py3.9-gcc11
>>>>>>> 416a7894
      test-matrix: |
        { include: [
          { config: "default", shard: 1, num_shards: 1 },
        ]}

  linux-jammy-py3_10-clang15-asan-build:
    name: linux-jammy-py3.10-clang15-asan
    uses: ./.github/workflows/_linux-build.yml
    needs: get-label-type
    with:
<<<<<<< HEAD
      runner: "${{ needs.get-label-type.outputs.label-type }}amz2023.linux.2xlarge"
=======
      runner_prefix: "${{ needs.get-label-type.outputs.label-type }}"
>>>>>>> 416a7894
      build-environment: linux-jammy-py3.10-clang15-asan
      docker-image-name: pytorch-linux-jammy-py3-clang15-asan
      test-matrix: |
        { include: [
          { config: "default", shard: 1, num_shards: 6, runner: "${{ needs.get-label-type.outputs.label-type }}linux.4xlarge" },
          { config: "default", shard: 2, num_shards: 6, runner: "${{ needs.get-label-type.outputs.label-type }}linux.4xlarge" },
          { config: "default", shard: 3, num_shards: 6, runner: "${{ needs.get-label-type.outputs.label-type }}linux.4xlarge" },
          { config: "default", shard: 4, num_shards: 6, runner: "${{ needs.get-label-type.outputs.label-type }}linux.4xlarge" },
          { config: "default", shard: 5, num_shards: 6, runner: "${{ needs.get-label-type.outputs.label-type }}linux.4xlarge" },
          { config: "default", shard: 6, num_shards: 6, runner: "${{ needs.get-label-type.outputs.label-type }}linux.4xlarge" },
        ]}
      sync-tag: asan-build


  linux-jammy-py3_10-clang15-asan-test:
    name: linux-jammy-py3.10-clang15-asan
    uses: ./.github/workflows/_linux-test.yml
    needs:
      - linux-jammy-py3_10-clang15-asan-build
      - target-determination
    with:
      build-environment: linux-jammy-py3.10-clang15-asan
      docker-image: ${{ needs.linux-jammy-py3_10-clang15-asan-build.outputs.docker-image }}
      test-matrix: ${{ needs.linux-jammy-py3_10-clang15-asan-build.outputs.test-matrix }}
      sync-tag: asan-test

  linux-focal-py3_9-clang10-onnx-build:
    name: linux-focal-py3.9-clang10-onnx
    uses: ./.github/workflows/_linux-build.yml
    needs: get-label-type
    with:
<<<<<<< HEAD
      runner: "${{ needs.get-label-type.outputs.label-type }}amz2023.linux.2xlarge"
      build-environment: linux-focal-py3.8-clang10-onnx
=======
      runner_prefix: "${{ needs.get-label-type.outputs.label-type }}"
      build-environment: linux-focal-py3.9-clang10-onnx
>>>>>>> 416a7894
      docker-image-name: pytorch-linux-focal-py3-clang10-onnx
      test-matrix: |
        { include: [
          { config: "default", shard: 1, num_shards: 2, runner: "${{ needs.get-label-type.outputs.label-type }}linux.2xlarge" },
          { config: "default", shard: 2, num_shards: 2, runner: "${{ needs.get-label-type.outputs.label-type }}linux.2xlarge" },
        ]}

  linux-focal-py3_9-clang10-onnx-test:
    name: linux-focal-py3.9-clang10-onnx
    uses: ./.github/workflows/_linux-test.yml
    needs:
      - linux-focal-py3_9-clang10-onnx-build
      - target-determination
    with:
<<<<<<< HEAD
      build-environment: linux-focal-py3.8-clang10-onnx
      docker-image: ${{ needs.linux-focal-py3_8-clang10-onnx-build.outputs.docker-image }}
      test-matrix: ${{ needs.linux-focal-py3_8-clang10-onnx-build.outputs.test-matrix }}
=======
      build-environment: linux-focal-py3.9-clang10-onnx
      docker-image: ${{ needs.linux-focal-py3_9-clang10-onnx-build.outputs.docker-image }}
      test-matrix: ${{ needs.linux-focal-py3_9-clang10-onnx-build.outputs.test-matrix }}
    secrets: inherit
>>>>>>> 416a7894

  linux-focal-py3_9-clang10-build:
    name: linux-focal-py3.9-clang10
    uses: ./.github/workflows/_linux-build.yml
    needs: get-label-type
    with:
      runner: "${{ needs.get-label-type.outputs.label-type }}linux.2xlarge"
      build-environment: linux-focal-py3.9-clang10
      docker-image-name: pytorch-linux-focal-py3.9-clang10
      test-matrix: |
        { include: [
          { config: "default", shard: 1, num_shards: 4, runner: "${{ needs.get-label-type.outputs.label-type }}linux.2xlarge" },
          { config: "default", shard: 2, num_shards: 4, runner: "${{ needs.get-label-type.outputs.label-type }}linux.2xlarge" },
          { config: "default", shard: 3, num_shards: 4, runner: "${{ needs.get-label-type.outputs.label-type }}linux.2xlarge" },
          { config: "default", shard: 4, num_shards: 4, runner: "${{ needs.get-label-type.outputs.label-type }}linux.2xlarge" },
          { config: "crossref", shard: 1, num_shards: 2, runner: "${{ needs.get-label-type.outputs.label-type }}linux.2xlarge" },
          { config: "crossref", shard: 2, num_shards: 2, runner: "${{ needs.get-label-type.outputs.label-type }}linux.2xlarge" },
          { config: "dynamo", shard: 1, num_shards: 3, runner: "${{ needs.get-label-type.outputs.label-type }}linux.2xlarge" },
          { config: "dynamo", shard: 2, num_shards: 3, runner: "${{ needs.get-label-type.outputs.label-type }}linux.2xlarge" },
          { config: "dynamo", shard: 3, num_shards: 3, runner: "${{ needs.get-label-type.outputs.label-type }}linux.2xlarge" },
        ]}
  linux-focal-py3_9-clang10-test:
    name: linux-focal-py3.9-clang10
    uses: ./.github/workflows/_linux-test.yml
    needs:
      - linux-focal-py3_9-clang10-build
      - target-determination
    with:
<<<<<<< HEAD
      build-environment: linux-focal-py3.8-clang10
      docker-image: ${{ needs.linux-focal-py3_8-clang10-build.outputs.docker-image }}
      test-matrix: ${{ needs.linux-focal-py3_8-clang10-build.outputs.test-matrix }}
=======
      build-environment: linux-focal-py3.9-clang10
      docker-image: ${{ needs.linux-focal-py3_9-clang10-build.outputs.docker-image }}
      test-matrix: ${{ needs.linux-focal-py3_9-clang10-build.outputs.test-matrix }}
    secrets: inherit
>>>>>>> 416a7894

  linux-focal-py3_11-clang10-build:
    name: linux-focal-py3.11-clang10
    uses: ./.github/workflows/_linux-build.yml
    needs: get-label-type
    with:
<<<<<<< HEAD
      runner: "${{ needs.get-label-type.outputs.label-type }}amz2023.linux.2xlarge"
=======
      runner_prefix: "${{ needs.get-label-type.outputs.label-type }}"
>>>>>>> 416a7894
      build-environment: linux-focal-py3.11-clang10
      docker-image-name: pytorch-linux-focal-py3.11-clang10
      test-matrix: |
        { include: [
          { config: "default", shard: 1, num_shards: 4, runner: "${{ needs.get-label-type.outputs.label-type }}linux.2xlarge" },
          { config: "default", shard: 2, num_shards: 4, runner: "${{ needs.get-label-type.outputs.label-type }}linux.2xlarge" },
          { config: "default", shard: 3, num_shards: 4, runner: "${{ needs.get-label-type.outputs.label-type }}linux.2xlarge" },
          { config: "default", shard: 4, num_shards: 4, runner: "${{ needs.get-label-type.outputs.label-type }}linux.2xlarge" },
          { config: "crossref", shard: 1, num_shards: 2, runner: "${{ needs.get-label-type.outputs.label-type }}linux.2xlarge" },
          { config: "crossref", shard: 2, num_shards: 2, runner: "${{ needs.get-label-type.outputs.label-type }}linux.2xlarge" },
          { config: "dynamo", shard: 1, num_shards: 3, runner: "${{ needs.get-label-type.outputs.label-type }}linux.2xlarge" },
          { config: "dynamo", shard: 2, num_shards: 3, runner: "${{ needs.get-label-type.outputs.label-type }}linux.2xlarge" },
          { config: "dynamo", shard: 3, num_shards: 3, runner: "${{ needs.get-label-type.outputs.label-type }}linux.2xlarge" },
        ]}

  linux-focal-py3_11-clang10-test:
    name: linux-focal-py3.11-clang10
    uses: ./.github/workflows/_linux-test.yml
    needs:
      - linux-focal-py3_11-clang10-build
      - target-determination
    with:
      build-environment: linux-focal-py3.11-clang10
      docker-image: ${{ needs.linux-focal-py3_11-clang10-build.outputs.docker-image }}
      test-matrix: ${{ needs.linux-focal-py3_11-clang10-build.outputs.test-matrix }}

  linux-focal-py3_12-clang10-build:
    name: linux-focal-py3.12-clang10
    uses: ./.github/workflows/_linux-build.yml
    needs: get-label-type
    with:
<<<<<<< HEAD
      runner: "${{ needs.get-label-type.outputs.label-type }}amz2023.linux.2xlarge"
=======
      runner_prefix: "${{ needs.get-label-type.outputs.label-type }}"
>>>>>>> 416a7894
      build-environment: linux-focal-py3.12-clang10
      docker-image-name: pytorch-linux-focal-py3.12-clang10
      test-matrix: |
        { include: [
          { config: "default", shard: 1, num_shards: 4, runner: "${{ needs.get-label-type.outputs.label-type }}linux.2xlarge" },
          { config: "default", shard: 2, num_shards: 4, runner: "${{ needs.get-label-type.outputs.label-type }}linux.2xlarge" },
          { config: "default", shard: 3, num_shards: 4, runner: "${{ needs.get-label-type.outputs.label-type }}linux.2xlarge" },
          { config: "default", shard: 4, num_shards: 4, runner: "${{ needs.get-label-type.outputs.label-type }}linux.2xlarge" },
          { config: "dynamo", shard: 1, num_shards: 3, runner: "${{ needs.get-label-type.outputs.label-type }}linux.2xlarge" },
          { config: "dynamo", shard: 2, num_shards: 3, runner: "${{ needs.get-label-type.outputs.label-type }}linux.2xlarge" },
          { config: "dynamo", shard: 3, num_shards: 3, runner: "${{ needs.get-label-type.outputs.label-type }}linux.2xlarge" },
        ]}

  linux-focal-py3_12-clang10-test:
    name: linux-focal-py3.12-clang10
    uses: ./.github/workflows/_linux-test.yml
    needs: linux-focal-py3_12-clang10-build
    with:
      build-environment: linux-focal-py3.12-clang10
      docker-image: ${{ needs.linux-focal-py3_12-clang10-build.outputs.docker-image }}
      test-matrix: ${{ needs.linux-focal-py3_12-clang10-build.outputs.test-matrix }}
      timeout-minutes: 600

  linux-focal-cuda11_8-py3_10-gcc9-build:
    name: linux-focal-cuda11.8-py3.10-gcc9
    uses: ./.github/workflows/_linux-build.yml
    needs: get-label-type
    with:
<<<<<<< HEAD
      runner: "${{ needs.get-label-type.outputs.label-type }}amz2023.linux.2xlarge"
=======
      runner_prefix: "${{ needs.get-label-type.outputs.label-type }}"
>>>>>>> 416a7894
      build-environment: linux-focal-cuda11.8-py3.10-gcc9
      docker-image-name: pytorch-linux-focal-cuda11.8-cudnn9-py3-gcc9
      test-matrix: |
        { include: [
          { config: "distributed", shard: 1, num_shards: 3, runner: "${{ needs.get-label-type.outputs.label-type }}linux.8xlarge.nvidia.gpu" },
          { config: "distributed", shard: 2, num_shards: 3, runner: "${{ needs.get-label-type.outputs.label-type }}linux.8xlarge.nvidia.gpu" },
          { config: "distributed", shard: 3, num_shards: 3, runner: "${{ needs.get-label-type.outputs.label-type }}linux.8xlarge.nvidia.gpu" },
        ]}

  linux-focal-cuda11_8-py3_10-gcc9-test:
    name: linux-focal-cuda11.8-py3.10-gcc9
    uses: ./.github/workflows/_linux-test.yml
    needs:
      - linux-focal-cuda11_8-py3_10-gcc9-build
      - target-determination
    with:
      timeout-minutes: 360
      build-environment: linux-focal-cuda11.8-py3.10-gcc9
      docker-image: ${{ needs.linux-focal-cuda11_8-py3_10-gcc9-build.outputs.docker-image }}
      test-matrix: ${{ needs.linux-focal-cuda11_8-py3_10-gcc9-build.outputs.test-matrix }}

  linux-focal-cuda12_1-py3_10-gcc9-build:
    name: linux-focal-cuda12.1-py3.10-gcc9
    uses: ./.github/workflows/_linux-build.yml
    needs: get-label-type
    with:
<<<<<<< HEAD
      runner: "${{ needs.get-label-type.outputs.label-type }}amz2023.linux.2xlarge"
=======
      runner_prefix: "${{ needs.get-label-type.outputs.label-type }}"
>>>>>>> 416a7894
      build-environment: linux-focal-cuda12.1-py3.10-gcc9
      docker-image-name: pytorch-linux-focal-cuda12.1-cudnn9-py3-gcc9
      test-matrix: |
        { include: [
          { config: "default", shard: 1, num_shards: 5, runner: "${{ needs.get-label-type.outputs.label-type }}linux.4xlarge.nvidia.gpu" },
          { config: "default", shard: 2, num_shards: 5, runner: "${{ needs.get-label-type.outputs.label-type }}linux.4xlarge.nvidia.gpu" },
          { config: "default", shard: 3, num_shards: 5, runner: "${{ needs.get-label-type.outputs.label-type }}linux.4xlarge.nvidia.gpu" },
          { config: "default", shard: 4, num_shards: 5, runner: "${{ needs.get-label-type.outputs.label-type }}linux.4xlarge.nvidia.gpu" },
          { config: "default", shard: 5, num_shards: 5, runner: "${{ needs.get-label-type.outputs.label-type }}linux.4xlarge.nvidia.gpu" },
        ]}

  linux-focal-cuda12_1-py3_10-gcc9-test:
    name: linux-focal-cuda12.1-py3.10-gcc9
    uses: ./.github/workflows/_linux-test.yml
    needs:
      - linux-focal-cuda12_1-py3_10-gcc9-build
      - target-determination
    with:
      timeout-minutes: 360
      build-environment: linux-focal-cuda12.1-py3.10-gcc9
      docker-image: ${{ needs.linux-focal-cuda12_1-py3_10-gcc9-build.outputs.docker-image }}
      test-matrix: ${{ needs.linux-focal-cuda12_1-py3_10-gcc9-build.outputs.test-matrix }}

  linux-jammy-py3-clang12-mobile-build:
    name: linux-jammy-py3-clang12-mobile-build
    uses: ./.github/workflows/_linux-build.yml
    needs: get-label-type
    with:
<<<<<<< HEAD
      runner: "${{ needs.get-label-type.outputs.label-type }}amz2023.linux.2xlarge"
=======
      runner_prefix: "${{ needs.get-label-type.outputs.label-type }}"
>>>>>>> 416a7894
      build-environment: linux-jammy-py3-clang12-mobile-build
      docker-image-name: pytorch-linux-jammy-py3-clang15-asan
      build-generates-artifacts: false
      test-matrix: |
        { include: [
          { config: "default", shard: 1, num_shards: 1 },
        ]}

  linux-jammy-cuda-11_8-cudnn9-py3_9-clang12-build:
    name: linux-jammy-cuda11.8-cudnn9-py3.9-clang12
    uses: ./.github/workflows/_linux-build.yml
    needs: get-label-type
    with:
<<<<<<< HEAD
      runner: "${{ needs.get-label-type.outputs.label-type }}amz2023.linux.2xlarge"
      build-environment: linux-jammy-cuda11.8-cudnn9-py3.8-clang12
      docker-image-name: pytorch-linux-jammy-cuda11.8-cudnn9-py3.8-clang12
=======
      runner_prefix: "${{ needs.get-label-type.outputs.label-type }}"
      build-environment: linux-jammy-cuda11.8-cudnn9-py3.9-clang12
      docker-image-name: pytorch-linux-jammy-cuda11.8-cudnn9-py3.9-clang12
>>>>>>> 416a7894
      test-matrix: |
        { include: [
          { config: "default", shard: 1, num_shards: 1 },
        ]}

  linux-focal-py3-clang9-mobile-custom-build-static:
    name: linux-focal-py3-clang9-mobile-custom-build-static
    uses: ./.github/workflows/_linux-build.yml
    needs: get-label-type
    with:
<<<<<<< HEAD
      runner: "${{ needs.get-label-type.outputs.label-type }}amz2023.linux.2xlarge"
=======
      runner_prefix: "${{ needs.get-label-type.outputs.label-type }}"
>>>>>>> 416a7894
      build-environment: linux-focal-py3-clang9-mobile-custom-build-static
      docker-image-name: pytorch-linux-focal-py3-clang9-android-ndk-r21e
      build-generates-artifacts: false
      test-matrix: |
        { include: [
          { config: "default", shard: 1, num_shards: 1 },
        ]}

  linux-focal-py3_9-clang9-xla-build:
    name: linux-focal-py3_9-clang9-xla
    uses: ./.github/workflows/_linux-build.yml
    needs: get-label-type
    with:
<<<<<<< HEAD
      runner: "${{ needs.get-label-type.outputs.label-type }}amz2023.linux.2xlarge"
      build-environment: linux-focal-py3.8-clang9-xla
=======
      runner_prefix: "${{ needs.get-label-type.outputs.label-type }}"
      build-environment: linux-focal-py3.9-clang9-xla
>>>>>>> 416a7894
      docker-image-name: 308535385114.dkr.ecr.us-east-1.amazonaws.com/pytorch/xla_base:v1.1-lite
      test-matrix: |
        { include: [
          { config: "xla", shard: 1, num_shards: 1, runner: "${{ needs.get-label-type.outputs.label-type }}linux.12xlarge" },
        ]}

  linux-focal-py3_9-clang9-xla-test:
    name: linux-focal-py3_9-clang9-xla
    uses: ./.github/workflows/_linux-test.yml
    needs: linux-focal-py3_9-clang9-xla-build
    with:
<<<<<<< HEAD
      build-environment: linux-focal-py3.8-clang9-xla
      docker-image: ${{ needs.linux-focal-py3_8-clang9-xla-build.outputs.docker-image }}
      test-matrix: ${{ needs.linux-focal-py3_8-clang9-xla-build.outputs.test-matrix }}
=======
      build-environment: linux-focal-py3.9-clang9-xla
      docker-image: ${{ needs.linux-focal-py3_9-clang9-xla-build.outputs.docker-image }}
      test-matrix: ${{ needs.linux-focal-py3_9-clang9-xla-build.outputs.test-matrix }}
    secrets: inherit
>>>>>>> 416a7894

  win-vs2019-cpu-py3-build:
    # don't run build twice on main
    if: github.event_name == 'pull_request'
    name: win-vs2019-cpu-py3
    uses: ./.github/workflows/_win-build.yml
    needs: get-label-type
    with:
      build-environment: win-vs2019-cpu-py3
      cuda-version: cpu
      sync-tag: win-cpu-build
      runner: "${{ needs.get-label-type.outputs.label-type }}windows.4xlarge.nonephemeral"
      test-matrix: |
        { include: [
          { config: "default", shard: 1, num_shards: 3, runner: "${{ needs.get-label-type.outputs.label-type }}windows.4xlarge.nonephemeral" },
          { config: "default", shard: 2, num_shards: 3, runner: "${{ needs.get-label-type.outputs.label-type }}windows.4xlarge.nonephemeral" },
          { config: "default", shard: 3, num_shards: 3, runner: "${{ needs.get-label-type.outputs.label-type }}windows.4xlarge.nonephemeral" },
        ]}

  linux-focal-cpu-py3_10-gcc9-bazel-test:
    name: linux-focal-cpu-py3.10-gcc9-bazel-test
    uses: ./.github/workflows/_bazel-build-test.yml
    needs: get-label-type
    with:
      runner: "${{ needs.get-label-type.outputs.label-type }}linux.large"
      build-environment: linux-focal-cuda12.1-py3.10-gcc9-bazel-test
      docker-image-name: pytorch-linux-focal-cuda12.1-cudnn9-py3-gcc9
      cuda-version: cpu
      test-matrix: |
        { include: [
          { config: "default", shard: 1, num_shards: 1, runner: "${{ needs.get-label-type.outputs.label-type }}linux.4xlarge" },
        ]}

  linux-focal-cuda12_1-py3_10-gcc9-bazel-test:
    name: linux-focal-cuda12.1-py3.10-gcc9-bazel-test
    uses: ./.github/workflows/_bazel-build-test.yml
    needs: get-label-type
    with:
      runner: "${{ needs.get-label-type.outputs.label-type }}linux.large"
      build-environment: linux-focal-cuda12.1-py3.10-gcc9-bazel-test
      docker-image-name: pytorch-linux-focal-cuda12.1-cudnn9-py3-gcc9
      cuda-version: "12.1"
      test-matrix: |
        { include: [
          { config: "default", shard: 1, num_shards: 1, runner: "${{ needs.get-label-type.outputs.label-type }}linux.4xlarge.nvidia.gpu" },
        ]}

  linux-focal-cuda12_4-py3_10-gcc9-bazel-test:
    name: linux-focal-cuda12.4-py3.10-gcc9-bazel-test
    uses: ./.github/workflows/_bazel-build-test.yml
    needs: get-label-type
    with:
      runner: "${{ needs.get-label-type.outputs.label-type }}linux.large"
      build-environment: linux-focal-cuda12.4-py3.10-gcc9-bazel-test
      docker-image-name: pytorch-linux-focal-cuda12.4-cudnn9-py3-gcc9
      cuda-version: "12.4"
      test-matrix: |
        { include: [
          { config: "default", shard: 1, num_shards: 1, runner: "${{ needs.get-label-type.outputs.label-type }}linux.4xlarge.nvidia.gpu" },
        ]}

  linux-focal-py3-clang9-android-ndk-r21e-gradle-custom-build-single:
    name: linux-focal-py3-clang9-android-ndk-r21e-gradle-custom-build-single
    uses: ./.github/workflows/_android-build-test.yml
    with:
      build-environment: linux-focal-py3-clang9-android-ndk-r21e-gradle-custom-build-single
      docker-image-name: pytorch-linux-focal-py3-clang9-android-ndk-r21e
      test-matrix: |
        { include: [
          { config: "default", shard: 1, num_shards: 1, runner: "linux.2xlarge" },
        ]}

  linux-focal-py3-clang9-android-ndk-r21e-gradle-custom-build-single-full-jit:
    name: linux-focal-py3-clang9-android-ndk-r21e-gradle-custom-build-single-full-jit
    uses: ./.github/workflows/_android-build-test.yml
    with:
      build-environment: linux-focal-py3-clang9-android-ndk-r21e-gradle-custom-build-single-full-jit
      docker-image-name: pytorch-linux-focal-py3-clang9-android-ndk-r21e
      test-matrix: |
        { include: [
          { config: "default", shard: 1, num_shards: 1, runner: "linux.2xlarge" },
        ]}

  linux-jammy-py3_9-gcc11-mobile-lightweight-dispatch-build:
    name: linux-jammy-py3.9-gcc11-mobile-lightweight-dispatch-build
    uses: ./.github/workflows/_linux-build.yml
    needs: get-label-type
    with:
<<<<<<< HEAD
      runner: "${{ needs.get-label-type.outputs.label-type }}amz2023.linux.2xlarge"
      build-environment: linux-jammy-py3.8-gcc111-mobile-lightweight-dispatch-build
      docker-image-name: pytorch-linux-jammy-py3.8-gcc11
=======
      runner_prefix: "${{ needs.get-label-type.outputs.label-type }}"
      build-environment: linux-jammy-py3.9-gcc111-mobile-lightweight-dispatch-build
      docker-image-name: pytorch-linux-jammy-py3.9-gcc11
>>>>>>> 416a7894
      build-generates-artifacts: false
      test-matrix: |
        { include: [
          { config: "default", shard: 1, num_shards: 1 },
        ]}

  linux-focal-rocm6_1-py3_8-build:
    # don't run build twice on main
    if: github.event_name == 'pull_request'
    name: linux-focal-rocm6.1-py3.8
    uses: ./.github/workflows/_linux-build.yml
    needs: get-label-type
    with:
<<<<<<< HEAD
      runner: "${{ needs.get-label-type.outputs.label-type }}amz2023.linux.2xlarge"
=======
      runner_prefix: "${{ needs.get-label-type.outputs.label-type }}"
>>>>>>> 416a7894
      build-environment: linux-focal-rocm6.1-py3.8
      docker-image-name: pytorch-linux-focal-rocm-n-py3
      sync-tag: rocm-build
      test-matrix: |
        { include: [
          { config: "default", shard: 1, num_shards: 3, runner: "linux.rocm.gpu" },
          { config: "default", shard: 2, num_shards: 3, runner: "linux.rocm.gpu" },
          { config: "default", shard: 3, num_shards: 3, runner: "linux.rocm.gpu" },
        ]}

  linux-focal-cuda12_1-py3_10-gcc9-sm86-build:
    name: linux-focal-cuda12.1-py3.10-gcc9-sm86
    uses: ./.github/workflows/_linux-build.yml
    needs: get-label-type
    with:
<<<<<<< HEAD
      runner: "${{ needs.get-label-type.outputs.label-type }}amz2023.linux.2xlarge"
=======
      runner_prefix: "${{ needs.get-label-type.outputs.label-type }}"
>>>>>>> 416a7894
      build-environment: linux-focal-cuda12.1-py3.10-gcc9-sm86
      docker-image-name: pytorch-linux-focal-cuda12.1-cudnn9-py3-gcc9
      cuda-arch-list: 8.6
      test-matrix: |
        { include: [
          { config: "default", shard: 1, num_shards: 5, runner: "${{ needs.get-label-type.outputs.label-type }}linux.g5.4xlarge.nvidia.gpu" },
          { config: "default", shard: 2, num_shards: 5, runner: "${{ needs.get-label-type.outputs.label-type }}linux.g5.4xlarge.nvidia.gpu" },
          { config: "default", shard: 3, num_shards: 5, runner: "${{ needs.get-label-type.outputs.label-type }}linux.g5.4xlarge.nvidia.gpu" },
          { config: "default", shard: 4, num_shards: 5, runner: "${{ needs.get-label-type.outputs.label-type }}linux.g5.4xlarge.nvidia.gpu" },
          { config: "default", shard: 5, num_shards: 5, runner: "${{ needs.get-label-type.outputs.label-type }}linux.g5.4xlarge.nvidia.gpu" },
        ]}

  linux-focal-cuda12_1-py3_10-gcc9-sm86-test:
    name: linux-focal-cuda12.1-py3.10-gcc9-sm86
    uses: ./.github/workflows/_linux-test.yml
    needs:
      - linux-focal-cuda12_1-py3_10-gcc9-sm86-build
      - target-determination
    with:
      build-environment: linux-focal-cuda12.1-py3.10-gcc9-sm86
      docker-image: ${{ needs.linux-focal-cuda12_1-py3_10-gcc9-sm86-build.outputs.docker-image }}
      test-matrix: ${{ needs.linux-focal-cuda12_1-py3_10-gcc9-sm86-build.outputs.test-matrix }}

  linux-jammy-py3-clang12-executorch-build:
    name: linux-jammy-py3-clang12-executorch
    uses: ./.github/workflows/_linux-build.yml
    needs: get-label-type
    with:
<<<<<<< HEAD
      runner: "${{ needs.get-label-type.outputs.label-type }}amz2023.linux.2xlarge"
=======
      runner_prefix: "${{ needs.get-label-type.outputs.label-type }}"
>>>>>>> 416a7894
      build-environment: linux-jammy-py3-clang12-executorch
      docker-image-name: pytorch-linux-jammy-py3-clang12-executorch
      test-matrix: |
        { include: [
          { config: "executorch", shard: 1, num_shards: 1, runner: "${{ needs.get-label-type.outputs.label-type }}linux.2xlarge" },
        ]}

  linux-jammy-py3-clang12-executorch-test:
    name: linux-jammy-py3-clang12-executorch
    uses: ./.github/workflows/_linux-test.yml
    needs: linux-jammy-py3-clang12-executorch-build
    with:
      build-environment: linux-jammy-py3-clang12-executorch
      docker-image: ${{ needs.linux-jammy-py3-clang12-executorch-build.outputs.docker-image }}
      test-matrix: ${{ needs.linux-jammy-py3-clang12-executorch-build.outputs.test-matrix }}

  linux-focal-py3_12-clang10-experimental-split-build:
    name: linux-focal-py3.12-clang10-experimental-split-build
    uses: ./.github/workflows/_linux-build.yml
    needs: get-label-type
    with:
<<<<<<< HEAD
      runner: "${{ needs.get-label-type.outputs.label-type }}amz2023.linux.2xlarge"
=======
      runner_prefix: "${{ needs.get-label-type.outputs.label-type }}"
>>>>>>> 416a7894
      use_split_build: True
      build-environment: linux-focal-py3.12-clang10
      docker-image-name: pytorch-linux-focal-py3.12-clang10
      test-matrix: |
        { include: [
          { config: "default", shard: 1, num_shards: 3, runner: "linux.2xlarge" },
          { config: "default", shard: 2, num_shards: 3, runner: "linux.2xlarge" },
          { config: "default", shard: 3, num_shards: 3, runner: "linux.2xlarge" },
          { config: "dynamo", shard: 1, num_shards: 3, runner: "linux.2xlarge" },
          { config: "dynamo", shard: 2, num_shards: 3, runner: "linux.2xlarge" },
          { config: "dynamo", shard: 3, num_shards: 3, runner: "linux.2xlarge" },
        ]}
  linux-focal-py3_12-clang10-experimental-split-build-test:
    name: linux-focal-py3.12-clang10-experimental-split-build
    uses: ./.github/workflows/_linux-test.yml
    needs: linux-focal-py3_12-clang10-experimental-split-build
    with:
      build-environment: linux-focal-py3.12-clang10-experimental-split-build
      docker-image: ${{ needs.linux-focal-py3_12-clang10-experimental-split-build.outputs.docker-image }}
      test-matrix: ${{ needs.linux-focal-py3_12-clang10-experimental-split-build.outputs.test-matrix }}
      timeout-minutes: 600

  linux-focal-cuda12_1-py3_10-gcc9-inductor-build:
    name: cuda12.1-py3.10-gcc9-sm75
    uses: ./.github/workflows/_linux-build.yml
    with:
<<<<<<< HEAD
=======
      runner_prefix: "${{ needs.get-label-type.outputs.label-type }}"
>>>>>>> 416a7894
      build-environment: linux-focal-cuda12.1-py3.10-gcc9-sm75
      docker-image-name: pytorch-linux-focal-cuda12.1-cudnn9-py3-gcc9-inductor-benchmarks
      cuda-arch-list: '7.5'
      test-matrix: |
        { include: [
          { config: "pr_time_benchmarks", shard: 1, num_shards: 1, runner: "linux.g4dn.metal.nvidia.gpu" },
        ]}

  linux-focal-cuda12_1-py3_10-gcc9-inductor-test:
    name: cuda12.1-py3.10-gcc9-sm75
    uses: ./.github/workflows/_linux-test.yml
    needs: linux-focal-cuda12_1-py3_10-gcc9-inductor-build
    with:
      build-environment: linux-focal-cuda12.1-py3.10-gcc9-sm75
      docker-image: ${{ needs.linux-focal-cuda12_1-py3_10-gcc9-inductor-build.outputs.docker-image }}
      test-matrix: ${{ needs.linux-focal-cuda12_1-py3_10-gcc9-inductor-build.outputs.test-matrix }}<|MERGE_RESOLUTION|>--- conflicted
+++ resolved
@@ -48,15 +48,9 @@
     uses: ./.github/workflows/_linux-build.yml
     needs: get-label-type
     with:
-<<<<<<< HEAD
-      runner: "${{ needs.get-label-type.outputs.label-type }}amz2023.linux.2xlarge"
-      build-environment: linux-jammy-py3.8-gcc11
-      docker-image-name: pytorch-linux-jammy-py3.8-gcc11
-=======
       runner_prefix: "${{ needs.get-label-type.outputs.label-type }}"
       build-environment: linux-jammy-py3.9-gcc11
       docker-image-name: pytorch-linux-jammy-py3.9-gcc11
->>>>>>> 416a7894
       test-matrix: |
         { include: [
           { config: "default", shard: 1, num_shards: 4, runner: "${{ needs.get-label-type.outputs.label-type }}linux.2xlarge" },
@@ -69,6 +63,7 @@
           { config: "distributed", shard: 1, num_shards: 2, runner: "${{ needs.get-label-type.outputs.label-type }}linux.2xlarge" },
           { config: "distributed", shard: 2, num_shards: 2, runner: "${{ needs.get-label-type.outputs.label-type }}linux.2xlarge" },
         ]}
+    secrets: inherit
 
   linux-jammy-py3_9-gcc11-test:
     name: linux-jammy-py3.9-gcc11
@@ -77,80 +72,54 @@
       - linux-jammy-py3_9-gcc11-build
       - target-determination
     with:
-<<<<<<< HEAD
-      build-environment: linux-jammy-py3.8-gcc11
-      docker-image: ${{ needs.linux-jammy-py3_8-gcc11-build.outputs.docker-image }}
-      test-matrix: ${{ needs.linux-jammy-py3_8-gcc11-build.outputs.test-matrix }}
-=======
       build-environment: linux-jammy-py3.9-gcc11
       docker-image: ${{ needs.linux-jammy-py3_9-gcc11-build.outputs.docker-image }}
       test-matrix: ${{ needs.linux-jammy-py3_9-gcc11-build.outputs.test-matrix }}
     secrets: inherit
->>>>>>> 416a7894
 
   linux-docs:
     name: linux-docs
     uses: ./.github/workflows/_docs.yml
     needs: linux-jammy-py3_9-gcc11-build
     with:
-<<<<<<< HEAD
-      runner_prefix: amz2023.
-      build-environment: linux-jammy-py3.8-gcc11
-      docker-image: ${{ needs.linux-jammy-py3_8-gcc11-build.outputs.docker-image }}
-=======
       build-environment: linux-jammy-py3.9-gcc11
       docker-image: ${{ needs.linux-jammy-py3_9-gcc11-build.outputs.docker-image }}
     secrets: inherit
->>>>>>> 416a7894
 
   linux-jammy-py3_9-gcc11-no-ops:
     name: linux-jammy-py3.9-gcc11-no-ops
     uses: ./.github/workflows/_linux-build.yml
     needs: get-label-type
     with:
-<<<<<<< HEAD
-      runner: "${{ needs.get-label-type.outputs.label-type }}amz2023.linux.2xlarge"
-      build-environment: linux-jammy-py3.8-gcc11-no-ops
-      docker-image-name: pytorch-linux-jammy-py3.8-gcc11
-=======
       runner_prefix: "${{ needs.get-label-type.outputs.label-type }}"
       build-environment: linux-jammy-py3.9-gcc11-no-ops
       docker-image-name: pytorch-linux-jammy-py3.9-gcc11
->>>>>>> 416a7894
       test-matrix: |
         { include: [
           { config: "default", shard: 1, num_shards: 1 },
         ]}
+    secrets: inherit
 
   linux-jammy-py3_9-gcc11-pch:
     name: linux-jammy-py3.9-gcc11-pch
     uses: ./.github/workflows/_linux-build.yml
     needs: get-label-type
     with:
-<<<<<<< HEAD
-      runner: "${{ needs.get-label-type.outputs.label-type }}amz2023.linux.2xlarge"
-      build-environment: linux-jammy-py3.8-gcc11-pch
-      docker-image-name: pytorch-linux-jammy-py3.8-gcc11
-=======
       runner_prefix: "${{ needs.get-label-type.outputs.label-type }}"
       build-environment: linux-jammy-py3.9-gcc11-pch
       docker-image-name: pytorch-linux-jammy-py3.9-gcc11
->>>>>>> 416a7894
       test-matrix: |
         { include: [
           { config: "default", shard: 1, num_shards: 1 },
         ]}
+    secrets: inherit
 
   linux-jammy-py3_10-clang15-asan-build:
     name: linux-jammy-py3.10-clang15-asan
     uses: ./.github/workflows/_linux-build.yml
     needs: get-label-type
     with:
-<<<<<<< HEAD
-      runner: "${{ needs.get-label-type.outputs.label-type }}amz2023.linux.2xlarge"
-=======
-      runner_prefix: "${{ needs.get-label-type.outputs.label-type }}"
->>>>>>> 416a7894
+      runner_prefix: "${{ needs.get-label-type.outputs.label-type }}"
       build-environment: linux-jammy-py3.10-clang15-asan
       docker-image-name: pytorch-linux-jammy-py3-clang15-asan
       test-matrix: |
@@ -163,6 +132,7 @@
           { config: "default", shard: 6, num_shards: 6, runner: "${{ needs.get-label-type.outputs.label-type }}linux.4xlarge" },
         ]}
       sync-tag: asan-build
+    secrets: inherit
 
 
   linux-jammy-py3_10-clang15-asan-test:
@@ -176,25 +146,22 @@
       docker-image: ${{ needs.linux-jammy-py3_10-clang15-asan-build.outputs.docker-image }}
       test-matrix: ${{ needs.linux-jammy-py3_10-clang15-asan-build.outputs.test-matrix }}
       sync-tag: asan-test
+    secrets: inherit
 
   linux-focal-py3_9-clang10-onnx-build:
     name: linux-focal-py3.9-clang10-onnx
     uses: ./.github/workflows/_linux-build.yml
     needs: get-label-type
     with:
-<<<<<<< HEAD
-      runner: "${{ needs.get-label-type.outputs.label-type }}amz2023.linux.2xlarge"
-      build-environment: linux-focal-py3.8-clang10-onnx
-=======
       runner_prefix: "${{ needs.get-label-type.outputs.label-type }}"
       build-environment: linux-focal-py3.9-clang10-onnx
->>>>>>> 416a7894
       docker-image-name: pytorch-linux-focal-py3-clang10-onnx
       test-matrix: |
         { include: [
           { config: "default", shard: 1, num_shards: 2, runner: "${{ needs.get-label-type.outputs.label-type }}linux.2xlarge" },
           { config: "default", shard: 2, num_shards: 2, runner: "${{ needs.get-label-type.outputs.label-type }}linux.2xlarge" },
         ]}
+    secrets: inherit
 
   linux-focal-py3_9-clang10-onnx-test:
     name: linux-focal-py3.9-clang10-onnx
@@ -203,16 +170,10 @@
       - linux-focal-py3_9-clang10-onnx-build
       - target-determination
     with:
-<<<<<<< HEAD
-      build-environment: linux-focal-py3.8-clang10-onnx
-      docker-image: ${{ needs.linux-focal-py3_8-clang10-onnx-build.outputs.docker-image }}
-      test-matrix: ${{ needs.linux-focal-py3_8-clang10-onnx-build.outputs.test-matrix }}
-=======
       build-environment: linux-focal-py3.9-clang10-onnx
       docker-image: ${{ needs.linux-focal-py3_9-clang10-onnx-build.outputs.docker-image }}
       test-matrix: ${{ needs.linux-focal-py3_9-clang10-onnx-build.outputs.test-matrix }}
     secrets: inherit
->>>>>>> 416a7894
 
   linux-focal-py3_9-clang10-build:
     name: linux-focal-py3.9-clang10
@@ -241,27 +202,17 @@
       - linux-focal-py3_9-clang10-build
       - target-determination
     with:
-<<<<<<< HEAD
-      build-environment: linux-focal-py3.8-clang10
-      docker-image: ${{ needs.linux-focal-py3_8-clang10-build.outputs.docker-image }}
-      test-matrix: ${{ needs.linux-focal-py3_8-clang10-build.outputs.test-matrix }}
-=======
       build-environment: linux-focal-py3.9-clang10
       docker-image: ${{ needs.linux-focal-py3_9-clang10-build.outputs.docker-image }}
       test-matrix: ${{ needs.linux-focal-py3_9-clang10-build.outputs.test-matrix }}
     secrets: inherit
->>>>>>> 416a7894
 
   linux-focal-py3_11-clang10-build:
     name: linux-focal-py3.11-clang10
     uses: ./.github/workflows/_linux-build.yml
     needs: get-label-type
     with:
-<<<<<<< HEAD
-      runner: "${{ needs.get-label-type.outputs.label-type }}amz2023.linux.2xlarge"
-=======
-      runner_prefix: "${{ needs.get-label-type.outputs.label-type }}"
->>>>>>> 416a7894
+      runner_prefix: "${{ needs.get-label-type.outputs.label-type }}"
       build-environment: linux-focal-py3.11-clang10
       docker-image-name: pytorch-linux-focal-py3.11-clang10
       test-matrix: |
@@ -276,6 +227,7 @@
           { config: "dynamo", shard: 2, num_shards: 3, runner: "${{ needs.get-label-type.outputs.label-type }}linux.2xlarge" },
           { config: "dynamo", shard: 3, num_shards: 3, runner: "${{ needs.get-label-type.outputs.label-type }}linux.2xlarge" },
         ]}
+    secrets: inherit
 
   linux-focal-py3_11-clang10-test:
     name: linux-focal-py3.11-clang10
@@ -287,17 +239,14 @@
       build-environment: linux-focal-py3.11-clang10
       docker-image: ${{ needs.linux-focal-py3_11-clang10-build.outputs.docker-image }}
       test-matrix: ${{ needs.linux-focal-py3_11-clang10-build.outputs.test-matrix }}
+    secrets: inherit
 
   linux-focal-py3_12-clang10-build:
     name: linux-focal-py3.12-clang10
     uses: ./.github/workflows/_linux-build.yml
     needs: get-label-type
     with:
-<<<<<<< HEAD
-      runner: "${{ needs.get-label-type.outputs.label-type }}amz2023.linux.2xlarge"
-=======
-      runner_prefix: "${{ needs.get-label-type.outputs.label-type }}"
->>>>>>> 416a7894
+      runner_prefix: "${{ needs.get-label-type.outputs.label-type }}"
       build-environment: linux-focal-py3.12-clang10
       docker-image-name: pytorch-linux-focal-py3.12-clang10
       test-matrix: |
@@ -310,6 +259,7 @@
           { config: "dynamo", shard: 2, num_shards: 3, runner: "${{ needs.get-label-type.outputs.label-type }}linux.2xlarge" },
           { config: "dynamo", shard: 3, num_shards: 3, runner: "${{ needs.get-label-type.outputs.label-type }}linux.2xlarge" },
         ]}
+    secrets: inherit
 
   linux-focal-py3_12-clang10-test:
     name: linux-focal-py3.12-clang10
@@ -320,17 +270,14 @@
       docker-image: ${{ needs.linux-focal-py3_12-clang10-build.outputs.docker-image }}
       test-matrix: ${{ needs.linux-focal-py3_12-clang10-build.outputs.test-matrix }}
       timeout-minutes: 600
+    secrets: inherit
 
   linux-focal-cuda11_8-py3_10-gcc9-build:
     name: linux-focal-cuda11.8-py3.10-gcc9
     uses: ./.github/workflows/_linux-build.yml
     needs: get-label-type
     with:
-<<<<<<< HEAD
-      runner: "${{ needs.get-label-type.outputs.label-type }}amz2023.linux.2xlarge"
-=======
-      runner_prefix: "${{ needs.get-label-type.outputs.label-type }}"
->>>>>>> 416a7894
+      runner_prefix: "${{ needs.get-label-type.outputs.label-type }}"
       build-environment: linux-focal-cuda11.8-py3.10-gcc9
       docker-image-name: pytorch-linux-focal-cuda11.8-cudnn9-py3-gcc9
       test-matrix: |
@@ -339,6 +286,7 @@
           { config: "distributed", shard: 2, num_shards: 3, runner: "${{ needs.get-label-type.outputs.label-type }}linux.8xlarge.nvidia.gpu" },
           { config: "distributed", shard: 3, num_shards: 3, runner: "${{ needs.get-label-type.outputs.label-type }}linux.8xlarge.nvidia.gpu" },
         ]}
+    secrets: inherit
 
   linux-focal-cuda11_8-py3_10-gcc9-test:
     name: linux-focal-cuda11.8-py3.10-gcc9
@@ -351,17 +299,14 @@
       build-environment: linux-focal-cuda11.8-py3.10-gcc9
       docker-image: ${{ needs.linux-focal-cuda11_8-py3_10-gcc9-build.outputs.docker-image }}
       test-matrix: ${{ needs.linux-focal-cuda11_8-py3_10-gcc9-build.outputs.test-matrix }}
+    secrets: inherit
 
   linux-focal-cuda12_1-py3_10-gcc9-build:
     name: linux-focal-cuda12.1-py3.10-gcc9
     uses: ./.github/workflows/_linux-build.yml
     needs: get-label-type
     with:
-<<<<<<< HEAD
-      runner: "${{ needs.get-label-type.outputs.label-type }}amz2023.linux.2xlarge"
-=======
-      runner_prefix: "${{ needs.get-label-type.outputs.label-type }}"
->>>>>>> 416a7894
+      runner_prefix: "${{ needs.get-label-type.outputs.label-type }}"
       build-environment: linux-focal-cuda12.1-py3.10-gcc9
       docker-image-name: pytorch-linux-focal-cuda12.1-cudnn9-py3-gcc9
       test-matrix: |
@@ -372,6 +317,7 @@
           { config: "default", shard: 4, num_shards: 5, runner: "${{ needs.get-label-type.outputs.label-type }}linux.4xlarge.nvidia.gpu" },
           { config: "default", shard: 5, num_shards: 5, runner: "${{ needs.get-label-type.outputs.label-type }}linux.4xlarge.nvidia.gpu" },
         ]}
+    secrets: inherit
 
   linux-focal-cuda12_1-py3_10-gcc9-test:
     name: linux-focal-cuda12.1-py3.10-gcc9
@@ -384,17 +330,14 @@
       build-environment: linux-focal-cuda12.1-py3.10-gcc9
       docker-image: ${{ needs.linux-focal-cuda12_1-py3_10-gcc9-build.outputs.docker-image }}
       test-matrix: ${{ needs.linux-focal-cuda12_1-py3_10-gcc9-build.outputs.test-matrix }}
+    secrets: inherit
 
   linux-jammy-py3-clang12-mobile-build:
     name: linux-jammy-py3-clang12-mobile-build
     uses: ./.github/workflows/_linux-build.yml
     needs: get-label-type
     with:
-<<<<<<< HEAD
-      runner: "${{ needs.get-label-type.outputs.label-type }}amz2023.linux.2xlarge"
-=======
-      runner_prefix: "${{ needs.get-label-type.outputs.label-type }}"
->>>>>>> 416a7894
+      runner_prefix: "${{ needs.get-label-type.outputs.label-type }}"
       build-environment: linux-jammy-py3-clang12-mobile-build
       docker-image-name: pytorch-linux-jammy-py3-clang15-asan
       build-generates-artifacts: false
@@ -402,36 +345,28 @@
         { include: [
           { config: "default", shard: 1, num_shards: 1 },
         ]}
+    secrets: inherit
 
   linux-jammy-cuda-11_8-cudnn9-py3_9-clang12-build:
     name: linux-jammy-cuda11.8-cudnn9-py3.9-clang12
     uses: ./.github/workflows/_linux-build.yml
     needs: get-label-type
     with:
-<<<<<<< HEAD
-      runner: "${{ needs.get-label-type.outputs.label-type }}amz2023.linux.2xlarge"
-      build-environment: linux-jammy-cuda11.8-cudnn9-py3.8-clang12
-      docker-image-name: pytorch-linux-jammy-cuda11.8-cudnn9-py3.8-clang12
-=======
       runner_prefix: "${{ needs.get-label-type.outputs.label-type }}"
       build-environment: linux-jammy-cuda11.8-cudnn9-py3.9-clang12
       docker-image-name: pytorch-linux-jammy-cuda11.8-cudnn9-py3.9-clang12
->>>>>>> 416a7894
       test-matrix: |
         { include: [
           { config: "default", shard: 1, num_shards: 1 },
         ]}
+    secrets: inherit
 
   linux-focal-py3-clang9-mobile-custom-build-static:
     name: linux-focal-py3-clang9-mobile-custom-build-static
     uses: ./.github/workflows/_linux-build.yml
     needs: get-label-type
     with:
-<<<<<<< HEAD
-      runner: "${{ needs.get-label-type.outputs.label-type }}amz2023.linux.2xlarge"
-=======
-      runner_prefix: "${{ needs.get-label-type.outputs.label-type }}"
->>>>>>> 416a7894
+      runner_prefix: "${{ needs.get-label-type.outputs.label-type }}"
       build-environment: linux-focal-py3-clang9-mobile-custom-build-static
       docker-image-name: pytorch-linux-focal-py3-clang9-android-ndk-r21e
       build-generates-artifacts: false
@@ -439,40 +374,31 @@
         { include: [
           { config: "default", shard: 1, num_shards: 1 },
         ]}
+    secrets: inherit
 
   linux-focal-py3_9-clang9-xla-build:
     name: linux-focal-py3_9-clang9-xla
     uses: ./.github/workflows/_linux-build.yml
     needs: get-label-type
     with:
-<<<<<<< HEAD
-      runner: "${{ needs.get-label-type.outputs.label-type }}amz2023.linux.2xlarge"
-      build-environment: linux-focal-py3.8-clang9-xla
-=======
       runner_prefix: "${{ needs.get-label-type.outputs.label-type }}"
       build-environment: linux-focal-py3.9-clang9-xla
->>>>>>> 416a7894
       docker-image-name: 308535385114.dkr.ecr.us-east-1.amazonaws.com/pytorch/xla_base:v1.1-lite
       test-matrix: |
         { include: [
           { config: "xla", shard: 1, num_shards: 1, runner: "${{ needs.get-label-type.outputs.label-type }}linux.12xlarge" },
         ]}
+    secrets: inherit
 
   linux-focal-py3_9-clang9-xla-test:
     name: linux-focal-py3_9-clang9-xla
     uses: ./.github/workflows/_linux-test.yml
     needs: linux-focal-py3_9-clang9-xla-build
     with:
-<<<<<<< HEAD
-      build-environment: linux-focal-py3.8-clang9-xla
-      docker-image: ${{ needs.linux-focal-py3_8-clang9-xla-build.outputs.docker-image }}
-      test-matrix: ${{ needs.linux-focal-py3_8-clang9-xla-build.outputs.test-matrix }}
-=======
       build-environment: linux-focal-py3.9-clang9-xla
       docker-image: ${{ needs.linux-focal-py3_9-clang9-xla-build.outputs.docker-image }}
       test-matrix: ${{ needs.linux-focal-py3_9-clang9-xla-build.outputs.test-matrix }}
     secrets: inherit
->>>>>>> 416a7894
 
   win-vs2019-cpu-py3-build:
     # don't run build twice on main
@@ -491,6 +417,7 @@
           { config: "default", shard: 2, num_shards: 3, runner: "${{ needs.get-label-type.outputs.label-type }}windows.4xlarge.nonephemeral" },
           { config: "default", shard: 3, num_shards: 3, runner: "${{ needs.get-label-type.outputs.label-type }}windows.4xlarge.nonephemeral" },
         ]}
+    secrets: inherit
 
   linux-focal-cpu-py3_10-gcc9-bazel-test:
     name: linux-focal-cpu-py3.10-gcc9-bazel-test
@@ -505,6 +432,7 @@
         { include: [
           { config: "default", shard: 1, num_shards: 1, runner: "${{ needs.get-label-type.outputs.label-type }}linux.4xlarge" },
         ]}
+    secrets: inherit
 
   linux-focal-cuda12_1-py3_10-gcc9-bazel-test:
     name: linux-focal-cuda12.1-py3.10-gcc9-bazel-test
@@ -519,6 +447,7 @@
         { include: [
           { config: "default", shard: 1, num_shards: 1, runner: "${{ needs.get-label-type.outputs.label-type }}linux.4xlarge.nvidia.gpu" },
         ]}
+    secrets: inherit
 
   linux-focal-cuda12_4-py3_10-gcc9-bazel-test:
     name: linux-focal-cuda12.4-py3.10-gcc9-bazel-test
@@ -533,6 +462,7 @@
         { include: [
           { config: "default", shard: 1, num_shards: 1, runner: "${{ needs.get-label-type.outputs.label-type }}linux.4xlarge.nvidia.gpu" },
         ]}
+    secrets: inherit
 
   linux-focal-py3-clang9-android-ndk-r21e-gradle-custom-build-single:
     name: linux-focal-py3-clang9-android-ndk-r21e-gradle-custom-build-single
@@ -544,6 +474,7 @@
         { include: [
           { config: "default", shard: 1, num_shards: 1, runner: "linux.2xlarge" },
         ]}
+    secrets: inherit
 
   linux-focal-py3-clang9-android-ndk-r21e-gradle-custom-build-single-full-jit:
     name: linux-focal-py3-clang9-android-ndk-r21e-gradle-custom-build-single-full-jit
@@ -555,26 +486,22 @@
         { include: [
           { config: "default", shard: 1, num_shards: 1, runner: "linux.2xlarge" },
         ]}
+    secrets: inherit
 
   linux-jammy-py3_9-gcc11-mobile-lightweight-dispatch-build:
     name: linux-jammy-py3.9-gcc11-mobile-lightweight-dispatch-build
     uses: ./.github/workflows/_linux-build.yml
     needs: get-label-type
     with:
-<<<<<<< HEAD
-      runner: "${{ needs.get-label-type.outputs.label-type }}amz2023.linux.2xlarge"
-      build-environment: linux-jammy-py3.8-gcc111-mobile-lightweight-dispatch-build
-      docker-image-name: pytorch-linux-jammy-py3.8-gcc11
-=======
       runner_prefix: "${{ needs.get-label-type.outputs.label-type }}"
       build-environment: linux-jammy-py3.9-gcc111-mobile-lightweight-dispatch-build
       docker-image-name: pytorch-linux-jammy-py3.9-gcc11
->>>>>>> 416a7894
       build-generates-artifacts: false
       test-matrix: |
         { include: [
           { config: "default", shard: 1, num_shards: 1 },
         ]}
+    secrets: inherit
 
   linux-focal-rocm6_1-py3_8-build:
     # don't run build twice on main
@@ -583,11 +510,7 @@
     uses: ./.github/workflows/_linux-build.yml
     needs: get-label-type
     with:
-<<<<<<< HEAD
-      runner: "${{ needs.get-label-type.outputs.label-type }}amz2023.linux.2xlarge"
-=======
-      runner_prefix: "${{ needs.get-label-type.outputs.label-type }}"
->>>>>>> 416a7894
+      runner_prefix: "${{ needs.get-label-type.outputs.label-type }}"
       build-environment: linux-focal-rocm6.1-py3.8
       docker-image-name: pytorch-linux-focal-rocm-n-py3
       sync-tag: rocm-build
@@ -597,17 +520,14 @@
           { config: "default", shard: 2, num_shards: 3, runner: "linux.rocm.gpu" },
           { config: "default", shard: 3, num_shards: 3, runner: "linux.rocm.gpu" },
         ]}
+    secrets: inherit
 
   linux-focal-cuda12_1-py3_10-gcc9-sm86-build:
     name: linux-focal-cuda12.1-py3.10-gcc9-sm86
     uses: ./.github/workflows/_linux-build.yml
     needs: get-label-type
     with:
-<<<<<<< HEAD
-      runner: "${{ needs.get-label-type.outputs.label-type }}amz2023.linux.2xlarge"
-=======
-      runner_prefix: "${{ needs.get-label-type.outputs.label-type }}"
->>>>>>> 416a7894
+      runner_prefix: "${{ needs.get-label-type.outputs.label-type }}"
       build-environment: linux-focal-cuda12.1-py3.10-gcc9-sm86
       docker-image-name: pytorch-linux-focal-cuda12.1-cudnn9-py3-gcc9
       cuda-arch-list: 8.6
@@ -619,6 +539,7 @@
           { config: "default", shard: 4, num_shards: 5, runner: "${{ needs.get-label-type.outputs.label-type }}linux.g5.4xlarge.nvidia.gpu" },
           { config: "default", shard: 5, num_shards: 5, runner: "${{ needs.get-label-type.outputs.label-type }}linux.g5.4xlarge.nvidia.gpu" },
         ]}
+    secrets: inherit
 
   linux-focal-cuda12_1-py3_10-gcc9-sm86-test:
     name: linux-focal-cuda12.1-py3.10-gcc9-sm86
@@ -630,23 +551,21 @@
       build-environment: linux-focal-cuda12.1-py3.10-gcc9-sm86
       docker-image: ${{ needs.linux-focal-cuda12_1-py3_10-gcc9-sm86-build.outputs.docker-image }}
       test-matrix: ${{ needs.linux-focal-cuda12_1-py3_10-gcc9-sm86-build.outputs.test-matrix }}
+    secrets: inherit
 
   linux-jammy-py3-clang12-executorch-build:
     name: linux-jammy-py3-clang12-executorch
     uses: ./.github/workflows/_linux-build.yml
     needs: get-label-type
     with:
-<<<<<<< HEAD
-      runner: "${{ needs.get-label-type.outputs.label-type }}amz2023.linux.2xlarge"
-=======
-      runner_prefix: "${{ needs.get-label-type.outputs.label-type }}"
->>>>>>> 416a7894
+      runner_prefix: "${{ needs.get-label-type.outputs.label-type }}"
       build-environment: linux-jammy-py3-clang12-executorch
       docker-image-name: pytorch-linux-jammy-py3-clang12-executorch
       test-matrix: |
         { include: [
           { config: "executorch", shard: 1, num_shards: 1, runner: "${{ needs.get-label-type.outputs.label-type }}linux.2xlarge" },
         ]}
+    secrets: inherit
 
   linux-jammy-py3-clang12-executorch-test:
     name: linux-jammy-py3-clang12-executorch
@@ -656,17 +575,14 @@
       build-environment: linux-jammy-py3-clang12-executorch
       docker-image: ${{ needs.linux-jammy-py3-clang12-executorch-build.outputs.docker-image }}
       test-matrix: ${{ needs.linux-jammy-py3-clang12-executorch-build.outputs.test-matrix }}
+    secrets: inherit
 
   linux-focal-py3_12-clang10-experimental-split-build:
     name: linux-focal-py3.12-clang10-experimental-split-build
     uses: ./.github/workflows/_linux-build.yml
     needs: get-label-type
     with:
-<<<<<<< HEAD
-      runner: "${{ needs.get-label-type.outputs.label-type }}amz2023.linux.2xlarge"
-=======
-      runner_prefix: "${{ needs.get-label-type.outputs.label-type }}"
->>>>>>> 416a7894
+      runner_prefix: "${{ needs.get-label-type.outputs.label-type }}"
       use_split_build: True
       build-environment: linux-focal-py3.12-clang10
       docker-image-name: pytorch-linux-focal-py3.12-clang10
@@ -679,6 +595,8 @@
           { config: "dynamo", shard: 2, num_shards: 3, runner: "linux.2xlarge" },
           { config: "dynamo", shard: 3, num_shards: 3, runner: "linux.2xlarge" },
         ]}
+    secrets: inherit
+
   linux-focal-py3_12-clang10-experimental-split-build-test:
     name: linux-focal-py3.12-clang10-experimental-split-build
     uses: ./.github/workflows/_linux-test.yml
@@ -688,15 +606,14 @@
       docker-image: ${{ needs.linux-focal-py3_12-clang10-experimental-split-build.outputs.docker-image }}
       test-matrix: ${{ needs.linux-focal-py3_12-clang10-experimental-split-build.outputs.test-matrix }}
       timeout-minutes: 600
+    secrets: inherit
 
   linux-focal-cuda12_1-py3_10-gcc9-inductor-build:
     name: cuda12.1-py3.10-gcc9-sm75
     uses: ./.github/workflows/_linux-build.yml
-    with:
-<<<<<<< HEAD
-=======
-      runner_prefix: "${{ needs.get-label-type.outputs.label-type }}"
->>>>>>> 416a7894
+    needs: get-label-type
+    with:
+      runner_prefix: "${{ needs.get-label-type.outputs.label-type }}"
       build-environment: linux-focal-cuda12.1-py3.10-gcc9-sm75
       docker-image-name: pytorch-linux-focal-cuda12.1-cudnn9-py3-gcc9-inductor-benchmarks
       cuda-arch-list: '7.5'
@@ -704,6 +621,7 @@
         { include: [
           { config: "pr_time_benchmarks", shard: 1, num_shards: 1, runner: "linux.g4dn.metal.nvidia.gpu" },
         ]}
+    secrets: inherit
 
   linux-focal-cuda12_1-py3_10-gcc9-inductor-test:
     name: cuda12.1-py3.10-gcc9-sm75
@@ -712,4 +630,5 @@
     with:
       build-environment: linux-focal-cuda12.1-py3.10-gcc9-sm75
       docker-image: ${{ needs.linux-focal-cuda12_1-py3_10-gcc9-inductor-build.outputs.docker-image }}
-      test-matrix: ${{ needs.linux-focal-cuda12_1-py3_10-gcc9-inductor-build.outputs.test-matrix }}+      test-matrix: ${{ needs.linux-focal-cuda12_1-py3_10-gcc9-inductor-build.outputs.test-matrix }}
+    secrets: inherit