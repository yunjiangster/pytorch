--- conflicted
+++ resolved
@@ -16,13 +16,8 @@
 )
 from tools.testing.test_run import TestRun
 
-<<<<<<< HEAD
-=======
 
 REPO_ROOT = Path(__file__).parents[3]
->>>>>>> 999eec8d
-
-REPO_ROOT = Path(__file__).absolute().parents[3]
 
 keyword_synonyms: dict[str, list[str]] = {
     "amp": ["mixed_precision"],
