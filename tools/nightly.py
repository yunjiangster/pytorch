#!/usr/bin/env python3
# Much of the logging code here was forked from https://github.com/ezyang/ghstack
# Copyright (c) Edward Z. Yang <ezyang@mit.edu>
r"""Checks out the nightly development version of PyTorch and installs pre-built
binaries into the repo.

You can use this script to check out a new nightly branch with the following::

    $ ./tools/nightly.py checkout -b my-nightly-branch
    $ source venv/bin/activate  # or `& .\venv\Scripts\Activate.ps1` on Windows

Or if you would like to re-use an existing virtual environment, you can pass in
the prefix argument (--prefix)::

    $ ./tools/nightly.py checkout -b my-nightly-branch -p my-env
    $ source my-env/bin/activate  # or `& .\my-env\Scripts\Activate.ps1` on Windows

To install the nightly binaries built with CUDA, you can pass in the flag --cuda::

    $ ./tools/nightly.py checkout -b my-nightly-branch --cuda
    $ source venv/bin/activate  # or `& .\venv\Scripts\Activate.ps1` on Windows

You can also use this tool to pull the nightly commits into the current branch as
well. This can be done with::

    $ ./tools/nightly.py pull
    $ source venv/bin/activate  # or `& .\venv\Scripts\Activate.ps1` on Windows

Pulling will recreate a fresh virtual environment and reinstall the development
dependencies as well as the nightly binaries into the repo directory.
"""

from __future__ import annotations

import argparse
import atexit
import contextlib
import functools
import itertools
import logging
import os
import re
import shutil
import subprocess
import sys
import tempfile
import time
import uuid
from ast import literal_eval
from datetime import datetime
from pathlib import Path
from platform import system as platform_system
<<<<<<< HEAD
from typing import (
    Any,
    Callable,
    cast,
    Generator,
    Iterable,
    Iterator,
    NamedTuple,
    TypeVar,
)
=======
from typing import Any, Callable, cast, NamedTuple, TYPE_CHECKING, TypeVar


if TYPE_CHECKING:
    from collections.abc import Generator, Iterable, Iterator
>>>>>>> dd2d360b


try:
    from packaging.version import Version
except ImportError:
    Version = None  # type: ignore[assignment,misc]


REPO_ROOT = Path(__file__).absolute().parent.parent
GITHUB_REMOTE_URL = "https://github.com/pytorch/pytorch.git"
PACKAGES_TO_INSTALL = (
    "torch",
    "numpy",
    "cmake",
    "ninja",
    "packaging",
    "ruff",
    "mypy",
    "pytest",
    "hypothesis",
    "ipython",
    "rich",
    "clang-format",
    "clang-tidy",
    "sphinx",
)
DEFAULT_VENV_DIR = REPO_ROOT / "venv"


LOGGER: logging.Logger | None = None
DATETIME_FORMAT = "%Y-%m-%d_%Hh%Mm%Ss"
SHA1_RE = re.compile(r"(?P<sha1>[0-9a-fA-F]{40})")
USERNAME_PASSWORD_RE = re.compile(r":\/\/(.*?)\@")
LOG_DIRNAME_RE = re.compile(
    r"(?P<datetime>\d{4}-\d\d-\d\d_\d\dh\d\dm\d\ds)_"
    r"(?P<uuid>[0-9a-f]{8}-(?:[0-9a-f]{4}-){3}[0-9a-f]{12})",
)


PLATFORM = platform_system().replace("Darwin", "macOS")
LINUX = PLATFORM == "Linux"
MACOS = PLATFORM == "macOS"
WINDOWS = PLATFORM == "Windows"
POSIX = LINUX or MACOS


class PipSource(NamedTuple):
    name: str
    index_url: str
    supported_platforms: set[str]
    accelerator: str


PYTORCH_NIGHTLY_PIP_INDEX_URL = "https://download.pytorch.org/whl/nightly"
PIP_SOURCES = {
    "cpu": PipSource(
        name="cpu",
        index_url=f"{PYTORCH_NIGHTLY_PIP_INDEX_URL}/cpu",
        supported_platforms={"Linux", "macOS", "Windows"},
        accelerator="cpu",
    ),
    "cuda-11.8": PipSource(
        name="cuda-11.8",
        index_url=f"{PYTORCH_NIGHTLY_PIP_INDEX_URL}/cu118",
        supported_platforms={"Linux", "Windows"},
        accelerator="cuda",
    ),
    "cuda-12.1": PipSource(
        name="cuda-12.1",
        index_url=f"{PYTORCH_NIGHTLY_PIP_INDEX_URL}/cu121",
        supported_platforms={"Linux", "Windows"},
        accelerator="cuda",
    ),
    "cuda-12.4": PipSource(
        name="cuda-12.4",
        index_url=f"{PYTORCH_NIGHTLY_PIP_INDEX_URL}/cu124",
        supported_platforms={"Linux", "Windows"},
        accelerator="cuda",
    ),
}


class Formatter(logging.Formatter):
    redactions: dict[str, str]

    def __init__(self, fmt: str | None = None, datefmt: str | None = None) -> None:
        super().__init__(fmt, datefmt)
        self.redactions = {}

    # Remove sensitive information from URLs
    def _filter(self, s: str) -> str:
        s = USERNAME_PASSWORD_RE.sub(r"://<USERNAME>:<PASSWORD>@", s)
        for needle, replace in self.redactions.items():
            s = s.replace(needle, replace)
        return s

    def formatMessage(self, record: logging.LogRecord) -> str:
        if record.levelno == logging.INFO or record.levelno == logging.DEBUG:
            # Log INFO/DEBUG without any adornment
            return record.getMessage()
        else:
            # I'm not sure why, but formatMessage doesn't show up
            # even though it's in the typeshed for Python >3
            return super().formatMessage(record)

    def format(self, record: logging.LogRecord) -> str:
        return self._filter(super().format(record))

    def redact(self, needle: str, replace: str = "<REDACTED>") -> None:
        """Redact specific strings; e.g., authorization tokens.  This won't
        retroactively redact stuff you've already leaked, so make sure
        you redact things as soon as possible.
        """
        # Don't redact empty strings; this will lead to something
        # that looks like s<REDACTED>t<REDACTED>r<REDACTED>...
        if needle == "":
            return
        self.redactions[needle] = replace


@contextlib.contextmanager
def timer(logger: logging.Logger, prefix: str) -> Iterator[None]:
    """Timed context manager"""
    start_time = time.perf_counter()
    yield
    logger.info("%s took %.3f [s]", prefix, time.perf_counter() - start_time)


F = TypeVar("F", bound=Callable[..., Any])


def timed(prefix: str) -> Callable[[F], F]:
    """Decorator for timing functions"""

    def decorator(f: F) -> F:
        @functools.wraps(f)
        def wrapper(*args: Any, **kwargs: Any) -> Any:
            logger = cast(logging.Logger, LOGGER)
            logger.info(prefix)
            with timer(logger, prefix):
                return f(*args, **kwargs)

        return cast(F, wrapper)

    return decorator


class Venv:
    """Virtual environment manager"""

    AGGRESSIVE_UPDATE_PACKAGES = ("pip", "setuptools", "packaging", "wheel")

    def __init__(
        self,
        prefix: Path | str,
        pip_source: PipSource,
        *,
        base_executable: Path | str | None = None,
    ) -> None:
        self.prefix = Path(prefix).absolute()
        self.pip_source = pip_source
        self.base_executable = Path(base_executable or sys.executable).absolute()
        self._executable: Path | None = None
        self._env = {"PIP_EXTRA_INDEX_URL": self.pip_source.index_url}

    def is_venv(self) -> bool:
        """Check if the prefix is a virtual environment."""
        return self.prefix.is_dir() and (self.prefix / "pyvenv.cfg").is_file()

    @property
    def executable(self) -> Path:
        """Get the Python executable for the virtual environment."""
        assert self.is_venv()
        if self._executable is None:
            if WINDOWS:
                executable = self.prefix / "Scripts" / "python.exe"
            else:
                executable = self.prefix / "bin" / "python"
            assert executable.is_file() or executable.is_symlink()
            assert os.access(executable, os.X_OK), f"{executable} is not executable"
            self._executable = executable
        return self._executable

    def site_packages(self, python: Path | str | None = None) -> Path:
        """Get the site-packages directory for the virtual environment."""
        output = self.python(
            "-c",
            "import site; [print(p) for p in site.getsitepackages()]",
            python=python,
            capture_output=True,
        ).stdout
        candidates = list(map(Path, filter(None, map(str.strip, output.splitlines()))))
        candidates = [p for p in candidates if p.is_dir() and p.name == "site-packages"]
        if not candidates:
            raise RuntimeError(
                f"No site-packages directory found for excecutable {python}"
            )
        return candidates[0]

    @property
    def activate_command(self) -> str:
        """Get the command to activate the virtual environment."""
        if WINDOWS:
            # Assume PowerShell
            return f"& {self.prefix / 'Scripts' / 'Activate.ps1'}"
        return f"source {self.prefix}/bin/activate"

    @timed("Creating virtual environment")
    def create(self, *, remove_if_exists: bool = False) -> Path:
        """Create a virtual environment."""
        if self.prefix.exists():
            if remove_if_exists:
                # If the venv directory already exists, remove it first
                if not self.is_venv():
                    raise RuntimeError(
                        f"The path {self.prefix} already exists and is not a virtual environment. "
                        "Please remove it manually or choose a different prefix."
                    )
                if self.prefix in [
                    Path(p).absolute()
                    for p in [
                        sys.prefix,
                        sys.exec_prefix,
                        sys.base_prefix,
                        sys.base_exec_prefix,
                    ]
                ]:
                    raise RuntimeError(
                        f"The path {self.prefix} trying to remove is the same as the interpreter "
                        "to run this script. Please choose a different prefix or deactivate the "
                        "current virtual environment."
                    )
                if self.prefix in [
                    Path(
                        self.base_python(
                            "-c",
                            f"import os, sys; print(os.path.abspath({p}))",
                            capture_output=True,
                        ).stdout.strip()
                    ).absolute()
                    for p in [
                        "sys.prefix",
                        "sys.exec_prefix",
                        "sys.base_prefix",
                        "sys.base_exec_prefix",
                    ]
                ]:
                    raise RuntimeError(
                        f"The Python executable {self.base_executable} trying to remove is the "
                        "same as the interpreter to create the virtual environment. Please choose "
                        "a different prefix or a different Python interpreter."
                    )
                print(f"Removing existing venv: {self.prefix}")
                _remove_existing(self.prefix)

            else:
                raise RuntimeError(f"Path {self.prefix} already exists.")

        print(f"Creating venv (Python {self.base_python_version()}): {self.prefix}")
        self.base_python("-m", "venv", str(self.prefix))
        assert self.is_venv(), "Failed to create virtual environment."
        (self.prefix / ".gitignore").write_text("*\n", encoding="utf-8")
        return self.ensure()

    def ensure(self) -> Path:
        """Ensure the virtual environment exists."""
        if not self.is_venv():
            return self.create(remove_if_exists=True)

        self.pip_install(*self.AGGRESSIVE_UPDATE_PACKAGES, upgrade=True)
        return self.prefix

    def python(
        self,
        *args: str,
        python: Path | str | None = None,
        **popen_kwargs: Any,
    ) -> subprocess.CompletedProcess[str]:
        """Run a Python command in the virtual environment."""
        if python is None:
            python = self.executable
        cmd = [str(python), *args]
        env = popen_kwargs.pop("env", None) or {}
        return subprocess.run(
            cmd,
            check=True,
            text=True,
            encoding="utf-8",
            env={**self._env, **env},
            **popen_kwargs,
        )

    def base_python(
        self,
        *args: str,
        **popen_kwargs: Any,
    ) -> subprocess.CompletedProcess[str]:
        """Run a Python command in the base environment."""
        return self.python(*args, python=self.base_executable, **popen_kwargs)

    def python_version(self, *, python: Path | str | None = None) -> str:
        """Get the Python version for the virtual environment."""
        return self.python(
            "-c",
            (
                "import sys; print('{0.major}.{0.minor}.{0.micro}{1}'."
                "format(sys.version_info, getattr(sys, 'abiflags', '')))"
            ),
            python=python,
            capture_output=True,
        ).stdout.strip()

    def base_python_version(self) -> str:
        """Get the Python version for the base environment."""
        return self.python_version(python=self.base_executable)

    def pip(self, *args: str, **popen_kwargs: Any) -> subprocess.CompletedProcess[str]:
        """Run a pip command in the virtual environment."""
        return self.python("-m", "pip", *args, **popen_kwargs)

    @timed("Installing packages")
    def pip_install(
        self,
        *packages: str,
        prerelease: bool = False,
        upgrade: bool = False,
        **popen_kwargs: Any,
    ) -> subprocess.CompletedProcess[str]:
        """Run a pip install command in the virtual environment."""
        if upgrade:
            args = ["--upgrade", *packages]
            verb = "Upgrading"
        else:
            args = list(packages)
            verb = "Installing"
        if prerelease:
            args = ["--pre", *args]
        print(
            f"{verb} package(s) ({self.pip_source.index_url}): "
            f"{', '.join(map(os.path.basename, packages))}"
        )
        return self.pip("install", *args, **popen_kwargs)

    @timed("Downloading packages")
    def pip_download(
        self,
        *packages: str,
        prerelease: bool = False,
        **popen_kwargs: Any,
    ) -> list[Path]:
        """Download a package in the virtual environment."""
        tmpdir = tempfile.TemporaryDirectory(prefix="pip-download-")
        atexit.register(tmpdir.cleanup)
        tempdir = Path(tmpdir.name).absolute()
        print(
            f"Downloading package(s) ({self.pip_source.index_url}): "
            f"{', '.join(packages)}"
        )
        if prerelease:
            args = ["--pre", *packages]
        else:
            args = list(packages)
        self.pip("download", "--dest", str(tempdir), *args, **popen_kwargs)
        files = list(tempdir.iterdir())
        print(f"Downloaded {len(files)} file(s) to {tempdir}:")
        for file in files:
            print(f"  - {file.name}")
        return files

    def wheel(
        self,
        *args: str,
        **popen_kwargs: Any,
    ) -> subprocess.CompletedProcess[str]:
        """Run a wheel command in the virtual environment."""
        return self.python("-m", "wheel", *args, **popen_kwargs)

    @timed("Unpacking wheel file")
    def wheel_unpack(
        self,
        wheel: Path | str,
        dest: Path | str,
        **popen_kwargs: Any,
    ) -> subprocess.CompletedProcess[str]:
        """Unpack a wheel into a directory."""
        wheel = Path(wheel).absolute()
        dest = Path(dest).absolute()
        assert wheel.is_file() and wheel.suffix.lower() == ".whl"
        return self.wheel("unpack", "--dest", str(dest), str(wheel), **popen_kwargs)

    @contextlib.contextmanager
    def extracted_wheel(self, wheel: Path | str) -> Generator[Path]:
        """Download and extract a wheel into a temporary directory."""
        with tempfile.TemporaryDirectory(prefix="wheel-") as tempdir:
            self.wheel_unpack(wheel, tempdir)
            subdirs = [p for p in Path(tempdir).absolute().iterdir() if p.is_dir()]
            if len(subdirs) != 1:
                raise RuntimeError(
                    f"Expected exactly one directory in {tempdir}, "
                    f"got {[str(d) for d in subdirs]}."
                )
            yield subdirs[0]


def git(*args: str) -> list[str]:
    return ["git", "-C", str(REPO_ROOT), *args]


@functools.lru_cache
def logging_base_dir() -> Path:
    base_dir = REPO_ROOT / "nightly" / "log"
    base_dir.mkdir(parents=True, exist_ok=True)
    return base_dir


@functools.lru_cache
def logging_run_dir() -> Path:
    base_dir = logging_base_dir()
    cur_dir = base_dir / f"{datetime.now().strftime(DATETIME_FORMAT)}_{uuid.uuid1()}"
    cur_dir.mkdir(parents=True, exist_ok=True)
    return cur_dir


@functools.lru_cache
def logging_record_argv() -> None:
    s = subprocess.list2cmdline(sys.argv)
    (logging_run_dir() / "argv").write_text(s, encoding="utf-8")


def logging_record_exception(e: BaseException) -> None:
    text = f"{type(e).__name__}: {e}"
    if isinstance(e, subprocess.CalledProcessError):
        text += f"\n\nstdout: {e.stdout}\n\nstderr: {e.stderr}"
    (logging_run_dir() / "exception").write_text(text, encoding="utf-8")


def logging_rotate() -> None:
    log_base = logging_base_dir()
    old_logs = sorted(log_base.iterdir(), reverse=True)
    for stale_log in old_logs[1000:]:
        # Sanity check that it looks like a log
        if LOG_DIRNAME_RE.fullmatch(stale_log.name) is not None:
            shutil.rmtree(stale_log)


@contextlib.contextmanager
def logging_manager(*, debug: bool = False) -> Generator[logging.Logger, None, None]:
    """Setup logging. If a failure starts here we won't
    be able to save the user in a reasonable way.

    Logging structure: there is one logger (the root logger)
    and in processes all events.  There are two handlers:
    stderr (INFO) and file handler (DEBUG).
    """
    formatter = Formatter(fmt="%(levelname)s: %(message)s", datefmt="")
    root_logger = logging.getLogger("pytorch-nightly")
    root_logger.setLevel(logging.DEBUG)

    console_handler = logging.StreamHandler()
    if debug:
        console_handler.setLevel(logging.DEBUG)
    else:
        console_handler.setLevel(logging.INFO)
    console_handler.setFormatter(formatter)
    root_logger.addHandler(console_handler)

    log_file = logging_run_dir() / "nightly.log"

    file_handler = logging.FileHandler(log_file)
    file_handler.setFormatter(formatter)
    root_logger.addHandler(file_handler)
    logging_record_argv()

    try:
        logging_rotate()
        print(f"log file: {log_file}")
        yield root_logger
    except Exception as e:
        logging.exception("Fatal exception")
        logging_record_exception(e)
        print(f"log file: {log_file}")
        sys.exit(1)
    except BaseException as e:
        # You could logging.debug here to suppress the backtrace
        # entirely, but there is no reason to hide it from technically
        # savvy users.
        logging.info("", exc_info=True)
        logging_record_exception(e)
        print(f"log file: {log_file}")
        sys.exit(1)


def check_branch(subcommand: str, branch: str | None) -> str | None:
    """Checks that the branch name can be checked out."""
    if subcommand != "checkout":
        return None
    # first make sure actual branch name was given
    if branch is None:
        return "Branch name to checkout must be supplied with '-b' option"
    # next check that the local repo is clean
    cmd = git("status", "--untracked-files=no", "--porcelain")
    stdout = subprocess.check_output(cmd, text=True, encoding="utf-8")
    if stdout.strip():
        return "Need to have clean working tree to checkout!\n\n" + stdout
    # next check that the branch name doesn't already exist
    cmd = git("show-ref", "--verify", "--quiet", f"refs/heads/{branch}")
    p = subprocess.run(cmd, capture_output=True, check=False)  # type: ignore[assignment]
    if not p.returncode:
        return f"Branch {branch!r} already exists"
    return None


@timed("Installing dependencies")
def install_packages(venv: Venv, packages: Iterable[str]) -> None:
    """Install dependencies to deps environment"""
    # install packages
    packages = list(dict.fromkeys(packages))
    if packages:
        venv.pip_install(*packages)


def _ensure_commit(git_sha1: str) -> None:
    """Make sure that we actually have the commit locally"""
    cmd = git("cat-file", "-e", git_sha1 + r"^{commit}")
    p = subprocess.run(cmd, capture_output=True, check=False)
    if p.returncode == 0:
        # we have the commit locally
        return
    # we don't have the commit, must fetch
    cmd = git("fetch", GITHUB_REMOTE_URL, git_sha1)
    subprocess.check_call(cmd)


def _nightly_version(site_dir: Path) -> str:
    # first get the git version from the installed module
    version_file = site_dir / "torch" / "version.py"
    with version_file.open(encoding="utf-8") as f:
        for line in f:
            if not line.startswith("git_version"):
                continue
            git_version = literal_eval(line.partition("=")[2].strip())
            break
        else:
            raise RuntimeError(f"Could not find git_version in {version_file}")

    print(f"Found released git version {git_version}")
    # now cross reference with nightly version
    _ensure_commit(git_version)
    cmd = git("show", "--no-patch", "--format=%s", git_version)
    stdout = subprocess.check_output(cmd, text=True, encoding="utf-8")
    m = SHA1_RE.search(stdout)
    if m is None:
        raise RuntimeError(
            f"Could not find nightly release in git history:\n  {stdout}"
        )
    nightly_version = m.group("sha1")
    print(f"Found nightly release version {nightly_version}")
    # now checkout nightly version
    _ensure_commit(nightly_version)
    return nightly_version


@timed("Checking out nightly PyTorch")
def checkout_nightly_version(branch: str, site_dir: Path) -> None:
    """Get's the nightly version and then checks it out."""
    nightly_version = _nightly_version(site_dir)
    cmd = git("checkout", "-b", branch, nightly_version)
    subprocess.check_call(cmd)


@timed("Pulling nightly PyTorch")
def pull_nightly_version(site_dir: Path) -> None:
    """Fetches the nightly version and then merges it ."""
    nightly_version = _nightly_version(site_dir)
    cmd = git("merge", nightly_version)
    subprocess.check_call(cmd)


def _get_listing_linux(source_dir: Path) -> list[Path]:
    return list(
        itertools.chain(
            source_dir.glob("*.so"),
            (source_dir / "lib").glob("*.so"),
            (source_dir / "lib").glob("*.so.*"),
        )
    )


def _get_listing_macos(source_dir: Path) -> list[Path]:
    # oddly, these are .so files even on Mac
    return list(
        itertools.chain(
            source_dir.glob("*.so"),
            (source_dir / "lib").glob("*.dylib"),
        )
    )


def _get_listing_windows(source_dir: Path) -> list[Path]:
    return list(
        itertools.chain(
            source_dir.glob("*.pyd"),
            (source_dir / "lib").glob("*.lib"),
            (source_dir / "lib").glob(".dll"),
        )
    )


def _glob_pyis(d: Path) -> set[str]:
    return {p.relative_to(d).as_posix() for p in d.rglob("*.pyi")}


def _find_missing_pyi(source_dir: Path, target_dir: Path) -> list[Path]:
    source_pyis = _glob_pyis(source_dir)
    target_pyis = _glob_pyis(target_dir)
    missing_pyis = sorted(source_dir / p for p in (source_pyis - target_pyis))
    return missing_pyis


def _get_listing(source_dir: Path, target_dir: Path) -> list[Path]:
    if LINUX:
        listing = _get_listing_linux(source_dir)
    elif MACOS:
        listing = _get_listing_macos(source_dir)
    elif WINDOWS:
        listing = _get_listing_windows(source_dir)
    else:
        raise RuntimeError(f"Platform {platform_system()!r} not recognized")
    listing.extend(_find_missing_pyi(source_dir, target_dir))
    listing.append(source_dir / "version.py")
    listing.append(source_dir / "testing" / "_internal" / "generated")
    listing.append(source_dir / "bin")
    listing.append(source_dir / "include")
    return listing


def _remove_existing(path: Path) -> None:
    if path.exists():
        if path.is_dir():
            shutil.rmtree(path)
        else:
            path.unlink()


def _move_single(
    src: Path,
    source_dir: Path,
    target_dir: Path,
    mover: Callable[[Path, Path], None],
    verb: str,
) -> None:
    relpath = src.relative_to(source_dir)
    trg = target_dir / relpath
    _remove_existing(trg)
    # move over new files
    if src.is_dir():
        trg.mkdir(parents=True, exist_ok=True)
        for root, dirs, files in os.walk(src):
            relroot = Path(root).relative_to(src)
            for name in files:
                relname = relroot / name
                s = src / relname
                t = trg / relname
                print(f"{verb} {s} -> {t}")
                mover(s, t)
            for name in dirs:
                (trg / relroot / name).mkdir(parents=True, exist_ok=True)
    else:
        print(f"{verb} {src} -> {trg}")
        mover(src, trg)


def _copy_files(listing: list[Path], source_dir: Path, target_dir: Path) -> None:
    for src in listing:
        _move_single(src, source_dir, target_dir, shutil.copy2, "Copying")


def _link_files(listing: list[Path], source_dir: Path, target_dir: Path) -> None:
    for src in listing:
        _move_single(src, source_dir, target_dir, os.link, "Linking")


@timed("Moving nightly files into repo")
def move_nightly_files(site_dir: Path) -> None:
    """Moves PyTorch files from temporary installed location to repo."""
    # get file listing
    source_dir = site_dir / "torch"
    target_dir = REPO_ROOT / "torch"
    listing = _get_listing(source_dir, target_dir)
    # copy / link files
    if WINDOWS:
        _copy_files(listing, source_dir, target_dir)
    else:
        try:
            _link_files(listing, source_dir, target_dir)
        except Exception:
            _copy_files(listing, source_dir, target_dir)


@timed("Writing pytorch-nightly.pth")
def write_pth(venv: Venv) -> None:
    """Writes Python path file for this dir."""
    (venv.site_packages() / "pytorch-nightly.pth").write_text(
        "# This file was autogenerated by PyTorch's tools/nightly.py\n"
        "# Please delete this file if you no longer need the following development\n"
        "# version of PyTorch to be importable\n"
        f"{REPO_ROOT}\n",
        encoding="utf-8",
    )


def install(
    *,
    venv: Venv,
    packages: Iterable[str],
    subcommand: str = "checkout",
    branch: str | None = None,
    logger: logging.Logger,
) -> None:
    """Development install of PyTorch"""
    use_existing = subcommand == "checkout"
    if use_existing:
        venv.ensure()
    else:
        venv.create(remove_if_exists=True)

    packages = [p for p in packages if p != "torch"]

    dependencies = venv.pip_download("torch", prerelease=True)
    torch_wheel = [
        dep
        for dep in dependencies
        if dep.name.startswith("torch-") and dep.name.endswith(".whl")
    ]
    if len(torch_wheel) != 1:
        raise RuntimeError(f"Expected exactly one torch wheel, got {torch_wheel}")
    torch_wheel = torch_wheel[0]
    dependencies = [deps for deps in dependencies if deps != torch_wheel]

    install_packages(venv, [*packages, *map(str, dependencies)])

    with venv.extracted_wheel(torch_wheel) as wheel_site_dir:
        if subcommand == "checkout":
            checkout_nightly_version(cast(str, branch), wheel_site_dir)
        elif subcommand == "pull":
            pull_nightly_version(wheel_site_dir)
        else:
            raise ValueError(f"Subcommand {subcommand} must be one of: checkout, pull.")
        move_nightly_files(wheel_site_dir)

    write_pth(venv)
    logger.info(
        "-------\n"
        "PyTorch Development Environment set up!\n"
        "Please activate to enable this environment:\n\n"
        "  $ %s",
        venv.activate_command,
    )


def make_parser() -> argparse.ArgumentParser:
    def find_executable(name: str) -> Path:
        executable = shutil.which(name)
        if executable is None:
            raise argparse.ArgumentTypeError(
                f"Could not find executable {name} in PATH."
            )
        return Path(executable).absolute()

    parser = argparse.ArgumentParser()
    # subcommands
    subcmd = parser.add_subparsers(dest="subcmd", help="subcommand to execute")
    checkout = subcmd.add_parser("checkout", help="checkout a new branch")
    checkout.add_argument(
        "-b",
        "--branch",
        help="Branch name to checkout",
        dest="branch",
        default=None,
        metavar="NAME",
    )
    pull = subcmd.add_parser(
        "pull", help="pulls the nightly commits into the current branch"
    )
    # general arguments
    subparsers = [checkout, pull]
    for subparser in subparsers:
        subparser.add_argument(
            "--python",
            "--base-executable",
            type=find_executable,
            help=(
                "Path to Python interpreter to use for creating the virtual environment. "
                "Defaults to the interpreter running this script."
            ),
            dest="base_executable",
            default=None,
            metavar="PYTHON",
        )
        subparser.add_argument(
            "-p",
            "--prefix",
            type=lambda p: Path(p).absolute(),
            help='Path to virtual environment directory (e.g. "./venv")',
            dest="prefix",
            default=str(DEFAULT_VENV_DIR),
            metavar="PATH",
        )
        subparser.add_argument(
            "-v",
            "--verbose",
            help="Provide debugging info",
            dest="verbose",
            default=False,
            action="store_true",
        )
        subparser.add_argument(
            "--cuda",
            help=(
                "CUDA version to install "
                "(defaults to the latest version available on the platform)"
            ),
            dest="cuda",
            nargs="?",
            default=argparse.SUPPRESS,
            metavar="VERSION",
        )
    return parser


def parse_arguments() -> argparse.Namespace:
    parser = make_parser()
    args = parser.parse_args()
    args.branch = getattr(args, "branch", None)
    return args


def main() -> None:
    """Main entry point"""
    global LOGGER
    args = parse_arguments()
    status = check_branch(args.subcmd, args.branch)
    if status:
        sys.exit(status)

    pip_source = None
    if hasattr(args, "cuda"):
        available_sources = {
            src.name[len("cuda-") :]: src
            for src in PIP_SOURCES.values()
            if src.name.startswith("cuda-") and PLATFORM in src.supported_platforms
        }
        if not available_sources:
            print(f"No CUDA versions available on platform {PLATFORM}.")
            sys.exit(1)
        if args.cuda is not None:
            pip_source = available_sources.get(args.cuda)
            if pip_source is None:
                print(
                    f"CUDA {args.cuda} is not available on platform {PLATFORM}. "
                    f"Available version(s): {', '.join(sorted(available_sources, key=Version))}"
                )
                sys.exit(1)
        else:
            pip_source = available_sources[max(available_sources, key=Version)]
    else:
        pip_source = PIP_SOURCES["cpu"]  # always available

    with logging_manager(debug=args.verbose) as logger:
        LOGGER = logger
        venv = Venv(
            prefix=args.prefix,
            pip_source=pip_source,
            base_executable=args.base_executable,
        )
        install(
            venv=venv,
            packages=PACKAGES_TO_INSTALL,
            subcommand=args.subcmd,
            branch=args.branch,
            logger=logger,
        )


if __name__ == "__main__":
    main()<|MERGE_RESOLUTION|>--- conflicted
+++ resolved
@@ -44,30 +44,18 @@
 import subprocess
 import sys
 import tempfile
+import textwrap
 import time
 import uuid
 from ast import literal_eval
 from datetime import datetime
 from pathlib import Path
 from platform import system as platform_system
-<<<<<<< HEAD
-from typing import (
-    Any,
-    Callable,
-    cast,
-    Generator,
-    Iterable,
-    Iterator,
-    NamedTuple,
-    TypeVar,
-)
-=======
 from typing import Any, Callable, cast, NamedTuple, TYPE_CHECKING, TypeVar
 
 
 if TYPE_CHECKING:
     from collections.abc import Generator, Iterable, Iterator
->>>>>>> dd2d360b
 
 
 try:
@@ -135,15 +123,15 @@
         supported_platforms={"Linux", "Windows"},
         accelerator="cuda",
     ),
-    "cuda-12.1": PipSource(
-        name="cuda-12.1",
-        index_url=f"{PYTORCH_NIGHTLY_PIP_INDEX_URL}/cu121",
+    "cuda-12.4": PipSource(
+        name="cuda-12.4",
+        index_url=f"{PYTORCH_NIGHTLY_PIP_INDEX_URL}/cu124",
         supported_platforms={"Linux", "Windows"},
         accelerator="cuda",
     ),
-    "cuda-12.4": PipSource(
-        name="cuda-12.4",
-        index_url=f"{PYTORCH_NIGHTLY_PIP_INDEX_URL}/cu124",
+    "cuda-12.6": PipSource(
+        name="cuda-12.6",
+        index_url=f"{PYTORCH_NIGHTLY_PIP_INDEX_URL}/cu126",
         supported_platforms={"Linux", "Windows"},
         accelerator="cuda",
     ),
@@ -330,6 +318,42 @@
         self.base_python("-m", "venv", str(self.prefix))
         assert self.is_venv(), "Failed to create virtual environment."
         (self.prefix / ".gitignore").write_text("*\n", encoding="utf-8")
+
+        if LINUX:
+            activate_script = self.prefix / "bin" / "activate"
+            st_mode = activate_script.stat().st_mode
+            activate_script.chmod(st_mode | 0o200)
+            with (self.prefix / "bin" / "activate").open(mode="a") as f:
+                f.write(
+                    "\n"
+                    + textwrap.dedent(
+                        f"""
+                        # Add NVIDIA PyPI packages to LD_LIBRARY_PATH
+                        export LD_LIBRARY_PATH="$(
+                            {self.executable.name} - <<EOS
+                        import glob
+                        import itertools
+                        import os
+                        import site
+
+                        nvidia_libs = [
+                            p.rstrip("/")
+                            for p in itertools.chain.from_iterable(
+                                glob.iglob(f"{{site_dir}}/{{pattern}}/", recursive=True)
+                                for site_dir in site.getsitepackages()
+                                for pattern in ("nvidia/**/lib", "cu*/**/lib")
+                            )
+                        ]
+                        ld_library_path = os.getenv("LD_LIBRARY_PATH", "").split(":")
+                        print(":".join(dict.fromkeys((*nvidia_libs, *ld_library_path))))
+                        EOS
+                        )"
+                        """
+                    ).strip()
+                    + "\n"
+                )
+            activate_script.chmod(st_mode)
+
         return self.ensure()
 
     def ensure(self) -> Path:
