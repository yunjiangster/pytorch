--- conflicted
+++ resolved
@@ -108,11 +108,6 @@
         self._summary_info["start_time"] = datetime.datetime.now().timestamp()
         self.log_json(self._summary_info)
 
-<<<<<<< HEAD
-        except psutil.AccessDenied:
-            # It's ok to skip this
-            pass
-=======
         # start data collection
         while not self._kill_now:
             collecting_start_time = time.time()
@@ -147,7 +142,6 @@
                 collecting_end_time = time.time()
                 time_diff = collecting_end_time - collecting_start_time
                 stats["log_duration"] = f"{time_diff * 1000:.2f} ms"
->>>>>>> f2548085
 
                 # output the data to stdout
                 self.log_json(stats)
@@ -241,12 +235,12 @@
         if self._has_amdsmi:
             try:
                 amdsmi.amdsmi_shut_down()
-            except amdsmi.AmdSmiException as e:
+            except amdsmi.AmdSmiException:
                 pass
         if self._has_pynvml:
             try:
                 pynvml.nvmlShutdown()
-            except pynvml.NVMLError as e:
+            except pynvml.NVMLError:
                 pass
 
     def _get_per_process_gpu_info(self, handle: Any) -> list[dict[str, Any]]:
@@ -312,7 +306,7 @@
                 if "pss" in memory_full_info:
                     # only availiable in linux
                     info["pss_memory"] = f"{memory_full_info.pss / (1024 * 1024):.2f}"
-            except psutil.AccessDenied as e:
+            except psutil.AccessDenied:
                 # It's ok to skip this
                 pass
             per_process_info.append(info)
