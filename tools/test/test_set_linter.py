# mypy: ignore-errors
from __future__ import annotations

from pathlib import Path
from token import NAME
from tokenize import TokenInfo

<<<<<<< HEAD
from tools.linter.adapters._linter_common import PythonFile
from tools.linter.adapters.set_linter import PythonLines, SetLinter
=======
from tools.linter.adapters._linter import PythonFile
from tools.linter.adapters.set_linter import PythonLines, SetLinter

from .linter_test_case import LinterTestCase
>>>>>>> 2236f201


TESTDATA = Path("tools/test/set_linter_testdata")

TESTFILE = TESTDATA / "python_code.py.txt"
INCLUDES_FILE = TESTDATA / "includes.py.txt"
INCLUDES_FILE2 = TESTDATA / "includes_doesnt_change.py.txt"
FILES = TESTFILE, INCLUDES_FILE, INCLUDES_FILE2


<<<<<<< HEAD
def python_lines(path: str | Path) -> PythonLines:
    if isinstance(path, Path):
        pf = PythonFile(SetLinter.linter_name, path)
    else:
        pf = PythonFile(SetLinter.linter_name, contents=path)
    return PythonLines(pf)


def assert_expected(self, path: Path, actual: str, suffix: str) -> None:
    expected_file = Path(f"{path}.{suffix}")
    if expected_file.exists():
        self.assertEqual(actual, expected_file.read_text())
    else:
        expected_file.write_text(actual)


class TestSetLinter(TestCase):
    assertExpected = assert_expected
    maxDiff = 102400
=======
def python_lines(p: str | Path) -> PythonLines:
    pf = PythonFile.make(SetLinter.linter_name, p)
    return PythonLines(pf)


class TestSetLinter(LinterTestCase):
    LinterClass = SetLinter
>>>>>>> 2236f201

    def test_get_all_tokens(self) -> None:
        self.assertEqual(EXPECTED_SETS, python_lines(TESTFILE).sets)

    def test_omitted_lines(self) -> None:
        actual = sorted(python_lines(TESTFILE).omitted.omitted)
        expected = [3, 13]
        self.assertEqual(expected, actual)

<<<<<<< HEAD
    # TODO(rec): how to get parametrize to work with unittest?
    def test_python(self) -> None:
        self._test_linting(TESTFILE)

    def test_includes(self) -> None:
        self._test_linting(INCLUDES_FILE)

    def test_includes2(self) -> None:
        self._test_linting(INCLUDES_FILE2)

    def _test_linting(self, path: Path) -> None:
        linter = SetLinter([str(path), "--lintrunner"])

        msgs = []
        linter.lint_all(print=msgs.append)
        assert msgs
        messages = [json.loads(m) for m in msgs]

        replace = messages[-1]
        self.assertEqual(replace["name"], "Suggested fixes for set_linter")
        self.assertEqual(replace["original"], path.read_text())
        self.assertExpected(path, replace["replacement"], "python")

        actual = json.dumps(messages, indent=2, sort_keys=True) + "\n"
        self.assertExpected(path, actual, "json")
=======
    def test_linting(self) -> None:
        for path in (TESTFILE, INCLUDES_FILE, INCLUDES_FILE2):
            with self.subTest(path):
                r = self.lint_fix_test(path, [])
                self.assertEqual(r.name, "Suggested fixes for set_linter")
>>>>>>> 2236f201

    def test_bracket_pairs(self) -> None:
        TESTS: tuple[tuple[str, dict[int, int]], ...] = (
            ("", {}),
            ("{}", {0: 1}),
            ("{1}", {0: 2}),
            ("{1, 2}", {0: 4}),
            ("{1: 2}", {0: 4}),
            ("{One()}", {0: 4, 2: 3}),
            (
                "{One({1: [2], 2: {3}, 3: {4: 5}})}",
                {0: 25, 2: 24, 3: 23, 6: 8, 12: 14, 18: 22},
            ),
        )
        for i, (s, expected) in enumerate(TESTS):
            pl = python_lines(s)
            if s:
                actual = pl.token_lines[0].bracket_pairs
            else:
                self.assertEqual(pl.token_lines, [])
                actual = {}
            self.assertEqual(actual, expected)

    def test_match_braced_sets(self) -> None:
        TESTS: tuple[tuple[str, int], ...] = (
            ("{cast(int, inst.offset): inst for inst in instructions}", 0),
            ("", 0),
            ("{}", 0),
            ("{1: 0}", 0),
            ("{1}", 1),
            ("{i for i in range(2, 3)}", 1),
            ("{1, 2}", 1),
            ("{One({'a': 1}), Two([{}, {2}, {1, 2}])}", 3),
        )
        for i, (s, expected) in enumerate(TESTS):
            pl = python_lines(s)
            actual = pl.token_lines and pl.token_lines[0].braced_sets
            self.assertEqual(len(actual), expected)


EXPECTED_SETS = [
    TokenInfo(NAME, "set", (4, 4), (4, 7), "a = set()\n"),
    TokenInfo(NAME, "set", (6, 4), (6, 7), "c = set\n"),
    TokenInfo(NAME, "set", (9, 3), (9, 6), "   set(\n"),
]<|MERGE_RESOLUTION|>--- conflicted
+++ resolved
@@ -5,15 +5,10 @@
 from token import NAME
 from tokenize import TokenInfo
 
-<<<<<<< HEAD
-from tools.linter.adapters._linter_common import PythonFile
-from tools.linter.adapters.set_linter import PythonLines, SetLinter
-=======
 from tools.linter.adapters._linter import PythonFile
 from tools.linter.adapters.set_linter import PythonLines, SetLinter
 
 from .linter_test_case import LinterTestCase
->>>>>>> 2236f201
 
 
 TESTDATA = Path("tools/test/set_linter_testdata")
@@ -24,27 +19,6 @@
 FILES = TESTFILE, INCLUDES_FILE, INCLUDES_FILE2
 
 
-<<<<<<< HEAD
-def python_lines(path: str | Path) -> PythonLines:
-    if isinstance(path, Path):
-        pf = PythonFile(SetLinter.linter_name, path)
-    else:
-        pf = PythonFile(SetLinter.linter_name, contents=path)
-    return PythonLines(pf)
-
-
-def assert_expected(self, path: Path, actual: str, suffix: str) -> None:
-    expected_file = Path(f"{path}.{suffix}")
-    if expected_file.exists():
-        self.assertEqual(actual, expected_file.read_text())
-    else:
-        expected_file.write_text(actual)
-
-
-class TestSetLinter(TestCase):
-    assertExpected = assert_expected
-    maxDiff = 102400
-=======
 def python_lines(p: str | Path) -> PythonLines:
     pf = PythonFile.make(SetLinter.linter_name, p)
     return PythonLines(pf)
@@ -52,7 +26,6 @@
 
 class TestSetLinter(LinterTestCase):
     LinterClass = SetLinter
->>>>>>> 2236f201
 
     def test_get_all_tokens(self) -> None:
         self.assertEqual(EXPECTED_SETS, python_lines(TESTFILE).sets)
@@ -62,39 +35,11 @@
         expected = [3, 13]
         self.assertEqual(expected, actual)
 
-<<<<<<< HEAD
-    # TODO(rec): how to get parametrize to work with unittest?
-    def test_python(self) -> None:
-        self._test_linting(TESTFILE)
-
-    def test_includes(self) -> None:
-        self._test_linting(INCLUDES_FILE)
-
-    def test_includes2(self) -> None:
-        self._test_linting(INCLUDES_FILE2)
-
-    def _test_linting(self, path: Path) -> None:
-        linter = SetLinter([str(path), "--lintrunner"])
-
-        msgs = []
-        linter.lint_all(print=msgs.append)
-        assert msgs
-        messages = [json.loads(m) for m in msgs]
-
-        replace = messages[-1]
-        self.assertEqual(replace["name"], "Suggested fixes for set_linter")
-        self.assertEqual(replace["original"], path.read_text())
-        self.assertExpected(path, replace["replacement"], "python")
-
-        actual = json.dumps(messages, indent=2, sort_keys=True) + "\n"
-        self.assertExpected(path, actual, "json")
-=======
     def test_linting(self) -> None:
         for path in (TESTFILE, INCLUDES_FILE, INCLUDES_FILE2):
             with self.subTest(path):
                 r = self.lint_fix_test(path, [])
                 self.assertEqual(r.name, "Suggested fixes for set_linter")
->>>>>>> 2236f201
 
     def test_bracket_pairs(self) -> None:
         TESTS: tuple[tuple[str, dict[int, int]], ...] = (
