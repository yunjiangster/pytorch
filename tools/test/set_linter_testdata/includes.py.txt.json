[
  {
    "char": 0,
    "code": "SET_LINTER",
    "description": null,
    "line": 18,
    "name": "Add import for OrderedSet",
    "original": null,
    "path": "tools/test/set_linter_testdata/includes.py.txt",
<<<<<<< HEAD
    "replacement": "from torch.utils._ordered_set import OrderedSet\n",
=======
    "replacement": null,
>>>>>>> 2236f201
    "severity": "error"
  },
  {
    "char": 20,
    "code": "SET_LINTER",
    "description": null,
    "line": 24,
    "name": "Builtin `set` is deprecated",
    "original": null,
    "path": "tools/test/set_linter_testdata/includes.py.txt",
<<<<<<< HEAD
    "replacement": "OrderedSet",
=======
    "replacement": null,
>>>>>>> 2236f201
    "severity": "error"
  },
  {
    "char": null,
    "code": "SET_LINTER",
    "description": null,
    "line": null,
    "name": "Suggested fixes for set_linter",
    "original": "# mypy: ignore-errors\n\nimport collections\nimport types\nfrom typing import Any, Dict, List, Optional, TYPE_CHECKING\n\nimport torch\nimport torch.fx\nfrom torch._guards import Source\n\nfrom ..utils import (\n    namedtuple_fields,\n    odict_values,\n    # OrderedSet,\n    set_example_value,\n)\nfrom .base import MutableLocal, VariableTracker, VariableTrackerContainer\n\nif TYPE_CHECKING:\n    from torch._dynamo.codegen import PyCodegen\n\n\nclass BaseListVariable(VariableTrackerContainer):\n    our_container = set\n",
    "path": "tools/test/set_linter_testdata/includes.py.txt",
    "replacement": "# mypy: ignore-errors\n\nimport collections\nimport types\nfrom typing import Any, Dict, List, Optional, TYPE_CHECKING\n\nimport torch\nimport torch.fx\nfrom torch._guards import Source\n\nfrom ..utils import (\n    namedtuple_fields,\n    odict_values,\n    # OrderedSet,\n    set_example_value,\n)\nfrom .base import MutableLocal, VariableTracker, VariableTrackerContainer\nfrom torch.utils._ordered_set import OrderedSet\n\nif TYPE_CHECKING:\n    from torch._dynamo.codegen import PyCodegen\n\n\nclass BaseListVariable(VariableTrackerContainer):\n    our_container = OrderedSet\n",
    "severity": "error"
  }
]<|MERGE_RESOLUTION|>--- conflicted
+++ resolved
@@ -7,11 +7,7 @@
     "name": "Add import for OrderedSet",
     "original": null,
     "path": "tools/test/set_linter_testdata/includes.py.txt",
-<<<<<<< HEAD
-    "replacement": "from torch.utils._ordered_set import OrderedSet\n",
-=======
     "replacement": null,
->>>>>>> 2236f201
     "severity": "error"
   },
   {
@@ -22,11 +18,7 @@
     "name": "Builtin `set` is deprecated",
     "original": null,
     "path": "tools/test/set_linter_testdata/includes.py.txt",
-<<<<<<< HEAD
-    "replacement": "OrderedSet",
-=======
     "replacement": null,
->>>>>>> 2236f201
     "severity": "error"
   },
   {
